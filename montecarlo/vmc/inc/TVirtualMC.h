// @(#)root/vmc:$Name:  $:$Id$
// Authors: Ivana Hrivnacova, Rene Brun, Federico Carminati 13/04/2002

/*************************************************************************
 * Copyright (C) 2006, Rene Brun and Fons Rademakers.                    *
 * Copyright (C) 2002, ALICE Experiment at CERN.                         *
 * All rights reserved.                                                  *
 *                                                                       *
 * For the licensing terms see $ROOTSYS/LICENSE.                         *
 * For the list of contributors see $ROOTSYS/README/CREDITS.             *
 *************************************************************************/

#ifndef ROOT_TVirtualMC
#define ROOT_TVirtualMC

///////////////////////////////////////////////////////////////////////////////
//                                                                           //
//                                                                           //
//   Abstract Monte Carlo interface                                          //
//                                                                           //
//                                                                           //
///////////////////////////////////////////////////////////////////////////////

#include "TMCProcess.h"
#include "TMCParticleType.h"
#include "TMCOptical.h"
#include "TVirtualMCApplication.h"
#include "TVirtualMCStack.h"
#include "TVirtualMCDecayer.h"
#include "TVirtualMagField.h"
#include "TRandom.h"
#include "TString.h"
#include "TError.h"

class TLorentzVector;
class TGeoHMatrix;
class TArrayI;
class TArrayD;

class TVirtualMC : public TNamed {

public:
   // Standard constructor
   // isRootGeometrySupported = True if implementation of TVirtualMC
   //        supports geometry defined with TGeo
   TVirtualMC(const char *name, const char *title,
              Bool_t isRootGeometrySupported = kFALSE);

   // Default constructor
   TVirtualMC();

   // Destructor
   virtual ~TVirtualMC();

   // Static access method
   static TVirtualMC* GetMC();

   //
   // ------------------------------------------------
   // methods for building/management of geometry
   // ------------------------------------------------
   //

   // Info about supporting geometry defined via Root
   virtual Bool_t IsRootGeometrySupported() const { return kFALSE; }
                     // make this function =0 with next release

   //
   // functions from GCONS
   // ------------------------------------------------
   //

   // Return parameters for material specified by material number imat
   virtual void  Gfmate(Int_t imat, char *name, Float_t &a, Float_t &z,
                        Float_t &dens, Float_t &radl, Float_t &absl,
                        Float_t* ubuf, Int_t& nbuf) = 0;

   //  Return parameters for material specified by material number imat
   // (in double precision)
   virtual void  Gfmate(Int_t imat, char *name, Double_t &a, Double_t &z,
                        Double_t &dens, Double_t &radl, Double_t &absl,
                        Double_t* ubuf, Int_t& nbuf) = 0;

   // Check the parameters of a tracking medium
   virtual void  Gckmat(Int_t imed, char* name) = 0;


   // Define a material
   // kmat   number assigned to the material
   // name   material name
   // a      atomic mass in au
   // z      atomic number
   // dens   density in g/cm3
   // absl   absorption length in cm;
   //               if >=0 it is ignored and the program
   //               calculates it, if <0. -absl is taken
   // radl   radiation length in cm
   //               if >=0 it is ignored and the program
   //               calculates it, if <0. -radl is taken
   // buf    pointer to an array of user words
   // nwbuf  number of user words
   virtual void  Material(Int_t& kmat, const char* name, Double_t a,
                    Double_t z, Double_t dens, Double_t radl, Double_t absl,
                    Float_t* buf, Int_t nwbuf) = 0;

   // The same as previous but in double precision
   virtual void  Material(Int_t& kmat, const char* name, Double_t a,
                     Double_t z, Double_t dens, Double_t radl, Double_t absl,
                     Double_t* buf, Int_t nwbuf) = 0;

   // Define mixture or compound
   // with a number kmat composed by the basic nlmat materials defined
   // by arrays a, z and wmat
   //
   // If nlmat > 0 then wmat contains the proportion by
   // weights of each basic material in the mixture.
   //
   // If nlmat < 0 then wmat contains the number of atoms
   // of a given kind into the molecule of the compound.
   // In this case, wmat in output is changed to relative
   // weights.
   virtual void  Mixture(Int_t& kmat, const char *name, Float_t *a,
                     Float_t *z, Double_t dens, Int_t nlmat, Float_t *wmat) = 0;

   // The same as previous but in double precision
   virtual void  Mixture(Int_t& kmat, const char *name, Double_t *a,
                     Double_t *z, Double_t dens, Int_t nlmat, Double_t *wmat) = 0;

   // Define a medium.
   // kmed      tracking medium number assigned
   // name      tracking medium name
   // nmat      material number
   // isvol     sensitive volume flag
   // ifield    magnetic field:
   //                  - ifield = 0 if no magnetic field;
   //                  - ifield = -1 if user decision in guswim;
   //                  - ifield = 1 if tracking performed with g3rkuta;
   //                  - ifield = 2 if tracking performed with g3helix;
   //                  - ifield = 3 if tracking performed with g3helx3.
   // fieldm    max. field value (kilogauss)
   // tmaxfd    max. angle due to field (deg/step)
   // stemax    max. step allowed
   // deemax    max. fraction of energy lost in a step
   // epsil     tracking precision (cm)
   // stmin     min. step due to continuous processes (cm)
   // ubuf      pointer to an array of user words
   // nbuf      number of user words
   virtual void  Medium(Int_t& kmed, const char *name, Int_t nmat,
                     Int_t isvol, Int_t ifield, Double_t fieldm, Double_t tmaxfd,
                     Double_t stemax, Double_t deemax, Double_t epsil,
                     Double_t stmin, Float_t* ubuf, Int_t nbuf) = 0;

   // The same as previous but in double precision
   virtual void  Medium(Int_t& kmed, const char *name, Int_t nmat,
                     Int_t isvol, Int_t ifield, Double_t fieldm, Double_t tmaxfd,
                     Double_t stemax, Double_t deemax, Double_t epsil,
                     Double_t stmin, Double_t* ubuf, Int_t nbuf) = 0;

   // Define a rotation matrix
   // krot     rotation matrix number assigned
   // thetaX   polar angle for axis X
   // phiX     azimuthal angle for axis X
   // thetaY   polar angle for axis Y
   // phiY     azimuthal angle for axis Y
   // thetaZ   polar angle for axis Z
   // phiZ     azimuthal angle for axis Z
   virtual void  Matrix(Int_t& krot, Double_t thetaX, Double_t phiX,
                     Double_t thetaY, Double_t phiY, Double_t thetaZ,
                     Double_t phiZ) = 0;

   // Change the value of cut or mechanism param
   // to a new value parval for tracking medium itmed.
   // In Geant3, the  data  structure JTMED contains the standard tracking
   // parameters (CUTS and flags to control the physics processes)  which
   // are used  by default for all tracking media.
   // It is possible to redefine individually with this function any of these
   // parameters for a given tracking medium.
   //  itmed   tracking medium number
   //  param   is a character string (variable name)
   //  parval  must be given as a floating point.
   virtual void  Gstpar(Int_t itmed, const char *param, Double_t parval) = 0;

   //
   // functions from GGEOM
   // ------------------------------------------------
   //

   // Create a new volume
   // name   Volume name
   // shape  Volume type
   // nmed   Tracking medium number
   // np     Number of shape parameters
   // upar   Vector containing shape parameters
   virtual Int_t  Gsvolu(const char *name, const char *shape, Int_t nmed,
                          Float_t *upar, Int_t np) = 0;

   // The same as previous but in double precision
   virtual Int_t  Gsvolu(const char *name, const char *shape, Int_t nmed,
                          Double_t *upar, Int_t np) = 0;

   // Create a new volume by dividing an existing one.
   // It divides a previously defined volume
   // name   Volume name
   // mother Mother volume name
   // ndiv   Number of divisions
   // iaxis  Axis value:
   //               X,Y,Z of CAXIS will be translated to 1,2,3 for IAXIS.
   virtual void  Gsdvn(const char *name, const char *mother, Int_t ndiv,
                         Int_t iaxis) = 0;

   // Create a new volume by dividing an existing one.
   // Divide mother into ndiv divisions called name
   // along axis iaxis starting at coordinate value c0i.
   // The new volume created will be medium number numed.
   virtual void  Gsdvn2(const char *name, const char *mother, Int_t ndiv,
                         Int_t iaxis, Double_t c0i, Int_t numed) = 0;

   // Create a new volume by dividing an existing one
   // Divide mother into divisions called name along
   // axis iaxis in steps of step. If not exactly divisible
   // will make as many as possible and will center them
   // with respect to the mother. Divisions will have medium
   // number numed. If numed is 0, numed of mother is taken.
   // ndvmx is the expected maximum number of divisions
   // (If 0, no protection tests are performed in Geant3)
   virtual void  Gsdvt(const char *name, const char *mother, Double_t step,
                         Int_t iaxis, Int_t numed, Int_t ndvmx) = 0;

   // Create a new volume by dividing an existing one
   // Divides mother into divisions called name along
   // axis iaxis starting at coordinate value c0 with step
   // size step.
   // The new volume created will have medium number numed.
   // If numed is 0, numed of mother is taken.
   // ndvmx is the expected maximum number of divisions
   // (If 0, no protection tests are performed in Geant3)
   virtual void  Gsdvt2(const char *name, const char *mother, Double_t step,
                         Int_t iaxis, Double_t c0, Int_t numed, Int_t ndvmx) = 0;

   // Flag volume name whose contents will have to be ordered
   // along axis iax, by setting the search flag to -iax
   // (Geant3 only)
   virtual void  Gsord(const char *name, Int_t iax) = 0;

   // Position a volume into an existing one.
   // It positions a previously defined volume in the mother.
   //   name   Volume name
   //   nr     Copy number of the volume
   //   mother Mother volume name
   //   x      X coord. of the volume in mother ref. sys.
   //   y      Y coord. of the volume in mother ref. sys.
   //   z      Z coord. of the volume in mother ref. sys.
   //   irot   Rotation matrix number w.r.t. mother ref. sys.
   //   konly  ONLY/MANY flag
   virtual void  Gspos(const char *name, Int_t nr, const char *mother,
                         Double_t x, Double_t y, Double_t z, Int_t irot,
                         const char *konly="ONLY") = 0;

   // Place a copy of generic volume name with user number
   //  nr inside mother, with its parameters upar(1..np)
   virtual void  Gsposp(const char *name, Int_t nr, const char *mother,
                         Double_t x, Double_t y, Double_t z, Int_t irot,
                         const char *konly, Float_t *upar, Int_t np) = 0;

   // The same as previous but in double precision
   virtual void  Gsposp(const char *name, Int_t nr, const char *mother,
                         Double_t x, Double_t y, Double_t z, Int_t irot,
                         const char *konly, Double_t *upar, Int_t np) = 0;

   // Helper function for resolving MANY.
   // Specify the ONLY volume that overlaps with the
   // specified MANY and has to be substracted.
   // (Geant4 only)
   virtual void  Gsbool(const char* onlyVolName, const char* manyVolName) = 0;

   // Define the tables for UV photon tracking in medium itmed.
   // Please note that it is the user's responsibility to
   // provide all the coefficients:
   //  itmed       Tracking medium number
   //  npckov      Number of bins of each table
   //  ppckov      Value of photon momentum (in GeV)
   //  absco       Absorption coefficients
   //                     dielectric: absorption length in cm
   //                     metals    : absorption fraction (0<=x<=1)
   //  effic       Detection efficiency for UV photons
   //  rindex      Refraction index (if=0 metal)
   virtual void  SetCerenkov(Int_t itmed, Int_t npckov, Float_t *ppckov,
                               Float_t *absco, Float_t *effic, Float_t *rindex) = 0;

   // The same as previous but in double precision
   virtual void  SetCerenkov(Int_t itmed, Int_t npckov, Double_t *ppckov,
                               Double_t *absco, Double_t *effic, Double_t *rindex) = 0;

   //
   // functions for definition of surfaces
   // and material properties for optical physics
   // ------------------------------------------------
   //

   // Define the optical surface
   // name           surface name
   // model          selection of model (see #EMCOpSurfaceModel values)
   // surfaceType    surface type (see #EMCOpSurfaceType values)
   // surfaceFinish  surface quality (see #EMCOpSurfaceType values)
   // sigmaAlpha     an unified model surface parameter
   // (Geant4 only)
   virtual void  DefineOpSurface(const char* name,
                         EMCOpSurfaceModel model,
                         EMCOpSurfaceType surfaceType,
                         EMCOpSurfaceFinish surfaceFinish,
                         Double_t sigmaAlpha) = 0;

   // Define the optical surface border
   // name        border surface name
   // vol1Name    first volume name
   // vol1CopyNo  first volume copy number
   // vol2Name    second volume name
   // vol2CopyNo  second volume copy number
   // opSurfaceName  name of optical surface which this border belongs to
   // (Geant4 only)
   virtual void  SetBorderSurface(const char* name,
                         const char* vol1Name, int vol1CopyNo,
                         const char* vol2Name, int vol2CopyNo,
                         const char* opSurfaceName) = 0;

   // Define the optical skin surface
   // name        skin surface name
   // volName     volume name
   // opSurfaceName  name of optical surface which this border belongs to
   // (Geant4 only)
   virtual void  SetSkinSurface(const char* name,
                         const char* volName,
                         const char* opSurfaceName) = 0;

   // Define material property via a table of values
   // itmed         tracking medium id
   // propertyName  property name
   // np            number of bins of the table
   // pp            value of photon momentum (in GeV)
   // values        property values
   // (Geant4 only)
   virtual void  SetMaterialProperty(
                         Int_t itmed, const char* propertyName,
                         Int_t np, Double_t* pp, Double_t* values) = 0;

   // Define material property via a value
   // itmed         tracking medium id
   // propertyName  property name
   // value         property value
   // (Geant4 only)
   virtual void  SetMaterialProperty(
                         Int_t itmed, const char* propertyName,
                         Double_t value) = 0;

   // Define optical surface property via a table of values
   // surfaceName   optical surface name
   // propertyName  property name
   // np            number of bins of the table
   // pp            value of photon momentum (in GeV)
   // values        property values
   // (Geant4 only)
   virtual void  SetMaterialProperty(
                         const char* surfaceName, const char* propertyName,
                         Int_t np, Double_t* pp, Double_t* values) = 0;

   //
   // functions for access to geometry
   // ------------------------------------------------
   //

   // Return the transformation matrix between the volume specified by
   // the path volumePath and the top or master volume.
   virtual Bool_t GetTransformation(const TString& volumePath,
                         TGeoHMatrix& matrix) = 0;

   // Return the name of the shape (shapeType)  and its parameters par
   // for the volume specified by the path volumePath .
   virtual Bool_t GetShape(const TString& volumePath,
                         TString& shapeType, TArrayD& par) = 0;

   // Return the material parameters for the volume specified by
   // the volumeName.
   virtual Bool_t GetMaterial(const TString& volumeName,
                               TString& name, Int_t& imat,
                               Double_t& a, Double_t& z, Double_t& density,
                               Double_t& radl, Double_t& inter, TArrayD& par) = 0;

   // Return the medium parameters for the volume specified by the
   // volumeName.
   virtual Bool_t GetMedium(const TString& volumeName,
                             TString& name, Int_t& imed,
                             Int_t& nmat, Int_t& isvol, Int_t& ifield,
                             Double_t& fieldm, Double_t& tmaxfd, Double_t& stemax,
                             Double_t& deemax, Double_t& epsil, Double_t& stmin,
                             TArrayD& par) = 0;

   //
   // functions for drawing
   // to be removed with complete move to TGeo
   // ------------------------------------------------
   //

   // Deprecated - Geant3
   virtual void  DrawOneSpec(const char* name) = 0;
   // Deprecated - Geant3
   virtual void  Gsatt(const char* name, const char* att, Int_t val) = 0;
   // Deprecated - Geant3
   virtual void  Gdraw(const char*,Double_t theta = 30, Double_t phi = 30,
                        Double_t psi = 0, Double_t u0 = 10, Double_t v0 = 10,
                        Double_t ul = 0.01, Double_t vl = 0.01) = 0;

   // Write out the geometry of the detector in EUCLID file format
   // filnam  file name - will be with the extension .euc                 *
   // topvol  volume name of the starting node
   // number  copy number of topvol (relevant for gsposp)
   // nlevel  number of  levels in the tree structure
   //                to be written out, starting from topvol
   // (Geant3 only)
   virtual void  WriteEuclid(const char* filnam, const char* topvol,
                             Int_t number, Int_t nlevel) = 0;

   // Set geometry from Root (built via TGeo)
   virtual void  SetRootGeometry() = 0;

   // Activate the parameters defined in tracking media
   // (DEEMAX, STMIN, STEMAX), which are, be default, ignored.
   // In Geant4 case, only STEMAX is taken into account.
   // In FLUKA, all tracking media parameters are ignored.
<<<<<<< HEAD
   virtual void SetUserParameters(Bool_t isUserParameters);
=======
   virtual void SetUserParameters(Bool_t isUserParameters) = 0;
>>>>>>> 84c4c19c

   //
   // get methods
   // ------------------------------------------------
   //

   // Return the unique numeric identifier for volume name volName
   virtual Int_t VolId(const char* volName) const = 0;

   // Return the volume name for a given volume identifier id
   virtual const char* VolName(Int_t id) const = 0;

   // Return the unique numeric identifier for medium name mediumName
   virtual Int_t MediumId(const char* mediumName) const = 0;

   // Return total number of volumes in the geometry
   virtual Int_t NofVolumes() const = 0;

   // Return material number for a given volume id
   virtual Int_t VolId2Mate(Int_t id) const = 0;

   // Return number of daughters of the volume specified by volName
   virtual Int_t NofVolDaughters(const char* volName) const = 0;

   // Return the name of i-th daughter of the volume specified by volName
   virtual const char*  VolDaughterName(const char* volName, Int_t i) const = 0;

   // Return the copyNo of i-th daughter of the volume specified by volName
   virtual Int_t        VolDaughterCopyNo(const char* volName, Int_t i) const = 0;

   //
   // ------------------------------------------------
   // methods for physics management
   // ------------------------------------------------
   //

   //
   // set methods
   // ------------------------------------------------
   //

   // Set transport cuts for particles
   virtual Bool_t   SetCut(const char* cutName, Double_t cutValue) = 0;

   // Set process control
   virtual Bool_t   SetProcess(const char* flagName, Int_t flagValue) = 0;

   // Set a user defined particle
   // Function is ignored if particle with specified pdg
   // already exists and error report is printed.
   //   pdg           PDG encoding  
   //   name          particle name
   //   mcType        VMC Particle type
   //   mass          mass [GeV]
   //   charge        charge [eplus]
   //   lifetime      time of life [s]
   //   pType         particle type as in Geant4
   //   width         width [GeV]
   //   iSpin         spin
   //   iParity       parity
   //   iConjugation  conjugation
   //   iIsospin      isospin 
   //   iIsospinZ     isospin - #rd component 
   //   gParity       gParity
   //   lepton        lepton number 
   //   baryon        baryon number
   //   stable        stability
   //   shortlived    is shorlived?
   //   subType       particle subType as in Geant4
   //   antiEncoding  anti encoding
   //   magMoment     magnetic moment
   //   excitation    excitation energy [GeV]
   virtual Bool_t   DefineParticle(Int_t pdg, const char* name,
                        TMCParticleType mcType, 
                        Double_t mass, Double_t charge, Double_t lifetime) = 0;
                        
   // Set a user defined particle
   // Function is ignored if particle with specified pdg
   // already exists and error report is printed.
   //   pdg           PDG encoding  
   //   name          particle name
   //   mcType        VMC Particle type
   //   mass          mass [GeV]
   //   charge        charge [eplus]
   //   lifetime      time of life [s]
   //   pType         particle type as in Geant4
   //   width         width [GeV]
   //   iSpin         spin
   //   iParity       parity
   //   iConjugation  conjugation
   //   iIsospin      isospin 
   //   iIsospinZ     isospin - #rd component 
   //   gParity       gParity
   //   lepton        lepton number 
   //   baryon        baryon number
   //   stable        stability
   //   shortlived    is shorlived?
   //   subType       particle subType as in Geant4
   //   antiEncoding  anti encoding
   //   magMoment     magnetic moment
   //   excitation    excitation energy [GeV]
   virtual Bool_t   DefineParticle(Int_t pdg, const char* name,
                        TMCParticleType mcType, 
                        Double_t mass, Double_t charge, Double_t lifetime, 
                        const TString& pType, Double_t width, 
                        Int_t iSpin, Int_t iParity, Int_t iConjugation, 
                        Int_t iIsospin, Int_t iIsospinZ, Int_t gParity,
                        Int_t lepton, Int_t baryon,
                        Bool_t stable, Bool_t shortlived = kFALSE,
                        const TString& subType = "",
                        Int_t antiEncoding = 0, Double_t magMoment = 0.0,
                        Double_t excitation = 0.0) = 0;

   // Set a user defined ion.
   //   name          ion name
   //   Z             atomic number
   //   A             atomic mass
   //   Q             charge [eplus}
   //   excitation    excitation energy [GeV]
   //   mass          mass  [GeV] (if not specified by user, approximative 
   //                 mass is calculated)                  
   virtual Bool_t   DefineIon(const char* name, Int_t Z, Int_t A,
                        Int_t Q, Double_t excEnergy, Double_t mass = 0.) = 0;

   // Set a user phase space decay for a particle
   //   pdg           particle PDG encoding
   //   bratios       the array with branching ratios (in %)
   //   mode[6][3]    the array with daughters particles PDG codes  for each 
   //                 decay channel
   virtual Bool_t   SetDecayMode(Int_t pdg, Float_t bratio[6], Int_t mode[6][3]) = 0;

   // Calculate X-sections
   // (Geant3 only)
   virtual Double_t Xsec(char*, Double_t, Int_t, Int_t) = 0;

   //
   // particle table usage
   // ------------------------------------------------
   //

   // Return MC specific code from a PDG and pseudo ENDF code (pdg)
   virtual Int_t   IdFromPDG(Int_t pdg) const =0;

   // Return PDG code and pseudo ENDF code from MC specific code (id)
   virtual Int_t   PDGFromId(Int_t id) const =0;

   //
   // get methods
   // ------------------------------------------------
   //

   // Return name of the particle specified by pdg.
   virtual TString   ParticleName(Int_t pdg) const = 0;

   // Return mass of the particle specified by pdg.
   virtual Double_t  ParticleMass(Int_t pdg) const = 0;

   // Return charge (in e units) of the particle specified by pdg.
   virtual Double_t  ParticleCharge(Int_t pdg) const = 0;

   // Return life time of the particle specified by pdg.
   virtual Double_t  ParticleLifeTime(Int_t pdg) const = 0;

   // Return VMC type of the particle specified by pdg.
   virtual TMCParticleType ParticleMCType(Int_t pdg) const = 0;
<<<<<<< HEAD
   
   // Activate collecting tracks (working only with TGeant3TGeo)
   virtual void SetCollectTracks(Bool_t) {}
   virtual Bool_t IsCollectTracks() const {return kFALSE;}

=======
>>>>>>> 84c4c19c
   //
   // ------------------------------------------------
   // methods for step management
   // ------------------------------------------------
   //

   //
   // action methods
   // ------------------------------------------------
   //

   // Stop the transport of the current particle and skip to the next
   virtual void StopTrack() = 0;

   // Stop simulation of the current event and skip to the next
   virtual void StopEvent() = 0;

   // Stop simulation of the current event and set the abort run flag to true
   virtual void StopRun() = 0;

   //
   // set methods
   // ------------------------------------------------
   //

   // Set the maximum step allowed till the particle is in the current medium
   virtual void SetMaxStep(Double_t) = 0;

   // Set the maximum number of steps till the particle is in the current medium
   virtual void SetMaxNStep(Int_t) = 0;

   // Force the decays of particles to be done with Pythia
   // and not with the Geant routines.
   virtual void SetUserDecay(Int_t pdg) = 0;

   // Force the decay time of the current particle
   virtual void ForceDecayTime(Float_t) = 0;

   //
   // tracking volume(s)
   // ------------------------------------------------
   //

   // Return the current volume ID and copy number
   virtual Int_t    CurrentVolID(Int_t& copyNo) const =0;

   // Return the current volume off upward in the geometrical tree
   // ID and copy number
   virtual Int_t    CurrentVolOffID(Int_t off, Int_t& copyNo) const =0;

   // Return the current volume name
   virtual const char* CurrentVolName() const =0;

   // Return the current volume off upward in the geometrical tree
   // name and copy number'
   // if name=0 no name is returned
   virtual const char* CurrentVolOffName(Int_t off) const =0;

   // Return the path in geometry tree for the current volume
   virtual const char* CurrentVolPath() = 0;
   
   // If track is on a geometry boundary, fill the normal vector of the crossing volume
   // surface and return true, return false otherwise
   virtual Bool_t CurrentBoundaryNormal(Double_t &x, Double_t &y, Double_t &z) const;

   // Return the parameters of the current material during transport
   virtual Int_t    CurrentMaterial(Float_t &a, Float_t &z,
                       Float_t &dens, Float_t &radl, Float_t &absl) const =0;

   // Return the number of the current medium
   virtual Int_t    CurrentMedium() const = 0;
                         // new function (to replace GetMedium() const)

   // Return the number of the current event
   virtual Int_t    CurrentEvent() const =0;

   // Computes coordinates xd in daughter reference system
   // from known coordinates xm in mother reference system.
   // xm    coordinates in mother reference system (input)
   // xd    coordinates in daughter reference system (output)
   // iflag
   // - IFLAG = 1  convert coordinates
   // - IFLAG = 2  convert direction cosines
   virtual void     Gmtod(Float_t* xm, Float_t* xd, Int_t iflag) = 0;

   // The same as previous but in double precision
   virtual void     Gmtod(Double_t* xm, Double_t* xd, Int_t iflag) = 0;

   // Computes coordinates xm in mother reference system
   // from known coordinates xd in daughter reference system.
   // xd    coordinates in daughter reference system (input)
   // xm    coordinates in mother reference system (output)
   // iflag
   // - IFLAG = 1  convert coordinates
   // - IFLAG = 2  convert direction cosines
   virtual void     Gdtom(Float_t* xd, Float_t* xm, Int_t iflag)= 0 ;

   // The same as previous but in double precision
   virtual void     Gdtom(Double_t* xd, Double_t* xm, Int_t iflag)= 0 ;

   // Return the maximum step length in the current medium
   virtual Double_t MaxStep() const =0;

   // Return the maximum number of steps allowed in the current medium
   virtual Int_t    GetMaxNStep() const = 0;

   //
   // get methods
   // tracking particle
   // dynamic properties
   // ------------------------------------------------
   //

   // Return the current position in the master reference frame of the
   // track being transported
   virtual void     TrackPosition(TLorentzVector& position) const =0;

   // Return the current position in the master reference frame of the
   // track being transported
   virtual void     TrackPosition(Double_t &x, Double_t &y, Double_t &z) const =0;

   // Return the direction and the momentum (GeV/c) of the track
   // currently being transported
   virtual void     TrackMomentum(TLorentzVector& momentum) const =0;

   // Return the direction and the momentum (GeV/c) of the track
   // currently being transported
   virtual void     TrackMomentum(Double_t &px, Double_t &py, Double_t &pz, Double_t &etot) const =0;

   // Return the length in centimeters of the current step (in cm)
   virtual Double_t TrackStep() const =0;

   // Return the length of the current track from its origin (in cm)
   virtual Double_t TrackLength() const =0;

   // Return the current time of flight of the track being transported
   virtual Double_t TrackTime() const =0;

   // Return the energy lost in the current step
   virtual Double_t Edep() const =0;

   //
   // get methods
   // tracking particle
   // static properties
   // ------------------------------------------------
   //

   // Return the PDG of the particle transported
   virtual Int_t    TrackPid() const =0;

   // Return the charge of the track currently transported
   virtual Double_t TrackCharge() const =0;

   // Return the mass of the track currently transported
   virtual Double_t TrackMass() const =0;

   // Return the total energy of the current track
   virtual Double_t Etot() const =0;

   //
   // get methods - track status
   // ------------------------------------------------
   //

   // Return true when the track performs the first step
   virtual Bool_t   IsNewTrack() const =0;

   // Return true if the track is not at the boundary of the current volume
   virtual Bool_t   IsTrackInside() const =0;

   // Return true if this is the first step of the track in the current volume
   virtual Bool_t   IsTrackEntering() const =0;

   // Return true if this is the last step of the track in the current volume
   virtual Bool_t   IsTrackExiting() const =0;

   // Return true if the track is out of the setup
   virtual Bool_t   IsTrackOut() const =0;

   // Return true if the current particle has disappeared
   // either because it decayed or because it underwent
   // an inelastic collision
   virtual Bool_t   IsTrackDisappeared() const =0;

   // Return true if the track energy has fallen below the threshold
   virtual Bool_t   IsTrackStop() const =0;

   // Return true if the current particle is alive and will continue to be
   // transported
   virtual Bool_t   IsTrackAlive() const=0;

   //
   // get methods - secondaries
   // ------------------------------------------------
   //

   // Return the number of secondary particles generated in the current step
   virtual Int_t    NSecondaries() const=0;

   // Return the parameters of the secondary track number isec produced
   // in the current step
   virtual void     GetSecondary(Int_t isec, Int_t& particleId,
   		       TLorentzVector& position, TLorentzVector& momentum) =0;

   // Return the VMC code of the process that has produced the secondary
   // particles in the current step
   virtual TMCProcess ProdProcess(Int_t isec) const =0;

   // Return the array of the VMC code of the processes active in the current
   // step
   virtual Int_t    StepProcesses(TArrayI &proc) const = 0;

   // Return the information about the transport order needed by the stack
   virtual Bool_t   SecondariesAreOrdered() const = 0;

   //
   // ------------------------------------------------
   // Geant3 specific methods
   // !!! to be removed with move to TGeo
   // ------------------------------------------------
   //

   // Set/modify the drawing options.
   // Deprecated - G3 only
   virtual void Gdopt(const char*,const char*) = 0;

   // This function allows subtractions (via boolean operation) of BOX shape
   // from any part of the detector, therefore showing its inner contents
   // Deprecated - G3 only
   virtual void SetClipBox(const char*,Double_t=-9999,Double_t=0, Double_t=-9999,
   			   Double_t=0,Double_t=-9999,Double_t=0) = 0;

   // Deprecated - G3 only
   virtual void DefaultRange() = 0;

   // Deprecated - G3 only
   virtual void Gdhead(Int_t, const char*, Double_t=0) = 0;

   // Deprecated - G3 only
   virtual void Gdman(Double_t, Double_t, const char*) = 0;

   //
   // ------------------------------------------------
   // Control methods
   // ------------------------------------------------
   //

   // Initialize MC
   virtual void Init() = 0;

   // Initialize MC physics
   virtual void BuildPhysics() = 0;

   // Process one event
   virtual void ProcessEvent() = 0;

   // Process one  run and return true if run has finished successfully,
   // return false in other cases (run aborted by user)
   virtual Bool_t ProcessRun(Int_t nevent) = 0;

   // Set switches for lego transport
   virtual void InitLego() = 0;
   
   // (In)Activate collecting TGeo tracks 
   virtual void SetCollectTracks(Bool_t collectTracks);

   // Return the info if collecting tracks is activated
   virtual Bool_t IsCollectTracks() const;

   //
   // ------------------------------------------------
   // Set methods
   // ------------------------------------------------
   //

   // Set the particle stack
   virtual void SetStack(TVirtualMCStack* stack);

   // Set the external decayer
   virtual void SetExternalDecayer(TVirtualMCDecayer* decayer);

   // Set the random number generator
   virtual void SetRandom(TRandom* random);

   // Set the magnetic field
   virtual void SetMagField(TVirtualMagField* field);

    //
    // ------------------------------------------------
    // Get methods
    // ------------------------------------------------
    //

    // Return the particle stack
    virtual TVirtualMCStack*   GetStack() const   { return fStack; }

    // Return the external decayer
    virtual TVirtualMCDecayer* GetDecayer() const { return fDecayer; }

    // Return the random number generator
    virtual TRandom*           GetRandom() const  { return fRandom; }

    // Return the magnetic field
    virtual TVirtualMagField*  GetMagField() const  { return fMagField; }
<<<<<<< HEAD

=======
>>>>>>> 84c4c19c

protected:
   TVirtualMCApplication* fApplication; //! User MC application

private:
   TVirtualMC(const TVirtualMC &mc);
   TVirtualMC & operator=(const TVirtualMC &);

   static TVirtualMC*  fgMC;     // Monte Carlo singleton instance

   TVirtualMCStack*    fStack;   //! Particles stack
   TVirtualMCDecayer*  fDecayer; //! External decayer
   TRandom*            fRandom;  //! Random number generator
   TVirtualMagField*   fMagField;//! Magnetic field

   ClassDef(TVirtualMC,1)  //Interface to Monte Carlo
};

// new functions

<<<<<<< HEAD
inline void TVirtualMC::SetUserParameters(Bool_t /*isUserParameters*/) {
   // Activate the parameters defined in tracking media
   // (DEEMAX, STMIN, STEMAX), which are, be default, ignored.
   // In Geant4 case, only STEMAX is taken into account.
   // In FLUKA, all tracking media parameters are ignored.
   Warning("SetUserParameters", "New function - not yet implemented.");
=======
inline Bool_t TVirtualMC::CurrentBoundaryNormal(Double_t& /*x*/, Double_t& /*y*/, Double_t& /*z*/) const {
   // If track is on a geometry boundary, fill the normal vector of the crossing volume
   // surface and return true, return false otherwise
   Warning("CurrentBoundaryNormal", "New function - not yet implemented.");
   return kFALSE;
}


inline void TVirtualMC::SetCollectTracks(Bool_t /*collectTracks*/) {   
   // Activate collecting tracks 
   // Currently working only with TGeant3TGeo
   Warning("SetCollectTracks", "New function - not yet implemented.");
}

inline Bool_t TVirtualMC::IsCollectTracks() const {
    // Return the info if collecting tracks is activated
   Warning("IsCollectTracks", "New function - not yet implemented.");
   return kFALSE;
>>>>>>> 84c4c19c
}

R__EXTERN TVirtualMC *gMC;

#endif //ROOT_TVirtualMC
<|MERGE_RESOLUTION|>--- conflicted
+++ resolved
@@ -426,11 +426,7 @@
    // (DEEMAX, STMIN, STEMAX), which are, be default, ignored.
    // In Geant4 case, only STEMAX is taken into account.
    // In FLUKA, all tracking media parameters are ignored.
-<<<<<<< HEAD
-   virtual void SetUserParameters(Bool_t isUserParameters);
-=======
    virtual void SetUserParameters(Bool_t isUserParameters) = 0;
->>>>>>> 84c4c19c
 
    //
    // get methods
@@ -596,14 +592,6 @@
 
    // Return VMC type of the particle specified by pdg.
    virtual TMCParticleType ParticleMCType(Int_t pdg) const = 0;
-<<<<<<< HEAD
-   
-   // Activate collecting tracks (working only with TGeant3TGeo)
-   virtual void SetCollectTracks(Bool_t) {}
-   virtual Bool_t IsCollectTracks() const {return kFALSE;}
-
-=======
->>>>>>> 84c4c19c
    //
    // ------------------------------------------------
    // methods for step management
@@ -909,10 +897,6 @@
 
     // Return the magnetic field
     virtual TVirtualMagField*  GetMagField() const  { return fMagField; }
-<<<<<<< HEAD
-
-=======
->>>>>>> 84c4c19c
 
 protected:
    TVirtualMCApplication* fApplication; //! User MC application
@@ -933,14 +917,6 @@
 
 // new functions
 
-<<<<<<< HEAD
-inline void TVirtualMC::SetUserParameters(Bool_t /*isUserParameters*/) {
-   // Activate the parameters defined in tracking media
-   // (DEEMAX, STMIN, STEMAX), which are, be default, ignored.
-   // In Geant4 case, only STEMAX is taken into account.
-   // In FLUKA, all tracking media parameters are ignored.
-   Warning("SetUserParameters", "New function - not yet implemented.");
-=======
 inline Bool_t TVirtualMC::CurrentBoundaryNormal(Double_t& /*x*/, Double_t& /*y*/, Double_t& /*z*/) const {
    // If track is on a geometry boundary, fill the normal vector of the crossing volume
    // surface and return true, return false otherwise
@@ -959,7 +935,6 @@
     // Return the info if collecting tracks is activated
    Warning("IsCollectTracks", "New function - not yet implemented.");
    return kFALSE;
->>>>>>> 84c4c19c
 }
 
 R__EXTERN TVirtualMC *gMC;
