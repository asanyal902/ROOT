#! /bin/sh
#
# A (not so) simple configure script.
#
# Authors: Christian Holm Christensen and Fons Rademakers
#
# To help with debugging the script, some comments are preprended with
# 3 '#' echo and 3 '%' - replace that pattern with echo and 3 '%' to
# get printouts.  When done replace the pattern echo and 3 '%' with the
# original pattern of 3 '#' echo and 3 '%'.  Emacs command M-C-% does
# this easily.
#
######################################################################
#
### echo %%% Some global variables
#
found_lib=no
found_dir=no
found_hdr=no
show_pkglist=no
fail_on_missing=no
noact="no"
nohowto="no"
logfile=config.log
altcc=
altcxx=
altf77=
altld=
host=

deprecated_options="         \
   enable_mathcore           \
   enable_cern               \
"

options="                    \
   enable_afs                \
   enable_alien              \
   enable_alloc              \
   enable_asimage            \
   enable_astiff             \
   enable_bonjour            \
   enable_builtin_afterimage \
   enable_builtin_ftgl       \
   enable_builtin_freetype   \
   enable_builtin_glew       \
   enable_builtin_pcre       \
   enable_builtin_zlib       \
   enable_castor             \
   enable_chirp              \
   enable_cintex             \
   enable_clarens            \
   enable_cling              \
   enable_editline           \
   enable_dcache             \
   enable_exceptions         \
   enable_explicitlink       \
   enable_fftw3              \
<<<<<<< HEAD
=======
   enable_fitsio             \
>>>>>>> 84c4c19c
   enable_gviz               \
   enable_gdml               \
   enable_genvector          \
   enable_gfal               \
   enable_glite              \
   enable_globus             \
   enable_gsl_shared         \
   enable_hdfs               \
   enable_krb5               \
   enable_ldap               \
   enable_mathmore           \
   enable_memstat            \
   enable_minuit2            \
   enable_monalisa           \
   enable_mysql              \
   enable_odbc               \
   enable_opengl             \
   enable_oracle             \
   enable_peac               \
   enable_pgsql              \
   enable_pythia6            \
   enable_pythia8            \
   enable_python             \
   enable_qt                 \
   enable_qtgsi              \
   enable_reflex             \
   enable_roofit             \
   enable_ruby               \
   enable_rfio               \
   enable_rpath              \
   enable_sapdb              \
   enable_shadowpw           \
   enable_shared             \
   enable_soversion          \
   enable_srp                \
   enable_ssl                \
   enable_table              \
   enable_tmva               \
   enable_unuran             \
   enable_winrtdebug         \
   enable_x11                \
   enable_xft                \
   enable_xml                \
   enable_xrootd             \
"

DEFAULTENABLE="yes"
for flag in "$@"; do
    case $flag in
    --gminimal)
       DEFAULTENABLE="no"
<<<<<<< HEAD
       MINIMALENABLE="enable_gui" # to be implemented
=======
       MINIMALENABLE="enable_x11"
>>>>>>> 84c4c19c
       break ;;
     --minimal)
       DEFAULTENABLE="no"
       MINIMALENABLE=""
       break ;;
    esac
done

#
# This sets all options to "yes" unless --minimal is specified.
# We turn off those we don't want on per default explictly afterwards.
#
for c in $options $deprecated_options; do
    case ${c} in
        ${MINIMALENABLE}) eval ${c}="yes" ;;
        enable_shared)    eval ${c}="yes" ;;
        *)                eval ${c}="${DEFAULTENABLE}" ;;
    esac
done
for c in $options ; do eval ${c}_explicit="" ; done

enable_cling=
enable_afs=no
<<<<<<< HEAD
=======
enable_alloc=no
>>>>>>> 84c4c19c
enable_gdml=no
enable_globus=no
enable_explicitlink=no
enable_gsl_shared=no
enable_krb5=no
enable_qt=no
enable_qtgsi=no
enable_roofit=no
enable_minuit2=no
enable_rpath=no
enable_ruby=no
enable_shadowpw=
enable_soversion=no
enable_table=no
enable_thread=yes        # cannot be disabled (not in above options list)
enable_unuran=no
enable_winrtdebug=
enable_xrootd=           # must be set explicitely via --enable-xrootd
enable_builtin_freetype=no
enable_builtin_ftgl=no
enable_builtin_glew=no
enable_builtin_pcre=no
enable_builtin_zlib=no

# Remove old log file
rm -f $logfile

#
# ./configure arguments and defaults set via supported env vars
#
envvars="
THREAD           \
OPENGL           \
MYSQL            \
ORACLE           \
PGSQL            \
QTDIR            \
SAPDB            \
RFIO             \
CASTOR           \
GFAL             \
GSL              \
HDFS             \
PYTHIA6          \
PYTHIA8          \
FFTW3            \
<<<<<<< HEAD
=======
CFITSIO          \
>>>>>>> 84c4c19c
GVIZ             \
PYTHONDIR        \
DCACHE           \
CHIRP            \
DNSSD            \
ALIEN            \
ASIMAGE          \
LDAP             \
GLOBUS_LOCATION  \
GLITE            \
MEMSTAT          \
MONALISA         \
SRP              \
SSL              \
AFS              \
ROOFIT           \
MINUIT2          \
TABLE            \
XMLDIR           \
ROOTDICTTYPE     \
"
configenvvars=
for c in $envvars ; do
   cc=`eval echo "$"$c | sed 's,\\\,\\\\\\\,g'`
   if test ! "x$cc" = "x" ; then
      if test ! "x$configenvvars" = "x" ; then
         configenvvars="$configenvvars $c=$cc"
      else
         configenvvars="$c=$cc"
      fi
   fi
done

configargs="$*"
# don't write --nohowto to config.h
configargs=`echo $configargs | sed 's, *--nohowto,,g'`

configoptions=
if test ! "x$configenvvars" = "x" ; then
   configoptions=$configenvvars
fi
if test ! "x$configargs" = "x" ; then
   if test ! "x$configoptions" = "x" ; then
      configoptions="$configoptions $configargs"
   else
      configoptions=$configargs
   fi
fi
configoptions=`echo $configoptions | sed 's,\\\,\\\\\\\,g'`

######################################################################
#
### echo %%% Some common functions
#
#_____________________________________________________________________
message() {
    # Write a simple message to std out
    if test $# -lt 1 ; then
        echo "message: Too few arguments"
        return 1
    fi
    echo $ac_n "$* ... $ac_c"
    logmsg "$*"
}

#_____________________________________________________________________
logmsg() {
    # Write a simple message to std out
    if test $# -lt 1 ; then
        echo "logmsg: Too few arguments"
        return 1
    fi
    if test "x$1" = "x-n"; then
       shift
       echo -n "$*" >> $logfile
    else
       echo "$*" >> $logfile
    fi
}

#_____________________________________________________________________
result() {
    echo "$*"
    logmsg "Result: $*"
}

#_____________________________________________________________________
checking_msg() {
    # Write a simple "checking" message to std out.
    if test $# -lt 1 ; then
        echo "checking_msg: Too few arguments"
        return 1
    fi
    echo $ac_n "Checking for$ac_c"
    logmsg $ac_n "Checking for$ac_c"
    while test $# -gt 1 ; do
        echo $ac_n " $1,$ac_c"
        logmsg $ac_n " $1,$ac_c"
        shift
        if test $# -eq 1 ; then
            echo $ac_n " or$ac_c"
            logmsg $ac_n " or$ac_c"
        fi
    done
    echo $ac_n " $1 ... $ac_c"
    logmsg " $1 ... "
}

#_____________________________________________________________________
check_libpic() {
    # This function will try to find out if an archive library [$1]
    # contains relocatable code. Currently works only for linux.
    # The result of the check is stored in is_libpic, 1 if true,
    # 0 otherwise, which should be immediately copied, since the variable
    # will be overwritten at next invocation of this function.

    is_libpic=1

    # Assert that we got enough arguments
    if test $# -ne 1 ; then
        echo "check_libpic: not 1 argument"
        return 1
    fi

    case $platform in
    linux) ;;
    *)     return 0;
           ;;
    esac

    # Save arguments in logical names
    chklibpic=$1
    if [ "x`basename $chklibpic .a`" != "x`basename $chklibpic`" ]; then
        # we have an archive .a file
        logmsg "Checking if $chklibpic contains relocatable code"
        logmsg " objdump -r $chklibpic | grep -v ' .debug_' | grep 'R_X86_64_32'"
        objdump -r $chklibpic | grep -v ' .debug_' | grep 'R_X86_64_32' > /dev/null 2>& 1
        ret=$?
        logmsg " result: $ret"
        if test $ret -eq 0 ; then
            is_libpic=0
            logmsg " is not a relocatable library"
        fi
    fi
}

#_____________________________________________________________________
check_lib64() {
    # This function will try to find out if a library [$1] contains 64 bit
    # or 32 bit code. Currently works only for linux.
    # The result of the check is stored in is_lib64, 1 if true,
    # 0 otherwise, which should be immediately copied, since the variable
    # will be overwritten at next invocation of this function.

    is_lib64=0

    # Assert that we got enough arguments
    if test $# -ne 1 ; then
        echo "check_lib64: not 1 argument"
        return 1
    fi

    # Save arguments in logical names
    chklib64=$1
    logmsg "Checking if $chklib64 is a 64-bit library"
    if [ "x`basename $chklib64 .a`" != "x`basename $chklib64`" ]; then
        # we have an archive .a file
        logmsg " objdump -a $chklib64 | grep 'x86-64'"
        if objdump -a $chklib64 | grep 'x86-64' > /dev/null 2>& 1 ; then
            ret=1
        fi
    else
        if file -L $chklib64 | grep 'ASCII' > /dev/null 2>& 1 ; then
            check_link $chklib64
            ret=$link_result
        else
            logmsg " file -L $chklib64 | grep '64-bit'"
            if file -L $chklib64 | grep '64-bit' > /dev/null 2>& 1 ; then
                ret=1
            fi
        fi
    fi
    logmsg " result: $ret"
    if test $ret -eq 1 ; then
        is_lib64=1
        logmsg " is a 64bit library"
    fi
}

#_____________________________________________________________________
check_library() {
    # This function will try to locate a library [$1] in the specific
    # directory [$3] or in a default path [$*].  If the second argument
    # [$2] is not "no", then shared libraries are favoured.
    # The result of the search is stored in found_lib and found_dir,
    # which should be immediately copied, since the variables value will
    # be overwritten at next invocation of this function.

    # Assert that we got enough arguments
    if test $# -lt 4 ; then
        echo "check_library: Too few arguments"
        return 1
    fi

    # Save arguments in local names
    lib=$1       ; shift
    shared=$1    ; shift
    libdirl=$1   ; shift
    libdirs="$*"

    if test ! "x$iossdk" = "x" ; then
        sdklibs=""
        for i in $libdirs; do
            #if test $i = "/usr/lib"; then
                sdklibs="$sdklibs ${iossdk}${i}"
            #else
            #    sdklibs="$sdklibs $i"
            #fi
        done
        libdirs="$sdklibs"
    fi

    # Write a message
    checking_msg $lib

    # check if we got a specific argument as to where the library
    # is to be found
    if test ! "x$libdirl" = "x" ; then
        libdirs=$libdirl
    fi
    found_lib=no
    found_dir=no

    # Make list of libraries to search for. The .lib extension is for
    # Windoze - note $shared is always "no" on windoze, since we need
    # the .lib export library to link.
    libs=""
    for i in $lib ; do
        for ext in .a .lib "" ; do     # lib without extension for MacOS X
            libs="$libs $i$ext"
        done
    done
    slibs=""
    for i in $lib ; do
        for ext in .so .sl .dylib .dll.a ; do      # .dll.a for cygwin gcc
            slibs="$slibs $i$ext"
        done
    done
    if test ! "x$shared" = "xno" ; then
        libs="$slibs $libs"
    else
        libs="$libs $slibs"
    fi

    logmsg "libraries to check for: $libs"
    # Loop over the list of possible directories, and see if we can
    # find any of the library files as determind above.
    for i in $libdirs ; do
        # look first in the lib32 directories
        if test "x$checklib32" = "xyes" ; then
            i32=`echo $i | sed -e 's|lib$|lib32|' -e 's|lib/|lib32/|'`
            #i="$i32 $i"
            i="$i32"
        fi
        # look first in the lib64 directories
        if test "x$checklib64" = "xyes" ; then
            i64=`echo $i | sed -e 's|lib$|lib64|' -e 's|lib/|lib64/|'`
            i="$i64 $i"
        fi
        # look only in the lib64 directories
        if test "x$checkonlylib64" = "xyes" ; then
            i64=`echo $i | sed -e 's|lib$|lib64|' -e 's|lib/|lib64/|'`
            i="$i64"
        fi
        # look only in the hpux64 directories
        if test "x$checkhpux64" = "xyes" ; then
            i64=`echo $i | sed 's|\(lib\)|\1/hpux64|'`
            i="$i64"
        fi
        # look only in the amd64 directories
        if test "x$checksolaris64" = "xyes" ; then
            i64=`echo $i | sed 's|\(lib\)|\1/amd64|'`
            i="$i64"
        fi
        logmsg " Checking in directories $i for $libs"
        for l in $i ; do
            l=`echo $l | sed 's,^//,/,'`
            if test ! -d $l ; then
                continue
            fi
            for j in ${libs} ; do
<<<<<<< HEAD
                logmsg "  Checking for library $j in directory $i"
=======
                logmsg "  Checking for library $j in directory $l"
>>>>>>> 84c4c19c
                # if we found the file (it's readable by user), we set the
                # logical variables and are on our way, otherwise we continue
                liblist=`echo $l/$j`    # expands wildcard in $l/$j
                for n in ${liblist} ; do
                    logmsg "   Checking $n"
                    if test -f $n ; then
                        logmsg "   Found file $n"
                        if test "x$checklib64" = "xyes" ; then
                            check_lib64 $n
                            if test $is_lib64 -eq 1 ; then
                                found_dir=$l
                                found_lib=$j
                                break 4
                            fi
                        else
                            found_dir=$l
                            found_lib=$j
                            if test "x$arch" = "linux"; then
                               check_lib64 $n
                            else
                               is_lib64=0
                            fi
                            if test $is_lib64 -eq 1 ; then
                                found_dir=no
                                found_lib=no
                            else
                                # skip cygwin libraries when in pure Win32 mode
                                if test "x$platform" = "xwin32"; then
                                    case $found_dir in
                                        /lib|/lib/*|/usr/*) found_dir=no ;;
                                        *) break 4;;
                                    esac
                                else
                                    break 4
                                fi
                            fi
                        fi
                    else
                        logmsg "  $j not found in $l"
                    fi
                done
            done
        done
    done

    echo $found_dir
    unset libs
    unset libdirs

    if test "x$found_dir" = "xno" || test "x$found_lib" = "xno" ; then
        found_dir=""
        found_lib=""
        found_raw_lib=""
        logmsg " library not found"
    else
        flib=""
        maclib=""
        for i in $lib ; do
            for ext in .a .lib "" ; do     # lib without extension for MacOS X
                if test "x$found_lib" = "x$i$ext" ; then
                    flib=$i$ext
                    if test "x$ext" = "x" ; then
                        maclib="yes"
                    fi
                    break 2
                fi
            done
        done

        if (test "x$found_lib" = "x$flib" && test "x$shared" = "xno") || \
           test "x$maclib" = "xyes" ; then
                found_raw_lib=${found_lib}
            found_lib=${found_dir}/${found_lib}
            found_raw_dir=${found_dir}
            found_dir=""
        else
            found_raw_lib=${found_lib}
            found_lib=`echo $found_lib | sed 's|^lib\(.*\)\..*|-l\1|'`
            found_raw_dir=${found_dir}
            found_dir=-L${found_dir}
            # Avoid inclusion of /usr/lib, which is always included anyway
            if test "x$found_dir" = "x-L/usr/lib"   || \
               test "x$found_dir" = "x-L/usr/lib32" || \
               test "x$found_dir" = "x-L/usr/lib64" ; then
                found_dir=""
            fi
        fi

        # Correct path for win32
        if test "x$platform" = "xwin32"; then
            if test ! "x$found_lib" = "x" ; then
                found_lib=`cygpath -m $found_lib`
            fi
            if test ! "x$found_dir" = "x" ; then
               found_dir=`cygpath -m $found_dir`
            fi
        fi
    fi
    unset shared
    unset slibs
    unset lib
    unset flib
    unset maclib
    unset libdirl
}

#_____________________________________________________________________
check_header()  {
    # This function will try to locate a header [$1] in the specific
    # directory [$2] or in a default path [$*].
    # The result of the search is stored in found_hdr and found_dir,
    # which should be immediately copied, since the variables value will
    # be overwritten at next invocation of this function.

    # Assert that we got enough arguments
    if test $# -lt 3 ; then
        echo "check_header: Too few arguments"
        return 1
    fi

    # Save arguments in logical names
    hdrs=$1     ; shift
    hdrdir=$1   ; shift
    hdrdirs="$*"

    if test ! "x$iossdk" = "x" ; then
        sdkhdrs=""
        for i in $hdrdirs; do
            #if test $i = "/usr/include"; then
                sdkhdrs="$sdkhdrs ${iossdk}${i}"
            #else
            #    sdkhdrs="$sdkhdrs $i"
            #fi
        done
        hdrdirs="$sdkhdrs"
    fi

    # Write a message
    checking_msg $hdrs

    # Check if we got a specific argument as to where the library
    # is to be found
    if test ! "x$hdrdir" = "x" ; then
        hdrdirs=$hdrdir
    fi
    found_hdr=no
    found_dir=no

    # Loop over the list of possible directories, and see if we can
    # find any of the library files as determind above.

    for i in $hdrdirs; do
        logmsg " Checking in directory $i"
        for j in ${hdrs} ; do
            logmsg "  Checking for $j in directory $i"
            # if we found the file (it's readable by user), we set the
            # logical variables and are on our way, otherwise we continue
            if test -r $i/$j ; then
                logmsg "  $i/$j is read-able"
                found_dir=$i
                found_hdr=$j
                # skip cygwin headers when in pure Win32 mode
                if test "x$platform" = "xwin32"; then
                    case $found_dir in
                        /usr/*) found_dir="no" ;;
                        *) break 2;;
                    esac
                else
                    break 2
                fi
            fi
        done
    done

    echo $found_dir

    if test "x$found_hdr" = "xno" || test "x$found_dir" = "xno" ; then
        found_hdr=""
        found_dir=""
    fi

    # Avoid inclusion of /usr/include, which is always included anyway
    #if test "x$found_dir" = "x/usr/include" ; then
        # found_dir="include"
    #fi

    # Correct path for win32
    if test "x$platform" = "xwin32"; then
        if test ! "x$found_hdr" = "x" ; then
           found_hdr=`cygpath -m $found_hdr`
        fi
        if test ! "x$found_dir" = "x" ; then
           found_dir=`cygpath -m $found_dir`
        fi
    fi

    unset hdrs
    unset hdrdirs
    unset hdrdir
}

#_____________________________________________________________________
check_link() {
    # This function will try to link a specific library [$1] in an
    # optional directory [$2] and test, optionally, for a specified
    # symbol [$3].
    # The result of the check is stored in link_result, 1 if true,
    # 0 otherwise, which should be immediately copied, since the variable
    # will be overwritten at next invocation of this function.

    # Assert that we got enough arguments
    if test $# -lt 1 ; then
        echo "check_link: need at least one argument"
        link_result=0
        return 1
    fi

    # save arguments in logical names
    linklib="$1"; shift
    linkdir=""
    if test $# -ge 1 ; then
        linkdir="$1"; shift
    fi
    linksymbol=""
    if test $# -ge 1 ; then
        linksymbol="$1"
    fi

    if test "x$linksymbol" = "x" ; then
       if test "x$linkdir" = "x" ; then
          logmsg " trying to link against $linklib"
       else
          logmsg " trying to link against $linkdir $linklib"
       fi
       cat <<EOF > conftest.mk
<<<<<<< HEAD
include config/Makefile.${arch}
=======
include ${ac_srcdir}/config/Makefile.${arch}
>>>>>>> 84c4c19c
conftest: conftest.c
	\$(CC) \$(CFLAGS) \$(LDFLAGS) $linkdir $linklib \$< -o \$@

conftest.c:
	echo "int main() { return 0; }" > \$@
EOF
    else
       if test "x$linkdir" = "x" ; then
           logmsg " trying to resolve symbol $linksymbol in $linklib"
       else
           logmsg " trying to resolve symbol $linksymbol in $linkdir $linklib"
       fi
       cat <<EOF > conftest.mk
<<<<<<< HEAD
include config/Makefile.${arch}
=======
include ${ac_srcdir}/config/Makefile.${arch}
>>>>>>> 84c4c19c
conftest:conftest.c
	\$(CC) \$(CFLAGS) \$(LDFLAGS) $linkdir $linklib \$< -o \$@

conftest.c:
	echo "extern int $linksymbol (); " > \$@
	echo "int main() { $linksymbol (); return 0; }" >> \$@
EOF
    fi
    $gnumake -f conftest.mk >> $logfile 2>&1
    if test $? -eq 0 ; then
        link_result=1
        logmsg " Link OK"
    else
        link_result=0
        logmsg " Failed code was"
        cat conftest.mk >> $logfile
    fi
    rm -rf conftest.c conftest.mk conftest

    unset linklib
    unset linkdir
    unset linksymbol
}

#_____________________________________________________________________
check_symbol() {
    # This function will try to locate a symbol [$1] in a specific
    # library [$2] and in a given directory [$3].
    # The result of the check is stored in found_symbol, 1 if true,
    # 0 otherwise, which should be immediately copied, since the variable
    # will be overwritten at next invocation of this function.

    # Assert that we got enough arguments
    if test $# -ne 3 ; then
        echo "check_symbol: not 3 arguments"
        found_symbol=0
        return 1
    fi

    # Save arguments in logical names
    symbol=$1     ; shift
    symbollib=$1  ; shift
    symboldir=$1

    if test "x$symbollib" = "x" ; then
        found_symbol=0
        unset symbol
        unset symbollib
        unset symboldir
        return 1
    fi

    symbollib=`echo $symbollib | sed -e 's/^-l/lib/'`

    if test ! "x$symboldir" = "x" ; then
        symboldir=`echo $symboldir | sed -e 's/^-L//'`
    fi

    # Check if we got a specific argument as to where the library
    # is to be found
    symbolfile=$symbollib
    exts=".so .lib .dylib"
    if test ! "x$shared" = "xno" ; then
        exts="$exts .a"
    else
        exts=".a $exts"
    fi

    usrlib="/usr/lib"
    # look first in the lib32 directories
    if test "x$checklib32" = "xyes" ; then
        usrlib="/usr/lib32 $usrlib"
    fi
    # look first in the lib64 directories
    if test "x$checklib64" = "xyes" ; then
        usrlib="/usr/lib64 $usrlib"
    fi
    # look only in the lib64 directories
    if test "x$checkonlylib64" = "xyes" ; then
        usrlib="/usr/lib64"
    fi
    # look only in the hpux64 directories
    if test "x$checkhpux64" = "xyes" ; then
        usrlib="/usr/lib/hpux64"
    fi
    # look only in the amd64 directories
    if test "x$checkamd64" = "xyes" ; then
        usrlib="/usr/lib/amd64"
    fi

    for d in "$symboldir" $usrlib ; do
        logmsg " Checking in $d"
        if test ! -r $d/$symbollib ; then
            logmsg "  $d/$symbollib not readable"
            for i in $exts ; do
                logmsg "   Checking extension $i with $d/$symbollib"
                if test -r $d/$symbollib$i ; then
                    logmsg "   $d/$symbollib$i readable"
                    symbolfile=$d/$symbollib$i
                    break 2
                fi
             done
        else
            logmsg "$d/$symbollib readable"
            symbolfile=$d/$symbollib
            break
        fi
    done

    if test "x$symbolfile" = "x" || test ! -r $symbolfile ; then
       found_symbol=0
       logmsg " Symbol not found"
       unset symbol
       unset symbollib
       unset symboldir
       return 1
    fi

    checking_msg "$symbol in $symbolfile"
    nm $symbolfile 2>&1 | grep $symbol > /dev/null 2>&1
    if test $? -eq 0 ; then
        found_symbol=1
        logmsg " Symbol found"
    else
        nm $symbolfile 2>&1 | grep "no symbols" > /dev/null 2>&1
        if test $? -eq 0 ; then
            logmsg " $symbolfile is stripped, trying to link"
            # stripped library - only safe test is to link against the library
            check_link $symbolfile "" $symbol
            found_symbol=$link_result
        else
            found_symbol=0
        fi
    fi
    if test $found_symbol -eq 1 ; then
        result "ok"
    else
        result "no"
    fi

    unset symbol
    unset symbollib
    unset symboldir
}

#_____________________________________________________________________
check_comp() {
    # This function will try to locate the default or alt compiler
    # type [$1] in the PATH.
    # The result of the check is stored in found_comp, 1 if true,
    # 0 otherwise, which should be immediately copied, since the variable
    # will be overwritten at next invocation of this function.

    # Assert that we got enough arguments
    if test $# -ne 1 ; then
        echo "check_comp: not 1 argument"
        found_comp=0
        return 1
    fi

    comptype="$1"
    nocomp=""

    if test "x$comptype" = "xLD" ; then
       message "Checking for ${compmsgextra}linker (LD)"
    else
       message "Checking for ${compmsgextra}$comptype compiler"
    fi

    found_comp=0
    case $comptype in
    C)
        if test "x$altcc" = "x" ; then
            if `make -f ${ac_srcdir}/config/Makefile.$arch ROOT_SRCDIR=${ac_srcdir} CONFIGURE=yes showcc > /dev/null 2>&1` ; then
                altcc=`make -f ${ac_srcdir}/config/Makefile.$arch ROOT_SRCDIR=${ac_srcdir} CONFIGURE=yes showcc`
            else
                altcc=`grep '^CC ' ${ac_srcdir}/config/Makefile.$arch | awk '{ if (NF==3) {print $3; exit 0} }'`
            fi
            if test "x$arch" = "xwin32" ; then
                altccorg="cl"
                altcctmp="$altcc"
                altcc="$altccorg"
            fi
        fi
        altcc1=`echo "$altcc" | awk '{print $1}'`
        if `$cwhich $altcc1 > /dev/null 2>&1` ; then
            found_comp=1
            if test ! "x$altcctmp" = "x" ; then
                altcc="$altcctmp"
            fi
            result "$altcc"
        else
            nocomp="$altcc"
        fi
        ;;
    C++)
        if test "x$altcxx" = "x" ; then
            if `make -f ${ac_srcdir}/config/Makefile.$arch ROOT_SRCDIR=${ac_srcdir} CONFIGURE=yes showcxx > /dev/null 2>&1` ; then
                altcxx=`make -f ${ac_srcdir}/config/Makefile.$arch ROOT_SRCDIR=${ac_srcdir} CONFIGURE=yes showcxx`
            else
                altcxx=`grep '^CXX ' ${ac_srcdir}/config/Makefile.$arch | awk '{ if (NF==3) {print $3; exit 0} }'`
            fi
            if test "x$arch" = "xwin32" ; then
                altcxxorg="cl"
                altcxxtmp="$altcxx"
                altcxx="$altcxxorg"
            fi
        fi
        altcxx1=`echo "$altcxx" | awk '{print $1}'`
        if `$cwhich $altcxx1 > /dev/null 2>&1` ; then
            found_comp=1
            if test ! "x$altcxxtmp" = "x" ; then
                altcxx="$altcxxtmp"
            fi
            result "$altcxx"
        else
            nocomp="$altcxx"
        fi
        ;;
    LD)
        if test "x$altld" = "x" ; then
            if `make -f ${ac_srcdir}/config/Makefile.$arch ROOT_SRCDIR=${ac_srcdir} CONFIGURE=yes showld > /dev/null 2>&1` ; then
                altld=`make -f ${ac_srcdir}/config/Makefile.$arch ROOT_SRCDIR=${ac_srcdir} CONFIGURE=yes showld`
            else
                altld=`grep '^LD ' ${ac_srcdir}/config/Makefile.$arch | awk '{ if (NF==3) {print $3; exit 0} }'`
            fi
            if test "x$arch" = "xwin32" ; then
                altldorg="link"
                altldtmp="$altld"
                altld="$altldorg"
            fi
            if test "x$arch" = "xwin32gcc" ; then
                altldorg="g++"
                altldtmp="$altld"
                altld="$altldorg"
            fi
        fi
        altld1=`echo "$altld" | awk '{print $1}'`
        if `$cwhich $altld1 > /dev/null 2>&1` ; then
            found_comp=1
            if test ! "x$altldtmp" = "x" ; then
                altld="$altldtmp"
            fi
            result "$altld"
        else
            nocomp="$altld"
            altldorg=""
        fi
        ;;
    F77)
        if test "x$altf77" = "x" ; then
            if `make -f ${ac_srcdir}/config/Makefile.$arch ROOT_SRCDIR=${ac_srcdir} CONFIGURE=yes showf77 > /dev/null 2>&1` ; then
                altf77=`make -f ${ac_srcdir}/config/Makefile.$arch ROOT_SRCDIR=${ac_srcdir} CONFIGURE=yes showf77`
            else
                altf77=`grep '^F77 ' ${ac_srcdir}/config/Makefile.$arch | awk '{ if (NF==3) {print $3; exit 0} }'`
            fi
            if test "x$arch" = "xwin32" ; then
                altf77org="fl32"
                altf77tmp="$altf77"
                altf77="$altf77org"
            fi
        fi
        altf771=`echo "$altf77" | awk '{print $1}'`
        if `$cwhich $altf771 > /dev/null 2>&1` ; then
            found_comp=1
            if test ! "x$altf77tmp" = "x" ; then
                altf77="$altf77tmp"
            fi
            result "$altf77"
        else
            nocomp="$altf77"
            altf77org=""
        fi
        ;;
    esac

    if test $found_comp -eq 0 ; then
       result "no $comptype compiler $nocomp found"
    fi
}

#_____________________________________________________________________
check_explicit()
{
    feat=$1 ; shift
    expl=$1 ; shift
    emsg=$1 ; shift

    if test "x$fail_on_missing" = "xno" ; then return 0 ; fi
    if test ! "x$expl" = "xyes" ; then return 0 ; fi
    if test ! "x$feat" = "xyes" ; then
        result $emsg
        exit 1
    fi
}

#_____________________________________________________________________
guess_architecture() {
    # Try to guess the architecture of the host system
    # Note, that there's no attempt at guessing the compiler.
    # The `native' compiler is used in all cases.
    # If a user really want a specifific compiler, s/he better use the
    # first argument to do so.
    arch=`uname -s | tr '[A-Z]' '[a-z]'`
    chip=`uname -m | tr '[A-Z]' '[a-z]'`
    rele=`uname -r`
    logmsg "arch=$arch"
    logmsg "chip=$chip"
    logmsg "rele=$rele"
    case "$arch:$chip:$rele" in
        aix*)                  arch=aix5            ;;
        osf1*:alpha:*)         arch=alphacxx6       ;;
        freebsd*:*:7*)         arch=freebsd7        ;;
        freebsd*:*:6*)         arch=freebsd5        ;;
        freebsd*:*:5*)         arch=freebsd5        ;;
        freebsd*:*:4*)         arch=freebsd4        ;;
        freebsd*:*:*)          arch=freebsd         ;;
        hp-ux:ia64:*)          arch=hpuxia64acc     ;;
        hp-ux:*:*)             arch=hpuxacc         ;;
        hurd*:*:*)             arch=hurddeb         ;;
        linux:ia64:*)          arch=linuxia64gcc    ;;
        linux:x86_64:*)        arch=linuxx8664gcc   ;;
        linux:alpha:*)         arch=linuxalphagcc   ;;
        linux:arm*:*)          arch=linuxarm        ;;
        linux:hppa*:*)         arch=linux           ;;
        linux:mips:*)          arch=linuxmips       ;;
        linux:sparc*:*)        arch=linux           ;;
        linux:parisc*:*)       arch=linuxhppa       ;;
        linux:ppc64*:*)        arch=linuxppc64gcc   ;;
        linux:ppc*:*)          arch=linuxppcgcc     ;;
        linux:i*86:*)          arch=linux           ;;
        linux:s39*:*)          arch=linux           ;;
        openbsd*:*:*)          arch=openbsd         ;;
        lynx:*:*)              arch=lynxos          ;;
        darwin:power*:*)       arch=macosx          ;;
        darwin:*86*:*)         arch=macosx          ;;
        irix*:sgi*:*)          arch=sgicc           ;;
        sunos:sun*:6*)         arch=solarisCC5      ;;
        sunos:sun*:5*)         arch=solarisCC5      ;;
        sunos:sun*:4*)         arch=solaris         ;;
        sunos:i86pc:5*)        arch=solarisCC5      ;;
        cygwin_*:*86:*)        arch=win32           ;;
        cygwin_*:pentium:*)    arch=win32           ;;
        cygwin_*:ia64)         arch=win32           ;;
        *)
            echo "Attempts at guessing your architecture failed."
            echo "(triplet is $arch:$chip:$rele)"
            echo "Please specify the architecture as the first argument."
            echo "Do '$0 --help' for a list of avaliable architectures."
            echo "Or file a bug at https://savannah.cern.ch/projects/savroot/"
            echo "including the full config.log and a dump of"
            echo "  touch dummy_file.c; gcc -E -dM dummy_file.c"
            exit 1
            ;;
    esac
    if [ "$arch" = "macosx" ]; then
       if [ `sw_vers | sed -n 's/ProductVersion://p' | cut -d . -f 2` -ge 5 ]; then
          if `sysctl machdep.cpu.extfeatures | grep "64" > /dev/null  2>&1` ; then
             arch=macosx64
          fi
       fi
    fi
    # CC in 64-bit fails on the asm in the dictionaries, disable
    # automatic detection for now (rdm)
    #if [ "$arch" = "solarisCC5" -a "$chip" = "i86pc" ]; then
    #   if `isainfo -b | grep "64" > /dev/null  2>&1` ; then
    #      arch=solaris64CC5
    #   fi
    #fi
    logmsg "$arch"
}

######################################################################
#
### echo %%% Testing the echo features
#
if `(echo "testing\c"; echo 1,2,3) | grep c > /dev/null` ; then
  if `(echo -n testing; echo 1,2,3) | sed s/-n/xn/ | grep xn > /dev/null`; then
    ac_n= ac_c='
' ac_t='	'
  else
    ac_n=-n ac_c= ac_t=
  fi
else
  ac_n= ac_c='\c' ac_t=
fi

######################################################################
#
### echo %%% Find the source directory
#
message "Checking for source directory"
ac_pwd=`pwd` && test -n "$ac_pwd" && ls_di=`ls -di .` &&
pwd_ls_di=`cd "$ac_pwd" && ls -di .` ||
   { echo "$0: error: Working directory cannot be determined" >&2
      exit 1; }
test "x$ls_di" = "x$pwd_ls_di" ||
  { echo "$0: error: pwd does not report name of working directory" >&2
      exit 1; }

# Find the source files
# Try the directory containing this script, then the parent directory.
ac_confdir=`dirname -- "$0" ||
 expr X"$0" : 'X\(.*[^/]\)//*[^/][^/]*/*$' \| \
      X"$0" : 'X\(//\)[^/]' \| \
      X"$0" : 'X\(//\)$' \| \
      X"$0" : 'X\(/\)' \| . 2>/dev/null ||
echo X"$0" |
 sed '/^X\(.*[^/]\)\/\/*[^/][^/]*\/*$/{
         s//\1/
         q
       }
       /^X\(\/\/\)[^/].*/{
         s//\1/
         q
       }
       /^X\(\/\/\)$/{
         s//\1/
         q
       }
       /^X\(\/\).*/{
         s//\1/
         q
       }
       s/.*/./; q'`
ac_srcdir=$ac_confdir
ac_unique_file="core/base/src/TObject.cxx"
if test ! -r "$ac_srcdir/$ac_unique_file"; then
   ac_srcdir=..
fi
if test ! -r "$ac_srcdir/$ac_unique_file"; then
   test ac_srcdir="$ac_confdir or .."
   { echo "$0: error: cannot find sources ($ac_unique_file) in $ac_srcdir" >&2
     exit 1; }
fi
ac_msg="sources are in $ac_srcdir, but \`cd $ac_srcdir' does not work"
ac_abs_confdir=`(
        cd "$ac_srcdir" && test -r "./$ac_unique_file" || { echo "$0: error: $ac_msg" >&2
   exit 1; }
   pwd)`

# When building in place, set ac_srcdir=.
if test "$ac_abs_confdir" = "$ac_pwd"; then
   ac_srcdir=.
fi
# Remove unnecessary trailing slashes from ac_srcdir.
# Double slashes in file names in object file debugging info
# mess up M-x gdb in Emacs.
case $ac_srcdir in
*/) ac_srcdir=`expr "X$ac_srcdir" : 'X\(.*[^/]\)' \| "X$ac_srcdir" : 'X\(.*\)'`;;
esac

top_builddir=$ac_pwd

case $ac_srcdir in
.) # we are building in place
   top_srcdir=$ac_pwd ;;
[\\/]* | ?:[\\/]* )  # absolute name
   top_srcdir=$ac_srcdir ;;
*) # Relative name
   top_srcdir=$ac_pwd/$ac_srcdir ;;
esac

# populate build directory
if test ! "x$ac_srcdir" = "x."; then
   for d in config bin include build/misc main/src etc/daemons macros; do
      test ! -d $d && mkdir -p $d
   done
   cp -f ${ac_srcdir}/Makefile .
   cp -f ${ac_srcdir}/LICENSE .
fi
result "$top_srcdir"

###################################################################
#
### echo %%% Some skeleton and config files
#
ARCHS=${ac_srcdir}/config/ARCHS
MAKEIN=${ac_srcdir}/config/Makefile.in
MAKEOUT=config/Makefile.config
MAKECOMPIN=${ac_srcdir}/config/Makefile-comp.in
MAKECOMPOUT=config/Makefile.comp
CONFIGUREIN=${ac_srcdir}/config/RConfigure.in
CONFIGUREOUT=include/RConfigure.h
CONFIGOPTIN=${ac_srcdir}/config/RConfigOptions.in
CONFIGOPTOUT=include/RConfigOptions.h
RCONFIN=${ac_srcdir}/config/root-config.in
RCONFOUT=bin/root-config
ROOTRCIN=${ac_srcdir}/config/rootrc.in
ROOTRCOUT=etc/system.rootrc
ROOTAUTHRCIN=${ac_srcdir}/config/rootauthrc.in
ROOTAUTHRCOUT=etc/system.rootauthrc
ROOTDAEMONRCIN=${ac_srcdir}/config/rootdaemonrc.in
ROOTDAEMONRCOUT=etc/system.rootdaemonrc
MEMPROBEIN=${ac_srcdir}/config/memprobe.in
MEMPROBEOUT=bin/memprobe
MIMEUNIXIN=${ac_srcdir}/config/mimes.unix.in
MIMEWIN32IN=${ac_srcdir}/config/mimes.win32.in
MIMEOUT=etc/root.mimes
ROOTDIN=${ac_srcdir}/config/rootd.in
ROOTDOUT=etc/daemons/rootd.rc.d
ROOTDXINETDIN=${ac_srcdir}/config/rootd.xinetd.in
ROOTDXINETDOUT=etc/daemons/rootd.xinetd
PROOFDIN=${ac_srcdir}/config/proofd.in
PROOFDOUT=etc/daemons/proofd.rc.d
PROOFDXINETDIN=${ac_srcdir}/config/proofd.xinetd.in
PROOFDXINETDOUT=etc/daemons/proofd.xinetd
<<<<<<< HEAD
PROOFSERVIN=config/proofserv.in
PROOFSERVOUT=main/src/proofserv.sh
XROOTDIN=config/xrootd.in
XROOTDOUT=etc/daemons/xrootd.rc.d
CMSDIN=config/cmsd.in
CMSDOUT=etc/daemons/cmsd.rc.d
OLBDIN=config/olbd.in
=======
PROOFSERVIN=${ac_srcdir}/config/proofserv.in
PROOFSERVOUT=main/src/proofserv.sh
XROOTDIN=${ac_srcdir}/config/xrootd.in
XROOTDOUT=etc/daemons/xrootd.rc.d
CMSDIN=${ac_srcdir}/config/cmsd.in
CMSDOUT=etc/daemons/cmsd.rc.d
OLBDIN=${ac_srcdir}/config/olbd.in
>>>>>>> 84c4c19c
OLBDOUT=etc/daemons/olbd.rc.d
ROOTHELPIN=${ac_srcdir}/config/root-help.el.in
ROOTHELPOUT=build/misc/root-help.el
<<<<<<< HEAD
ROOTSIN=config/roots.in
ROOTSOUT=main/src/roots.sh
HTMLIN=config/html.C.in
=======
ROOTSIN=${ac_srcdir}/config/roots.in
ROOTSOUT=main/src/roots.sh
HTMLIN=${ac_srcdir}/config/html.C.in
>>>>>>> 84c4c19c
HTMLOUT=macros/html.C
THISROOTSHIN=${ac_srcdir}/config/thisroot.sh
THISROOTSHOUT=bin/thisroot.sh
THISROOTCSHIN=${ac_srcdir}/config/thisroot.csh
THISROOTCSHOUT=bin/thisroot.csh
THISROOTBATIN=${ac_srcdir}/config/thisroot.bat
THISROOTBATOUT=bin/thisroot.bat
GENREFLEXSHIN=${ac_srcdir}/config/genreflex.in
GENREFLEXSHOUT=bin/genreflex
GENREFLEXBATIN=${ac_srcdir}/config/genreflex.bat.in
GENREFLEXBATOUT=bin/genreflex.bat
GENREFLEXROOTCINTSHIN=${ac_srcdir}/config/genreflex-rootcint.in
GENREFLEXROOTCINTSHOUT=bin/genreflex-rootcint
GENREFLEXROOTCINTBATIN=${ac_srcdir}/config/genreflex-rootcint.bat.in
GENREFLEXROOTCINTBATOUT=bin/genreflex-rootcint.bat

# unset global command options that can cause havoc
unset GREP_OPTIONS

######################################################################
#
### echo %%% Help function
#
confhelp() {
vers=`cat build/version_number`
cat <<EOF
'configure' configures ROOT $vers to adapt to many kind of systems.

Usage:     $0 [architecture] [flag=value]

The architecture to build for will be guessed from the output of 'uname'.
If, however, that fails, or you don't want the 'native' compiler on the
host platform, you can specify the architecture to use by passing as the
FIRST argument one of the architecures given at the end of this message.

   FLAG            DESCRIPTION               DEFAULT
   --aclocaldir    Autoconf macro install dir(<prefix>/share/aclocal)
   --bindir        Binary installation dir   (<prefix>/bin)
   --build         Build configuration [debug, exceptions, ...],
                   overrides the ROOTBUILD shell variable
   --cintincdir    CINT interpeted headers   (<libdir>/cint)
   --datadir       Data installation dir     (<prefix>/share/root)
   --docdir        Documentation             (<prefix>/share/doc/root)
   --elispdir      Where to put Emacs Lisp   (<prefix>/share/emacs/site-lisp)
   --etcdir        Config installation dir   (/etc/root)
   --fontdir       Font installation dir     (<datadir>/fonts)
   --iconpath      Icon installation dir     (<datadir>/icons)
   --incdir        Header installation dir   (<prefix>/include/root)
   --libdir        Library installation dir  (<prefix>/lib/root)
   --macrodir      Macro installation dir    (<datadir>/macros)
   --mandir        Manpages installation dir (<prefix>/share/man/man1)
   --no-create     Do not create output files, dry run
   --prefix        Installation prefix       (/usr/local)
   --srcdir        Sources installation dir  (<datadir>/src)
   --testdir       Tests                     (<docdir>/test)
   --tutdir        Tutorials                 (<docdir>/tutorial)

If any of the flags --cintincdir, --datadir, --docdir, --etcdir, --iconpath
--incdir, --libdir, --macrodir, --mandir, or --prefix is given,
ROOT will be compiled with static directory names, and you should not set
the ROOTSYS environment variable.

enable/disable options, prefix with either --enable- or --disable-

  afs                AFS support, requires AFS libs and objects
  alien              AliEn support, requires libgapiUI from ALICE
  asimage            Image processing support, requires libAfterImage
  astiff             Include tiff support in image processing
  bonjour            Bonjour support, requires libdns_sd
  builtin-afterimage Built included libAfterImage, or use system libAfterImage
  builtin-ftgl       Built included libFTGL, or use system libftgl
  builtin-freetype   Built included libfreetype, or use system libfreetype
  builtin-glew       Built included libGLEW, or use system libGLEW
  builtin-pcre       Built included libpcre, or use system libpcre
  builtin-zlib       Built included libz, or use system libz
  castor             CASTOR support, requires libshift from CASTOR >= 1.5.2
  chirp              Chirp support (Condor remote I/O), requires libchirp_client
  cintex             Build the libCintex Reflex interface library
  clarens            Clarens RPC support, optionally used by PROOF
  editline           Color-enabled prompt, requires (n)curses library
  dcache             dCache support, requires libdcap from DESY
  exceptions         Turn on compiler exception handling capability
  explicitlink       Explicitly link with all dependent libraries
  fftw3              Fast Fourier Transform support, requires libfftw3
<<<<<<< HEAD
=======
  fitsio             Read images and data from FITS files, requires cfitsio
>>>>>>> 84c4c19c
  gviz               Graphs visualization support, requires graphviz
  gdml               GDML writer and reader
  gfal               GFAL support, requires libgfal
  globus             Globus authentication support, requires Globus toolkit
  glite              gLite support, requires libglite-api-wrapper v.3 from GSI (https://subversion.gsi.de/trac/dgrid/wiki)
<<<<<<< HEAD
  gsl-shared         enable linking against shared libraries for GSL (default no)
=======
  gsl-shared         Enable linking against shared libraries for GSL (default no)
>>>>>>> 84c4c19c
  hdfs               HDFS support; requires libhdfs from HDFS >= 0.19.1
  krb5               Kerberos5 support, requires Kerberos libs
  ldap               LDAP support, requires (Open)LDAP libs
  genvector          Build the new libGenVector library
  mathmore           Build the new libMathMore extended math library, requires GSL (vers. >= 1.8)
  memstat            A memory statistics utility, helps to detect memory leaks
  minuit2            Build the new libMinuit2 minimizer library
  monalisa           Monalisa monitoring support, requires libapmoncpp
  mysql              MySQL support, requires libmysqlclient
  odbc               ODBC support, requires libiodbc or libodbc
  opengl             OpenGL support, requires libGL and libGLU
  oracle             Oracle support, requires libocci
  peac               PEAC, PROOF Enabled Analysis Center, requires Clarens
  pgsql              PostgreSQL support, requires libpq
  pythia6            Pythia6 EG support, requires libPythia6
  pythia8            Pythia8 EG support, requires libPythia8
  python             Python ROOT bindings, requires python >= 2.2
  qt                 Qt graphics backend, requires libqt >= 4.x
  qtgsi              GSI's Qt integration, requires libqt >= 3
  reflex             Build the libReflex dictionary library
  rfio               RFIO support, requires libshift from CASTOR >= 1.5.2
  roofit             Build the libRooFit advanced fitting package
  rpath              Set run-time library load path on executables
  ruby               Ruby ROOT bindings, requires ruby >= 1.8
  sapdb              MaxDB/SapDB support, requires libsqlod and libsqlrte
  shadowpw           Shadow password support
  shared             Use shared 3rd party libraries if possible
  soversion          Set version number in sonames (recommended)
  srp                SRP support, requires SRP source tree
  ssl                SSL encryption support, requires openssl
  table              Build libTable contrib library
  tmva               Build TMVA multi variate analysis library
  unuran             UNURAN - package for generating non-uniform random numbers
  winrtdebug         Link against the Windows debug runtime library
  x11                X11 support
  xml                XML parser interface
  xrootd             Build xrootd file server and its client (if supported)
  xft                Xft support (X11 antialiased fonts)

minimal set of libraries, can be combined with above --enable-... options

  --minimal          Do not automatically search for support libraries
<<<<<<< HEAD
=======
  --gminimal         Do not automatically search for support libraries, but include X11
>>>>>>> 84c4c19c

with options, prefix with --with-, enables corresponding support

  afs                AFS support, location of AFS distribution
  afs-incdir         AFS support, location of AFS headers
  afs-libdir         AFS support, location of libafsrpc. libasauthent
  afs-shared         AFS support, controls usage of shared linkage AFS libraries {yes/no}
  alien-incdir       AliEn support, location of gapiUI.h
  alien-libdir       AliEn support, location of libapiUI
  alloc-libdir       Alternative memory allocator support, location of allocator lib
  alloc-lib          Alternative memory allocator support, allocator lib
  castor-incdir      CASTOR support, location of stager_api.h
  castor-libdir      CASTOR support, location of libshift
  chirp-incdir       Chirp support, location of chirp_client.h
  chirp-libdir       Chirp support, location of libchirp_client
  cppunit            Cppunit testing, directory of the cppunit installation
  curses-incdir      (n)Curses support for editline, location of (n)curses.h
  curses-libdir      (n)Curses support for editline, location of lib(n)curses
  dcap-incdir        dCache support, location of dcap.h
  dcap-libdir        dCache support, location of libdcap
  dicttype           dictionary type: "cint" (default), "reflex", or "gccxml"
  dnssd-libdir       Bonjour support, location of libdns_sd
  dnssd-incdir       Bonjour support, location of dns_sd.h
  ftgl-incdir        FTGL support, location of FTGL.h
  ftgl-libdir        FTGL support, location of libftgl
  fftw3-incdir       FFTW3 support, location of fftw3.h
  fftw3-libdir       FFTW3 support, location of libfftw3 (libfftw3-3 for windows)
<<<<<<< HEAD
=======
  cfitsio-incdir     FITS support, location of fitsio.h
  cfitsio-libdir     FITS support, location of libcfitsio
>>>>>>> 84c4c19c
  gviz-incdir        Graphviz support, location of gvc.h
  gviz-libdir        Graphviz support, location of libgvplugin_core
  gfal-incdir        GFAL support, location of gfal_api.h
  gfal-libdir        GFAL support, location of libgfal
  glew-incdir        GLEW support, location of glew.h
  glew-libdir        GLEW support, location of libGLEW
  gsl-incdir         GSL support, location of gsl/gsl_version.h
  gsl-libdir         GSL support, location of libgsl
  gccxml             Gccxml support, directory of the gccxml installation
  globus             Globus support, path to what should be GLOBUS_LOCATION
  globus-incdir      Globus support, location of globus header files
  globus-libdir      Globus support, location of globus libraries
  hdfs-incdir        HDFS support, location of hdfs.h
  hdfs-libdir        HDFS support, location of libhdfs
  jni-incdir         HDFS support, location of JNI headers
  jvm-libdir         HDFS support, location of JVM library
  krb5               Kerberos5 support, location of Kerberos distribution
  krb5-incdir        Kerberos5 support, location of krb5.h
  krb5-libdir        Kerberos5 support, location of libkrb5
  ldap-incdir        LDAP support, location of ldap.h
  ldap-libdir        LDAP support, location of libldap
  monalisa-incdir    Monalisa support, location of ApMon.h
  monalisa-libdir    Monalisa support, location of libapmoncpp
  mysql-incdir       MySQL support, location of mysql.h
  mysql-libdir       MySQL support, location of libmysqlclient
  odbc-incdir        ODBC support, location of sqlext.h
  odbc-libdir        ODBC support, location of libiodbc or libodbc
  opengl-incdir      OpenGL support, location of GL/gl.h
  opengl-libdir      OpenGL support, location of libGL
  oracle-incdir      Oracle support, location of occi.h
  oracle-libdir      Oracle support, location of libocci
  pgsql-incdir       PostgreSQL support, location of libpq-fe.h
  pgsql-libdir       PostgreSQL support, location of libpq
  pythia6-libdir     PYHTIA6 support, location of libPythia6
  pythia8-incdir     PYHTIA8 support, location of Pythia8 includes
  pythia8-libdir     PYHTIA8 support, location of libpythia8.so
  python-incdir      Python support, location of Python.h
  python-libdir      Python support, location of libpython
  qt-incdir          Qt support, location of Qt/qglobal.h
  qt-libdir          Qt support, location of libqt-mt or libqt
  ruby-incdir        Ruby support, location of ruby.h
  ruby-libdir        Ruby support, location of libruby
  sapdb-incdir       SapDB support, location of sql.h
  sapdb-libdir       SapDB support, location of libsqlod
  rfio-incdir        RFIO support, location of rfio_api.h
  rfio-libdir        RFIO support, location of librfio, libdpm or libshift
  srp                Secure Remote Passwd support, location of SRP distribution
  srp-incdir         SRP support, location header of t_server.h
  srp-libdir         SRP support, location header of libsrp.a
  ssl                OpenSSL support, location of openssl installation
  ssl-incdir         OpenSSL support, location of openssl headers
  ssl-libdir         OpenSSL support, location of libssl
  ssl-shared         OpenSSL support, controls usage of shared linkage SSL libraries {yes/no}
  sys-iconpath       Extra icon path
  thread-libdir      Thread support, path to libpthread
  xml-incdir         XML support, location of libxml/tree.h
  xml-libdir         XML support, location of libxml2
  x11-libdir         X11 support, path to libX11
  xpm-libdir         XPM support, path to libXpm
  xft-libdir         Xft support, path to libXft
  xext-libdir        Xext support, path to libXext
  xrootd             XROOTD support, path to external XROOTD distribution
  xrootd-incdir      XROOTD support, path to external XROOTD header files (XrdVersion.hh, ...)
  xrootd-libdir      XROOTD support, path to external XROOTD libraries
  xrootd-opts        XROOTD support, additional options to be passed to XROOTD-configure

with compiler options, prefix with --with-, overrides default value

  cc                 alternative C compiler and options to be used
  cxx                alternative C++ compiler and options to be used
  f77                alternative Fortran compiler and options to be used
  ld                 alternative Linker and options to be used
  clang              use clang compiler instead of gcc (mutual exclusive with
                     the cc, cxx and ld options)
<<<<<<< HEAD
=======

cross compiling options, currently only used when building for ios and iossim

  --host[=hostarch]  host architecture to be used in case of cross compiling
  --with-hostcc      alternative host C compiler in case of cross compiling
  --with-hostcxx     alternative host C++ compiler in case of cross compiling
  --with-hostld      alternative host Linker in case of cross compiling
>>>>>>> 84c4c19c

Supported Architectures:

EOF
   cat ${ac_srcdir}/config/ARCHS | sed -e 's/^/   /'
cat <<EOF

Help output is rather long, so you may want to pipe it through a pager, like
for example

  $0 --help | more

Report bugs to <rootdev@root.cern.ch>
EOF
}

######################################################################
#
### echo %%% Store invocation and machine info in config.log
#
logmsg "Invoked on `hostname 2>/dev/null`"
logmsg "   with `uname -a 2>/dev/null`"
logmsg "   at `date 2>/dev/null`:"

logmsg "   $0"
for argv in "$@"; do
    logmsg "     \"${argv}\""
done

######################################################################
#
### echo %%% See if we got the architecture
#
if test $# -lt 1 ; then
   guess_architecture
else
   case $1 in
      -h|--help) confhelp ; exit 0 ;;
      -*) # in case the first argument wasn't an architecure but an option
          guess_architecture
          ;;
       *) arch=$1
          logmsg " Architecture set to $arch by user"
          shift
          ;;
   esac
fi

# check that we got a valid architecture
if test "$arch" = "linuxegcs" ; then
    arch="linux"
fi
if test "$arch" = "win32gdk" ; then
    arch="win32"
fi

if `awk '{ print $1 }' $ARCHS | grep "^$arch$" > /dev/null  2>&1` ; then
   echo "Configuring for $arch"
else
   echo "Invalid architecture. Try $0 --help"
   logmsg "Invalid architecture \"$arch\"."
   exit 1
fi

platform=`grep "^PLATFORM *=" ${ac_srcdir}/config/Makefile.$arch | awk '{ print $3 }'`

case $arch in
sgicc)
   logmsg "Will check 32bit libraries"
   checklib32="yes" ;;
linuxppc64*|sgicc64)
   logmsg "Will ONLY check 64bit libraries"
   checkonlylib64="yes" ;;
linuxx8664*)
   logmsg "Will check 64bit libraries"
   checklib64="yes" ;;
hpuxia64acc)
   logmsg "Will check HP/UX 64bit libraries"
   checkhpux64="yes" ;;
solaris64CC5)
   logmsg "Will check Solaris 64bit libraries"
   checksolaris64="yes" ;;
<<<<<<< HEAD
=======
ios*)
   logmsg "Will check iOS SDK libraries"
   iossdk=`make -f ${ac_srcdir}/config/Makefile.$arch CONFIGURE=yes showsdk`
   enable_cintex="no"
   enable_reflex="no"
   enable_genvector="no"
   enable_tmva="no"
   ;;
>>>>>>> 84c4c19c
win32)
   logmsg "Will use by default builtin versions of libraries on Win32"
   enable_builtin_freetype="yes"
   enable_builtin_ftgl="yes"
   enable_builtin_glew="yes"
   enable_builtin_pcre="yes"
<<<<<<< HEAD
   enable_builtin_zlib="yes" ;;
=======
   enable_builtin_zlib="yes"
   top_builddir=`cygpath -u $top_builddir`
   top_srcdir=`cygpath -u $top_srcdir`
   ;;
>>>>>>> 84c4c19c
esac

# check for which, avoid using which, as it may be a buggy csh script.
if type -path type >/dev/null 2>&1 ; then
   cwhich="type -path"
elif type whence >/dev/null 2>&1 ; then
   cwhich="whence"
else
   # XXX Should do something better...
   # ... possibly using type inside a sh function whence() { ... }
   cwhich="which"
fi

# check for Fink on MacOS X
# and for sanity of source e.g. pcre-*.tar.gz must exist
# which might not be the case if source was unpacked with StuffIt
if test "x$platform" = "xmacosx" ; then
   if test ! -f ${ac_srcdir}/core/pcre/src/pcre-*.tar.gz ; then
      echo "Source tree does not contain expected files, please unpack"
      echo "using tar and not StuffIt"
      exit 1
   fi
   logmsg "Checking Fink directory"
   finkdir=`$cwhich fink 2>&1 | sed -ne "s/\/bin\/fink//p"`
   logmsg "$finkdir"

   if test -d /opt/local; then
      logmsg "Checking MacPorts directory"
      finkdir=/opt/local
      logmsg "$finkdir"
   fi

   if [ `sw_vers | sed -n 's/ProductVersion://p' | cut -d . -f 2` -ge 5 ]; then
      macosx105=yes
   fi
   if [ `sw_vers | sed -n 's/ProductVersion://p' | cut -d . -f 2` -ge 6 ]; then
      macosx106=yes
   fi
fi

######################################################################
#
### echo %%% Some clean up
#
trapcmd="rm -f Makefile.tmp RConfigure.tmp RConfigure-out.tmp \
         RConfigOptions.tmp RConfigOptions-out.tmp \
         Makefile-comp.tmp root-config.tmp rootrc.tmp \
         rootauthrc.tmp rootdaemonrc.tmp memprobe.tmp rootd.tmp \
         proofd.tmp rootd.xinetd.tmp proofd.xinetd.tmp conftest.mk \
         conftest.c conftest xrootd.tmp olbd.tmp"
trap "$trapcmd; exit 1" 1 2 3 15
trap "$trapcmd" 0

######################################################################
#
### echo %%% Command line arguments
#
if test $# -gt 0 ; then
   while test ! "x$1" = "x" ; do
      case "$1" in
      -*=*) optarg=`echo "$1" | sed 's/[-_a-zA-Z0-9]*=//'` ;;
      *) optarg= ;;
      esac

      case $1 in
      --help|-h) confhelp ;   exit 0 ;;
      ################################################################
      #
      # With options to specifiy third part software
      #
      --no-create)             noact="yes"           ;;
      --nohowto)               nohowto="yes"         ;;
      --fail-on-missing)       fail_on_missing="yes" ;;
      --minimal)               ;;
<<<<<<< HEAD
=======
      --gminimal)              ;;
      --host)                  savearch=$arch
                               guess_architecture
                               host=$arch
                               arch=$savearch        ;;
      --host=*)                host=$optarg          ;;
>>>>>>> 84c4c19c
      --with-afs=*)            afsdir=$optarg        ; enable_afs="yes"     ;;
      --with-afs-incdir=*)     afsincdir=$optarg     ; enable_afs="yes"     ;;
      --with-afs-libdir=*)     afslibdir=$optarg     ; enable_afs="yes"     ;;
      --with-afs-shared=*)     afsshared=$optarg     ; enable_afs="yes"     ;;
      --with-alien-incdir=*)   alienincdir=$optarg   ; enable_alien="yes"   ;;
      --with-alien-libdir=*)   alienlibdir=$optarg   ; enable_alien="yes"   ;;
      --with-alloc-libdir=*)   alloclibdir=$optarg   ; enable_alloc="yes"   ;;
      --with-alloc-lib=*)      alloclib=$optarg      ; enable_alloc="yes"   ;;
      --with-afterimage-incdir=*) afterimageincdir=$optarg; enable_builtin_afterimage=no ;;
      --with-afterimage-libdir=*) afterimagelibdir=$optarg; enable_builtin_afterimage=no ;;
      --with-castor-incdir=*)  castorincdir=$optarg  ; enable_castor="yes"  ;;
      --with-castor-libdir=*)  castorlibdir=$optarg  ; enable_castor="yes"  ;;
      --with-cern-libdir=*)    echo "WARNING: option $1 is deprecated and ignored"'!' ;;
      --with-chirp-incdir=*)   chirpincdir=$optarg   ; enable_chirp="yes"   ;;
      --with-chirp-libdir=*)   chirplibdir=$optarg   ; enable_chirp="yes"   ;;
      --with-cppunit=*)        cppunit=$optarg       ;;
      --with-curses-incdir=*)  cursesincdir=$optarg  ; enable_editline="yes"  ;;
      --with-curses-libdir=*)  curseslibdir=$optarg  ; enable_editline="yes"  ;;
      --with-dcap-incdir=*)    dcapincdir=$optarg    ; enable_dcache="yes"  ;;
      --with-dcap-libdir=*)    dcaplibdir=$optarg    ; enable_dcache="yes"  ;;
      --with-dicttype=*)       dicttype=$optarg      ;;
      --with-dnssd-incdir=*)   dnssdincdir=$optarg   ; enable_bonjour="yes" ;;
      --with-dnssd-libdir=*)   dnssdlibdir=$optarg   ; enable_bonjour="yes" ;;
      --with-ftgl-incdir=*)    ftglincdir=$optarg    ; enable_builtin_ftgl=no;;
      --with-ftgl-libdir=*)    ftgllibdir=$optarg    ; enable_builtin_ftgl=no;;
      --with-fftw3-incdir=*)   fftw3incdir=$optarg   ; enable_fftw3="yes"   ;;
      --with-fftw3-libdir=*)   fftw3libdir=$optarg   ; enable_fftw3="yes"   ;;
<<<<<<< HEAD
      --with-gviz-incdir=*)    gvizincdir=$optarg    ; enable_gviz="yes"   ;;
      --with-gviz-libdir=*)    gvizlibdir=$optarg    ; enable_gviz="yes"   ;;
=======
      --with-cfitsio-incdir=*) cfitsioincdir=$optarg ; enable_fitsio="yes"  ;;
      --with-cfitsio-libdir=*) cfitsiolibdir=$optarg ; enable_fitsio="yes"  ;;
      --with-gviz-incdir=*)    gvizincdir=$optarg    ; enable_gviz="yes"    ;;
      --with-gviz-libdir=*)    gvizlibdir=$optarg    ; enable_gviz="yes"    ;;
>>>>>>> 84c4c19c
      --with-gfal-incdir=*)    gfalincdir=$optarg    ; enable_gfal="yes"    ;;
      --with-gfal-libdir=*)    gfallibdir=$optarg    ; enable_gfal="yes"    ;;
      --with-glew-incdir=*)    glewincdir=$optarg    ; enable_builtin_glew=no;;
      --with-glew-libdir=*)    glewlibdir=$optarg    ; enable_builtin_glew=no;;
      --with-gsl-incdir=*)     gslincdir=$optarg     ; enable_gsl="yes"     ;;
      --with-gsl-libdir=*)     gsllibdir=$optarg     ; enable_gsl="yes"     ;;
      --with-globus=*)         globusdir=$optarg     ; enable_globus="yes"  ;;
      --with-globus-incdir=*)  globusincdir=$optarg  ; enable_globus="yes"    ;;
      --with-globus-libdir=*)  globuslibdir=$optarg  ; enable_globus="yes"    ;;
      --with-gccxml=*)         gccxml=$optarg        ;;
      --with-hdfs-incdir=*)    hdfsincdir=$optarg    ; enable_hdfs="yes"    ;;
      --with-hdfs-libdir=*)    hdfslibdir=$optarg    ; enable_hdfs="yes"    ;;
      --with-jni-incdir=*)     jniincdir=$optarg     ;;
      --with-jvm-libdir=*)     jvmlibdir=$optarg     ;;
      --with-krb5=*)           krb5dir=$optarg       ; enable_krb5="yes"    ;;
      --with-krb5-incdir=*)    krb5incdir=$optarg    ; enable_krb5="yes"    ;;
      --with-krb5-libdir=*)    krb5libdir=$optarg    ; enable_krb5="yes"    ;;
      --with-ldap-incdir=*)    ldapincdir=$optarg    ; enable_ldap="yes"    ;;
      --with-ldap-libdir=*)    ldaplibdir=$optarg    ; enable_ldap="yes"    ;;
      --with-mysql-incdir=*)   mysqlincdir=$optarg   ; enable_mysql="yes"   ;;
      --with-mysql-libdir=*)   mysqllibdir=$optarg   ; enable_mysql="yes"   ;;
      --with-monalisa-incdir=*)monalisaincdir=$optarg; enable_monalisa="yes";;
      --with-monalisa-libdir=*)monalisalibdir=$optarg; enable_monalisa="yes";;
      --with-odbc-incdir=*)    odbcincdir=$optarg    ; enable_odbc="yes"    ;;
      --with-odbc-libdir=*)    odbclibdir=$optarg    ; enable_odbc="yes"    ;;
      --with-opengl-incdir=*)  openglincdir=$optarg  ; enable_opengl="yes"  ;;
      --with-opengl-libdir=*)  opengllibdir=$optarg  ; enable_opengl="yes"  ;;
      --with-oracle-incdir=*)  oracleincdir=$optarg  ; enable_oracle="yes"  ;;
      --with-oracle-libdir=*)  oraclelibdir=$optarg  ; enable_oracle="yes"  ;;
      --with-pgsql-incdir=*)   pgsqlincdir=$optarg   ; enable_pgsql="yes"   ;;
      --with-pgsql-libdir=*)   pgsqllibdir=$optarg   ; enable_pgsql="yes"   ;;
      --with-pythia6-libdir=*) pythia6libdir=$optarg ; enable_pythia6="yes" ;;
      --with-pythia6-uscore=*) pythia6uscore=$optarg ; enable_pythia6="yes" ;;
      --with-pythia8-incdir=*) pythia8incdir=$optarg ; enable_pythia8="yes" ;;
      --with-pythia8-libdir=*) pythia8libdir=$optarg ; enable_pythia8="yes" ;;
      --with-python-incdir=*)  pythonincdir=$optarg  ; enable_python="yes"  ;;
      --with-python-libdir=*)  pythonlibdir=$optarg  ; enable_python="yes"  ;;
      --with-qt-incdir=*)      qtincdir=$optarg      ; mocdir=$optarg/../bin; enable_qt="yes"; enable_qtgsi="yes" ;;
      --with-qt-libdir=*)      qtlibdir=$optarg      ; enable_qt="yes"; enable_qtgsi="yes" ;;
      --with-ruby-incdir=*)    rubyincdir=$optarg    ; enable_ruby="yes"    ;;
      --with-ruby-libdir=*)    rubylibdir=$optarg    ; enable_ruby="yes"    ;;
      --with-sapdb-incdir=*)   sapdbincdir=$optarg   ; enable_sapdb="yes"   ;;
      --with-sapdb-libdir=*)   sapdblibdir=$optarg   ; enable_sapdb="yes"   ;;
      --with-rfio-incdir=*)    shiftincdir=$optarg   ; enable_rfio="yes"    ;;
      --with-rfio-libdir=*)    shiftlibdir=$optarg   ; enable_rfio="yes"    ;;
      --with-srp=*)            srpdir=$optarg        ; enable_srp="yes"     ;;
      --with-srp-incdir=*)     srpincdir=$optarg     ; enable_srp="yes"     ;;
      --with-srp-libdir=*)     srplibdir=$optarg     ; enable_srp="yes"     ;;
      --with-ssl=*)            ssldir=$optarg        ; enable_ssl="yes"     ;;
      --with-ssl-incdir=*)     sslincdir=$optarg     ; enable_ssl="yes"     ;;
      --with-ssl-libdir=*)     ssllibdir=$optarg     ; enable_ssl="yes"     ;;
      --with-ssl-shared=*)     sslshared=$optarg     ; enable_ssl="yes"     ;;
      --with-sys-iconpath=*)   extraiconpath=$optarg ;;
      --with-thread-libdir=*)  threadlibdir=$optarg  ; enable_thread="yes"  ;;
      --with-xml-incdir=*)     xmlincdir=$optarg     ; enable_xml="yes"     ;;
      --with-xml-libdir=*)     xmllibdir=$optarg     ; enable_xml="yes"     ;;
      --with-x11-libdir=*)     x11libdir=$optarg     ;;
      --with-xpm-libdir=*)     xpmlibdir=$optarg     ;;
      --with-xft-libdir=*)     xftlibdir=$optarg     ;;
      --with-xext-libdir=*)    xextlibdir=$optarg    ;;
      --with-xrootd=*)         xrootddir=$optarg     ; enable_xrootd="yes"  ;;
      --with-xrootd-opts=*)    xrdaddopts=$optarg    ; enable_xrootd="yes"  ;;
      --with-xrootd-incdir=*)  xrdincdir=$optarg     ; enable_xrootd="yes"  ;;
      --with-xrootd-libdir=*)  xrdlibdir=$optarg     ; enable_xrootd="yes"  ;;
      --with-cc=*)             altcc=$optarg         ;;
      --with-cxx=*)            altcxx=$optarg        ;;
      --with-f77=*)            altf77=$optarg        ;;
      --with-ld=*)             altld=$optarg         ;;
      --with-clang) altcc=clang; altcxx=clang++; altld=clang++ ;;
<<<<<<< HEAD
=======
      --with-hostcc=*)         hostcc=$optarg        ;;
      --with-hostcxx=*)        hostcxx=$optarg       ;;
      --with-hostld=*)         hostld=$optarg        ;;
>>>>>>> 84c4c19c
      ################################################################
      #
      # Enable/disable to turn on/off third party software linkage and
      # features
      #
      --enable-*)
        f=`echo $1 | sed -e 's/--//' -e 's/-/_/g'`
        eval prev='$'`echo ${f}`
        eval prev_expl='$'`echo ${f}_explicit`
        if test "${prev}:${prev_expl}" = "yes:"; then
            echo "INFO: $1: already enabled by default."
        fi
        if test ! "x`echo ${deprecated_options} | grep ${f}`" = "x"; then
            echo "WARNING: option $1 is deprecated and ignored"'!'
        fi
        if test "x${prev_expl}" = "xno"; then
            echo "WARNING: conflicting --disable / $1, $1 wins"
        fi
        eval ${f}=yes
        eval ${f}_explicit=yes
        for c in $options ; do
           if test "x$c" = "x$f" ; then
              f=""
        fi
        done
        for c in $deprecated_options ; do
           if test "x$c" = "x$f" ; then
              f=""
        fi
        done
        if test "x$f" != "x" ; then
           echo "Invalid option '$1'. Try $0 --help" ; exit 1 ;
        fi
        ;;
      --disable-*)
        f=`echo $1 | sed -e 's/--disable/enable/' -e 's/-/_/g'`
        eval prev='$'`echo ${f}`
        eval prev_expl='$'`echo ${f}_explicit`
        if test "${prev}:${prev_expl}" = "xno:"; then
            echo "INFO: $1: already disabled by default."
        fi
        if test "x${prev_expl}" = "xyes"; then
            echo "WARNING: conflicting --enable / $1, $1 wins"
        fi
        eval ${f}=no
        eval ${f}_explicit=no
        for c in $options ; do
           if test "x$c" = "x$f" ; then
              f=""
           fi
        done
        if test "x$f" != "x" ; then
           echo "Invalid option '$1'. Try $0 --help" ; exit 1 ;
        fi
        ;;
      ################################################################
      #
      # Build steering option
      #
      --build=*)      rootbuild="ROOTBUILD      := $optarg"  ;;
      ################################################################
      #
      # Install path options
      #
      --aclocaldir=*) haveconfig=-DR__HAVE_CONFIG ; aclocaldir=$optarg  ;;
      --bindir=*)     haveconfig=-DR__HAVE_CONFIG ; bindir=$optarg      ;;
      --cintincdir=*) haveconfig=-DR__HAVE_CONFIG ; cintincdir=$optarg  ;;
      --datadir=*)    haveconfig=-DR__HAVE_CONFIG ; datadir=$optarg     ;;
      --docdir=*)     haveconfig=-DR__HAVE_CONFIG ; docdir=$optarg      ;;
      --elispdir=*)   haveconfig=-DR__HAVE_CONFIG ; elispdir=$optarg    ;;
      --etcdir=*)     haveconfig=-DR__HAVE_CONFIG ; etcdir=$optarg      ;;
      --fontdir=*)    haveconfig=-DR__HAVE_CONFIG ; fontdir=$optarg     ;;
      --iconpath=*)   haveconfig=-DR__HAVE_CONFIG ; iconpath=$optarg    ;;
      --incdir=*)     haveconfig=-DR__HAVE_CONFIG ; incdir=$optarg      ;;
      --libdir=*)     haveconfig=-DR__HAVE_CONFIG ; libdir=$optarg      ;;
      --macrodir=*)   haveconfig=-DR__HAVE_CONFIG ; macrodir=$optarg    ;;
      --mandir=*)     haveconfig=-DR__HAVE_CONFIG ; mandir=$optarg      ;;
      --pkglist*)     show_pkglist="yes"          ; noact="yes"         ;;
      --prefix*)      haveconfig=-DR__HAVE_CONFIG ; prefix=$optarg      ;;
      --srcdir=*)     haveconfig=-DR__HAVE_CONFIG ; srcdir=$optarg      ;;
      --testdir=*)    haveconfig=-DR__HAVE_CONFIG ; testdir=$optarg     ;;
      --tutdir=*)     haveconfig=-DR__HAVE_CONFIG ; tutdir=$optarg      ;;
      *)  echo "Invalid option '$1'. Try $0 --help" ; exit 1 ;;
      esac
      shift
   done
fi

######################################################################
#
### echo %%% Copy skeletons to temporary files
#
if test "x$noact" = "xno"; then
    cp -f $MAKEIN Makefile.tmp
    cp -f $MAKECOMPIN Makefile-comp.tmp
    cp -f $CONFIGUREIN RConfigure.tmp
    cp -f $CONFIGOPTIN RConfigOptions.tmp
    cp -f $RCONFIN root-config.tmp
    cp -f $ROOTRCIN rootrc.tmp
    cp -f $ROOTAUTHRCIN rootauthrc.tmp
    cp -f $ROOTDAEMONRCIN rootdaemonrc.tmp
    cp -f $MEMPROBEIN memprobe.tmp
    cp -f $ROOTDIN rootd.tmp
    cp -f $ROOTDXINETDIN rootd.xinetd.tmp
    cp -f $PROOFDIN proofd.tmp
    cp -f $PROOFDXINETDIN proofd.xinetd.tmp
    cp -f $PROOFSERVIN proofserv.tmp
    cp -f $ROOTSIN roots.tmp
    cp -f $XROOTDIN xrootd.tmp
    cp -f $OLBDIN olbd.tmp
    cp -f $CMSDIN cmsd.tmp
fi

######################################################################
#
### echo %%% Should sonames contain version numbers
#
if test "x$enable_soversion" = "xyes"; then
    logmsg "Enabling version numbers in so names"
    major=`sed 's|\(.*\)\..*/.*|\1|' < build/version_number`
    minor=`sed 's|.*\.\(.*\)/.*|\1|' < build/version_number`
    revis=`sed 's|.*\..*/\([0-9]*\).*|\1|' < build/version_number`

    mkliboption="-v $major $minor $revis "
    unset major
    unset minor
    unset revis
fi

######################################################################
#
### echo %%% On Windoze always set enable_shared to no; need .lib
#
if test "x$platform" = "xwin32"; then
    enable_shared="no"
    enable_x11="no"
fi

######################################################################
#
### echo %%% On iOS always disable X11
#
if test "x$platform" = "xios"; then
    enable_x11="no"
    if test "x$host" = "x"; then
        savearch=$arch
        guess_architecture
        host=$arch
        arch=$savearch
    fi
else
    # cross compiling only supported for ios for the time being
    host=
fi

######################################################################
#
### echo %%% If no X11 then also no OpenGL and ASImage on non Win32 platforms
#
if test "x$enable_x11" = "xno" && test ! "x$platform" = "xwin32"; then
   enable_opengl="no"
   enable_asimage="no"
fi

######################################################################
#
### echo %%% On MacOS X >=10.5 always enable_rpath in case of non-prefix install
#
if test ! "x$macosx105" = "x"; then
    if test "x$enable_rpath" = "xno" && test "x$haveconfig" = "x" ; then
        enable_rpath="yes"
    fi
fi

######################################################################
#
### echo %%% check for GNU make >= 3.80 - Mandatory version of make
#
# Mandatory test, must succeed
# Check for GNU make >= 3.80
#
message "Checking for GNU Make version >= 3.80"
gnumake="make"
gnu=`$gnumake -v 2>&1 | awk 'BEGIN { FS=" "} { if (NR==1) print $1 }'`
if test ! "x$gnu" = "xGNU" ; then
    gnumake="gmake"
    gnu=`$gnumake -v 2>&1 | awk 'BEGIN { FS=" "} { if (NR==1) print $1 }'`
    if test ! "x$gnu" = "xGNU" ; then
        gnumake=""
    fi
fi
if test ! "x$gnumake" = "x" ; then
    gnuv=`$gnumake -v | tr '.,' ' ' | awk 'BEGIN { FS=" "} { if (NR==1 && $3 == "version") printf "%d", ($4*1000)+($5*10)+$6; else printf "%d", ($3*1000)+($4*10)+$5 }'`
    if test $gnuv -lt 3800 ; then
        result "no"
        result "`basename $0`: GNU Make >= 3.80 MUST be installed, current version $gnuv is too old"
        result "See http://root.cern.ch/drupal/content/build-prerequisites"
        exit 1
    fi
    result "ok"
else
    result "no"
    result "`basename $0`: GNU Make >= 3.80 MUST be installed"
    result "See http://root.cern.ch/drupal/content/build-prerequisites"
    exit 1
fi

######################################################################
#
### echo %%% check for compilers
#
# Mandatory test, must succeed
# Check for C, C++ compilers, and optionally FORTRAN
#
check_comp C
if test $found_comp -eq 0 ; then
   result "`basename $0`: C compiler MUST be installed"
   result "See http://root.cern.ch/drupal/content/build-prerequisites"
   exit 1
fi
check_comp C++
if test $found_comp -eq 0 ; then
   result "`basename $0`: C++ compiler MUST be installed"
   result "See http://root.cern.ch/drupal/content/build-prerequisites"
   exit 1
fi
check_comp LD
if test $found_comp -eq 0 ; then
   result "`basename $0`: Linker MUST be installed"
   result "See http://root.cern.ch/drupal/content/build-prerequisites"
   exit 1
fi
check_comp F77
if test $found_comp -eq 0 ; then
   # missing F77 is not fatal
   altf77=
fi

######################################################################
#
### echo %%% Check host environment in case of cross compiling
#
#
if test ! "x$host" = "x"; then
    if ! test -f ${ac_srcdir}/config/Makefile.$host; then
        echo 'Invalid host platform' $host
        exit 1
    fi

    compmsgextra="host "
    archbak=$arch
    arch=$host

    altccbak=$altcc
    altcc=$hostcc
    check_comp C
    if test ${found_comp} -eq 0; then
        echo "Cannot find host CC $hostcc"
        exit 1
    fi
    altcc=$altccbak

    altcxxbak=$altcxx
    altcxx=$hostcxx
    check_comp C++
    if test ${found_comp} -eq 0; then
        echo "Cannot find host CXX $hostcc"
        exit 1
    fi
    altcxx=$altcxxbak

    altldbak=$altld
    altld=$hostld
    check_comp LD
    if test ${found_comp} -eq 0; then
        echo 'Cannot find host linker (LD)' $hostcc
        exit 1
    fi
    altld=$altldbak

    compmsgextra=""
    arch=$archbak
fi

######################################################################
#
### echo %%% X11 and XPM Library - Mandatory lib on Unix
#
# Mandatory test, must succeed
# Check for X11 and Xpm library (for X11 use always shared lib)
#
if test ! "x$enable_x11" = "xno" ; then
    check_library "libX11" "yes" "$x11libdir" \
        /usr/lib /usr/X11R6/lib /usr/lib/X11 /usr/openwin/lib \
        /usr/local/lib /usr/local/lib/X11 /usr/local/X11R6/lib \
        /usr/X11/lib /usr/lib/X11R5
    x11libdir=$found_dir

    if test "x$found_lib" = "x" ; then
        result "`basename $0`: libX11 MUST be installed"
        result "See http://root.cern.ch/drupal/content/build-prerequisites"
        exit 1
    fi

    check_header "X11/Xlib.h" "" \
        /usr/include /usr/X11R6/include /usr/include/X11 /usr/openwin/include \
        /usr/local/include /usr/local/include/X11 /usr/local/X11R6/include \
        /usr/X11/include /usr/include/X11R5

    if test "x$found_dir" = "x" ; then
        result "`basename $0`: X11 headers MUST be installed"
        result "See http://root.cern.ch/drupal/content/build-prerequisites"
        exit 1
    fi

    check_header "X11/xpm.h" "" \
        /usr/include /usr/X11R6/include /usr/include/X11 /usr/openwin/include \
        /usr/local/include /usr/local/include/X11 /usr/local/X11R6/include \
        /usr/X11/include /usr/include/X11R5

    if test "x$found_dir" = "x" ; then
        result "`basename $0`: xpm headers MUST be installed"
        result "See http://root.cern.ch/drupal/content/build-prerequisites"
        exit 1
    fi

    check_header "X11/Xft/Xft.h" "" \
        /usr/include /usr/X11R6/include /usr/include/X11 /usr/openwin/include \
        /usr/local/include /usr/local/include/X11 /usr/local/X11R6/include \
        /usr/X11/include /usr/include/X11R5

    if test "x$found_dir" = "x" ; then
        result "`basename $0`: Xft headers MUST be installed"
        result "See http://root.cern.ch/drupal/content/build-prerequisites"
        exit 1
    fi

    check_header "X11/extensions/shape.h" "" \
        /usr/include /usr/X11R6/include /usr/include/X11 /usr/openwin/include \
        /usr/local/include /usr/local/include/X11 /usr/local/X11R6/include \
        /usr/X11/include /usr/include/X11R5

    if test "x$found_dir" = "x" ; then
        result "`basename $0`: X11/extensions/shape.h header MUST be installed"
        result "See http://root.cern.ch/drupal/content/build-prerequisites"
        exit 1
    fi

    check_library "libXpm" "$enable_shared" "$xpmlibdir" \
        $XPM $XPM/lib /usr/local/lib /usr/lib /usr/lib/X11 \
        /usr/local/lib/X11 /usr/X11R6/lib /usr/local/X11R6/lib \
        /usr/X11/lib
    xpmlib=$found_lib
    xpmlibdir=$found_dir

    if test "x$xpmlib" = "x" ; then
        result "`basename $0`: libXpm MUST be installed"
        result "See http://root.cern.ch/drupal/content/build-prerequisites"
        exit 1
    fi

    check_library "libXft" "$enable_shared" "$xftlibdir" \
        /usr/local/lib /usr/lib /usr/lib/X11 \
        /usr/local/lib/X11 /usr/X11R6/lib /usr/local/X11R6/lib \
        /usr/X11/lib

    if test "x$found_lib" = "x" ; then
        result "`basename $0`: libXft MUST be installed"
        result "See http://root.cern.ch/drupal/content/build-prerequisites"
        exit 1
    fi

    check_library "libXext" "$enable_shared" "$xextlibdir" \
        /usr/local/lib /usr/lib /usr/lib/X11 \
        /usr/local/lib/X11 /usr/X11R6/lib /usr/local/X11R6/lib \
        /usr/X11/lib

    if test "x$found_lib" = "x" ; then
        result "`basename $0`: libXext MUST be installed"
        result "See http://root.cern.ch/drupal/content/build-prerequisites"
        exit 1
    fi
fi

######################################################################
#
### echo %%%Xft support (X11 antialiased fonts)
#
if test "x$enable_x11" = "xno"; then
   enable_xft="no"
fi
hasxft="undef"
if test "x$enable_xft" = "xyes"; then
   hasxft="define"
fi

######################################################################
#
### echo %%% Exceptions - compiler feature
#
if test "x$EXCEPTIONS" = "xno" ; then
    enable_exceptions=no
fi
e=`echo $rootbuild | sed 's/.*exceptions.*/1/'`
if test "x$e" = "x1" ; then
    enable_exceptions=no
fi

######################################################################
#
### echo %%% Windows Debug Runtime (-MDd)
#
if test "x$enable_winrtdebug" = "x" ; then
    e=`echo $rootbuild | sed 's/.*debug.*/1/'`
    if test "x$e" = "x1"; then
        enable_winrtdebug=yes
    else
        enable_winrtdebug=no
    fi
fi
if test "x$platform" != "xwin32"; then
    enable_winrtdebug=no
fi

######################################################################
#
### echo %%% Posix Thread Library
#
# Check for posix thread library
#
case $platform in
win32)
    if test "x$enable_thread" = "x"; then
        enable_thread="yes"
    fi
    ;;
macosx)
    if test "x$enable_thread" = "x" || test "x$enable_thread" = "xyes"; then
        if test ! "x$macosx105" = "x"; then
            enable_thread="yes"
            threadflag="-D_REENTRANT -pthread"
            threadlib="-pthread"
            threadlibdir=
        else
            enable_thread="yes"
            threadflag="-D_REENTRANT"
        fi
    fi
    ;;
linux|fbsd)
    if test "x$enable_thread" = "x" || test "x$enable_thread" = "xyes"; then
        enable_thread="yes"
        threadflag="-pthread"
        threadlib="-pthread"
        threadlibdir=
    fi
    ;;
esac
case $arch in
win32gcc)
    # if it was not set it was turned on in the above "linux" case
    if test "x$enable_thread" = "xyes"; then
        threadflag=
        threadlib=
    fi
    ;;
hpuxia64acc)
    if test "x$enable_thread" = "x" || test "x$enable_thread" = "xyes"; then
        enable_thread="yes"
        threadflag="-mt"
        threadlib="-mt"
        threadlibdir=
    fi
    ;;
esac
if test "x$enable_thread" = "xyes" && \
   test ! "x$platform" = "xwin32"  && \
   test "x$threadlib" = "x" ; then
    check_library "libpthread" "$enable_shared" "$threadlibdir" \
        $THREAD $THREAD/lib /usr/lib /usr/local/lib /usr/lib/X11 \
        /usr/local/lib/X11 /usr/X11R6/lib /usr/local/X11R6/lib \
        /usr/X11/lib /usr/shlib
    threadlib=$found_lib
    threadlibdir=$found_dir

    if test "x$threadlib" = "x" ; then
        enable_thread="no"
    fi
fi

haspthread="undef"
if test "x$enable_thread" = "xyes" && \
   test ! "x$platform" = "xwin32"; then
   haspthread="define"
fi

######################################################################
#
### echo %%% libfreetype (builtin or system) - Mandatory lib
#
# Mandatory test, must succeed (see http://www.freetype.org/)
#
if test "x$enable_builtin_freetype" = "x" || \
   test "x$enable_builtin_freetype" = "xno" ; then

   checking_msg "freetype-config"
   if `$cwhich freetype-config > /dev/null 2>&1` && test "x$host" = "x" ; then
      $cwhich freetype-config

      message "Checking for libfreetype version >= 9.3.0"
      ttf2_version=`freetype-config --version | \
          tr '.' ' ' | \
          awk 'BEGIN { FS = " "; } \
              { printf "%d", ($''1 * 1000 + $''2) * 1000 + $''3;}'`
      # First good version is 9.3.0
      if test $ttf2_version -lt 9003000 ; then
         result "no (`freetype-config --version`)"
         enable_builtin_freetype="yes"
      else
         result "ok"
         enable_builtin_freetype="no"
      fi
   else
      enable_builtin_freetype="yes"
      result "not found"
   fi
fi
message "Checking whether to build included libfreetype6"
result "$enable_builtin_freetype"

######################################################################
#
<<<<<<< HEAD
### echo %%% libftgl (builtin or system) - Mandatory lib
#
# Mandatory test, must succeed
# (see http://homepages.paradise.net.nz/henryj/code/index.html#FTGL)
#
ftglincdir=include
if test "x$platform" = "xwin32"; then
   ftgllibdir=
   ftgllibs=lib/libFTGL.lib
else
   ftgllibdir=-Llib
   ftgllibs=-lFTGL
fi
if test "x$enable_builtin_ftgl" = "x" || \
   test "x$enable_builtin_ftgl" = "xno" ; then

   # check if we have pkg-config
   checking_msg "pkg-config"
   if `$cwhich pkg-config > /dev/null 2>&1` ; then
      $cwhich pkg-config

      message "Checking for libftgl"
      if pkg-config --exists ftgl ; then
         result "ok"
         message "Checking for ftgl version > 2.1.2"
         ftgl_version=`pkg-config --modversion ftgl | \
         tr '.' ' ' | \
         awk 'BEGIN { FS = " "; } \
            { printf "%d", ($''1 * 1000 + $''2) * 1000 + $''3;}'`
         # Use FTGL/ftgl.h when > 2.1.2
         if test $ftgl_version -gt 2001002 ; then
            result "ok"
            ftglincdir=`pkg-config --cflags-only-I ftgl | sed 's/-I//g'`
            ftgllibs=`pkg-config --libs-only-l ftgl`
            ftgllibdir=`pkg-config --libs-only-L ftgl | sed 's/-L//g'`
            enable_builtin_ftgl="no"
         else
            enable_builtin_ftgl="yes"
            result "no (`pkg-config --modversion ftgl`)"
         fi
      else
         enable_builtin_ftgl="yes"
         result "no"
      fi
   else
      enable_builtin_ftgl="yes"
      echo "not found"
   fi
fi
message "Checking whether to build included libftgl"
result "$enable_builtin_ftgl"

######################################################################
#
=======
>>>>>>> 84c4c19c
### echo %%% libpcre (builtin or system) - Mandatory lib
#
# Mandatory test, must succeed (see http://www.pcre.org/)
#
if test "x$enable_builtin_pcre" = "x" || \
   test "x$enable_builtin_pcre" = "xno" ; then

   checking_msg "pcre-config"
   if `$cwhich pcre-config > /dev/null 2>&1` && test "x$host" = "x" ; then
      $cwhich pcre-config

      message "Checking for libpcre version >= 3.9"
      pcre_version=`pcre-config --version | \
          tr '.' ' ' | \
          awk 'BEGIN { FS = " "; } \
              { printf "%d", ($''1 * 1000 + $''2) * 1000 + $''3;}'`
      # First good version is 3.9
      if test $pcre_version -lt 3009000 ; then
         result "no (`pcre-config --version`)"
         enable_builtin_pcre="yes"
      else
         result "ok"
         enable_builtin_pcre="no"
      fi
   else
      enable_builtin_pcre="yes"
      echo "not found"
   fi
fi
message "Checking whether to build included libpcre"
result "$enable_builtin_pcre"

######################################################################
#
### echo %%% Use included ZLib or use systems
#
if test "x$enable_builtin_zlib" = "xno" ; then
<<<<<<< HEAD
    check_header "zlib.h" "/usr/include"  $ZLIB $ZLIB/include \
        /usr/local/include /usr/include/zlib /usr/local/include/zlib \
        /opt/zlib/include
=======
    check_header "zlib.h" ""  $ZLIB $ZLIB/include \
        /usr/local/include /usr/include/zlib /usr/local/include/zlib \
        /opt/zlib/include /usr/include
>>>>>>> 84c4c19c
    if test "x$found_dir" = "x" ; then
        enable_builtin_zlib=yes
    else
        zlibinc=$found_hdr
        zlibincdir=$found_dir
    fi

<<<<<<< HEAD
    check_library "libz" "$enable_shared" "" "/usr/lib" \
        $ZLIB $ZLIB/lib /usr/local/zlib/lib /usr/local/lib \
            /usr/lib/zlib /usr/local/lib/zlib /usr/zlib/lib /usr/lib \
            /usr/zlib /usr/local/zlilb /opt/zlib /opt/zlib/lib
=======
    check_library "libz" "$enable_shared" "" \
        $ZLIB $ZLIB/lib /usr/local/zlib/lib /usr/local/lib \
        /usr/lib/zlib /usr/local/lib/zlib /usr/zlib/lib /usr/lib \
        /usr/zlib /usr/local/zlib /opt/zlib /opt/zlib/lib
>>>>>>> 84c4c19c
    if test "x$found_lib" = "x" ; then
        zliblib=""
        zliblibdir=""
        enable_builtin_zlib="yes"
    else
        zliblib="$found_lib"
        zliblibdir="$found_dir"
    fi

    if test "x$zlibincdir" = "x" || test "x$zliblib" = "x"; then
        enable_builtin_zlib="yes"
    fi
fi
message "Checking whether to build included zlib"
result "$enable_builtin_zlib"

######################################################################
#
### echo %%% nCurses or Curses Support - Third party libraries
#
# Check for libcurses / libncurses
#
if test ! "x$enable_editline" = "xno" ; then
    lookforcurseslib="libncurses"
    check_header "ncurses.h" "$cursesincdir" \
        /usr/include/ncurses /usr/local/include/ncurses \
        /usr/include /usr/local/include
    cursesincdir=$found_dir
    curseshdr=$found_hdr
    if test "x$cursesincdir" = "x"; then
        lookforcurseslib="libcurses"
        check_header "curses.h" "$cursesincdir" \
            /usr/include/curses /usr/local/include/curses \
            /usr/include /usr/local/include
        cursesincdir=$found_dir
        curseshdr=$found_hdr
    fi

    check_library "$lookforcurseslib" "$enable_shared" "$curseslibdir" \
        /usr/lib /usr/local/lib
    curseslib=$found_lib
    curseslibdir=$found_dir

    if test "x$cursesincdir" = "x" || test "x$curseslib" = "x"; then
        enable_editline="no"
    fi
fi
check_explicit "$enable_editline" "$enable_editline_explicit" \
     "Explicitly required editline dependencies not fulfilled"

######################################################################
#
### echo %%% OpenGL Support - Third party libraries
#
# (see mesa3d.org)
#
if test ! "x$enable_opengl" = "xno" && test ! "x$platform" = "xwin32" ; then
    # Check for OpenGL compatible include and library
    openglincdirs="$OPENGL $OPENGL/include \
        /usr/include /usr/include/X11 /usr/X11/include \
        /usr/X11R6/include /usr/local/include/X11 \
        /usr/local/X11R6/include /usr/local/include \
        /usr/include/Mesa /usr/local/include/Mesa /usr/Mesa/include \
        /usr/local/Mesa/include /usr/Mesa /usr/local/Mesa /opt/Mesa \
        /opt/Mesa/include /opt/graphics/OpenGL/include"
    check_header "GL/gl.h" "$openglincdir" $openglincdirs
    openglinc=$found_hdr
    openglincdir=$found_dir

    opengllibdirs="$OPENGL $OPENGL/lib /usr/lib /usr/local/lib /usr/lib/X11 \
        /usr/X11R6/lib /usr/local/lib/X11 /usr/local/X11R6/lib \
        /usr/X11/lib /usr/lib/Mesa /usr/local/lib/Mesa /usr/Mesa/lib \
        /usr/local/Mesa/lib /usr/Mesa /usr/local/Mesa /opt/Mesa \
        /opt/Mesa/lib /opt/graphics/OpenGL/lib"

    keep=$opengllibdir
    check_library "libGL libMesaGL" "$enable_shared" \
        "$opengllibdir" $opengllibdirs
    opengllib=$found_lib
    opengllibdir=$found_dir

    # Mac OS X 10.5.0 problem
    if test "x$platform" = "xmacosx"; then
       if test ! "x$macosx105" = "x"; then
          opengllib="-dylib_file /usr/X11R6/lib/libGL.dylib:/usr/X11R6/lib/libGL.dylib"
       fi
    fi

    check_library "libGLU libMesaGLU" "$enable_shared" \
        "$keep" $opengllibdirs
    openglulib=$found_lib
    openglulibdir=$found_dir

    if test "x$openglincdir" = "x" || \
       test "x$opengllib" = "x" || \
       test "x$openglulib" = "x" ; then
        enable_opengl="no"
        enable_builtin_glew="no"
    else
        check_header "GL/glew.h" "$glewincdir" $openglincdirs
        glewinc="$found_hdr"
        glewincdir="$found_dir"

        check_library "libGLEW" "$enable_shared" "$keep" $opengllibdirs
        glewlib="$found_lib"
        glewlibdir=$found_dir
        glewlibs="$glewlib"

        if test "x$glewincdir" = "x" || test "x$glewlib" = "x" ||
           test "x$enable_builtin_glew_explicit" = "xyes" ; then
            enable_builtin_glew="yes"
            glewincdir="include"
            glewlibdir="-Llib"
            glewlibs="-lGLEW"
        fi
        message "Checking whether to build included GLEW"
        result "$enable_builtin_glew"
    fi
fi
check_explicit "$enable_opengl" "$enable_opengl_explicit" \
     "Explicitly required OpenGL dependencies not fulfilled"

######################################################################
#
### echo %%% libftgl (builtin or system) - Needed if OpenGL enabled
#
# Mandatory test, must succeed
# (see http://homepages.paradise.net.nz/henryj/code/index.html#FTGL)
#
if test ! "x$enable_opengl" = "xno" && test ! "x$platform" = "xwin32" ; then
   ftglincdir=include
   ftgllibdir=-Llib
   ftgllibs=-lFTGL
   if test "x$enable_builtin_ftgl" = "x" || \
      test "x$enable_builtin_ftgl" = "xno" ; then

      # check if we have pkg-config
      checking_msg "pkg-config"
      if `$cwhich pkg-config > /dev/null 2>&1` ; then
         $cwhich pkg-config

         message "Checking for libftgl"
         if pkg-config --exists ftgl ; then
            result "ok"
            message "Checking for ftgl version > 2.1.2"
            ftgl_version=`pkg-config --modversion ftgl | \
            tr '.' ' ' | \
            awk 'BEGIN { FS = " "; } \
               { printf "%d", ($''1 * 1000 + $''2) * 1000 + $''3;}'`
            # Use FTGL/ftgl.h when > 2.1.2
            if test $ftgl_version -gt 2001002 ; then
               result "ok"
               ftglincdir=`pkg-config --cflags-only-I ftgl | sed 's/-I//g'`
               ftgllibs=`pkg-config --libs-only-l ftgl`
               ftgllibdir=`pkg-config --libs-only-L ftgl | sed 's/-L//g'`
               enable_builtin_ftgl="no"
            else
               enable_builtin_ftgl="yes"
               result "no (`pkg-config --modversion ftgl`)"
            fi
         else
            enable_builtin_ftgl="yes"
            result "no"
         fi
      else
         enable_builtin_ftgl="yes"
         echo "not found"
      fi
   fi
   message "Checking whether to build included libftgl"
   result "$enable_builtin_ftgl"
fi

######################################################################
#
### echo %%% OpenGL support on Windoze
#
# On win32 we always have OpenGL available
#
if test "x$platform" = "xwin32"; then
   enable_opengl="yes"
   openglincdir="include"

   enable_builtin_glew="yes"
   glewincdir=include
   glewlibdir=
   glewlibs=lib/libGLEW.lib
<<<<<<< HEAD
=======

   enable_builtin_ftgl="yes"
   ftglincdir=include
   ftgllibdir=
   ftgllibs=lib/libFTGL.lib
fi

######################################################################
#
### echo %%% Alternative Memory Allocator Support - Third party libraries
#
if test ! "x$enable_alloc" = "xno"; then
    # Check for alternative memory allocator
    check_library "$alloclib" "$enable_shared" "$alloclibdir" \
        /usr/lib /usr/local/lib
    alloclib=$found_lib
    alloclibdir=$found_dir

    if test "x$alloclib" = "x"; then
        alloclibdir=""
        enable_alloc="no"
    fi
>>>>>>> 84c4c19c
fi
check_explicit "$enable_alloc" "$enable_alloc_explicit" \
     "Explicitly required allocator dependencies not fulfilled"

######################################################################
#
### echo %%% MySQL Support - Third party libraries
#
# (See mysql.org)
#
# If the user has set the flags "--disable-mysql", we don't check for
# MySQL at all.
#
if test ! "x$enable_mysql" = "xno"; then
    # Check for MySQL include and library
    checking_msg "mysql_config"
    mysql_config=`$cwhich mysql_config 2> /dev/null`
    if test ! "x$mysql_config" = "x"  && test -x "$mysql_config" && \
       test "x$mysqlincdir" = "x"     && test "x$mysqllibdir" = "x" && \
       test ! "x$platform" = "xwin32" && test "x$host" = "x" ; then
       echo $mysql_config
       # we found mysql_config - now check the version number
       message "Checking for libmysqlclient version >= 3.23.*"
       mysql_version=`$mysql_config --version | awk 'BEGIN { FS="." } { printf "%d", $1 * 1000 + $2 }'`
       if test $mysql_version -lt 3023 ; then
          result "no (`$mysql_config --version`)"
          enable_mysql="no"
          mysqllibdir=""
       else
          if test "x$arch" = "xlinux" && mysql_config --libs | grep 'lib64/mysql' > /dev/null 2>& 1; then
             result "no (lib64 version found)"
             enable_mysql="no"
             mysqllibdir=""
          else
             result "ok"
             mysqllib=`$mysql_config --libs | sed -e s/\'//g`
             mysqlincdir=`$mysql_config --cflags | sed -e 's,^.*-I\([^ ]*\).*$,\1,' -e s/\'//g`
             mysqllibdir=""
             check_header "mysql.h" "" $mysqlincdir
             if test "x$found_hdr" = "x"; then
                enable_mysql="no"
             fi
          fi
       fi
    else
       result "not found"
       # fall back in case mysql_config is not found
       check_header "mysql.h" "$mysqlincdir" \
           $MYSQL $MYSQL/include $MYSQL/include/mysql /usr/local/include \
           /usr/local/include/mysql /usr/local/mysql /usr/local/mysql/include \
           /opt/mysql /opt/mysql/include \
           /usr/include /usr/include/mysql /usr/mysql /usr/mysql/include \
           $finkdir/include/mysql
       mysqlinc=$found_hdr
       mysqlincdir=$found_dir

       mysqlclientlibs="libmysqlclient mysqlclient"
       if test "x$enable_thread" = "xyes"; then
           mysqlclientlibs="libmysqlclient_r $mysqlclientlibs"
       fi

       check_library "$mysqlclientlibs" "$enable_shared" "$mysqllibdir" \
           $MYSQL $MYSQL/lib $MYSQL/lib/mysql /usr/local/lib \
           /usr/local/lib/mysql /usr/local/mysql /usr/local/mysql/lib \
           /opt/mysql /opt/mysql/lib \
           /usr/lib /usr/lib/mysql /usr/mysql /usr/mysql/lib \
           $finkdir/lib/mysql
       mysqllib=$found_lib
       mysqllibdir=$found_dir

       # on linux, but maybe also other systems, explicitely add libz
       # (formally only needed when linking against the static libmysqlclient.a)
       if test ! "x$mysqllib" = "x" ; then
           case $platform in
               linux) mysqllib="$mysqllib -lz" ;;
               win32) mysqllib="`echo $mysqllib | sed 's/mysqlclient/libmysql/'` $mysqllib" ;;
           esac
       fi

       if test "x$mysqlincdir" = "x" || test "x$mysqllib" = "x"; then
           enable_mysql="no"
       fi
    fi
fi
check_explicit "$enable_mysql" "$enable_mysql_explicit" \
     "Explicitly required MySQL dependencies not fulfilled"

######################################################################
#
### echo %%% Oracle Support - Third party libraries
#
# (See oracle.com)
#
# If the user has set the flags "--disable-oracle", we don't check for
# Oracle at all.
#
if test ! "x$enable_oracle" = "xno"; then
    # Check for oracle include and library
    check_header "occi.h" "$oracleincdir" \
        $ORACLE $ORACLE/include $ORACLE/sdk/include $ORACLEINCDIR \
        /usr/local/include /usr/include /usr/include/oracle/*/client
    oracleinc=$found_hdr
    oracleincdir=$found_dir

    keeplibdir=$oraclelibdir
    check_library "libclntsh oci" "$enable_shared" "$oraclelibdir" \
       $ORACLE $ORACLE/lib $ORACLELIBDIR /usr/local/lib /usr/lib \
       /usr/lib/oracle/*/client/lib
    oraclelib=$found_lib
    oraclelibdir=$found_dir

    check_library "libocci oraocci10" "$enable_shared" "$keeplibdir" \
       $ORACLE $ORACLE/lib $ORACLELIBDIR /usr/local/lib /usr/lib \
       /usr/lib/oracle/*/client/lib
    oraclelib="$oraclelib $found_lib"

    # space in "x " is intentional
    if test "x$oracleincdir" = "x" || test "x$oraclelib" = "x "; then
        enable_oracle="no"
    fi
fi
check_explicit "$enable_oracle" "$enable_oracle_explicit" \
     "Explicitly required Oracle dependencies not fulfilled"

######################################################################
#
### echo %%% PostgreSQL Support - Third party libraries
#
# (See postgresql.org)
#
# If the user has set the flags "--disable-pgsql", we don't check for
# PostgreSQL at all.
#
if test ! "x$enable_pgsql" = "xno"; then
    # Check for PgSQL include and library
    check_header "libpq-fe.h" "$pgsqlincdir" $PGSQL $PGSQL/include \
        /usr/include /usr/local/include /usr/local/pgsql/include \
        /usr/include/pgsql /usr/include/postgresql \
        /usr/include/postgresql/8.0 /usr/pgsql/include \
        /usr/local/include/pgsql /usr/local/include/postgresql \
        /usr/include/postgresql/8.0 /usr/pgsql /usr/local/pgsql \
        /opt/pgsql /opt/pgsql/include
    pgsqlinc=$found_hdr
    pgsqlincdir=$found_dir

    check_library "libpq" "$enable_shared" "$pgsqllibdir" \
        $PGSQL $PGSQL/lib /usr/local/pgsql/lib /usr/local/lib \
        /usr/lib/pgsql /usr/local/lib/pgsql /usr/pgsql/lib /usr/lib \
        /usr/pgsql /usr/local/pgsql /opt/pgsql /opt/pgsql/lib
    pgsqllib=$found_lib
    pgsqllibdir=$found_dir

    if test "x$pgsqlincdir" = "x" || test "x$pgsqllib" = "x"; then
        enable_pgsql="no"
    fi
fi
check_explicit "$enable_pgsql" "$enable_pgsql_explicit" \
     "Explicitly required PostGreSQL dependencies not fulfilled"

######################################################################
#
### echo %%% SapDB/MaxDB Support - Third party libraries
#
# (See www.sapdb.org or http://www.mysql.com/products/maxdb)
#
# If the user has set the flags "--disable-sapdb", we don't check for
# SapDB at all.
#
if test ! "x$enable_sapdb" = "xno"; then
    # Check for SapDB include and library
    check_header "sql.h" "$sapdbincdir" $SAPDB $SAPDB/include \
        /opt/sapdb/interfaces/odbc/incl /usr/sapdb/interfaces/odbc/incl \
        /usr/sapdb/include /usr/local/sapdb/interfaces/odbc/incl \
        /usr/sapdb/web/incl /usr/include/sapdb /usr/include/maxdb \
        /usr/local/include/sapdb /usr/local/include/maxdb \
        /usr/local/sapdb/include /usr/local/sapdb/web/incl /usr/sapdb \
        /usr/local/sapdb /opt/sapdb /opt/sapdb/include /opt/sapdb/web/incl
    sapdbinc=$found_hdr
    sapdbincdir=$found_dir

    check_library "libsqlod" "$enable_shared" "$sapdblibdir" \
        $SAPDB $SAPDB/lib /opt/sapdb/interfaces/odbc/lib \
        /usr/sapdb/interfaces/odbc/lib /usr/sapdb/lib \
        /usr/local/sapdb/interfaces/odbc/lib /usr/local/sapdb/lib \
        /usr/lib/sapdb /usr/local/lib/sapdb /usr/sapdb/lib \
        /usr/local/sapdb/lib /usr/sapdb /usr/local/sapdb \
        /opt/sapdb /opt/sapdb/lib /usr/sapdb/web/lib \
        /usr/local/sapdb/web/lib /opt/sapdb/web/lib \
        /usr/lib /usr/local/lib
    sapdblib=$found_lib
    sapdblibdir=$found_dir

    if test "x$sapdbincdir" = "x" || test "x$sapdblib" = "x"; then
        enable_sapdb="no"
    fi
fi
check_explicit "$enable_sapdb" "$enable_sapdb_explicit" \
     "Explicitly required SapDB dependencies not fulfilled"

######################################################################
#
### echo %%% ODBC Support - Third party libraries
#
# (See unixodbc.org or iodbc.org)
#
# If the user has set the flags "--disable-odbc", we don't check for
# ODBC at all.
#
if test ! "x$enable_odbc" = "xno"; then
    # Check for odbc include and library
    if test "x$platform" = xwin32 ; then
        odbcinc="sqlext.h"
        odbcincdir=""
        odbclib="odbc32.lib"
        odbclibdir=""
        enable_odbc="yes"
    else
        check_header "sqlext.h" "$odbcincdir" \
            $ODBC $ODBC/include $ODBCINCDIR /usr/local/include \
            /usr/include $finkdir/include
        odbcinc=$found_hdr
        odbcincdir=$found_dir

        check_library "libiodbc libodbc odbc32" "$enable_shared" "$odbclibdir" \
            $ODBC $ODBC/lib $ODBCLIBDIR /usr/local/lib /usr/lib \
            $finkdir/lib
        odbclib=$found_lib
        odbclibdir=$found_dir

        if test "x$odbcincdir" = "x" || test "x$odbclib" = "x"; then
            enable_odbc="no"
        fi
    fi
fi
check_explicit "$enable_odbc" "$enable_odbc_explicit" \
     "Explicitly required ODBC dependencies not fulfilled"

######################################################################
#
### echo %%% Qt Support - Optional alternative graphics backend
#
# If the user has not set the flags "--enable-qt" or "--enable-qtgsi",
# we don't check for Qt at all.
#
check_qtvers()
{
    qttestdir=$1 ; shift
    qtverneed=$1 ; shift
    qttoonew=$1  ; shift
    message "Checking for $qtverneed <= Qt version < $qttoonew "
    logmsg " grep '# *define *QT_VERSION_STR *' $qttestdir/qglobal.h"
    qtverstr=`grep "# *define *QT_VERSION_STR *" $qttestdir/qglobal.h | \
        sed '-e s/[^"]*"//' -e 's/".*$//' 2>> $logfile`
    qtvers=0
    if test $? -eq 0 ; then
        logmsg " Got Qt version $qtverstr"
        qtgot=`echo $qtverstr | \
            awk 'BEGIN {FS="."} {printf "%d", ((($1*2^8)+$2)*2^8)+$3; }'`
        qtneed=`echo $qtverneed | \
            awk 'BEGIN {FS="."}{ printf "%d", (($1*2^8)+$2)*2^8+$3; }'`
        qtnew=`echo $qttoonew | \
            awk 'BEGIN {FS="."}{ printf "%d", (($1*2^8)+$2)*2^8+$3; }'`
        logmsg " Got $qtgot, min $qtneed, max $qtnew"
        if test $qtgot -lt $qtneed ; then
            res="no"
            resprint="no (found version $qtverstr)"
        elif test $qtgot -ge $qtnew; then
            res="no"
            resprint="no (found version $qtverstr)"
        else
            res="$qtverstr"
            resprint="$res"
            qtvers=`echo $qtverstr | awk 'BEGIN {FS="."} {print $1}'`
        fi
    else
        res="no"
        resprint="$res"
    fi
    result $resprint
}

if test ! "x$enable_qt" = "xno" || \
   test ! "x$enable_qtgsi" = "xno"; then
    # Check for Qt include and library
    if test ! "x$QTDIR" = "x"; then
        # The user asked for a specific "QTDIR" ... search ONLY in there
        check_header "Qt/qglobal.h" "$qtincdir" $QTDIR $QTDIR/include
    else
        check_header "Qt/qglobal.h" "$qtincdir" \
            /usr/local/include/ /usr/local/qt/include  \
            /usr/include /usr/include/qt4 /usr/lib/qt4/include
    fi
    qtvers=0
    if test ! "x$found_hdr" = "x"; then
        qtvers=4
        qt4="yes"
        qtinc=$found_hdr
        qtmainincdir=$found_dir
        qtincdir=$qtmainincdir
        for i in `ls -d $qtmainincdir/Qt*` ; do
            if test -d $i ; then
                qtincdir="$qtincdir $i"
            fi
        done
        qtverneed="4.3.0"
        qttoonew="5.0.0"
        qttestdir=$qtmainincdir/../src/corelib/global
        if test ! -d $qttestdir ; then
            qttestdir=$qtmainincdir/Qt
        fi
        check_qtvers "$qttestdir" $qtverneed $qttoonew
        if test $qtvers -eq 4 ; then
            qt4suffix="4"
            if test "x$enable_winrtdebug" = "xyes"; then
                qt4suffix="d4"
            fi
            check_library "libQtCore QtCore QtCore$qt4suffix QtCore4" \
                "$enable_shared" \
                "$qtlibdir" $QTDIR $QTDIR/lib /usr/local/lib \
                /usr/local/qt/lib /usr/lib /usr/qt/lib /usr/lib/qt4
            qtlib=$found_lib
            qtlibdir=$found_dir
            check_library "libQtGui QtGui QtGui$qt4suffix QtGui4" \
                "$enable_shared" "$found_raw_dir" ""
            qtlib="$qtlib $found_lib"
            check_library "libQt3Support Qt3Support Qt3Support$qt4suffix Qt3Support4" \
                "$enable_shared" "$found_raw_dir" ""
            qtlib="$qtlib $found_lib"
            check_library "libQtOpenGL QtOpenGL QtOpenGL$qt4suffix QtOpenGL4" \
                "$enable_shared" "$found_raw_dir" ""
            qtlib="$qtlib $found_lib"
            check_library "libQtSvg QtSvg QtSvg$qt4suffix QtSvg4" \
                "$enable_shared" "$found_raw_dir" ""
            qtlib="$qtlib $found_lib"
            check_library "libQtXml QtXml QtXml$qt4suffix QtXml4" \
                "$enable_shared" "$found_raw_dir" ""
            qtlib="$qtlib $found_lib"
            check_library "libQtWebKit QtWebKit QtWebKit$qt4suffix QtWebKit4" \
                "$enable_shared" "$found_raw_dir" ""
            qtlib="$qtlib $found_lib"
            check_library "libQtNetwork QtNetwork QtNetwork$qt4suffix QtNetwork4" \
                "$enable_shared" "$found_raw_dir" ""
            qtlib="$qtlib $found_lib"
        else
            qtinc=
            qtmainincdir=
            qtincdir=
        fi
    fi

    message "Checking for moc or moc.exe"
    for i in $QTDIR $QTDIR/bin "$mocdir" /usr/local/bin /usr/local/qt/bin \
             /usr/bin /usr/qt4/bin /usr/lib/qt4/bin /usr/share/qt4/bin ; do
    logmsg " Checking for $qtmocexe in $i"

        for j in $i/moc-qt${qtvers} $i/moc-qt${qtvers}.exe $i/moc $i/moc.exe ;
        do
            if test -x $j ; then
          moc_vers=`$j -v 2>&1 | \
          sed -e 's/.*(Qt //' -e 's/\.[0-9]*\.[0-9][-0-9a-z]*)//'`
                if test ! "$moc_vers" = "$qtvers" ; then
                    logmsg "$j: moc version ${moc_vers} does not match Qt version ${qtvers}"
                    continue
                fi
                qtmocexe=$j
                logmsg " $qtmocexe is executable"
                break
            fi
        done
        if test ! "x$qtmocexe" = "x" ; then break ; fi
    done

    # Correct path for win32
    if test "x$platform" = "xwin32"; then
        if test ! "x$qtmocexe" = "x" ; then
            qtmocexe=`cygpath -u $qtmocexe`
        fi
    fi
    #  we can pick the wrong moc this way  --  fi
    if test ! "x$qtmocexe" = "x" ; then
        result "$qtmocexe"
    else
        result "no"
    fi

    if test "x$qtincdir" = "x" || test "x$qtlib" = "x" || \
       test "x$qtmocexe" = "x" || test $qtvers -eq 0 ; then
        enable_qt="no"
        enable_qtgsi="no"
    fi
fi
check_explicit "$enable_qt" "$enable_qt_explicit" \
     "Explicitly required Qt dependencies not fulfilled"

######################################################################
#
### echo %%% RFIO Support - Third party libraries
#
# (See http://savannah.cern.ch/files/?group=castor)
#
# Check for rfio_api.h of CASTOR 2 and librfio, libdpm or libshift
#
shiftold=""
if test ! "x$enable_rfio" = "xno" ; then
    # Check for RFIO include and library
    keepincdir=$shiftincdir
<<<<<<< HEAD
    check_header "rfio_api.h" "$shiftincdir" $RFIO $RFIO/include $RFIO/h \
=======
    check_header "rfio_api.h" "$shiftincdir" $RFIO $RFIO/include \
        $RFIO/include/shift $RFIO/h \
>>>>>>> 84c4c19c
        /cern/pro/include /cern/new/include /cern/old/include \
        /opt/shift/include /usr/local/shift/inlcude /usr/include/shift \
        /usr/local/include/shift /usr/include /usr/local/include
    shiftinc=$found_hdr
    shiftincdir=$found_dir

    if test ! "x$shiftincdir" = "x"; then
        message "Checking whether rfio_fchmod declared in $shiftinc"
        logmsg " grep rfio_fchmod $shiftincdir/$shiftinc"
        if `grep rfio_fchmod $shiftincdir/$shiftinc >> $logfile 2>&1` ; then
            result "yes"
        else
            shiftincdir=""
            shiftold="yes"
            result "no"
            result "### Found old version of libshift, please uprade to >=1.5.2"
        fi
    fi

    check_library "librfio libdpm libshift shiftmd shift" "$enable_shared" \
        "$shiftlibdir" \
        $RFIO $RFIO/lib /cern/pro/lib /cern/new/lib /cern/old/lib \
        /opt/shift/lib /usr/local/shift/lib /usr/lib/shift \
        /usr/local/lib/shift /usr/lib /usr/local/lib
    shiftlib=$found_lib
    shiftlibdir=$found_dir

    if test "x$shiftincdir" = "x" || test "x$shiftlib" = "x"; then
        enable_rfio="no"
    else
        case $platform in
           linux)      shiftlib="$shiftlib -lnsl"
                for i in "" -ladns ; do
<<<<<<< HEAD
                    check_link "$shiftlib $i" $shiftlibdir rfio_fchmod
=======
                    check_link "$shiftlib $i" "$shiftlibdir" rfio_fchmod
>>>>>>> 84c4c19c
                    if test $link_result -eq 1 ; then
                        shiftlib="$shiftlib $i" ;
                        break ;
                    fi
                done
                ;;
           solaris)    shiftlib="$shiftlib -lposix4" ;;
           win32)      shiftincdir="$shiftincdir $shiftincdir/../win32"
                       shiftlib="$shiftlib WSock32.lib Ws2_32.lib" ;;
        esac
    fi
fi
check_explicit "$enable_rfio" "$enable_rfio_explicit" \
     "Explicitly required RFIO dependencies not fulfilled"

######################################################################
#
### echo %%% CASTOR Support - Third party libraries
#
# (See http://savannah.cern.ch/files/?group=castor)
#
# Check for rfio_api.h, stager_api.h for CASTOR 2 and libshift
#
castorold=""
if test ! "x$enable_castor" = "xno" ; then
    # Check for Castor include and library
    keepincdir=$castorincdir
<<<<<<< HEAD
    check_header "rfio_api.h" "$castorincdir" $CASTOR $CASTOR/include $CASTOR/h \
=======
    check_header "rfio_api.h" "$castorincdir" $CASTOR $CASTOR/include \
        $CASTOR/include/shift $CASTOR/h \
>>>>>>> 84c4c19c
        /cern/pro/include /cern/new/include /cern/old/include \
        /opt/shift/include /usr/local/shift/inlcude /usr/include/shift \
        /usr/local/include/shift /usr/include /usr/local/include
    castorinc=$found_hdr
    castorincdir=$found_dir

    if test ! "x$castorincdir" = "x"; then
        message "Checking whether rfio_fchmod declared in $castorinc"
        logmsg " grep rfio_fchmod $castorincdir/$castorinc"
        if `grep rfio_fchmod $castorincdir/$castorinc >> $logfile 2>&1` ; then
            result "yes"
        else
            castorincdir=""
            castorold="yes"
            result "no"
            result "### Found old version of libshift, please uprade to >=1.5.2"
        fi
    fi

<<<<<<< HEAD
    check_header "stager_api.h" "$keepincdir" $CASTOR $CASTOR/include $CASTOR/h \
=======
    check_header "stager_api.h" "$keepincdir" $CASTOR $CASTOR/include \
        $CASTOR/include/shift $CASTOR/h \
>>>>>>> 84c4c19c
        /cern/pro/include /cern/new/include /cern/old/include \
        /opt/shift/include /usr/local/shift/inlcude /usr/include/shift \
        /usr/local/include/shift /usr/include /usr/local/include
    stagerinc=$found_hdr

    if test ! "x$stagerinc" = "x"; then
        castorcflags=-DR__CASTOR2
        # check for Castor >= 2.1.0
        message "Checking for Castor version being >= 2.1.0"
        castor_version=`grep "define BASEVERSION" $castorincdir/patchlevel.h | sed 's/^.*"\([0-9]\.[0-9]\.[0-9]*\)"/\1/' | awk 'BEGIN { FS="." } { printf "%d", $1 * 1000000 + $2 * 1000 + $3}'`
        if test $castor_version -lt 2001000; then
            base_vers=`grep "define BASEVERSION" $castorincdir/patchlevel.h | sed 's/^.*"\([0-9]\.[0-9]\.[0-9]*\)"/\1/' | awk '{ printf $1}'`
            patch_level=`grep "define PATCHLEVEL" $castorincdir/patchlevel.h | awk '{ printf $3}'`
            result "no, $base_vers-$patch_level"
            castorincdir=""
        else
            result "ok"
        fi
    fi

    check_library "libshift shiftmd shift" "$enable_shared" "$castorlibdir" \
        $CASTOR $CASTOR/lib /cern/pro/lib /cern/new/lib /cern/old/lib \
        /opt/shift/lib /usr/local/shift/lib /usr/lib/shift \
        /usr/local/lib/shift /usr/lib /usr/local/lib
    castorlib=$found_lib
    castorlibdir=$found_dir

    if test "x$castorincdir" = "x" || test "x$castorlib" = "x"; then
        enable_castor="no"
    else
        case $platform in
           linux)      castorlib="$castorlib -lnsl"
                for i in "" -ladns ; do
<<<<<<< HEAD
                    check_link "$shiftlib $i" $shiftlibdir rfio_fchmod
=======
                    check_link "$shiftlib $i" "$shiftlibdir" rfio_fchmod
>>>>>>> 84c4c19c
                    if test $link_result -eq 1 ; then
                        castorlib="$castorlib $i" ;
                        break ;
                    fi
                done
                ;;
           solaris)    castorlib="$castorlib -lposix4" ;;
           win32)      castorincdir="$castorincdir $castorincdir/../win32"
                       castorlib="$castorlib WSock32.lib Ws2_32.lib" ;;
        esac
    fi
fi
check_explicit "$enable_castor" "$enable_castor_explicit" \
     "Explicitly required Castor dependencies not fulfilled"

######################################################################
#
### echo %%% GFAL Support - Third party libraries
#
# (See http://grid-deployment.web.cern.ch/grid-deployment/gis/GFAL/gfal.3.html)
#
# If the user has set the flags "--disable-gfal", we don't check for
# GFAL at all.
#
if test ! "x$enable_gfal" = "xno"; then
    # Check for GFAL include and library
    check_header "gfal_api.h" "$gfalincdir" $GFAL $GFAL/include \
        /opt/lcg/include /opt/gfal/include /usr/local/lcg/include \
        /usr/local/gfal/include
    gfalinc=$found_hdr
    gfalincdir=$found_dir

    check_library "libgfal" "$enable_shared" "$gfallibdir" \
        $GFAL $GFAL/lib /opt/lcg/lib /opt/gfal/lib /usr/local/lcg/lib \
        /usr/local/gfal/lib
    gfallib=$found_lib
    gfallibdir=$found_dir

    if test "x$gfalincdir" = "x" || test "x$gfallib" = "x"; then
        enable_gfal="no"
    fi
fi
check_explicit "$enable_gfal" "$enable_gfal_explicit" \
     "Explicitly required GFAL dependencies not fulfilled"

######################################################################
#
### echo %%% Monalisa Support - Third party libraries
#
# (See http://monalisa.cacr.caltech.edu/monalisa__Download__ApMon.html)
#
# If the user has set the flags "--disable-monalisa", we don't check for
# Monalisa at all.
#
if test ! "x$enable_monalisa" = "xno"; then
    # Check for Monalisa include and library
    check_header "ApMon.h" "$monalisaincdir" $MONALISA $MONALISA/include \
        /usr/local/include /opt/alien/api/include /opt/monalisa/include \
        /usr/include
    monalisainc=$found_hdr
    monalisaincdir=$found_dir

    check_library "libapmoncpp" "$enable_shared" "$monalisalibdir" \
        $MONALISA $MONALISA/lib $MONALISA/.libs /usr/local/lib \
        /opt/alien/api/lib /opt/monalisa/lib /usr/lib
    monalisalib=$found_lib
    monalisalibdir=$found_dir

    if test "x$monalisaincdir" = "x" || test "x$monalisalib" = "x"; then
        enable_monalisa="no"
    fi
fi
check_explicit "$enable_monalisa" "$enable_monalisa_explicit" \
     "Explicitly required MonaLisa dependencies not fulfilled"

######################################################################
#
### echo %%% FFTW3 Support - Third party libraries
#
# (See http://www.fftw.org)
#
# If the user has set the flags "--disable-fftw3", we don't check for
# FFTW3 at all.
#
if test ! "x$enable_fftw3" = "xno"; then
    # Check for FFTW3 include and library
    check_header "fftw3.h" "$fftw3incdir" $FFTW3 $FFTW3/include \
        $FFTW3/api /usr/local/include /usr/include /opt/fftw3/include \
        $finkdir/include
    fftw3inc=$found_hdr
    fftw3incdir=$found_dir

    # At this time, libfftw3.a should always be prefered over .so,
    # to avoid forcing users to install fftw3.
    check_library "libfftw3 libfftw3-3" "no" "$fftw3libdir" \
        $FFTW3 $FFTW3/lib $FFTW3/.libs /usr/local/lib /usr/lib \
        /opt/fftw3/lib $finkdir/lib
    fftw3lib=$found_lib
    fftw3libdir=$found_dir

    if test "x$fftw3incdir" = "x" || test "x$fftw3lib" = "x"; then
        enable_fftw3="no"
    fi
fi
check_explicit "$enable_fftw3" "$enable_fftw3_explicit" \
     "Explicitly required FFT in the West dependencies not fulfilled"

######################################################################
#
<<<<<<< HEAD
=======
### echo %%% FITSIO Support - Third party libraries
#
# (See http://heasarc.gsfc.nasa.gov/fitsio/)
#
# If the user has set the flags "--disable-fitsio", we don't check for
# FITSIO at all.
#
if test ! "x$enable_fitsio" = "xno"; then
    # Check for cfitsio include and library
    check_header "fitsio.h" "$cfitsioincdir" $CFITSIO $CFITSIO/include \
        /usr/local/include /usr/include /usr/include/cfitsio \
        /opt/cfitsio/include $finkdir/include
    cfitsioinc=$found_hdr
    cfitsioincdir=$found_dir

    # At this time, libcfitsio.a should always be prefered over .so,
    # to avoid forcing users to install cfitsio.
    check_library "libcfitsio cfitsio" "no" "$cfitsiolibdir" \
        $CFITSIO $CFITSIO/lib $CFITSIO/.libs /usr/local/lib /usr/lib \
        /opt/cfitsio/lib $finkdir/lib
    cfitsiolib=$found_lib
    cfitsiolibdir=$found_dir

    if test "x$cfitsioincdir" = "x" || test "x$cfitsiolib" = "x"; then
        enable_fitsio="no"
    fi
fi
check_explicit "$enable_fitsio" "$enable_fitsio_explicit" \
     "Explicitly required cfitsio dependencies not fulfilled"

######################################################################
#
>>>>>>> 84c4c19c
### echo %%% graphviz Support - Third party libraries
#
# (See http://www.graphviz.org/)
#
# If the user has set the flags "--disable-gviz", we don't check for
# graphviz at all.
#
if test ! "x$enable_gviz" = "xno"; then
    # Check for graphviz include and library
    check_header "gvc.h" "$gvizincdir" $GVIZ $GVIZ/include \
                  /usr/local/include/graphviz /usr/include/graphviz \
<<<<<<< HEAD
                  /opt/local/include/graphviz
=======
                  $finkdir/include/graphviz
>>>>>>> 84c4c19c
    gvizinc=$found_hdr
    gvizincdir=$found_dir

    # At this time, libgvplugin_core.a should always be prefered over .so,
    # to avoid forcing users to install graphviz.
    check_library "libgvc gvc" "no" "$gvizlibdir" $GVIZ $GVIZ/lib \
<<<<<<< HEAD
                  $GVIZ/.libs /usr/local/lib /usr/lib /opt/local/lib
=======
                  $GVIZ/.libs /usr/local/lib /usr/lib $finkdir/lib
>>>>>>> 84c4c19c
    gvizlib1=$found_lib
    gvizlib1raw=$found_raw_lib
    gvizlibir=$found_dir
    check_library "libgraph graph" "no" "$gvizlibdir" $GVIZ $GVIZ/lib \
<<<<<<< HEAD
                  $GVIZ/.libs /usr/local/lib /usr/lib /opt/local/lib
    gvizlib2=$found_lib
    check_library "libcdt cdt" "no" "$gvizlibdir" $GVIZ $GVIZ/lib \
                  $GVIZ/.libs /usr/local/lib /usr/lib /opt/local/lib
    gvizlib3=$found_lib
    check_library "libpathplan pathplan" "no" "$gvizlibdir" $GVIZ $GVIZ/lib \
                  $GVIZ/.libs /usr/local/lib /usr/lib /opt/local/lib
=======
                  $GVIZ/.libs /usr/local/lib /usr/lib $finkdir/lib
    gvizlib2=$found_lib
    check_library "libcdt cdt" "no" "$gvizlibdir" $GVIZ $GVIZ/lib \
                  $GVIZ/.libs /usr/local/lib /usr/lib $finkdir/lib
    gvizlib3=$found_lib
    check_library "libpathplan pathplan" "no" "$gvizlibdir" $GVIZ $GVIZ/lib \
                  $GVIZ/.libs /usr/local/lib /usr/lib $finkdir/lib
>>>>>>> 84c4c19c
    gvizlib4=$found_lib

    # the plugin libraries are in the directory "$gvizlibdir"/graphviz
    gvizlibpdir=""
    if test "x$gvizlibdir" != "x" ; then
        gvizlibpdir="$gvizlibdir"/graphviz
    fi
    if test "x$platform" = "xwin32"; then
        gvizlibpdir="$gvizlibdir"
    fi
    check_library "libgvplugin_dot_layout gvplugin_dot_layout" "no" "$gvizlibpdir" $GVIZ $GVIZ/lib \
                  $GVIZ/.libs /usr/local/lib/graphviz /usr/lib/graphviz \
<<<<<<< HEAD
                  /opt/local/lib/graphviz
=======
                  $finkdir/lib/graphviz
>>>>>>> 84c4c19c
    gvizlibp1=$found_lib
    gvizlibpir=$found_dir

    if test "x$gvizincdir" = "x" || test "x$gvizlib1"  = "x" ||
       test "x$gvizlib2"   = "x" || test "x$gvizlib3"  = "x" ||
       test "x$gvizlib4"   = "x" ; then
        enable_gviz="no"
    else
       for gvsharedext in .so .sl .dylib .dll.a; do
           gvizshared="$gvizshared`echo $gvizlib1raw | grep '\\'$gvsharedext'\$'`"
       done
       if test "x$gvizshared" = "x" ; then
           if test "x$gvizlibp1" = "x" ; then
               enable_gviz="no"
           else
               gvizcflags=-DGVIZ_STATIC
               gvizlib="$gvizlibp1 $gvizlib1 $gvizlib2 $gvizlib3 $gvizlib4 -lexpat"
           fi
       else
           gvizlib="$gvizlibir $gvizlib1"
       fi
       if test "x$platform" = "xwin32"; then
           gvizcflags=
           gvizlib="$gvizlibp1 $gvizlib1 $gvizlib2 $gvizlib3 $gvizlib4"
       fi
    fi
fi
check_explicit "$enable_gviz" "$enable_gviz_explicit" \
     "Explicitly required graphviz dependencies not fulfilled"

######################################################################
#
### echo %%% Pythia6  Usage - Third party libraries
#
# (See http://root.cern.ch and Lund)
#
# Check for libPythia6
#
if test ! "x$enable_pythia6" = "xno" ; then
    if test "x$pythia6uscore" = "xDOUBLE" || \
       test "x$pythia6uscore" = "xSINGLE" || \
       test "x$pythia6uscore" = "xNO" ; then
        pythia6cppflags=-DPYTHIA6_${pythia6uscore}_UNDERSCORE
        pythia6lib=
        pythia6dir=
        result "Using custom pythia6 library with $pythia6uscore underscore"
    else
        check_library "libPythia6" "$enable_shared" "$pythia6libdir" \
            $PYTHIA6 $PYTHIA6/lib /cern/pro/lib /opt/pythia /opt/pythia6 \
            /usr/lib/pythia /usr/local/lib/pythia /usr/lib/pythia6 \
            /usr/local/lib/pythia6 /usr/lib /usr/local/lib
        pythia6lib=$found_lib
        pythia6libdir=$found_dir

        if test "x$pythia6lib" = "x" ; then
            enable_pythia6=no
        else
            check_symbol pythia6_common_block_address__ \
                "$found_lib" "$found_dir"
            if test $found_symbol -eq 1 ; then
                pythia6cppflags=-DPYTHIA6_DOUBLE_UNDERSCORE
            else
                check_symbol pythia6_common_block_address_ \
                    "$found_lib" "$found_dir"
                if test $found_symbol -eq 1  ; then
                    pythia6cppflags=-DPYTHIA6_SINGLE_UNDERSCORE
                else
                    check_symbol pythia6_common_address \
                        "$found_lib" "$found_dir"
                    if test $found_symbol -eq 1  ; then
                        pythia6cppflags=-DPYTHIA6_NO_UNDERSCORE
                    else
                        result " didn't find pythia6_common_block_address[_]* in $found_lib"
                        enable_pythia6=no
                    fi
                fi
            fi
            if test "x$platform" = "xmacosx" ; then
                check_symbol intel_cpu_indicator "$found_lib" "$found_dir"
                if test $found_symbol -eq 1 ; then
                    pythia6lib="$pythia6lib -L`$cwhich ifort | sed -e 's|bin/ifort|lib|'` -lifcore  -lirc -limf"
                fi
            fi
        fi
    fi
fi
check_explicit "$enable_pythia6" "$enable_pythia6_explicit" \
     "Explicitly required Pythia6 dependencies not fulfilled"

######################################################################
#
### echo %%% Pythia8  Usage - Third party libraries
#
# (See http://root.cern.ch and Lund)
#
# Check for libpythia8
#
if test ! "x$enable_pythia8" = "xno" ; then
    # Check for PYTHIA8 include and library
    check_header "Pythia.h" "$pythia8incdir" $PYTHIA8 $PYTHIA8/include \
        /opt/pythia8/include /usr/local/include /usr/include /usr/include/pythia
    pythia8incdir=$found_dir

    check_library "libpythia8" "$enable_shared" "$pythia8libdir" \
       $PYTHIA8 $PYTHIA8/lib /opt/pythia8/lib /usr/local/lib /usr/lib
    pythia8lib=$found_lib
    pythia8libdir=$found_dir

    if test "x$pythia8incdir" = "x" || test "x$pythia8lib" = "x"; then
       enable_pythia8=no
    fi
fi
check_explicit "$enable_pythia8" "$enable_pythia8_explicit" \
     "Explicitly required Pythia8 dependencies not fulfilled"

######################################################################
#
### echo %%% dCache Support - Third party libraries
#
# (See http://www.dcache.org)
#
# Check for libdcap
#
if test ! "x$enable_dcache" = "xno" ; then
    check_header "dcap.h" "$dcapincdir" $DCACHE $DCACHE/include \
        /opt/d-cache/dcap/include /products/dcache/include \
        /opt/dcache/include /usr/include /usr/local/include
    dcapincdir=$found_dir

    check_library "libdcap" "$enable_shared" "$dcaplibdir" $DCACHE $DCACHE/lib \
        /opt/d-cache/dcap/lib /products/dcache/lib /opt/dcache/lib \
        /usr/lib /usr/local/lib
    dcaplib=$found_lib
    dcaplibdir=$found_dir

    if test ! "x$dcaplib" = "x" ; then
        check_symbol dc_setClientActive "$dcaplib" "$dcaplibdir"
        if test  $found_symbol -eq 0 ; then
            result "### Need dc_setClientActive in libdcap, upgrade your d-cache client library"
            dcaplib=
            dcaplibdir=
            dcapincdir=
        fi
    fi

    if test "x$dcapincdir" = "x" || test "x$dcaplib" = "x"; then
        enable_dcache="no"
    fi
fi
check_explicit "$enable_dcache" "$enable_dcache_explicit" \
     "Explicitly required dCache dependencies not fulfilled"

######################################################################
#
### echo %%% Chirp Support - Third party libraries
#
# (See http://www.cs.wisc.edu/condor/chirp)
#
# Check for libchirp_client
#
if test ! "x$enable_chirp" = "xno" ; then
    check_header "chirp_client.h" "$chirpincdir" $CHIRP $CHIRP/include \
        /opt/chirp/include /usr/include /usr/local/include
    chirpincdir=$found_dir

    #At this time, libchirp_client.a should always be prefered over .so,
    #to avoid problems with linkage on grid execute machines.

    check_library "libchirp_client" "no" "$chirplibdir" $CHIRP $CHIRP/lib \
        /opt/chirp/lib /usr/lib /usr/local/lib
    chirplib=$found_lib
    chirplibdir=$found_dir

    if test "x$chirpincdir" = "x" || test "x$chirplib" = "x"; then
        enable_chirp="no"
    fi
fi
check_explicit "$enable_chirp" "$enable_chirp_explicit" \
     "Explicitly required Chirp dependencies not fulfilled"

######################################################################
#
### echo %%% HDFS Support - Third party libraries
#
# (See http://hadoop.apache.org/hdfs)
#
# Check for hdfs.h of HDFS and libhdfs
#
if test ! "x$enable_hdfs" = "xno" ; then
    # Check for hdfs include and library
    keepincdir=$hdfsincdir
    check_header "hdfs.h" "$hdfsincdir" $HDFS $HDFS/include $HDFS/src/c++/libhdfs \
        $HADOOP_HOME $HADOOP_HOME/src/c++/libhdfs /usr/include \
        /usr/local/include
    hdfsinc=$found_hdr
    hdfsincdir=$found_dir

<<<<<<< HEAD
=======
    if test "x$platform" = "xmacosx" && test -z $JAVA_HOME; then
       JAVA_HOME=`/usr/libexec/java_home`
    fi

>>>>>>> 84c4c19c
    keepincdir=$jniincdir
    check_header "jni.h" "$jniincdir" $JAVA_HOME/include \
        /usr/java/default/include /usr/include /usr/local/include
    jniinc=$found_hdr
    jniincdir=$found_dir

<<<<<<< HEAD
    check_library "libhdfs" "$enable_shared" \
        "$hdfslibdir" \
=======
    check_library "libhdfs" "$enable_shared" "$hdfslibdir" \
>>>>>>> 84c4c19c
        $HDFS $HDFS/lib $HDFS/build/libhdfs $HADOOP_HOME $HADOOP_HOME/build/libhdfs \
        /usr/lib /usr/local/lib
    hdfslib=$found_lib
    hdfslibdir=$found_dir

<<<<<<< HEAD
    check_library "libjvm" "$enable_shared" \
        "$jvmlibdir" \
        $JAVA_HOME/jre/lib/amd64/server $JAVA_HOME/jre/lib/i386/server \
=======
    check_library "libjvm" "$enable_shared" "$jvmlibdir" \
        $JAVA_HOME/jre/lib/amd64/server $JAVA_HOME/jre/lib/i386/server \
        $JAVA_HOME/../Libraries \
>>>>>>> 84c4c19c
        /usr/java/default/jre/lib/amd64/server \
        /usr/java/default/jre/lib/i386/server /usr/lib /usr/local/lib
    jvmlib=$found_lib
    jvmlibdir=$found_dir

    if test "x$hdfsincdir" = "x" || test "x$hdfslib" = "x" || test "x$jniincdir" = "x" || test "x$jvmlib" = "x"; then
        enable_hdfs="no"
    else
        case $platform in
            linux)
<<<<<<< HEAD
                check_link $hdfslib $hdfslibdir hdfsConnect
=======
                check_link $hdfslib "$hdfslibdir" hdfsConnect
>>>>>>> 84c4c19c
                if test $link_result -eq 0 ; then
                    enable_hdfs="no"
                fi

<<<<<<< HEAD
                check_link $jvmlib $jvmlibdir JNI_CreateJavaVM
=======
                check_link $jvmlib "$jvmlibdir" JNI_CreateJavaVM
>>>>>>> 84c4c19c
                if test $link_result -eq 0 ; then
                    enable_hdfs="no"
                fi
                ;;
        esac
        echo "HDFS disabled due to failed compile and link test"
    fi
fi
check_explicit "$enable_hdfs" "$enable_hdfs_explicit" \
     "Explicitly required HDFS dependencies not fulfilled"

######################################################################
#
### echo %%% Bonjour Support - Third party libraries
#
# (See http://developer.apple.com/networking/bonjour/index.html)
#
# By default available on MacOS X and on Linux via the Avahi package.
#
# Check for libdns_sd
#
if test ! "x$enable_bonjour" = "xno" ; then
<<<<<<< HEAD
    # Bonjour is built-in on MacOS X (i.e. available in libSystem)
    if test ! "x$platform" = "xmacosx"; then
=======
    # Bonjour is built-in on MacOS X / iOS (i.e. available in libSystem)
    if test ! "x$platform" = "xmacosx" && test ! "x$platform" = "xios" ; then
>>>>>>> 84c4c19c
        check_header "dns_sd.h" "$dnssdincdir" $DNSSD $DNSSD/include \
        /opt/dnssd/include /usr/include /usr/local/include
        dnssdincdir=$found_dir

        check_library "libdns_sd" "$enable_shared" "$dnssdlibdir" \
        $DNSSD $DNSSD/lib /opt/dnssd/lib /usr/lib /usr/local/lib
        dnssdlib=$found_lib
        dnssdlibdir=$found_dir

        if test "x$dnssdincdir" = "x" || test "x$dnssdlib" = "x"; then
            enable_bonjour="no"
        fi
    fi
fi
check_explicit "$enable_bonjour" "$enable_bonjour_explicit" \
     "Explicitly required Bonjour dependencies not fulfilled"

######################################################################
#
### echo %%% gLite Support - Third party libraries
#
# (See https://subversion.gsi.de/trac/dgrid/wiki)
#
# Check for libglite-api-wrapper
#
if test ! "x$enable_glite" = "xno" ; then
    check_library "libglite-api-wrapper" "$enable_shared" "$glitelibdir" \
      $GAW_LOCATION $GLITE $GLITE/lib ~/GAW/lib /usr/local/lib /usr/lib
    glitelib=$found_lib
    glitelibdir=$found_dir
    gaw_cppflags="${GAW_CPPFLAGS}"

    if  test "x$glitelib" = "x"; then
        enable_glite="no"
    fi
fi
check_explicit "$enable_glite" "$enable_glite_explicit" \
     "Explicitly required gLite dependencies not fulfilled"

######################################################################
#
### echo %%% AliEn Support - Third party libraries
#
# (See http://alien.cern.ch)
#
# Check for libgliteUI
#
if test ! "x$enable_alien" = "xno" ; then
    check_header "gapiUI.h" "$alienincdir" $ALIEN $ALIEN/include \
        /opt/alien/api/include /usr/local/alien/api/include /usr/include \
        /usr/local/include
    alienincdir=$found_dir

    check_library "libgapiUI" "$enable_shared" "$alienlibdir" \
        $ALIEN $ALIEN/lib /opt/alien/api/lib /usr/local/alien/api/lib /usr/lib \
        /usr/local/lib
    alienlib=$found_lib
    alienlibdir=$found_dir

    if test "x$alienincdir" = "x" || test "x$alienlib" = "x"; then
        enable_alien="no"
    fi
fi
check_explicit "$enable_alien" "$enable_alien_explicit" \
     "Explicitly required AliEn dependencies not fulfilled"

######################################################################
#
### echo %%% AfterImage Support - Third party libraries
#
# (See http://afterstep.sourceforge.net/afterimage/)
#
# Check for graphics libraries used by libAfterImage, like libjpeg, etc.
#
if test ! "x$enable_asimage" = "xno" ; then
    # Currently our libAfterImage is completely out of sync with the official
    # libAfterImage due to many new features, use always the builtin_afterimage
    if test "x$enable_builtin_afterimage" = "xno" ||
       test "x$enable_builtin_afterimage" = "x" ; then
       # Assume failure
       enable_builtin_afterimage="yes"
       checking_msg "afterimage-config"
       if `$cwhich afterimage-config > /dev/null 2>&1` ; then
          $cwhich afterimage-config
          # we found afterimage-config - now check the version number
          asimage_version=`afterimage-config --version | awk 'BEGIN { FS="." } { printf "%d", $1 * 1000 + $2 }'`
          #if test $asimage_version -gt 1003 ; then
          if test $asimage_version -gt 0 ; then
             result "WARNING: System libAfterImage is too new, using built-in"
          else
             enable_builtin_afterimage="no"
             asextralib=`afterimage-config --libs`
             asimageincdir=`afterimage-config --cflags | sed 's/-I//g'`
          fi
       else
          result "not found"
       fi
    fi
    # If we didn't find the system libAfterImage, or the user didn't ask
    # for a system library, then see if we have various headers needed.
    if test "x$enable_builtin_afterimage" = "xyes" ; then
       check_header "jpeglib.h" "" $ASIMAGE $ASIMAGE/include \
          /usr/local/include /usr/include /opt/include $finkdir/include
       asjpegincdir=$found_dir
       check_header "png.h" "" $ASIMAGE $ASIMAGE/include $ASPNG/include \
          /usr/local/include /usr/include /usr/local/include/libpng \
          /opt/include $finkdir/include
       aspngincdir=$found_dir
       if test ! "x$enable_astiff" = "xno" ; then
           check_header "tiffio.h" "" $ASIMAGE $ASIMAGE/include \
               /usr/local/include /usr/include /opt/include $finkdir/include
           astiffincdir=$found_dir
       else
           astiffincdir="--with-tiff=no"
       fi
       check_header "gif_lib.h" "" $ASIMAGE $ASIMAGE/include \
          /usr/local/include /usr/include /opt/include $finkdir/include
       asgifincdir=$found_dir

       asextralib=""
       asextralibdir=""
       found_libz=""
       found_dirz=""
       # libz must be before libpng, if libz is not found don't
       # add libpng which needs libz
       # note that failure to find system libungif is not fatal since
       # libAfterImage contains embedded libungif source if needed
       if test ! "x$enable_astiff" = "xno" ; then
           aslibs="libjpeg libtiff libungif libz libpng"
       else
           aslibs="libjpeg libungif libz libpng"
       fi
       for k in $aslibs ; do
           check_library $k "$enable_shared" "" \
             $ASIMAGE $ASIMAGE/lib $ASPNG/lib /usr/local/lib /usr/lib /opt/lib \
			 $finkdir/lib
           if test "x$k" = "xlibz" ; then
               found_libz=$found_lib
               found_dirz=$found_dir
               continue;
           fi
           if test "x$k" = "xlibpng" && test "x$found_libz" = "x" ; then
               break;
           fi
           if test "x$k" = "xlibungif" && test "x$found_lib" = "x" ; then
               asgifincdir=""
           fi
           if test ! "x$found_lib" = "x" ; then
               asextralib="$asextralib $found_lib"
               asextralibdir="$asextralibdir $found_dir"
           fi
       done
       if test "x$asextralib" = "x" ; then
           asextralib=""
           asextralibdir=""
           asjpegincdir=""
           aspngincdir=""
           astiffincdir=""
           asgifincdir=""
       else
           asextralib="$asextralib $found_libz"
           asextralibdir="$asextralibdir $found_dirz"
       fi
   fi
   message "Checking whether to build included libAfterImage"
   result "$enable_builtin_afterimage"
else
   enable_astiff="no"
   enable_builtin_afterimage="no"
fi
check_explicit "$enable_asimage" "$enable_asimage_explicit" \
     "Explicitly required AfterImage dependencies not fulfilled"

######################################################################
#
### echo %%% LDAP Support - Third party libraries
#
# (See openldap.org)
#
# If the user has set the flags "--disable-ldap", we don't check for
# LDAP at all.
#
if test ! "x$enable_ldap" = "xno"; then
    # Check for ldap include and library
    check_header "ldap.h" "$ldapincdir" $LDAP $LDAP/include \
        /usr/include /usr/local/include /usr/local/ldap/include \
        /usr/include/ldap /usr/include/openldap /usr/ldap/include \
        /usr/local/include/ldap /usr/local/include/openldap \
        /usr/ldap /usr/local/ldap /opt/ldap /opt/ldap/include
    ldapinc=$found_hdr
    ldapincdir=$found_dir

    ldaplibdir1="$ldaplibdir"
    ldaplib=""
    ldaplibdir=""

    for i in libldap liblber ; do
        check_library $i "$enable_shared" "$ldaplibdir1" \
            $LDAP $LDAP/lib /usr/local/ldap/lib /usr/local/lib \
            /usr/lib/ldap /usr/local/lib/ldap /usr/ldap/lib /usr/lib \
            /usr/ldap /usr/local/ldap /opt/ldap /opt/ldap/lib
        if test "x$found_lib" = "x" ; then
            ldaplib=""
            ldaplibdir=""
            enable_ldap="no"
            break
        fi
        ldaplib="$ldaplib $found_lib"
        ldaplibdir="$ldaplibdir $found_dir"
    done

    if test "x$ldapincdir" = "x" || test "x$ldaplib" = "x"; then
        enable_ldap="no"
    fi
fi
check_explicit "$enable_ldap" "$enable_ldap_explicit" \
     "Explicitly required LDAP dependencies not fulfilled"

######################################################################
#
### echo %%% Python - Optional alternative interpreter
#
# (See http://www.python.org)
#
if test ! "x$enable_python" = "xno" ; then
    # Check for Python include and library
    mypython=`$cwhich python 2> /dev/null`
    if test ! "x$mypython" = "x" && test -x "$mypython" ; then
       pythonvers=`python -c 'import sys; sys.stdout.write(sys.version[:3])'`
       pythonsysincdir=`python -c 'import sys; sys.stdout.write(sys.prefix + "/include/python" + sys.version[:3])'`
       pythonsyslibdir=`python -c 'import sys; sys.stdout.write(sys.prefix + "/lib/python" + sys.version[:3])'`
       pythonsyslibdir2=
       if test "x$platform" = "xmacosx"; then
          pythonsyslibdir2=`python -c 'import sys; sys.stdout.write(sys.prefix)'`
       fi
    fi
    check_header "Python.h" "$pythonincdir" $PYTHONDIR $PYTHONDIR/include \
       $PYTHONDIR/include/python $pythonsysincdir
    pythoninc=$found_hdr
    pythonincdir=$found_dir
    pysuffix=""
    if test "x$platform" = "xwin32"; then
       if test ! "x$mypython" = "x" && test -x "$mypython" ; then
          pythonvers=`python -c 'import sys; sys.stdout.write(sys.version[:3].replace(".",""))' | tr -d '\r'`
          if test ! "x$pythonincdir" = "x" ; then
             pythonincdir=`cygpath -m $pythonincdir`
          fi
       fi
       if test "x$enable_winrtdebug" = "xyes"; then
          pysuffix="_d"
       fi
    fi

    check_library "python${pythonvers}${pysuffix} libpython${pythonvers}${pysuffix} \
                   libpython${pysuffix} python${pysuffix} Python${pysuffix}" \
        "$enable_shared" "$pythonlibdir" $PYTHONDIR/libs $PYTHONDIR/lib \
<<<<<<< HEAD
        $PYTHONDIR $pythonsyslibdir $pythonsyslibdir/config \
        $pythonsyslibdir2 /usr/lib
=======
        $PYTHONDIR $pythonsyslibdir $pythonsyslibdir2 /usr/local/lib /usr/lib \
        $pythonsyslibdir/config
>>>>>>> 84c4c19c
    pythonlib=$found_lib
    pythonlibdir=$found_dir

    if test "x$pythonincdir" = "x" || test "x$pythonlib" = "x"; then
        enable_python="no"
        if test "x$platform" = "xwin32" && test "x$enable_winrtdebug" = "xyes" && \
           test "x$pythonlib" = "x" && test ! "x$pythonincdir" = "x"; then
               echo "INFO: Debug version of Python (python${pythonvers}${pysuffix}.lib) " \
                    "not found! Disabling Python support. If you need it, install the " \
                    "debug version or use --disable-winrtdebug"
        fi
    else
        pythonlibflags=
        case $platform in
            win32) pythonlibflags="-nodefaultlib:`basename $pythonlib`" ;;
        esac
    fi
fi
check_explicit "$enable_python" "$enable_python_explicit" \
     "Explicitly required Python dependencies not fulfilled"

######################################################################
#
### echo %%% Ruby - Optional alternative interpreter
#
# (See http://www.ruby-lang.org)
#
if test ! "x$enable_ruby" = "xno" ; then
    # Check for Ruby include and library
    myruby=`$cwhich ruby 2> /dev/null`
    if test ! "x$myruby" = "x" && test -x "$myruby" ; then
       rubysysincdir=`ruby -rrbconfig -e 'puts Config::CONFIG["archdir"]'`
       rubysyslibdir=`ruby -rrbconfig -e 'puts Config::CONFIG["libdir"]'`
    fi
    rubysysincdir2=
    if test "x$platform" = "xmacosx" ; then
       rubysysincdir2=`echo $rubysysincdir | sed -e 's/powerpc/universal/'`
    fi
    check_header "ruby.h" "$rubyincdir" $RUBYDIR $RUBYDIR/include \
        $rubysysincdir $rubysysincdir2
    rubyinc=$found_hdr
    rubyincdir=$found_dir

    if test "x$arch" = "xwin32" || \
       test "x$enable_shared" = "xno" ; then
        check_library_options="libruby-static libruby1.8-static libruby1.9-static"
    else
        check_library_options="libruby libruby1.8 libruby18 libruby1.9 libruby19"
    fi
    check_library "$check_library_options" \
        "$enable_shared" "$rubylibdir" $RUBYDIR $RUBYDIR/lib \
        $rubysyslibdir
    rubylib=$found_lib
    rubylibdir=$found_dir

    if test "x$rubyincdir" = "x" || test "x$rubylib" = "x"; then
        enable_ruby="no"
    else
        # Ruby support requires the explicitlink option
        enable_explicitlink="yes"
    fi
fi
check_explicit "$enable_ruby" "$enable_ruby_explicit" \
     "Explicitly required Ruby dependencies not fulfilled"

######################################################################
#
### echo %%% xml - the XML parser interface
#
# (See http://www.xmlsoft.org)
#
# If the user has set the flags "--disable-xml", we don't check for
# XML at all.
#
if test ! "x$enable_xml" = "xno" ; then
    # Check for xml include and library
    if test "x$platform" = "xmacosx"; then
        # prefer native libxml2 over the one in Fink (/sw)
        PATH=/usr/bin:$PATH
    fi
    checking_msg "xml2-config"
    xml2_config=`$cwhich xml2-config 2> /dev/null`
    if test ! "x$xml2_config" = "x" && test -x "$xml2_config" && \
       test ! "x$platform" = "xwin32" && test "x$host" = "x"; then
       $cwhich xml2-config
       # we found xml2-config - now check the version number
       message "Checking for libxml2 version >= 2.4.x"
       xml2_version=`xml2-config --version | awk 'BEGIN { FS="." } { printf "%d", $1 * 1000 + $2 }'`
       if test $xml2_version -lt 2004 ; then
          result "no (`xml2-config --version`)"
          enable_xml="no"
          xmllibdir=""
       else
          result "ok"
          xmllib=`xml2-config --libs`
          xmlincdir=`xml2-config --cflags | sed 's/-I//g'`
          xmllibdir=""
       fi
    else
       result "not found"
       # fall back in case xml2-config is not found
       keepincdir=$xmlincdir
       check_header "libxml/tree.h" "$xmlincdir" $XMLDIR $XMLDIR/include \
           /opt/include/libxml2 /usr/local/include/libxml2 /usr/include/libxml2 $finkdir/include/libxml2
       xmlincdir=$found_dir

       keeplibdir=$xmllibdir
       check_library "libxml2_a libxml2" "$enable_shared" "$xmllibdir" $XMLDIR \
           $XMLDIR/lib $XMLDIR/.libs /opt/libxml2/lib /usr/local/lib /usr/lib
       xmllib=$found_lib
       xmllibdir=$found_dir

       if test "x$platform" = "xwin32"; then
          check_header "iconv.h" "$keepincdir" $ICONVDIR $ICONVDIR/include \
              $XMLDIR $XMLDIR/include \
              /opt/libxml2/include /usr/local/include/libxml2 /usr/include/libxml2
          iconvincdir=$found_dir

          check_library "iconv_a" "$enable_shared" "$keeplibdir" $ICONVDIR \
              $ICONVDIR/lib $XMLDIR $XMLDIR/lib $XMLDIR/.libs \
              /opt/libxml2/lib /usr/local/lib /usr/lib
          iconvlib=$found_lib
          iconvlibdir=$found_dir
       else
          iconvincdir=$xmlincdir
          iconvlib="-liconv"
       fi

       if test "x$xmlincdir"   = "x" || test "x$xmllib"    = "x" ||
          test "x$iconvincdir" = "x" || test "x$iconvlib"  = "x" ; then
          xmlincdir=""
          enable_xml="no"
       else
          case $arch in
             win32gcc)  xmllib="$xmllib -liconv"              ;;
          esac
          case $platform in
             linux)     xmllib="$xmllib -lpthread"            ;;
             win32)     xmlincdir="$xmlincdir $iconvincdir"
                        xmllib="$xmllib $iconvlib Ws2_32.lib" ;;
          esac
       fi
    fi
fi
check_explicit "$enable_xml" "$enable_xml_explicit" \
     "Explicitly required Xml dependencies not fulfilled"

######################################################################
#
### echo %%% Check for xrootd support
#
message "Checking whether to build xrootd"
xrdcomm=""
vercomm=

# If we are required to use an external XROOTD distribution
# we just define the pointers
extraxrdflags="-DUSENEWHDRS"

# Check if we are asked to use an external XROOTD; priority to specific
# inc and lib settings
externalxrd="no"
if test ! "x$xrdlibdir" = "x" && test ! "x$xrdincdir" = "x"; then
   externalxrd="yes"
elif test ! "x$xrootddir" = "x"; then
   externalxrd="yes"
<<<<<<< HEAD
fi
if test "x$enable_xrootd" = "xyes" && test "x$externalxrd" = "xyes"; then

   if test ! "x$xrdlibdir" = "x" && test ! "x$xrdincdir" = "x"; then
      xrdcomm="no, using xrootd at $xrdlibdir, $xrdincdir"
      if test ! -f "$xrdincdir/XrdVersion.hh" ; then
         enable_xrootd="no"
         xrdcomm="no, asked to use installation at $xrdincdir, but version file missing: disabling"
      fi
   elif test ! "x$xrootddir" = "x"; then
      xrdlibdir="$xrootddir/lib"
      xrdcomm="no, using xrootd at $xrootddir"
      if test -f "$xrootddir/include/xrootd/XrdVersion.hh" ; then
         xrdincdir="$xrootddir/include/xrootd"
      elif test -f "$xrootddir/src/XrdVersion.hh" ; then
         xrdincdir="$xrootddir/src"
      else
         enable_xrootd="no"
         xrdcomm="no, asked to use installation at $xrootddir, but version file missing: disabling"
      fi
   fi

   if test "x$enable_xrootd" = "yes" ; then

      # Check version
      verh=$xrdincdir/XrdVersion.hh
      xrdver=`grep XrdVERSION $verh`
      if test $? -eq 0 ; then
         set $xrdver
         xrdver=$3
      else
         xrdver="unknown"
      fi

      decrefone=20070628
      decreftwo=20070723
      decrefthree=20071004
      decver=0
      if test ! "x$xrdver" = "xunknown"; then
         tmpver=`echo $xrdver | cut -c2-9`
         decver=`expr 1 \* 0"$tmpver"`
      fi
      if [ $decver -gt $decrefone ] ; then
         if [ $decver -gt $decrefthree ] ; then
            xrdcomm="$xrdcomm (version is > 20071004)"
            extraxrdflags="$extraxrdflags"
         elif [ $decver -gt $decreftwo ] ; then
            xrdcomm="$xrdcomm (version is > 20070723)"
            extraxrdflags="-DOLDXRDLOCATE $extraxrdflags"
         else
            xrdcomm="$xrdcomm (version is > 20070628)"
            extraxrdflags="-DOLDXRDOUC -DOLDXRDLOCATE $extraxrdflags"
         fi
      else
         xrdcomm="$xrdcomm (version is <= 20070628: setting the appropriate compilation flag)"
         extraxrdflags="-DOLDXRCPHYCONN -DOLDXRDOUC -DOLDXRDLOCATE $extraxrdflags"
      fi
=======
   if test ! "x$xrdlibdir" = "x" && test ! "x$xrdincdir" = "x"; then
      xrdcomm="no, using xrootd at $xrdlibdir, $xrdincdir"
      if test ! -f "$xrdincdir/XrdVersion.hh" ; then
         enable_xrootd="no"
         xrdcomm="no, asked to use installation at $xrdincdir, but version file missing: disabling"
      fi
   elif test ! "x$xrootddir" = "x"; then
      xrdlibdir="$xrootddir/lib"
      xrdcomm="no, using xrootd at $xrootddir"
      if test -f "$xrootddir/include/xrootd/XrdVersion.hh" ; then
         xrdincdir="$xrootddir/include/xrootd"
      elif test -f "$xrootddir/src/XrdVersion.hh" ; then
         xrdincdir="$xrootddir/src"
      else
         enable_xrootd="no"
         xrdcomm="no, asked to use installation at $xrootddir, but version file missing: disabling"
      fi
   fi
fi
# Decode version
xrdver=
decver=0
if test ! "x$enable_xrootd" = "xno" ; then

   if test "x$externalxrd" = "xyes"; then
      verh=$xrdincdir/XrdVersion.hh
   else
      verh=$top_srcdir/net/xrootd/src/xrootd/src/XrdVersion.hh
   fi
   xrdver=`grep XrdVERSION $verh`
   if test $? -eq 0 ; then
      set $xrdver
      xrdver=$3
   else
      xrdver="unknown"
   fi
   if test ! "x$xrdver" = "xunknown"; then
      tmpver=`echo $xrdver | sed 's|v||' | cut -c2-9`
      decver=`expr 1 \* 0"$tmpver"`
   fi
fi
if test "x$enable_xrootd" = "xyes" && test "x$externalxrd" = "xyes"; then

   if test "x$enable_xrootd" = "xyes" ; then

      # Check version
      decrefone=20070628
      decreftwo=20070723
      decrefthree=20071004
      if [ $decver -gt $decrefone ] ; then
         if [ $decver -gt $decrefthree ] ; then
            xrdcomm="$xrdcomm"
            extraxrdflags="$extraxrdflags"
         elif [ $decver -gt $decreftwo ] ; then
            vercomm=" (>$decreftwo, <=$decrefthree: setting -DOLDXRDLOCATE)"
            extraxrdflags="-DOLDXRDLOCATE $extraxrdflags"
         else
            vercomm=" (>$decrefone, <=$decreftwo: setting -DOLDXRDLOCATE -DOLDXRDOUC)"
            extraxrdflags="-DOLDXRDOUC -DOLDXRDLOCATE $extraxrdflags"
         fi
      else
         vercomm=" (<= $decrefone: setting -DOLDXRDLOCATE -DOLDXRDOUC -DOLDXRCPHYCONN)"
         extraxrdflags="-DOLDXRCPHYCONN -DOLDXRDOUC -DOLDXRDLOCATE $extraxrdflags"
      fi
   fi

else
   if test "x$enable_xrootd" = "x" && test "x$DEFAULTENABLE" = "xno"; then
       enable_xrootd="no"
   else
       # Xrootd and its client need thread support
       if test "x$enable_thread" = "xyes"; then
           # Ok, now check the architecture
           case $arch in
           # xrootd does not build on all platforms yet
           linux*)
               if test "x$enable_xrootd" = "x"; then
                   enable_xrootd="yes"
               fi
               ;;
           macos*)
               if test "x$enable_xrootd" = "x"; then
                   enable_xrootd="yes"
               fi
               ;;
           solaris*)
               if test "x$enable_xrootd" = "x"; then
                   enable_xrootd="yes"
               fi
               ;;
           win32)
               if test "x$enable_xrootd" = "x"; then
                   enable_xrootd="yes"
               fi
               ;;
           *)
               if test "x$enable_xrootd" = "xyes"; then
                   enable_xrootd="yes"
                   xrdcomm=", but not officially supported"
               else
                   enable_xrootd="no"
               fi
               ;;
           esac
       else
           if test "x$enable_xrootd" = "xyes"; then
               enable_xrootd="no"
               xrdcomm=", needs thread support (make sure pthread lib is found)"
           else
               enable_xrootd="no"
           fi
       fi
>>>>>>> 84c4c19c
   fi

else
   if test "x$enable_xrootd" = "x" && test "x$DEFAULTENABLE" = "xno"; then
       enable_xrootd="no"
   else
       # Xrootd and its client need thread support
       if test "x$enable_thread" = "xyes"; then
           # Ok, now check the architecture
           case $arch in
           # xrootd does not build on all platforms yet
           linux*)
               if test "x$enable_xrootd" = "x"; then
                   enable_xrootd="yes"
               fi
               ;;
           macos*)
               if test "x$enable_xrootd" = "x"; then
                   enable_xrootd="yes"
               fi
               ;;
           solaris*)
               if test "x$enable_xrootd" = "x"; then
                   enable_xrootd="yes"
               fi
               ;;
           win32)
               if test "x$enable_xrootd" = "x"; then
                   enable_xrootd="yes"
               fi
               ;;
           *)
               if test "x$enable_xrootd" = "xyes"; then
                   enable_xrootd="yes"
                   xrdcomm=", but not officially supported"
               else
                   enable_xrootd="no"
               fi
               ;;
           esac
       else
           if test "x$enable_xrootd" = "xyes"; then
               enable_xrootd="no"
               xrdcomm=", needs thread support (make sure pthread lib is found)"
           else
               enable_xrootd="no"
           fi
       fi
   fi

   xrdcomm="$enable_xrootd$xrdcomm"
fi

xrdcomm="$xrdcomm"
result $xrdcomm
if test "x$enable_xrootd" = "xyes"; then
    buildxrd="yes"
    hasxrd=""
    hasnotxrd="#"
    echo "Xrootd version $xrdver $vercomm"
else
    buildxrd="no"
    hasxrd="#"
    hasnotxrd=""
fi
check_explicit "$enable_xrootd" "$enable_xrootd_explicit" \
     "Explicitly required Xrootd dependencies not fulfilled"

######################################################################
#
### echo %%% Globus Support - Third party libraries
#
# (See www.globus.org)
#
# If the user has set the flags "--disable-globus", we don't check for
# Globus at all.
#
# By default, always try to build the XRD GSI plug-in; this can be
# disabled with
#                  --with-xrootd-opts="--disable-gsi"
buildxrdgsi="yes"
#
glbextracflags=""
glbpatchcflags=""
haveglobus=""
if test ! "x$enable_globus" = "xno"; then
   # Check if the GLOBUS_LOCATION variable is set
   checking_msg "for globusdir"
   if test "x$globusdir" = "x" ; then
      result "no"
      checking_msg "GLOBUS_LOCATION"
      if test ! "x$GLOBUS_LOCATION" = "x" ; then
         globusdir=$GLOBUS_LOCATION
         result "$GLOBUS_LOCATION"
      else
         result "no"
      fi
   else
      result "$globusdir"
   fi
fi

if test "x$enable_globus" = "xyes"; then

    pthr="pthr"
    #determine flavour tag of the building
    flavour=""
    if test "x$globusincdir" = "x" ; then
       if test ! "x$globusdir" = "x" ; then
          globusincdir=$globusdir/include
       else
          globusincdir=/usr/include
       fi
    fi
    searchincdir="$globusincdir/gcc32 $globusincdir/gcc32dbg \
                  $globusincdir/gcc32pthr $globusincdir/gcc32dbgpthr \
                  $globusincdir/gcc64 $globusincdir/gcc64dbg \
                  $globusincdir/gcc64pthr $globusincdir/gcc64dbgpthr \
                  $globusincdir/globus $globusincdir"

    # Found the reference dir first
    # Used to check for openssl/x509.h, but since we might be using
    # the system default, we have replaced this with globus_gss_assist.h
    check_header "globus_gss_assist.h" "" "$searchincdir"
    if test "x$found_hdr" = "x" ; then
       globusinc=""
       globusincdir=""
       enable_globus="no"
    else
       flavour=`basename $found_dir`
       if test "x$flavour" = "xglobus" ; then
          flavour=
          flavour_suf=
       else
          flavour_suf=_${flavour}
       fi

       globusinc="$globusinc $found_hdr"
       globusincdir=$found_dir

       # The other headers now
       # Used to search for openssl/pem.h and globus_gss_assist.h here,
       # but those are removed, because we might be using the openssl of the
       # system, and we already checked for globus_gss_assist.h
       inclist="globus_common.h"
       for i in $inclist ; do
          check_header $i "" "$globusincdir"
          if test "x$found_hdr" = "x" ; then
             globusinc=""
             globusincdir=""
             enable_globus="no"
             break
          fi
          globusinc="$globusinc $found_hdr"
       done
    fi
fi

if test "x$enable_globus" = "xyes"; then

   # With more recent versions we need an additional header
   check_header globus_gsi_credential.h "" "$globusincdir"
   gsiversion="no"
   if test ! "x$found_hdr" = "x" ; then
       gsiversion="yes"
       globusinc="$globusinc $found_hdr"
       gsicredentialh=$found_dir/globus_gsi_credential.h
       echo "Checking for gsi version ... yes"
   else
       echo "Checking for gsi version ... no"
       check_header sslutils.h "" "$globusincdir"
       if test ! "x$found_hdr" = "x" ; then
          globusinc="$globusinc $found_hdr"
       else
         globusinc=""
         globusincdir=""
         enable_globus="no"
       fi
   fi
fi

if test "x$enable_globus" = "xyes"; then

   if test "x$globuslibdir" = "x" ; then
       if test ! "x$globusdir" = "x" ; then
          globuslibdir=$globusdir/lib
       else
          globuslibdir=/usr/lib
       fi
    fi

   globuslib=""
   searchlibdir=$globuslibdir
   globuslibdir=""
   extra_inc=

   globuslibs="libglobus_gss_assist${flavour_suf}
              libglobus_gssapi_gsi${flavour_suf}
              libglobus_gsi_credential${flavour_suf}
              libglobus_common${flavour_suf}
              libglobus_gsi_callback${flavour_suf}
              libglobus_proxy_ssl${flavour_suf}
              libglobus_gsi_sysconfig${flavour_suf}
              libglobus_openssl_error${flavour_suf}
              libglobus_gssapi_gsi${flavour_suf}
              libglobus_gsi_callback${flavour_suf}
              libglobus_oldgaa${flavour_suf}
              libglobus_gsi_cert_utils${flavour_suf}
              libglobus_openssl${flavour_suf}
              libglobus_gsi_proxy_core${flavour_suf}
              libglobus_callout${flavour_suf}
              libltdl${flavour_suf}
              libssl${flavour_suf}
              libcrypto${flavour_suf}"

   for i in $globuslibs ; do
      check_library $i "$enable_shared" "$searchlibdir" /opt/globus /usr/lib \
      /usr/local/lib
      if test "x$found_lib" = "x" ; then
         globuslib=""
         globuslibdir=""
         enable_globus="no"
         break
      fi
      globuslib="$globuslib $found_lib"
      if test "x$globuslibdir" = "x" && test ! "x$found_dir" = "x" ; then
         globuslibdir="$found_dir"
      fi
      if test "x$extra_inc" = "x" && test ! "x$found_raw_dir" = "x" ; then
         extra_inc=$found_raw_dir/globus/include
      fi
   done

   if test ! "x$extra_inc" = "x" ; then
      message "Checking whether $extra_inc should be added to header path"
      if test -d $extra_inc ; then
         globusincdir="$globusincdir $extra_inc"
         result "yes"
      else
         result "no"
      fi
   fi
fi

if test "x$enable_globus" = "xyes"; then

   # Need to source this before init proxies (when not in default path)
   sourcepath=""
   if test -s $globusdir/etc/globus-user-env.sh ; then
      sourcepath="$globusdir/etc"
   fi
   if test "x$sourcepath" = "x" ; then
      result "Checking for globus-user-env.sh ... no"
   else
      result "Checking for globus-user-env.sh ... $sourcepath"
   fi

   # Need this to init proxies
   initpath=""
   if test -s $globusdir/bin/grid-proxy-init ; then
      initpath="$globusdir/bin"
   elif which grid-proxy-init > /dev/null 2>&1 ; then
      initpath=`which grid-proxy-init`
      initpath=`dirname $initpath`
   fi
   if test "x$initpath" = "x" ; then
      result "Checking for grid-proxy-init ... no (cannot run as client)"
   else
      result "Checking for grid-proxy-init ... $initpath"
   fi

   if test "x$globusincdir" = "x" || test "x$globuslib" = "x"; then
      globuslib=""
      enable_globus="no"
   else
      haveglobus="globus"
   fi

fi

if test "x$enable_globus" = "xyes"; then

   glbextracflags="-DR__GLBS"
   if test "x$gsiversion" = "xyes" ; then
      glbextracflags="$glbextracflags -DR__GLBS22"
   fi

   # Everything seems ok: now check if there is the need for a patch
   patchneeded="no"

   tobepatched="globus_gsi_credential"
   package="globus_gsi_credential"
   version=""

   message "Checking for globus-gsi-credential version"

   # check if we have pkg-config
   if `$cwhich pkg-config > /dev/null 2>&1` ; then
      if pkg-config --exists globus-gsi-credential ; then
         version=`pkg-config --modversion globus-gsi-credential`
         result "$version"
      fi
   fi

   if test "x$version" = "x" ; then

   # No explicit version given: try to find version out from gpt files ...
   packdir="$globusdir/etc/globus_packages/$package"
   if test -d $packdir ; then
      for i in pkg_data_${flavour}_rtl.gpt pkg_data_${flavour}_dev.gpt ; do
         if test -r $packdir/$i ; then
            packfileinfo=$packdir/$i
            break
         fi
      done
      if test ! "x$packfileinfo" = "x" ; then
         packfiletmp=`basename $packfileinfo`
         echo "Checking for $packfiletmp ... $packdir"
         versionstr=`grep Aging_Version $packfileinfo`
         majorversion=`echo $versionstr | sed 's!.*Major="\([0-9]*\)".*!\1!'`
         minorversion=`echo $versionstr | sed 's!.*Minor="\([0-9]*\)".*!\1!'`
         version=$majorversion.$minorversion
         result "$version"
      fi
   fi

   fi

   if test ! "x$version" = "x" ; then
      versionmajor=`echo $version | cut -d. -f1`
      versionminor=`echo $version | cut -d. -f2`
      if test ! "x$versionmajor" = "x0" || (
         test ! "x$versionminor" = "x5" &&
         test ! "x$versionminor" = "x7" &&
         test ! "x$versionminor" = "x8" &&
         test ! "x$versionminor" = "x9" ) ; then
         patchneeded="no"
         result "Checking for need of globus patch ... no"
      else
         patchneeded="yes"
         result "Checking for need of globus patch ... yes, version $version"
         # Check consistency: get reference versions
         gsicredconstantsh=`echo $gsicredentialh | sed 's|credential.h|cred_constants.h|'`
         grepout=`grep "Revision:" $gsicredentialh`
         grepout=`echo "$grepout" | sed 's|Revision:||'`
         for i in $grepout ; do
           if test ! "x$i" = "x\$"; then
              gcver=$i
           fi
         done
         grepout=`grep "Revision:" $gsicredconstantsh`
         grepout=`echo "$grepout" | sed 's|Revision:||'`
         for i in $grepout ; do
           if test ! "x$i" = "x\$"; then
              gccver=$i
           fi
         done

         # Get info from map file
         vertmp=""
         mismatch="no"
         mapfile="globusauth/src/patches/$tobepatched/map"
         exec 10< $mapfile
         read v1 v2 v3 <&10
         while [ ! "x$v1" = "x" ] ; do
           if test "x$v1" = "x$version" ; then
              if test ! "x$gcver" = "x$v2" || test ! "x$gccver" = "x$v3"; then
                 mismatch="yes"
              fi
           fi
           if test "x$gcver" = "x$v2" && test "x$gccver" = "x$v3"; then
              vertmp=$v1
           fi
           read v1 v2 v3 <&10
         done
         # Final check
         message "Checking for patch version consistency"
         if test "x$mismatch" = "xyes" ; then
            if test ! "x$vertmp" = "x" ; then
               version=$vertmp
               result "no: guess value from map file: $version"
            else
               result "no: unable to guess value from map file: keep $version"
            fi
         else
            result "yes"
         fi
      fi

   else
      result "information directory not available"
   fi

   # Now find includes needed for patch, if the case
   if test "x$patchneeded" = "xyes" ; then

      # build patching flags
      glbpatchcflags="-DR__GLBCPATCH"

      for i in globus_gsi_system_config.h globus_gsi_cert_utils.h ; do
         dirtmp=`find $globusincdir -name $i -exec dirname {} \;`
         if test ! "x$dirtmp" = "x" ; then
            result "Checking for $i ... $dirtmp"
            add="yes"
            for k in $glbpatchcflags ; do
               if test "x$k" = "x-I$dirtmp" ; then
                  add="no"
               fi
            done
            if test "x$add" = "xyes" ; then
               glbpatchcflags="$glbpatchcflags -I$dirtmp"
            fi
         else
            result "Checking for $i ... no (globus patch not applied)"
            patchneeded="no"
            glbpatchcflags=""
            break
         fi
      done
   fi

   if test "x$patchneeded" = "xyes" ; then

      # Path with patched files and includes
      globuspatchdir="globusauth/src/patches/$tobepatched/$version"

      # copy patched file in the globusauth/src directory
      cp -rp $globuspatchdir/$tobepatched.c globusauth/src/$tobepatched.c

      glbpatchcflags="$glbpatchcflags -I$globuspatchdir/include"

      if test ! "x$glbpatchcflags" = "x" ; then
         result "Applying experimental patch to $tobepatched.c"
      fi
   fi
fi
check_explicit "$enable_globus" "$enable_globus_explicit" \
     "Explicitly required Globus dependencies not fulfilled"

######################################################################
#
### echo %%% SSL Support - Third party libraries
#
# (See www.openssl.org)
#
# For public and symmetric key encryption. If missing, the local rsa
# simple implementation is used to protect password exchange.
# If configured with support for Globus/GSI authentication,
# use the SSL libraries coming with the globus tool kit to avoid
# conflicts.
#
if test "x$enable_ssl" = "xyes" ; then

     #
     # dirs: --with-ssl-incdir and --with-ssl-libdir have priority on --with-ssl-dir
     #       in both cases we link statically unless --with-ssl-shared is 'yes'
     #
     if test ! "x$ssldir" = "x" ; then
        if test "x$sslincdir" = "x" ; then
           sslincdir=$ssldir/include
        fi
        if test "x$ssllibdir" = "x" ; then
           ssllibdir=$ssldir/lib
        fi
        if test "x$sslshared" = "x" ; then
           sslshared=no
        fi
     else
        if test ! "x$ssllibdir" = "x" ; then
           if test "x$sslshared" = "x" ; then
              sslshared=no
           fi
        fi
     fi
     if test "x$sslshared" = "x" ; then
        sslshared="$enable_shared"
     fi
     #
     # libssl
     #
     libssl="libssl"
     tmpssllibdir=""
     check_library "$libssl" "$sslshared" "$ssllibdir" \
         $SSL $SSL/lib /usr/lib /usr/local/lib /opt/lib $finkdir/lib
     if test "x$found_lib" != "x" ; then
         ssllib="$found_lib"
         if test ! "x$found_lib" = "x-lssl" ; then
            tmpssllibdir="$ssllibdir"
            ssllibdir=""
            if test ! "x$tmpssllibdir" = "x" ; then
               tmpssllibdir=`dirname $found_lib`
            fi
            if test ! "x$sslshared" = "xno" ; then
               sslshared=no
            fi
         else
            ssllibdir="$found_dir"
            tmpssllibdir=`echo $ssllibdir | cut -c3-`
         fi

         #
         # libcrypto, in the same dir
         #
         libcrypto="libcrypto"
         check_library "$libcrypto" "$sslshared" "$tmpssllibdir" \
                      $SSL $SSL/lib /usr/lib /opt/lib /usr/local/lib $finkdir/lib
         if test "x$found_lib" != "x" ; then
             ssllib="$ssllib $found_lib"
             ssllibdir="$found_dir"
         else
             ssllib=""
             ssllibdir=""
             enable_ssl="no"
         fi
     else
         ssllib=""
         ssllibdir=""
         enable_ssl="no"
     fi
fi

if test "x$enable_ssl" = "xyes" ; then

    if test "x$sslshared" = "xno" ; then
       echo "Using OpenSSL static libraries"
    fi

    incssl="bio.h blowfish.h err.h pem.h rand.h rsa.h"
    ssl_incdir=""
    for i in $incssl ; do
        check_header "openssl/$i" "$sslincdir" $SSL $SSL/include \
           /usr/include /usr/local/include /opt/include $finkdir/include
        if test "x$found_hdr" = "x" ; then
            ssl_incdir=""
            enable_ssl="no"
            break
        fi
        if test "x$ssl_incdir" = "x" ; then
            ssl_incdir=$found_dir
        else
            for i in $ssl_incdir ; do
                if test "x$i" != "x$found_dir" ; then
                    ssl_incdir="$found_dir $ssl_incdir"
                fi
            done
        fi
    done
fi

if test "x$enable_ssl" = "xno" ; then
    ssllib=""
    ssllibdir=""
    sslincdir=""
    sslextracflags=""
else
    sslincdir=$ssl_incdir
    sslextracflags="-DR__SSL -DOPENSSL_NO_KRB5"
fi
check_explicit "$enable_ssl" "$enable_ssl_explicit" \
     "Explicitly required SSL dependencies not fulfilled"

######################################################################
#
### echo %%% SRP Support - Third party libraries
#
# (See http://srp.stanford.edu/srp)
# Note: You can not make do with the libsrp package. You need the full
# source for this add-on.
#
# Check for SRP (libsrp.a)
#
srpextracflags=""
havesrp=""
if test ! "x$enable_srp" = "xno" ; then
    if test "x$srpincdir" = "x" && test ! "x$srpdir" = "x" ; then
        srpincdir=$srpdir/include
        if test ! -d $srpincdir ; then
            srpincdir=$srpdir/libsrp
        fi
    fi

    check_header "t_server.h" "$srpincdir" $SRP/include $SRP/libsrp \
        /usr/srp/include /usr/include /usr/include/srp /usr/local/include \
        /usr/local/srp/include /usr/local/include/srp
    srpinc=$found_hdr
    srpincdir=$found_dir

    if test "x$srpincdir" = "x" ; then
        enable_srp="no"
    fi

    if test "x$srplibdir" = "x" && test ! "x$srpdir" = "x" ; then
        srplibdir=$srpdir/lib
        if test ! -d $srplibdir ; then
            srplibdir=$srpdir/libsrp
        fi
    fi

    srplibdirs="$SRP $SRP/lib $SRP/libsrp /usr/srp/lib /usr/local/srp/lib \
        /usr/lib/srp /usr/local/lib/srp /usr/lib /usr/local/lib"

    check_library "libsrp" "no" "$srplibdir" $srplibdirs
    srplib=$found_lib
    srplibdir=$found_dir

    check_symbol BN_new "$srplib" "$srplibdir"

    if test $found_symbol -eq 0 ; then
        check_library "libgmp" "$enable_shared" "" $srplibdir $srplibdirs
        gmplib=$found_lib
        gmplibdir=$found_dir
    else
        check_library "libcrypto" "$enable_shared" "" $srplibdir $srplibdirs
        cryptolib=$found_lib
        cryptolibdir=$found_dir
        if test -r $cryptolib && test "x$enable_shared" = "xno" ; then
           case $platform in
               linux) cryptolib="$cryptolib -ldl"
           esac
        fi
    fi

    if test "x$srplib" = "x" ; then
        enable_srp="no"
        srplibdir=""
    elif test "x$gmplib" = "x" && test "x$cryptolib" = "x" ; then
        enable_srp="no"
        gmplibdir=""
    else
        srplib="$srplib $gmplib"
        srplibdir="$srplibdir $gmplibdir"
    fi

    srputillib=""
    srputillibdir=""
    srplibdirs="$srpdir/base/libmisc $srpdir/base/lib \
        $SRP/base/libmisc $SRP/base/lib \
        /usr/local/srp/lib /usr/local/lib/srp /usr/srp/lib /usr/lib/srp \
        /usr/local/lib /usr/lib"
    for i in libmisc libshadow ; do
        check_library "$i" "no" "" $srplibdirs
        if test "x$found_lib" = "x" ; then
            srputillib=""
            srputillibdir=""
            enable_srp="no"
            break
        fi
        srputillib="$srputillib $found_lib"
        srputillibdir="$srputillibdir $found_dir"
    done


    if test ! "x$srpdir" = "x" ; then
        srputilincdir=$srpdir/base/lib
    fi
    check_header "pwauth.h" "$srputilincdir" $SRP $SRP/base/lib \
        /usr/local/srp/base/lib /usr/srp/base/lib
    srputilincdir=$found_dir

    if test "x$srputilincdir" = "x" ; then
        enable_srp="no"
    fi

    if test "x$enable_srp" = "xno" ; then
        srplib=""
        srputillib=""
    else
        srpextracflags="-DR__SRP"
        havesrp="srp"
    fi
fi
check_explicit "$enable_srp" "$enable_srp_explicit" \
     "Explicitly required SRP dependencies not fulfilled"

######################################################################
#
### echo %%% AFS Support - Third party libraries
#
# (See http://www.openafs.org)
#
# Check for AFS
#
afsextracflags=""
if test ! "x$enable_afs" = "xno" ; then

    if test ! "x$afsdir" = "x" ; then
       # Set the search paths, giving priority to explicit settings
       if test "x$afslibdir" = "x" ; then
          afslibdir="$afsdir/lib"
       fi
       if test "x$afsincdir" = "x" ; then
          afsincdir="$afsdir/include"
       fi
       if test "x$afsshared" = "x" ; then
          # With external libs, default is static
          afsshared="no"
       fi
    fi

    if test "x$afsshared" = "x" ; then
       # Use global default if none set
       afsshared=$enable_shared
    fi

    hasafserrormessage="no"
    afssearchlibdirs="$afsdir/afs $AFS/lib /usr/lib /usr/local/lib /opt/lib $finkdir/lib"
    afslibs="libafsrpc libafsauthent"
    if test "x$afsshared" = "xyes" ; then

       # We try to use the shared version of the libraries; however, for OpenAFS
       # versions <= 1.4.6 these were inconsistent, some needed symbols not being
       # exported. We need to check the symbols first
       echo "Checking for shared AFS libs:"
       check_library libafsrpc "$afsshared" "$afslibdir" $afssearchlibdirs
       if test ! "x$found_lib" = "x"; then
         afslib="$found_lib"
         afslibdirs="$found_dir"
         #
         # Check symbols
         #
         afssymbols="afs_add_to_error_table strcompose stolower ucstring lcstring AssertionFailed"
         for s in $afssymbols ; do
            check_symbol $s "$found_lib" "$found_dir"
            if test  $found_symbol -eq 0 ; then
               afslib=""
               afslibdirs=""
               afsshared="no"
               break
            fi
         done
         #
         # Save lib, if OK
         if test "x$afsshared" = "xyes" ; then
            # Check for afs_error_message, if needed
            if test "x$hasafserrormessage" = "xno" ; then
               check_symbol afs_error_message "$found_lib" "$found_dir"
               if test  $found_symbol -eq 1 ; then
                  hasafserrormessage="yes"
               fi
            fi
            check_library libafsauthent "$afsshared" "$afslibdir" $afssearchlibdirs
            if test ! "x$found_lib" = "x" ; then
               check_symbol ka_GetAFSTicket "$found_lib" "$found_dir"
               if test  $found_symbol -eq 0 ; then
                  afslib=""
                  afslibdirs=""
                  afsshared="no"
                  break
               else
                  afslib="$afslib $found_lib"
                  havedir="no"
                  for l in $afslibdirs ; do
                     if test "x$l" = "x$found_dir" ; then
                        havedir="yes"
                     fi
                  done
                  if test "x$havedir" = "xno" ; then
                     afslibdirs="$afslibdirs $found_dir"
                  fi
               fi
            else
               afslib=""
               afslibdirs=""
               afsshared="no"
            fi
         fi
       else
         afsshared="no"
       fi
    fi

    if test "x$enable_afs" = "xyes" && test "x$afsshared" = "xno" ; then
       #
       # Static Libraries
       echo "Checking for static AFS libs:"
       #
       for i in $afslibs ; do
          check_library "$i" "$afsshared" "$afslibdir" $afssearchlibdirs
          if test "x$found_lib" = "x" ; then
             afslib=""
             afslibdirs=""
             enable_afs="no"
             break
          fi
          afslib="$found_lib $afslib"

          # Check for afs_error_message, if needed
          if test "x$hasafserrormessage" = "xno" ; then
             check_symbol afs_error_message "$afslib" "$afslibdir"
             if test  $found_symbol -eq 1 ; then
                hasafserrormessage="yes"
             fi
          fi
       done
    fi
    #
    # header files
    #
    if test "x$enable_afs" = "xyes" ; then

       check_header "afs/kautils.h" "$afsincdir" \
          /usr/include /usr/local/include /opt/include $finkdir/include
       if test ! "x$found_hdr" = "x" ; then
          afsincdir="-I$found_dir"
          tmpincdir=$found_dir
          otherincafs="stds.h com_err.h"
          for i in $otherincafs ; do
             if test ! -f "$tmpincdir/afs/$i" ; then
                echo "Checking for afs/$i ... no"
                afsincdir=""
                enable_afs="no"
                break
             else
                echo "Checking for afs/$i ... $tmpincdir"
             fi
          done
       else
          afsincdir=""
          enable_afs="no"
       fi
    fi

    if test "x$afslib" = "x" ; then
        enable_afs="no"
    else
        afsextracflags="-DR__AFS"
        # flag for error_message prototype
        if test "x$hasafserrormessage" = "xno" ; then
           afsextracflags="$afsextracflags -DR__AFSOLDCOMERR"
        fi
        # Warn about usage of static libs to build a shared object
        if test "x$afsshared" = "xno" ; then
            echo "### WARNING: AFS enabled using static libraries: this may lead to relocation-related"
            echo "### errors or warnings if the static libraries are not compiled with the correct options;"
            echo "### if this happens, please re-run with --enable-shared or rebuild the AFS static libs "
            echo "### with the '-fPIC' option."
        fi
    fi
fi
check_explicit "$enable_afs" "$enable_afs_explicit" \
     "Explicitly required Afs dependencies not fulfilled"

######################################################################
#
### echo %%% krb5 Support - Third party libraries
#
#
# Check for krb5 (libkrb5.a)
#
krb5extracflags=""
havekrb5=""
if test ! "x$enable_krb5" = "xno" ; then
    enable_krb5="yes"
    if test "x$krb5incdir" = "x" && test ! "x$krb5dir" = "x" ; then
        krb5incdir=$krb5dir/include
    fi
    krb5heff=
    check_header "krb5.h" "$krb5incdir" /usr/kerberos/include \
            /usr/krb5/include /usr/local/kerberos/include \
            /usr/include /usr/include/kerberosV /usr/local/include
    if test "x$found_dir" = "x" ; then
        enable_krb5=no
    else
        krb5heff=$found_dir/$found_hdr
        krb5inc=$found_hdr
        krb5incdir=$found_dir
    fi

    if test ! "x$enable_krb5" = "xno" ; then
       #
       # Check if 'krb5heff' is the real one or if it re-directs
       # to <krb5/krb5.h>
       redir=`grep "krb5\/krb5\.h" $krb5heff 2> /dev/null`
       if test ! "x$redir" = "x" ; then
          krb5heff=`dirname $krb5heff`/krb5/krb5.h
       fi
       echo "Effective krb5.h: $krb5heff"

       #
       # Check for prototypes in krb5.h
       hask5vcstproto=`grep krb5_c_valid_cksumtype $krb5heff 2> /dev/null`
       if test ! "x$hask5vcstproto" = "x" ; then
          echo "Checking for krb5_c_valid_cksumtype in krb5.h ... yes"
          hask5vcstproto="yes"
       else
          echo "Checking for krb5_c_valid_cksumtype in krb5.h ... no"
          hask5vcstproto="no"
       fi
       hasvcstproto=`grep valid_cksumtype $krb5heff | grep -v krb5_c_valid_cksumtype 2> /dev/null`
       if test ! "x$hasvcstproto" = "x" ; then
          echo "Checking for valid_cksumtype in krb5.h ... yes"
          hasvcstproto="yes"
       else
          echo "Checking for valid_cksumtype in krb5.h ... no"
          hasvcstproto="no"
       fi

       krb5libdirorg=""
       if test ! "x$krb5libdir" = "x" ; then
          krb5libdirorg=$krb5libdir
       fi
       if test "x$krb5libdir" = "x" && test ! "x$krb5dir" = "x" ; then
          krb5libdirorg=$krb5dir/lib
       fi
       krb5libdirs="/usr/kerberos/lib \
                   /usr/krb5/lib /usr/local/kerberos/lib /usr/lib /usr/local/lib"

       # check whether using MIT krb5
       krb5mit=no
       krb5lib=""
       krb5libdir=""
       check_library libk5crypto "$enable_shared" "$krb5libdirorg" $krb5libdirs
       if test ! "x$found_lib" = "x" ; then
          krb5mit=yes
          krb5lib=$found_lib
          krb5libdir=$found_dir
       fi
       message "Checking whether we're using MIT Kerberos"
       result "$krb5mit"
    fi

    # Only MIT kerberos is currently supported
    if test ! "x$enable_krb5" = "xno"  && test "x$krb5mit" = "xyes" ; then

      # Check for 'valid_cksumtype' symbols
      check_symbol krb5_c_valid_cksumtype $krb5lib "$krb5libdir"
      if test $found_symbol -eq 1 ; then
         hask5vcstsymbol="yes"
      fi
      check_symbol valid_cksumtype $krb5lib "$krb5libdir"
      if test $found_symbol -eq 1 ; then
         hasvcstsymbol="yes"
      fi

      if test "x$hask5vcstsymbol" = "xyes" && test "x$hask5vcstproto" = "xno" ; then
         needsvcstproto="-DR__KRB5_NEED_VCST_PROTO"
      elif test ! "x$hask5vcstsymbol" = "xyes" ; then
         if test "x$hasvcstsymbol" = "xyes" ; then
            needsvcstdefine="-DR__KRB5_NEED_VCST_DEFINE"
            if test "x$hasvcstproto" = "xno" ; then
               needsvcstproto="-DR__KRB5_NEED_VCST_PROTO"
            fi
         else
            echo "Either 'krb5_c_valid_cksumtype' or 'valid_cksumtype' are available; disabling krb5"
               enable_krb5=no
         fi
      fi

      if test ! "x$enable_krb5" = "xno" ; then

         check_library libkrb5 "$enable_shared" "$krb5libdirorg" $krb5libdirs
         if test "x$found_lib" = "x" ; then
            enable_krb5=no
         else
            # The order is important here
            krb5lib="$found_lib $krb5lib"
            krb5libdir="$found_dir $krb5libdir"
            if test "x$cryptolib" = "x" ; then
               check_library "libcrypto" "$enable_shared" "$krb5libdirorg" \
                             $krb5libdirs
               cryptolib=$found_lib
               cryptolibdir=$found_dir
               if test -r $cryptolib && test "x$enable_shared" = "xno" ; then
                  case $platform in
                      linux) cryptolib="$cryptolib -ldl"
                  esac
               fi
               if test "x$cryptolib" = "x" ; then
                   enable_krb5=no
               fi
            fi
         fi

         krb5init=""
         krb5bindir=""
         if test ! "x$krb5dir" = "x" ; then
            krb5bindir=$krb5dir/bin
         fi
         for i in "$krb5bindir" /usr/kerberos/bin \
                /usr/krb5/bin /usr/local/kerberos/bin \
                /usr/bin /usr/local/bin ; do
            if test -x $i/kinit ; then
               krb5init=$i/kinit
               break
            fi
         done
<<<<<<< HEAD

         if test "x$krb5init" = "x" ; then
            result "Checking for kinit ... no"
         else
            echo "Checking for kinit ... $krb5init"
         fi

=======

         if test "x$krb5init" = "x" ; then
            result "Checking for kinit ... no"
         else
            echo "Checking for kinit ... $krb5init"
         fi

>>>>>>> 84c4c19c
       fi
    fi

    if test ! "x$enable_krb5" = "xyes" ; then
        krb5incdir=""
        krb5lib=""
        krb5libdir=""
    else
        krb5extracflags="-DR__KRB5 $needsvcstproto $needsvcstdefine"
        havekrb5="krb5"
    fi
fi
check_explicit "$enable_krb5" "$enable_krb5_explicit" \
     "Explicitly required Kerberos5 dependencies not fulfilled"

######################################################################
#
### echo %%% Communication of errors library
#
# This library is needed by both AFS and Kerberos support, so to
# avoid duplicate linkage, this is done here.
#
if test "x$enable_afs" = "xyes" || test "x$enable_krb5" = "xyes" ; then
    if test ! "x$afsdir" = "x" ; then
        comerrlibdir="$afsdir/lib"
    fi
    if test ! "x$krb5libdirorg" = "x" ; then
        if test ! "x$comerrlibdir" = "x" ; then
            comerrlibdir="$comerrlibdir $krb5libdirorg"
        else
            comerrlibdir=$krb5libdirorg
        fi
    fi
    check_library libcom_err "$enable_shared" "$comerrlibdir" \
                                              "$afssearchlibdirs $krb5libdirs"
    if test "x$found_lib" = "x" ; then
        enable_krb5=no
        krb5incdir=""
        krb5lib=""
        krb5libdir=""
        krb5extracflags=""
        enable_afs=no
        afslib=""
        comerrlib=""
        comerrlibdir=""
    else
        comerrlib=$found_lib
        comerrlibdir=$found_dir
    fi

    case $platform in
        linux|solaris) # Resolver lives in separate library
            resolvlib="-lresolv"
            ;;
    esac
fi

######################################################################
#
### echo %%% Shadow password support
#

checking_msg "shadow passwords"

if test "x$enable_shadowpw" = "x"; then
   if test -f "/etc/shadow" ; then
      enable_shadowpw="yes"
   else
      enable_shadowpw="no"
   fi
fi

if test "x$enable_shadowpw" = "xyes"; then
   shadowpw="-DR__SHADOWPW "
fi

result $enable_shadowpw
check_explicit "$enable_shadowpw" "$enable_shadowpw_explicit" \
     "Explicitly required Shadow passwords dependencies not fulfilled"

######################################################################
#
### echo %%% MathMore Library - Contributed library
#
if test ! "x$enable_mathmore" = "xno"; then
    # Check for GSL include and library
    gslskip=
    hasmathmore="define"
    # by default use now static GSL library everywhere unless configure
    # was run with --enable-gsl-shared option
    # before the global --enable-shared was used:
    # enable_gsl_shared=$enable_shared"

    check_header "gsl/gsl_version.h" "$gslincdir" $GSL $GSL/include \
        $GSL/api /usr/local/include /usr/include /opt/gsl/include \
        $finkdir/include

    # check for gsl version >= 1.8
    if test ! "x$found_dir" = "x"; then
        message "Checking for GSL version >= 1.8"
        gsl_version=`grep "define GSL" $found_dir/gsl/gsl_version.h | sed 's/^.*"\([0-9]\..*[0-9]\)"/\1/' |  awk 'BEGIN { FS="." } { printf "%d", $1 * 1000 + $2 }'`
        if test $gsl_version -lt 1008; then
            gslskip="skip"
            result "no"
            enable_mathmore="no"
        else
            result "ok"
            gslinc=$found_hdr
            gslincdir=$found_dir
            gslflags=-I$gslincdir
            gslversion=$gsl_version
        fi
    fi

    if test ! "x$gslflags" = "x"; then
        #check for the library now
        gsllibdir0=$gsllibdir
        check_library "libgsl gslML gsl" "$enable_gsl_shared" "$gsllibdir" \
            $GSL $GSL/lib $GSL/.libs /usr/local/lib /usr/lib /opt/gsl/lib \
            $finkdir/lib

        if test ! "x$found_lib" = "x"; then
            gsllibs=$found_lib
            gsllibdir=$found_dir
            # in case of shared libs (gsllibdir is not empty) need gslcblas
            # assume libgslcblas is in same dir as libgsl or in ../cblas/
            #if test ! "x$gsllibdir" = "x"; then
                if test ! "x$gsllibdir0" = "x"; then
                    gsllibdir1=$gsllibdir0/../cblas/.libs
                fi
                check_library "libgslcblas gslcblasML gslcblas cblas" \
                    "$enable_gsl_shared" "" \
                    $gsllibdir0 $gsllibdir1 $GSL $GSL/lib \
                    $GSL/.libs $GSL/cblas/.libs /usr/local/lib \
                    /usr/lib /opt/gsl/lib $finkdir/lib
                if test ! "x$found_lib" = "x"; then
                    gsllibs="$gsllibs $found_lib"
                    gsllibdir=$found_dir
                else
                    #cblas not found
                    gsllibs=""
                fi
            #fi
        fi
    fi
    #
    # if gslincdir not specified look for gsl-config
    #
<<<<<<< HEAD
    # gsl-config check does not work on Solaris so lets skip it
    if test "x$platform" = "xsolaris"; then
        if (test "x$gslincdir" = "x" || test "x$gsllibs" = "x"); then
=======
    # gsl-config check does not work on Solaris, or when x-compiling, so lets skip it
    if test "x$platform" = "xsolaris" || test ! "x$host" = "x"; then
        if test "x$gslincdir" = "x" || test "x$gsllibs" = "x"; then
>>>>>>> 84c4c19c
            gslskip="skip"
            enable_mathmore="no"
        fi
    fi
    # skip cygwin gsl-config when in pure Win32 mode
    if test "x$platform" = "xwin32"; then
        if `$cwhich gsl-config > /dev/null 2>&1` ; then
            case `$cwhich gsl-config` in
                /bin/*|/usr/bin/*)
                    if (test "x$gslincdir" = "x" || test "x$gsllibs" = "x"); then
                        gslskip="skip"
                        enable_mathmore="no"
                    fi
                    ;;
            esac
        fi
    fi
    if (test "x$gslincdir" = "x" || test "x$gsllibs" = "x") && \
        test ! "x$gslskip" = "xskip"; then
        checking_msg "gsl-config"
        if `$cwhich gsl-config > /dev/null 2>&1` ; then
            $cwhich gsl-config
            # we found gsl-config - now check the version number
            message "Checking for GSL version >= 1.8"
            gsl_version=`gsl-config --version | awk 'BEGIN { FS="." } { printf "%d", $1 * 1000 + $2 }'`
            if test $gsl_version -lt 1008 ; then
                result "no (`gsl-config --version`)"
                enable_mathmore="no"
            else
                # We've found `gsl-config' - use that to get the compiler
                # and linker flags
                result "ok"
                gslflags=`gsl-config --cflags`
                if test "x$enable_gsl_shared" = "xyes"; then
                    gsllibs=`gsl-config --libs`
                else
                    # use static libs
                    gslprefix=`gsl-config --prefix`
                    gsllibs="$gslprefix/lib/libgsl.a $gslprefix/lib/libgslcblas.a"
                fi
                gsllibdir=""
                gslversion=$gsl_version
            fi
        else
            enable_mathmore="no"
            result "not found"
        fi
    fi
    if test "x$enable_mathmore" = "xyes" && \
       test "x$enable_gsl_shared" = "xno" ; then
        for gslalib in $gsllibs; do
            if `basename $gslalib > /dev/null 2>&1`; then
                if [ "x`basename $gslalib .a`" != "x`basename $gslalib`" ]; then
                    message "Checking whether $gslalib is compiled with -fPIC"
                    check_libpic $gslalib
                    if test $is_libpic -eq 0 ; then
                        result "no"
                        enable_mathmore="no"
                    else
                        result "yes"
                    fi
                fi
           fi
        done
        if `$cwhich gsl-config > /dev/null 2>&1` && \
           test "x$enable_mathmore" = "xno" ; then
            message "Checking for shared library versions using gsl-config"
            gslflags=`gsl-config --cflags`
            gsllibs=`gsl-config --libs`
            gsllibdir=""
            enable_mathmore="yes"
            result "yes"
        fi
    fi
fi
message "Checking whether to build libMathMore"
if test "x$enable_mathmore" = "xyes"; then
    result "yes"
    hasmathmore="define"
else
    result "no"
    hasmathmore="undef"
fi
check_explicit "$enable_mathmore" "$enable_mathmore_explicit" \
     "Explicitly required MathMore dependencies not fulfilled"

######################################################################
#
### echo %%% GenVector Library - Contributed library
#
message "Checking whether to build libGenVector"
if test ! "x$enable_genvector" = "xno"; then
    enable_genvector="yes"
    result "yes"
else
    enable_genvector=""
    result "no"
fi
check_explicit "$enable_genvector" "$enable_genvector_explicit" \
      "Explicitly required GenVector dependencies not fulfilled"

######################################################################
#
### echo %%% Cling - LLVM/clang based interpreter prototype
#
if test ! "x$enable_cling" = "xno"; then
    if test -d cint/cling; then
        message "Checking whether to build cling"
        enable_cling="yes"
        hascling="define"
        result "yes"
    else
        enable_cling="no"
        hascling="undef"
    fi
else
    enable_cling="no"
    hascling="undef"
fi

######################################################################
#
### echo %%% Cintex Library - Contributed library
#
message "Checking whether to build libCintex"
if test ! "x$enable_cintex" = "xno"; then
    # only enable on i386, i686, x86_64:
    case "$chip" in
        i*86 | x86_64)
            enable_cintex="yes"
            result "yes"
            ;;
        *)
            case `uname -m` in
                i*86 | x86_64)
                    enable_cintex="yes"
                    result "yes"
                    ;;
                *)
                    logmsg " incompatible Cintex architecture $chip"
                    enable_cintex=""
                    result "no"
                    ;;
            esac
     esac
else
    enable_cintex=""
    result "no"
fi

######################################################################
#
### echo %%% Reflex Library - Contributed library
#
message "Checking whether to build libReflex"
if test ! "x$enable_reflex" = "xno"; then
    enable_reflex="yes"
    result "yes"
else
    enable_reflex=""
    result "no"
fi

######################################################################
#
### echo %%% RooFit Library - Contributed library
#
message "Checking whether to build libRooFit"
if test "x$enable_roofit" = "xyes" || test ! "x$ROOFIT" = "x"; then
    enable_roofit="yes"
    result "yes"
else
    enable_roofit=""
    result "no"
fi

######################################################################
#
### echo %%% Minuit2 Library - Contributed library
#
message "Checking whether to build libMinuit2"
if test "x$enable_minuit2" = "xyes" || test ! "x$MINUIT2" = "x"; then
    enable_minuit2="yes"
    result "yes"
else
    enable_minuit2=""
    result "no"
fi

######################################################################
#
### echo %%% Unuran Library - Contributed library
#
message "Checking whether to build libUnuran"
if test "x$enable_unuran" = "xyes" || test ! "x$UNURAN" = "x"; then
    enable_unuran="yes"
    result "yes"
else
    enable_unuran=""
    result "no"
fi

######################################################################
#
### echo %%% GDML Library - Contributed library
#
message "Checking whether to build libGdml"
if test "x$enable_gdml" = "xyes" || test ! "x$GDML" = "x"; then
    enable_gdml="yes"
    result "yes"
else
    enable_gdml=""
    result "no"
fi

######################################################################
#
### echo %%% Table Library - Contributed library
#
message "Checking whether to build libTable"
if test "x$enable_table" = "xyes" || test ! "x$TABLE" = "x"; then
    enable_table="yes"
    result "yes"
else
    enable_table=""
    result "no"
fi

######################################################################
#
### echo %%% TMVA Library - Contributed library
#
message "Checking whether to build libTMVA"
if test "x$enable_tmva" = "xyes" ; then
    enable_tmva="yes"
    result "yes"
else
    enable_tmva=""
    result "no"
fi

######################################################################
#
### echo %%% MemStat Library - check for memory leaks in application.
#
message "Checking whether to build libMemStat"
if test "x$enable_memstat" = "xyes" || test ! "x$MEMSTAT" = "x"; then
    case $arch in
    linux*|macos*)
       enable_memstat="yes" ;;
    *)
       enable_memstat="no" ;;
    esac
else
    enable_memstat="no"
fi
result $enable_memstat

######################################################################
#
### echo %%% Clarens Support - Third party libraries
#
# (See http://clarens.sourceforge.net/)
#

checking_msg "Clarens support"

if test ! "x$enable_clarens" = "xno" ; then

    myxmlrpc=`$cwhich xmlrpc-c-config 2> /dev/null`
    if test ! "x$myxmlrpc" = "x" && test -x "$myxmlrpc" ; then
        clarensincdir=`xmlrpc-c-config curl-client --cflags 2> /dev/null`
        if test $? -ne 0 ; then clarensincdir= ; fi
        clarenslibs=`xmlrpc-c-config curl-client --ldadd 2> /dev/null`
        if test $? -ne 0 ; then clarenslibs= ; fi
        if test "x$clarensincdir" = "x" ; then
            clarensincdir=`xmlrpc-c-config client --cflags 2> /dev/null`
            if test $? -ne 0 ; then clarensincdir= ; fi
            clarenslibs=`xmlrpc-c-config client --ldadd 2> /dev/null`
            if test $? -ne 0 ; then clarenslibs= ; fi
        fi
        if test "x$clarensincdir" = "x" ; then
            clarensincdir=`xmlrpc-c-config --cflags 2> /dev/null`
            if test $? -ne 0 ; then clarensincdir= ; fi
            clarenslibs=`xmlrpc-c-config --ldadd 2> /dev/null`
            if test $? -ne 0 ; then clarenslibs= ; fi
        fi
    else
        clarensincdir=""
        clarenslibs=""
    fi
    if test "x$clarensincdir" = "x" || test "x$clarenslibs" = "x"; then
        enable_clarens="no"
    fi
fi

if test "x$enable_clarens" = "xyes" ; then
    result "yes"
else
    result "no"
fi
check_explicit "$enable_clarens" "$enable_clarens_explicit" \
     "Explicitly required Clarens dependencies not fulfilled"

######################################################################
#
### echo %%% PEAC Support - depends on Clarens
#
# (See http://www.clarens.org)
#

checking_msg "PEAC support"

if test ! "x$enable_peac" = "xno" ; then

    if test "x$enable_clarens" = "xno"; then
        enable_peac="no"
    fi
fi

if test "x$enable_peac" = "xyes" ; then
    buildpeac="yes"
else
    buildpeac="no"
fi

result "$buildpeac"
check_explicit "$enable_peac" "$enable_peac_explicit" \
     "Explicitly required Peac dependencies not fulfilled"

######################################################################
#
### echo %%% What dictionaries to build
#
# Can be either CINT (default), reflex, or gccxml.
# Option will be passed to rootcint(_tmp),
# and root-config --libs will have -lReflex if needed.
#

# --with-dicttype overrides env var ROOTDICTTYPE
if test "x$dicttype" = "x" ; then
    dicttype="$ROOTDICTTYPE"
fi

# set default to CINT
if test "x$dicttype" = "x"; then
    dicttype=cint
fi

case "$dicttype" in
    cint);;
    reflex | gccxml)
        # check that cintex is enabled for reflex/gccxml
        if test ! "x$enable_cintex" = "xyes"; then
            result "Cannot generate $dicttype dictionaries with cintex disabled."
            dicttype=cint
        fi ;;
    *)
        result "Unknown dictionary \"$dicttype\"."
        result "  Must be one of cint, reflex, gccxml."
        dicttype=cint
        ROOTDICTTYPE="trigger print info"
        ;;
esac

# Print info if dicttype!=cint, or --with-dict overrides $ROOTDICTTYPE
if test ! "x$dicttype" = "xcint" \
     -o ! "x$dicttype" = "x$ROOTDICTTYPE"; then
    result "Generating $dicttype dictionaries."
fi

######################################################################
#
### echo %%% Debian or Red Hat package list
#
# If we're asked to build for a set of RPMs or Debian packages, we
# make a list of the packages it's possible for us to build on this
# system.
#
if test "x$show_pkglist" = "xyes" ; then
    test "x$enable_python"   = "xyes" && pl="$pl libroot-bindings-python"
    test "x$enable_ruby"     = "xyes" && pl="$pl libroot-bindings-ruby"
    test "x$enable_opengl"   = "xyes" && pl="$pl libroot-graf3d-gl"
    test "x$enable_xml"      = "xyes" && pl="$pl libroot-io-xmlparser"
    test "x$enable_mathmore" = "xyes" && pl="$pl libroot-math-mathmore"
    test "x$enable_unuran"   = "xyes" && pl="$pl libroot-math-unuran"
    test "x$enable_table"    = "xyes" && pl="$pl libroot-misc-table"
    test "x$enable_ldap"     = "xyes" && pl="$pl libroot-net-ldap"
    test "x$enable_clarens"  = "xyes" && pl="$pl libroot-proof-clarens"
    test "x$enable_roofit"   = "xyes" && pl="$pl libroot-roofit"
    test "x$enable_asimage"  = "xyes" && pl="$pl root-plugin-graf2d-asimage"
    test "x$enable_gdml"     = "xyes" && pl="$pl root-plugin-geom-gdml"
    test "x$enable_qt"       = "xyes" && pl="$pl root-plugin-gui-qt root-plugin-graf2d-qt"
    test "x$enable_castor"   = "xyes" && pl="$pl root-plugin-io-castor"
    test "x$enable_chirp"    = "xyes" && pl="$pl root-plugin-io-chirp"
    test "x$enable_dcache"   = "xyes" && pl="$pl root-plugin-io-dcache"
    test "x$enable_gfal"     = "xyes" && pl="$pl root-plugin-io-gfal"
    test "x$enable_hdfs"     = "xyes" && pl="$pl root-plugin-io-hdfs"
    test "x$enable_rfio"     = "xyes" && pl="$pl root-plugin-io-rfio"
    test "x$enable_fftw3"    = "xyes" && pl="$pl root-plugin-math-fftw3"
<<<<<<< HEAD
=======
    test "x$enable_fitsio"   = "xyes" && pl="$pl root-plugin-graf2d-fitsio"
>>>>>>> 84c4c19c
    test "x$enable_gviz"     = "xyes" && pl="$pl root-plugin-graf2d-gviz"
    test "x$enable_minuit2"  = "xyes" && pl="$pl root-plugin-math-minuit2"
    test "x$enable_pythia6"  = "xyes" && pl="$pl root-plugin-montecarlo-pythia6"
    test "x$enable_alien"    = "xyes" && pl="$pl root-plugin-net-alien"
    test "x$enable_bonjour"  = "xyes" && pl="$pl root-plugin-net-bonjour"
    test "x$enable_globus"   = "xyes" && pl="$pl root-plugin-net-globus"
    test "x$enable_krb5"     = "xyes" && pl="$pl root-plugin-net-krb5"
    test "x$enable_monalisa" = "xyes" && pl="$pl root-plugin-net-monalisa"
    test "x$enable_srp"      = "xyes" && pl="$pl root-plugin-net-srp"
    test "x$enable_peac"     = "xyes" && pl="$pl root-plugin-proof-peac"
    test "x$enable_mysql"    = "xyes" && pl="$pl root-plugin-sql-mysql"
    test "x$enable_odbc"     = "xyes" && pl="$pl root-plugin-sql-odbc"
    test "x$enable_oracle"   = "xyes" && pl="$pl root-plugin-sql-oracle"
    test "x$enable_pgsql"    = "xyes" && pl="$pl root-plugin-sql-pgsql"
    test "x$enable_sapdb"    = "xyes" && pl="$pl root-plugin-sql-maxdb"
    test "x$enable_xrootd"   = "xyes" && pl="$pl root-system-xrootd root-plugin-net-netx root-plugin-net-xrootd"

    pl="$pl \
        libroot-geom \
        libroot-graf2d-gpad \
        libroot-graf2d-graf \
        libroot-graf2d-postscript \
        libroot-graf3d-eve \
        libroot-graf3d-g3d \
        libroot-gui \
        libroot-gui-ged \
        libroot-hist \
        libroot-hist-spectrum \
        libroot-io \
        libroot-math-foam \
        libroot-math-genvector \
        libroot-math-mathcore \
        libroot-math-matrix \
        libroot-math-minuit \
        libroot-math-mlp \
        libroot-math-physics \
        libroot-math-quadp \
        libroot-math-smatrix \
        libroot-math-splot \
        libroot-misc-minicern \
        libroot-montecarlo-eg \
        libroot-montecarlo-vmc \
        libroot-net \
        libroot-net-auth \
        libroot-proof \
        libroot-tmva \
        libroot-tree \
        libroot-tree-treeplayer \
        root-plugin-geom-geombuilder \
        root-plugin-geom-geompainter \
        root-plugin-graf2d-x11 \
        root-plugin-graf3d-x3d \
        root-plugin-gui-fitpanel \
        root-plugin-gui-guibuilder \
        root-plugin-gui-sessionviewer \
        root-plugin-hist-hbook \
        root-plugin-hist-histpainter \
        root-plugin-hist-spectrumpainter \
        root-plugin-io-sql \
        root-plugin-io-xml \
        root-plugin-math-fumili \
        root-plugin-proof-proofplayer \
        root-plugin-proof-xproof \
        root-plugin-tree-treeviewer \
        root-system-proofd \
        root-system-rootd \
        root-system-doc \
        root-system-bin \
        libroot-core \
        root-system-common \
        ttf-root-installer"
    pl=`echo $pl | tr -s ' '`

    # If we're called from the package preparation script, then
    # print out the package list and exit
    result "packages: $pl"
    exit 0
fi

######################################################################
#
### echo %%% check for setresuid and setresgid
#
setresuid="undef"
case $platform in
    linux)
        message "Checking whether setresuid declared in /usr/include/unistd.h"
        if `grep setresuid /usr/include/unistd.h > /dev/null 2>&1` ; then
            setresuid="define"
            result "yes"
        else
            result "no"
        fi ;;
esac

######################################################################
#
### echo %%% Explicitlink - explicitly link with all dependent libraries
#
case $arch in
freebsd*|openbsd|aix*|win32*)
    enable_explicitlink="yes"
    ;;
esac
if test "x$enable_explicitlink" = "xyes" && test ! "x$platform" = "xwin32"; then
    mkliboption=$mkliboption"-x "
fi

######################################################################
#
### echo %%% Exit here if this is a dry run
#
if test "x$noact" = "xyes" ; then
    exit 0
fi

######################################################################
#
### echo %%% Create needed directories
#
if test ! -d include ; then
   message "Creating include"
   mkdir include
   result "done"
fi
if test ! -d bin ; then
   message "Creating bin"
   mkdir bin
   result "done"
fi
if test ! -d lib ; then
   message "Creating lib"
   mkdir lib
   result "done"
fi

######################################################################
#
### echo %%% Cleanup obsolete links and files
#
if test -h opengl ; then
   rm -f opengl
fi
if test -h ttf ; then
   rm -f ttf
fi
if test -f system.rootrc ; then
   rm -f system.rootrc
fi
if test -d new ; then
   rm -rf new
fi
if test -d star ; then
   rm -rf star
fi
if test -d include/cint ; then
   rm -rf include/cint
fi
if test -d graf2d/freetype/src/freetype-2.3.5 ; then
   rm -rf graf2d/freetype/src/freetype-2.3.5
fi
if test -d pcre/src/pcre-6.4 ; then
   rm -rf pcre/src/pcre-6.4
fi
if test -d core/pcre/src/pcre-7.4 ; then
   rm -rf core/pcre/src/pcre-7.4
fi
if test -d math/unuran/src/unuran-1.3.0-root ; then
   rm -rf math/unuran/src/unuran-1.3.0-root
fi
if test -d math/unuran/src/unuran-1.5.0-root ; then
   rm -rf math/unuran/src/unuran-1.5.0-root
fi
if test -d math/unuran/src/unuran-1.5.1-root ; then
   rm -rf math/unuran/src/unuran-1.5.1-root
fi
if test -d math/unuran/src/unuran-1.7.1-root ; then
   rm -rf math/unuran/src/unuran-1.7.1-root
fi
<<<<<<< HEAD
=======
if test -d math/unuran/src/unuran-1.7.2-root ; then
   rm -rf math/unuran/src/unuran-1.7.2-root
fi
>>>>>>> 84c4c19c
if test -d cint/cint7 ; then
   rm -rf cint/cint7
fi
if test ! "x$enable_editline" = "xno" ; then
   rm -f core/clib/src/Getline.o core/clib/src/Getline.d
fi
if test ! "x$enable_editline_explicit" = "x" ; then
   rm -f core/rint/src/TRint.o core/rint/src/TRint.d
fi
if test ! "x$macosx106" = "x"; then
   rm -f bin/python64 bin/ruby64
fi
rm -f lib/libRXML* bin/libRXML* etc/system.rootmap \
 lib/libProofGui* bin/libProofGui* \
 lib/libMySQL* bin/libMySQL* lib/libGedOld* bin/libGedOld* \
 lib/libSQL.* bin/libSQL.* \
 lib/libASPluginGS.* bin/g2rootold* \
 math/mathcore/src/G__MathCore32.* \
 tmva/src/G__TMVA.* \
 xrootd/src/headers.d include/Xpm.h \
 asimage/src/headers.d asimage/src/G__ASImageGS.* \
 core/utils/src/rootcint7.cxx core/utils/src/RStl7.cxx \
 core/metautils/src/TClassEdit7.cxx \
<<<<<<< HEAD
 core/metautils/src/RConversionRuleParser7.cxx
=======
 core/metautils/src/RConversionRuleParser7.cxx \
 core/thread/src/TLockFile.*
>>>>>>> 84c4c19c

######################################################################
#
### echo %%% Fleshin out paths
#
# First win32 does not support -L in ldflags, so remove @ldflags@.
#
if test "x$platform" = "xwin32" ; then
    sed -e "s|@ldflags@||"        \
        < Makefile.tmp > Makefile.tmpp
    mv Makefile.tmpp Makefile.tmp
fi

if test "x$enable_globus" = "xyes" && test "x$enable_rpath" = "xyes"; then
    case "$arch" in
       solarisCC5)
          sed -e "s|@ldflags@|-R$globusdir/lib @ldflags@|" \
                 < Makefile.tmp > Makefile.tmpp
          ;;
       solarisgcc* | linux* | freebsd* | openbsd*)
          sed -e "s|@ldflags@|-Wl,-rpath,$globusdir/lib @ldflags@|" \
                 < Makefile.tmp > Makefile.tmpp
          ;;
       macosx*)
          if test ! "x$macosx105" = "x"; then
             sed -e "s|@ldflags@|-Wl,-rpath,$globusdir/lib @ldflags@|" \
                    < Makefile.tmp > Makefile.tmpp
          fi
          ;;
    esac
    if test -f Makefile.tmpp ; then
       mv Makefile.tmpp Makefile.tmp
    fi
fi

if test ! "x$haveconfig" = "x" ; then
    ##################################################################
    #
    ### echo %%% Static directory build.
    #
    if test "x$prefix" = "x";       then prefix=/usr/local; fi
    if test "x$bindir" = "x";       then bindir=$prefix/bin; fi
    if test "x$libdir" = "x";       then libdir=$prefix/lib/root; fi
    if test "x$incdir" = "x";       then incdir=$prefix/include/root; fi
    if test "x$etcdir" = "x";       then etcdir=/etc/root; fi
    if test "x$mandir" = "x";       then mandir=$prefix/share/man/man1; fi
    if test "x$datadir" = "x";      then datadir=$prefix/share/root; fi
    if test "x$macrodir" = "x";     then macrodir=$datadir/macros; fi
    if test "x$cintincdir" = "x";   then cintincdir=$libdir/cint; fi
    if test "x$iconpath" = "x";     then iconpath=$datadir/icons; fi
    if test "x$srcdir" = "x";       then srcdir=$datadir/src; fi
    if test "x$fontdir" = "x";      then fontdir=$datadir/fonts; fi
    if test "x$docdir" = "x";       then docdir=$prefix/share/doc/root; fi
    if test "x$testdir" = "x";      then testdir=$docdir/test; fi
    if test "x$tutdir" = "x";       then tutdir=$docdir/tutorials; fi
    if test "x$aclocaldir" = "x";   then aclocaldir=$prefix/share/aclocal; fi
    if test "x$elispdir" = "x";     then elispdir=$prefix/share/emacs/site-lisp; fi

    if test "x$enable_rpath" = "xyes" ; then
       case "$arch" in
          solarisCC5)
             sed -e "s|@ldflags@|-R$libdir @ldflags@|" \
                    < Makefile.tmp > Makefile.tmpp
             ;;
          solarisgcc* | linux* | freebsd* | openbsd*)
             sed -e "s|@ldflags@|-Wl,-rpath,$libdir @ldflags@|" \
                    < Makefile.tmp > Makefile.tmpp
             ;;
          macosx*)
             if test ! "x$macosx105" = "x"; then
                sed -e "s|@ldflags@|-Wl,-rpath,$libdir @ldflags@|" \
                       < Makefile.tmp > Makefile.tmpp
             fi
             ;;
       esac
       if test -f Makefile.tmpp ; then
          mv Makefile.tmpp Makefile.tmp
       fi
    fi

    sed -e "s|@useconfig@|TRUE|"                       \
        -e "s|@cflags@|$haveconfig|"                   \
            < Makefile.tmp > Makefile.tmpp
    mv Makefile.tmpp Makefile.tmp
else
    ##################################################################
    #
    ### echo %%% Environment driven build. Escape sequences very important
    #
    prefix=\$\(ROOTSYS\)
    bindir=\$\(ROOTSYS\)/bin
    libdir=\$\(ROOTSYS\)/lib
    incdir=\$\(ROOTSYS\)/include
    etcdir=\$\(ROOTSYS\)/etc
    datadir=\$\(ROOTSYS\)
    mandir=\$\(ROOTSYS\)/man/man1
    macrodir=\$\(ROOTSYS\)/macros
    cintincdir=\$\(ROOTSYS\)/cint
    iconpath=\$\(ROOTSYS\)/icons
    srcdir=\$\(ROOTSYS\)/src
    fontdir=\$\(ROOTSYS\)/fonts
    docdir=\$\(ROOTSYS\)
    testdir=\$\(ROOTSYS\)/test
    tutdir=\$\(ROOTSYS\)/tutorials
    aclocaldir=\$\(ROOTSYS\)/build/misc
    elispdir=\$\(ROOTSYS\)/build/misc

    # when using rpath in this case the build product is not relocatable
    # except for macosx 10.5 where we build relative to the location of
    # the executable
    if test "x$enable_rpath" = "xyes" ; then
       case "$arch" in
          solarisCC5)
             sed -e "s|@ldflags@|-R$libdir @ldflags@|" \
                    < Makefile.tmp > Makefile.tmpp
             ;;
          solarisgcc* | linux* | freebsd* | openbsd*)
             sed -e "s|@ldflags@|-Wl,-rpath,$libdir @ldflags@|" \
                    < Makefile.tmp > Makefile.tmpp
             ;;
          macosx*)
             if test ! "x$macosx105" = "x"; then
                sed -e "s|@ldflags@|-Wl,-rpath,@loader_path/../lib @ldflags@|" \
                       < Makefile.tmp > Makefile.tmpp
             fi
             ;;
       esac
       if test -f Makefile.tmpp ; then
          mv Makefile.tmpp Makefile.tmp
       fi
    fi

    sed -e "s|@useconfig@|FALSE|" \
        -e "s|@cflags@||"         \
        -e "s|@ldflags@||"        \
            < Makefile.tmp > Makefile.tmpp
    mv Makefile.tmpp Makefile.tmp
fi

######################################################################
#
### echo %%% Writing files
#
#---------------------------------------------------------------------
# config/Makefile.config
#
message "Writing $MAKEOUT"
sed -e "s|@aclocaldir@|$aclocaldir|"            \
    -e "s|@afslib@|$afslib|"                    \
<<<<<<< HEAD
    -e "s|@afslibdir@|$afslibdirs|"              \
=======
    -e "s|@afslibdir@|$afslibdirs|"             \
>>>>>>> 84c4c19c
    -e "s|@afsincdir@|$afsincdir|"              \
    -e "s|@afsextracflags@|$afsextracflags|"    \
    -e "s|@afsshared@|$afsshared|"              \
    -e "s|@alienincdir@|$alienincdir|"          \
    -e "s|@alienlib@|$alienlib|"                \
    -e "s|@alienlibdir@|$alienlibdir|"          \
    -e "s|@alloclibdir@|$alloclibdir|"          \
    -e "s|@alloclib@|$alloclib|"                \
    -e "s|@architecture@|$arch|"                \
    -e "s|@host@|$host|"                        \
    -e "s|@asextralib@|$asextralib|"            \
    -e "s|@asextralibdir@|$asextralibdir|"      \
    -e "s|@asjpegincdir@|$asjpegincdir|"        \
    -e "s|@aspngincdir@|$aspngincdir|"          \
    -e "s|@astiffincdir@|$astiffincdir|"        \
    -e "s|@asgifincdir@|$asgifincdir|"          \
    -e "s|@asimageincdir@|$asimageincdir|"      \
    -e "s|@asimagelib@|$asimagelib|"            \
    -e "s|@asimagelibdir@|$asimagelibdir|"      \
    -e "s|@bindir@|$bindir|"                    \
    -e "s|@buildasimage@|$enable_asimage|"      \
    -e "s|@builtinafterimage@|$enable_builtin_afterimage|"  \
<<<<<<< HEAD
    -e "s|@buildftgl@|$enable_builtin_ftgl|"      \
    -e "s|@buildglew@|$enable_builtin_glew|"      \
=======
    -e "s|@buildftgl@|$enable_builtin_ftgl|"    \
    -e "s|@buildglew@|$enable_builtin_glew|"    \
>>>>>>> 84c4c19c
    -e "s|@builtinfreetype@|$enable_builtin_freetype|"      \
    -e "s|@builtinpcre@|$enable_builtin_pcre|"  \
    -e "s|@buildxrd@|$buildxrd|"                \
    -e "s|@castorincdir@|$castorincdir|"        \
    -e "s|@castorlib@|$castorlib|"              \
    -e "s|@castorlibdir@|$castorlibdir|"        \
    -e "s|@castorcflags@|$castorcflags|"        \
    -e "s|@chirpincdir@|$chirpincdir|"          \
    -e "s|@chirplib@|$chirplib|"                \
    -e "s|@chirplibdir@|$chirplibdir|"          \
    -e "s|@clarensincdir@|$clarensincdir|"      \
    -e "s|@clarenslibs@|$clarenslibs|"          \
    -e "s|@cintincdir@|$cintincdir|"            \
    -e "s|@cppunit@|$cppunit|"                  \
    -e "s|@datadir@|$datadir|"                  \
    -e "s|@dcapincdir@|$dcapincdir|"            \
    -e "s|@comerrlib@|$comerrlib|"              \
    -e "s|@comerrlibdir@|$comerrlibdir|"        \
    -e "s|@cryptolib@|$cryptolib|"              \
    -e "s|@cryptolibdir@|$cryptolibdir|"        \
    -e "s|@dcaplib@|$dcaplib|"                  \
    -e "s|@dcaplibdir@|$dcaplibdir|"            \
    -e "s|@dicttype@|$dicttype|"                \
    -e "s|@docdir@|$docdir|"                    \
    -e "s|@elispdir@|$elispdir|"                \
    -e "s|@buildgenvector@|$enable_genvector|"  \
    -e "s|@buildmathmore@|$enable_mathmore|"    \
    -e "s|@ftglincdir@|$ftglincdir|"            \
    -e "s|@ftgllibdir@|$ftgllibdir|"            \
    -e "s|@ftgllibs@|$ftgllibs|"                \
    -e "s|@glewincdir@|$glewincdir|"            \
    -e "s|@glewlibdir@|$glewlibdir|"            \
    -e "s|@glewlibs@|$glewlibs|"                \
    -e "s|@gslflags@|$gslflags|"                \
    -e "s|@gsllibdir@|$gsllibdir|"              \
    -e "s|@gsllibs@|$gsllibs|"                  \
    -e "s|@gslversion@|$gslversion|"            \
    -e "s|@builtinzlib@|$enable_builtin_zlib|"  \
    -e "s|@zlibincdir@|$zlibincdir|"            \
    -e "s|@zliblib@|$zliblib|"                  \
    -e "s|@zliblibdir@|$zliblibdir|"            \
    -e "s|@buildcintex@|$enable_cintex|"        \
    -e "s|@buildcling@|$enable_cling|"        \
    -e "s|@buildreflex@|$enable_reflex|"        \
    -e "s|@buildroofit@|$enable_roofit|"        \
    -e "s|@buildminuit2@|$enable_minuit2|"      \
    -e "s|@buildunuran@|$enable_unuran|"        \
    -e "s|@buildgdml@|$enable_gdml|"            \
    -e "s|@buildmonalisa@|$enable_monalisa|"    \
    -e "s|@buildtable@|$enable_table|"          \
    -e "s|@buildtmva@|$enable_tmva|"            \
    -e "s|@buildmemstat@|$enable_memstat|"      \
    -e "s|@enable_thread@|$enable_thread|"      \
    -e "s|@etcdir@|$etcdir|"                    \
    -e "s|@exceptions@|$enable_exceptions|"     \
    -e "s|@explicitlink@|$enable_explicitlink|" \
    -e "s|@gfalincdir@|$gfalincdir|"            \
    -e "s|@gfallib@|$gfallib|"                  \
    -e "s|@gfallibdir@|$gfallibdir|"            \
    -e "s|@enable_xft@|$enable_xft|"            \
    -e "s|@glitelib@|$glitelib|"                \
    -e "s|@glitelibdir@|$glitelibdir|"          \
    -e "s|@gaw_cppflags@|$gaw_cppflags|"        \
        < Makefile.tmp > Makefile.tmpp
mv Makefile.tmpp Makefile.tmp

sed -e "s|@globusincdir@|$globusincdir|"        \
    -e "s|@globuslib@|$globuslib|"              \
    -e "s|@globuslibdir@|$globuslibdir|"        \
    -e "s|@glbextracflags@|$glbextracflags|"    \
    -e "s|@glbpatchcflags@|$glbpatchcflags|"    \
    -e "s|@gccxml@|$gccxml|"                    \
    -e "s|@hdfsincdir@|$hdfsincdir|"            \
    -e "s|@hdfslib@|$hdfslib|"                  \
    -e "s|@hdfslibdir@|$hdfslibdir|"            \
    -e "s|@iconpath@|$iconpath|"                \
    -e "s|@incdir@|$incdir|"                    \
    -e "s|@jniincdir@|$jniincdir|g"             \
    -e "s|@jvmlibdir@|$jvmlibdir|g"             \
    -e "s|@jvmlib@|$jvmlib|g"                   \
    -e "s|@krb5incdir@|$krb5incdir|"            \
    -e "s|@krb5lib@|$krb5lib|"                  \
    -e "s|@krb5libdir@|$krb5libdir|"            \
    -e "s|@krb5extracflags@|$krb5extracflags|"  \
    -e "s|@krb5init@|$krb5init|"                \
    -e "s|@ldapincdir@|$ldapincdir|"            \
    -e "s|@ldaplib@|$ldaplib|"                  \
    -e "s|@ldaplibdir@|$ldaplibdir|"            \
    -e "s|@ldflags@||"                          \
    -e "s|@libdir@|$libdir|"                    \
    -e "s|@macrodir@|$macrodir|"                \
    -e "s|@mandir@|$mandir|"                    \
    -e "s|@mkliboption@|$mkliboption|"          \
    -e "s|@monalisaincdir@|$monalisaincdir|"    \
    -e "s|@monalisalib@|$monalisalib|"          \
    -e "s|@monalisalibdir@|$monalisalibdir|"    \
    -e "s|@fftw3incdir@|$fftw3incdir|"          \
    -e "s|@fftw3lib@|$fftw3lib|"                \
    -e "s|@fftw3libdir@|$fftw3libdir|"          \
    -e "s|@gvizincdir@|$gvizincdir|"            \
    -e "s|@gvizlib@|$gvizlib|"                  \
    -e "s|@gvizlibdir@|$gvizlibdir|"            \
    -e "s|@gvizcflags@|$gvizcflags|"            \
    -e "s|@dnssdincdir@|$dnssdincdir|"          \
    -e "s|@dnssdlib@|$dnssdlib|"                \
    -e "s|@dnssdlibdir@|$dnssdlibdir|"          \
    -e "s|@mysqlincdir@|$mysqlincdir|"          \
    -e "s|@mysqllib@|$mysqllib|"                \
    -e "s|@mysqllibdir@|$mysqllibdir|"          \
    -e "s|@odbcincdir@|$odbcincdir|"            \
    -e "s|@odbclib@|$odbclib|"                  \
    -e "s|@odbclibdir@|$odbclibdir|"            \
    -e "s|@openglincdir@|$openglincdir|"        \
    -e "s|@opengllib@|$opengllib|"              \
    -e "s|@opengllibdir@|$opengllibdir|"        \
    -e "s|@openglulib@|$openglulib|"            \
    -e "s|@oracleincdir@|$oracleincdir|"        \
    -e "s|@oraclelib@|$oraclelib|"              \
    -e "s|@oraclelibdir@|$oraclelibdir|"        \
    -e "s|@pgsqlincdir@|$pgsqlincdir|"          \
    -e "s|@pgsqllib@|$pgsqllib|"                \
    -e "s|@pgsqllibdir@|$pgsqllibdir|"          \
    -e "s|@pythia6lib@|$pythia6lib|"            \
    -e "s|@pythia6libdir@|$pythia6libdir|"      \
    -e "s|@pythia6cppflags@|$pythia6cppflags|"  \
    -e "s|@pythia8lib@|$pythia8lib|"            \
    -e "s|@pythia8incdir@|$pythia8incdir|"      \
    -e "s|@pythia8libdir@|$pythia8libdir|"      \
    -e "s|@pythonlib@|$pythonlib|"              \
    -e "s|@pythonlibdir@|$pythonlibdir|"        \
    -e "s|@pythonincdir@|$pythonincdir|"        \
    -e "s|@pythonlibflags@|$pythonlibflags|"    \
    -e "s|@rubylib@|$rubylib|"                  \
    -e "s|@rubylibdir@|$rubylibdir|"            \
    -e "s|@rubyincdir@|$rubyincdir|"            \
    -e "s|@qtincdir@|$qtincdir|"                \
    -e "s|@qtlib@|$qtlib|"                      \
    -e "s|@qtlibdir@|$qtlibdir|"                \
    -e "s|@qtvers@|$qtvers|"                    \
    -e "s|@qtmocexe@|$qtmocexe|"                \
    -e "s|@resolvlib@|$resolvlib|"              \
    -e "s|@rootbuild@|$rootbuild|"              \
    -e "s|@sapdbincdir@|$sapdbincdir|"          \
    -e "s|@sapdblib@|$sapdblib|"                \
    -e "s|@sapdblibdir@|$sapdblibdir|"          \
    -e "s|@shadowpw@|$shadowpw|"                \
    -e "s|@shiftincdir@|$shiftincdir|"          \
    -e "s|@shiftlib@|$shiftlib|"                \
    -e "s|@shiftlibdir@|$shiftlibdir|"          \
    -e "s|@shiftcflags@|$shiftcflags|"          \
        < Makefile.tmp > Makefile.tmpp
mv Makefile.tmpp Makefile.tmp

sed -e "s|@srcdir@|$ac_srcdir|"                 \
    -e "s|@srpincdir@|$srpincdir|"              \
    -e "s|@srplib@|$srplib|"                    \
    -e "s|@srplibdir@|$srplibdir|"              \
    -e "s|@srputilincdir@|$srputilincdir|"      \
    -e "s|@srputillib@|$srputillib|"            \
    -e "s|@srputillibdir@|$srputillibdir|"      \
    -e "s|@srpextracflags@|$srpextracflags|"    \
    -e "s|@sslincdir@|$sslincdir|"              \
    -e "s|@ssllib@|$ssllib|"                    \
    -e "s|@ssllibdir@|$ssllibdir|"              \
    -e "s|@sslshared@|$sslshared|"              \
    -e "s|@sslextracflags@|$sslextracflags|"    \
    -e "s|@testdir@|$testdir|"                  \
    -e "s|@threadflag@|$threadflag|"            \
    -e "s|@threadlib@|$threadlib|"              \
    -e "s|@threadlibdir@|$threadlibdir|"        \
    -e "s|@top_builddir@|$top_builddir|"        \
    -e "s|@top_srcdir@|$top_srcdir|"            \
    -e "s|@ttffontdir@|$fontdir|"               \
    -e "s|@tutdir@|$tutdir|"                    \
    -e "s|@winrtdebug@|$enable_winrtdebug|"     \
    -e "s|@xmlincdir@|$xmlincdir|"              \
    -e "s|@xmllib@|$xmllib|"                    \
    -e "s|@xmllibdir@|$xmllibdir|"              \
    -e "s|@buildx11@|$enable_x11|"              \
    -e "s|@x11libdir@|$x11libdir|"              \
    -e "s|@xpmlib@|$xpmlib|"                    \
    -e "s|@xpmlibdir@|$xpmlibdir|"              \
    -e "s|@xrdaddopts@|$xrdaddopts|"            \
    -e "s|@xrdlibdir@|$xrdlibdir|"              \
    -e "s|@xrdincdir@|$xrdincdir|"              \
<<<<<<< HEAD
=======
    -e "s|@xrdversion@|$decver|"                \
>>>>>>> 84c4c19c
    -e "s|@cursesincdir@|$cursesincdir|"        \
    -e "s|@curseshdr@|$curseshdr|"              \
    -e "s|@curseslib@|$curseslib|"              \
    -e "s|@curseslibdir@|$curseslibdir|"        \
<<<<<<< HEAD
=======
    -e "s|@cfitsioincdir@|$cfitsioincdir|"      \
    -e "s|@cfitsiolib@|$cfitsiolib|"            \
    -e "s|@cfitsiolibdir@|$cfitsiolibdir|"      \
    -e "s|@buildfitsio@|$enable_fitsio|"        \
>>>>>>> 84c4c19c
    -e "s|@buildgl@|$enable_opengl|"            \
    -e "s|@buildldap@|$enable_ldap|"            \
    -e "s|@buildmysql@|$enable_mysql|"          \
    -e "s|@buildpgsql@|$enable_pgsql|"          \
    -e "s|@buildodbc@|$enable_odbc|"            \
    -e "s|@buildoracle@|$enable_oracle|"        \
    -e "s|@buildsapdb@|$enable_sapdb|"          \
    -e "s|@buildqt@|$enable_qt|"                \
    -e "s|@buildqtgsi@|$enable_qtgsi|"          \
    -e "s|@buildrfio@|$enable_rfio|"            \
    -e "s|@buildcastor@|$enable_castor|"        \
    -e "s|@builddcap@|$enable_dcache|"          \
    -e "s|@buildfftw3@|$enable_fftw3|"          \
    -e "s|@buildgviz@|$enable_gviz|"            \
    -e "s|@buildgfal@|$enable_gfal|"            \
    -e "s|@buildbonjour@|$enable_bonjour|"      \
    -e "s|@buildchirp@|$enable_chirp|"          \
    -e "s|@buildhdfs@|$enable_hdfs|"            \
    -e "s|@buildalien@|$enable_alien|"          \
    -e "s|@buildasimage@|$enable_asimage|"      \
    -e "s|@buildpythia6@|$enable_pythia6|"      \
    -e "s|@buildpythia8@|$enable_pythia8|"      \
    -e "s|@buildpython@|$enable_python|"        \
    -e "s|@buildruby@|$enable_ruby|"            \
    -e "s|@buildxml@|$enable_xml|"              \
    -e "s|@extraxrdflags@|$extraxrdflags|"      \
    -e "s|@buildsrputil@|$enable_srputil|"      \
    -e "s|@buildkrb5@|$enable_krb5|"            \
    -e "s|@buildglobus@|$enable_globus|"        \
    -e "s|@buildxrdgsi@|$buildxrdgsi|"          \
    -e "s|@buildclarens@|$enable_clarens|"      \
    -e "s|@buildpeac@|$buildpeac|"              \
    -e "s|@buildglite@|$enable_glite|"          \
    -e "s|@buildeditline@|$enable_editline|"    \
    < Makefile.tmp > $MAKEOUT
rm -f Makefile.tmp

if test "x$platform" = "xwin32"; then
    echo 'ifeq ($(ROOTSYS),)' > Makefile.tmp
    echo '  ROOTSYS=.' >> Makefile.tmp
    echo 'endif' >> Makefile.tmp
    sed -e 's@$(ROOTSYS)\(.*\)@$(shell cygpath -u \"$(ROOTSYS)\1 ")@' \
    < $MAKEOUT >> Makefile.tmp
    mv -f Makefile.tmp $MAKEOUT
fi

result "done"

#---------------------------------------------------------------------
# config/Makefile.comp
#
message "Writing $MAKECOMPOUT"
sed -e "s|@altcc@|$altcc|"     \
    -e "s|@altcxx@|$altcxx|"   \
    -e "s|@altf77@|$altf77|"   \
    -e "s|@altld@|$altld|"     \
    < Makefile-comp.tmp > $MAKECOMPOUT
rm -f Makefile-comp.tmp

result "done"

#---------------------------------------------------------------------
# include/RConfigure.h
#
message "Writing $CONFIGUREOUT"
sed \
    -e "s|@architecture@|$arch|"           \
    -e "s|@bindir@|$bindir|"               \
    -e "s|@cintincdir@|$cintincdir|"       \
    -e "s|@datadir@|$datadir|"             \
    -e "s|@docdir@|$docdir|"               \
    -e "s|@etcdir@|$etcdir|"               \
    -e "s|@extraiconpath@|$extraiconpath|" \
    -e "s|@iconpath@|$iconpath|"           \
    -e "s|@incdir@|$incdir|"               \
    -e "s|@libdir@|$libdir|"               \
    -e "s|@macrodir@|$macrodir|"           \
    -e "s|@prefix@|$prefix|"               \
    -e "s|@srcdir@|$srcdir|"               \
    -e "s|@ttffontdir@|$fontdir|"          \
    -e "s|@setresuid@|$setresuid|"         \
    -e "s|@hasmathmore@|$hasmathmore|"     \
    -e "s|@haspthread@|$haspthread|"       \
    -e "s|@hasxft@|$hasxft|"               \
<<<<<<< HEAD
    -e "s|@hascling@|$hascling|"               \
=======
    -e "s|@hascling@|$hascling|"           \
>>>>>>> 84c4c19c
    < RConfigure.tmp > RConfigure-out.tmp
rm -f RConfigure.tmp

# only update $CONFIGUREOUT when different
if test -f $CONFIGUREOUT; then
   diff RConfigure-out.tmp $CONFIGUREOUT > /dev/null; status=$?;
   if [ "$status" -ne "0" ]; then
      mv -f RConfigure-out.tmp $CONFIGUREOUT
   else
      rm -f RConfigure-out.tmp
   fi
else
   mv -f RConfigure-out.tmp $CONFIGUREOUT
fi

result "done"

#---------------------------------------------------------------------
# include/RConfigOptions.h
#
message "Writing $CONFIGOPTOUT"

features=""
for f in $options ; do
    bar="$`echo $f`"
    if test "x`eval echo $bar`" = "xyes" ; then
       feat=`echo $f | sed 's/enable_//'`
       if test -z "$features"; then
          features="$feat"
       else
          features="$features $feat"
       fi
    fi
done
# threads are now always enabled
features="$features thread"

sed \
    -e "s|@configoptions@|$configoptions|" \
    -e "s|@configfeatures@|$features|"     \
    < RConfigOptions.tmp > RConfigOptions-out.tmp
rm -f RConfigOptions.tmp

if test ! "x$enable_ruby" = "xno"; then
   echo "" >> RConfigOptions-out.tmp
   ruby -rrbconfig -e 'puts Config::CONFIG["ruby_version"]' | \
   sed 's/^\([0-9]\)\.\([0-9]\)/#define R__RUBY_MAJOR \1@#define R__RUBY_MINOR \2/' | \
   tr '@' '\n' >> RConfigOptions-out.tmp
fi

# only update $CONFIGOPTOUT when different
if test -f $CONFIGOPTOUT; then
   diff RConfigOptions-out.tmp $CONFIGOPTOUT > /dev/null; status=$?;
   if [ "$status" -ne "0" ]; then
      mv -f RConfigOptions-out.tmp $CONFIGOPTOUT
   else
      rm -f RConfigOptions-out.tmp
   fi
else
   mv -f RConfigOptions-out.tmp $CONFIGOPTOUT
fi

result "done"

#---------------------------------------------------------------------
# bin/root-config
#
message "Writing $RCONFOUT"
prefix2=$prefix
bindir2=$bindir
libdir2=$libdir
incdir2=$incdir
etcdir2=$etcdir
mandir2=$mandir
if test "$prefix2" = "\$(ROOTSYS)" ; then
    prefix2=\$ROOTSYS
    bindir2=\$ROOTSYS/bin
    libdir2=\$ROOTSYS/lib
    incdir2=\$ROOTSYS/include
    etcdir2=\$ROOTSYS/etc
    mandir2=\$ROOTSYS/man/man1
fi

if test ! "x$altccorg" = "x" ; then
    altcc2="$altccorg"
else
    altcc2="$altcc"
fi
if test ! "x$altcxxorg" = "x" ; then
    altcxx2="$altcxxorg"
else
    altcxx2="$altcxx"
fi
if test ! "x$altf77org" = "x" ; then
    altf772="$altf77org"
else
    altf772="$altf77"
fi
if test ! "x$altldorg" = "x" ; then
    altld2="$altldorg"
else
    altld2="$altld"
fi

sed -e "s|@architecture@|$arch|"           \
    -e "s|@platform@|$platform|"           \
    -e "s|@prefix@|$prefix2|"              \
    -e "s|@bindir@|$bindir2|"              \
    -e "s|@libdir@|$libdir2|"              \
    -e "s|@incdir@|$incdir2|"              \
    -e "s|@etcdir@|$etcdir2|"              \
    -e "s|@features@|$features|"           \
    -e "s|@winrtdebug@|$enable_winrtdebug|"\
    -e "s|@configargs@|$configargs|"       \
    -e "s|@dicttype@|$dicttype|"           \
    -e "s|@pythonvers@|$pythonvers|"       \
    -e "s|@alloclibdir@|$alloclibdir|"     \
    -e "s|@alloclib@|$alloclib|"           \
    -e "s|@altcc@|$altcc2|"                \
    -e "s|@altcxx@|$altcxx2|"              \
    -e "s|@altf77@|$altf772|"              \
    -e "s|@altld@|$altld2|"                \
   < root-config.tmp > $RCONFOUT
rm -f root-config.tmp
chmod 755 $RCONFOUT
result "done"

#---------------------------------------------------------------------
# etc/system.rootrc
#
message "Writing $ROOTRCOUT"
sed -e "s|@libdir@|$libdir|"               \
    -e "s|@macrodir@|$macrodir|"           \
    -e "s|@plugindir@|$etcdir/plugins|"    \
    -e "s|@bindir@|$bindir|"               \
    -e "s|@etcdir@|$etcdir|"               \
    -e "s|@ttffontdir@|$fontdir|"          \
    -e "s|@iconpath@|$iconpath|"           \
    -e "s|@hasxrd@|$hasxrd|"               \
    -e "s|@hasnotxrd@|$hasnotxrd|"         \
   < rootrc.tmp > $ROOTRCOUT
rm -f rootrc.tmp
result "done"

#---------------------------------------------------------------------
# etc/system.rootauthrc
#
message "Writing $ROOTAUTHRCOUT"
sed -e "s|@havesrp@|$havesrp|"             \
    -e "s|@havekrb5@|$havekrb5|"           \
    -e "s|@haveglobus@|$haveglobus|"       \
   < rootauthrc.tmp > $ROOTAUTHRCOUT
rm -f rootauthrc.tmp
result "done"

#---------------------------------------------------------------------
# etc/system.rootdaemonrc
#
message "Writing $ROOTDAEMONRCOUT"
sed -e "s|@havesrp@|$havesrp|"             \
    -e "s|@havekrb5@|$havekrb5|"           \
    -e "s|@haveglobus@|$haveglobus|"       \
   < rootdaemonrc.tmp > $ROOTDAEMONRCOUT
rm -f rootdaemonrc.tmp
result "done"

#---------------------------------------------------------------------
# etc/root.mimes
#
message "Writing $MIMEOUT"
if test "x$platform" = "xwin32" ; then
   cp -f $MIMEWIN32IN $MIMEOUT
else
   cp -f $MIMEUNIXIN $MIMEOUT
fi
result "done"

#---------------------------------------------------------------------
# etc/daemons/rootd.rc.d
#
message "Writing $ROOTDOUT"
sed -e "s|@bindir@|$bindir2|" \
    < rootd.tmp > $ROOTDOUT
chmod a+x $ROOTDOUT
rm -f rootd.tmp
result "done"

#---------------------------------------------------------------------
# etc/daemons/rootd.xinetd
#
message "Writing $ROOTDXINETDOUT"
sed -e "s|@bindir@|$bindir2|" \
    -e "s|@prefix@|$prefix2|" \
    < rootd.xinetd.tmp > $ROOTDXINETDOUT
rm -f rootd.xinetd.tmp
result "done"

#---------------------------------------------------------------------
# etc/daemons/proofd.rc.d
#
message "Writing $PROOFDOUT"
sed -e "s|@bindir@|$bindir2|" \
    < proofd.tmp > $PROOFDOUT
chmod a+x $PROOFDOUT
rm -f proofd.tmp
result "done"

#---------------------------------------------------------------------
# etc/daemons/proofd.xinetd
#
message "Writing $PROOFDXINETDOUT"
sed -e "s|@bindir@|$bindir2|" \
    -e "s|@prefix@|$prefix2|" \
    < proofd.xinetd.tmp > $PROOFDXINETDOUT
rm -f proofd.xinetd.tmp
result "done"

#---------------------------------------------------------------------
# main/src/proofserv.sh
#
message "Writing $PROOFSERVOUT"
sed -e "s|@bindir@|$bindir2|" \
    < proofserv.tmp > $PROOFSERVOUT
chmod a+x $PROOFSERVOUT
rm -f proofserv.tmp
result "done"

#---------------------------------------------------------------------
# main/src/roots.sh
#
message "Writing $ROOTSOUT"
sed -e "s|@bindir@|$bindir2|" \
    < roots.tmp > $ROOTSOUT
chmod a+x $ROOTSOUT
rm -f roots.tmp
result "done"

#---------------------------------------------------------------------
# etc/daemons/xrootd.rc.d
#
message "Writing $XROOTDOUT"
sed -e "s|@bindir@|$bindir2|" \
    < xrootd.tmp > $XROOTDOUT
chmod a+x $XROOTDOUT
rm -f xrootd.tmp
result "done"

#---------------------------------------------------------------------
# etc/daemons/olbd.rc.d
#
message "Writing $OLBDOUT"
sed -e "s|@bindir@|$bindir2|" \
    < olbd.tmp > $OLBDOUT
chmod a+x $OLBDOUT
rm -f olbd.tmp
result "done"

#---------------------------------------------------------------------
# etc/daemons/cmsd.rc.d
#
message "Writing $CMSDOUT"
sed -e "s|@bindir@|$bindir2|" \
    < cmsd.tmp > $CMSDOUT
chmod a+x $CMSDOUT
rm -f cmsd.tmp
result "done"

#---------------------------------------------------------------------
# bin/memprobe
#
message "Writing $MEMPROBEOUT"
if test -x /usr/bin/env ; then
   perlexe="/usr/bin/env perl"
else
   perlexe=`$cwhich perl`
fi
sed -e "s|@perl@|$perlexe|"                \
   < memprobe.tmp > $MEMPROBEOUT
rm -f memprobe.tmp
chmod 755 $MEMPROBEOUT
result "done"

#---------------------------------------------------------------------
# build/misc/root-help.el
#
message "Writing $ROOTHELPOUT"
sed -e "s|@bindir@|$bindir|"           \
    -e "s|@incdir@|$incdir|"           \
    < $ROOTHELPIN > $ROOTHELPOUT
result "done"

#---------------------------------------------------------------------
# macros/html.C
#
message "Writing $HTMLOUT"
sed_args="-e s|@altf77@|$altf772|"
for opt in $options; do
   sed_args="${sed_args} -e s|@$opt@|"
   if eval "test x$`eval echo $opt` = xyes"; then
      sed_args="${sed_args}kTRUE"
   else
      sed_args="${sed_args}kFALSE"
   fi
   sed_args="${sed_args}|g"
done
sed $sed_args < $HTMLIN > $HTMLOUT
result done

#---------------------------------------------------------------------
# bin/thisroot.sh and bin/thisroot.csh
#
message "Writing $THISROOTSHOUT"
sed -e "s|@bindir@|$bindir2|"           \
    -e "s|@libdir@|$libdir2|"           \
    -e "s|@mandir@|$mandir2|"           \
    < $THISROOTSHIN > $THISROOTSHOUT
result "done"
message "Writing $THISROOTCSHOUT"
sed -e "s|@bindir@|$bindir2|"           \
    -e "s|@libdir@|$libdir2|"           \
    -e "s|@mandir@|$mandir2|"           \
    < $THISROOTCSHIN > $THISROOTCSHOUT
result "done"
if test "x$platform" = "xwin32"; then
    message "Writing $THISROOTBATOUT"
    cp -f $THISROOTBATIN $THISROOTBATOUT
    result "done"
fi

#---------------------------------------------------------------------
# bin/genreflex(.bat), bin/genreflex-rootcint(.bat)
#
if test "x$enable_reflex" = "xyes"; then
    libdirreflex=$libdir
    if test "x$haveconfig" = "x" ; then
        libdirreflex='$0; if readlink $dir > /dev/null 2>\&1; then lndir=`readlink $dir`; dir=`dirname $dir`; lndir=`dirname $lndir`; dir=`cd $dir \&\& cd $lndir \&\& pwd \|\| echo $lndir`; else dir=`dirname ${dir}`; fi; dir=${dir}/../lib'
    fi
    modpath=""
    if test "x$platform" = "xwin32"; then
        modpath=';dir=`cygpath -m $dir`'
    fi

    message "Writing $GENREFLEXSHOUT"
    cat $GENREFLEXSHIN | sed -e "s|@libdir@|$libdirreflex$modpath|g" > $GENREFLEXSHOUT
    chmod a+x $GENREFLEXSHOUT
    result "done"
    if test "x$platform" = "xwin32"; then
        message "Writing $GENREFLEXBATOUT"
        if test "x$haveconfig" = "x" ; then
            libdirreflex='%~d0%~p0\\..\\lib'
        else
            libdirreflex=`cygpath -m $libdir`
        fi

        cat $GENREFLEXBATIN | sed -e "s|@libdir@|$libdirreflex|g" > $GENREFLEXBATOUT
        chmod a+x $GENREFLEXBATOUT
        result "done"
    fi

    message "Writing $GENREFLEXROOTCINTSHOUT"
    libdirreflex=$libdir
    if test "x$haveconfig" = "x" ; then
        libdirreflex='`dirname $0`/../lib'
    fi
    cat $GENREFLEXROOTCINTSHIN | sed -e "s|@libdir@|$libdirreflex|g" > $GENREFLEXROOTCINTSHOUT
    chmod a+x $GENREFLEXROOTCINTSHOUT
    result "done"

    if test "x$platform" = "xwin32"; then
        message "Writing $GENREFLEXROOTCINTBATOUT"
        if test "x$haveconfig" = "x" ; then
            libdirreflex='%~d0%~p0\\..\\lib'
        else
            libdirreflex=`cygpath -m $libdir`
        fi
        cat $GENREFLEXROOTCINTBATIN | sed -e "s|@libdir@|$libdirreflex|g" > $GENREFLEXROOTCINTBATOUT
        chmod a+x $GENREFLEXROOTCINTBATOUT
        result "done"
    fi
else
    rm -f bin/genreflex*
fi

#---------------------------------------------------------------------
# config.status
#
message "Writing config.status"
configargs=`echo $configargs | sed 's,\\\,\\\\,g'`
echo "$configargs" > config.status
result done

#---------------------------------------------------------------------
# for reconfigure
#
touch Makefile

######################################################################
#
# Show successful configure options
#
enabled_options=""
for opt in $options; do
   if eval "test x$`eval echo $opt` = xyes"; then
      thisopt=`echo $opt | sed 's,^enable_,,'`
      if test "x$enabled_options" = "x"; then
         enabled_options="$thisopt"
      else
         enabled_options="$enabled_options, $thisopt"
      fi
   fi
done
if test "x$enabled_options" != "x"; then
   echo ""
   result "Enabled support for ${enabled_options}."
fi

######################################################################
#
### echo %%% Final instructions
#
# List the possible Makefiles
#
if test "x$nohowto" = "xyes" ; then
    exit 0
fi

result ""
result "To build ROOT type:"
result ""
result "   $gnumake"
if test ! "x$haveconfig" = "x" ; then
result "   $gnumake install"
fi
result ""

exit 0<|MERGE_RESOLUTION|>--- conflicted
+++ resolved
@@ -56,10 +56,7 @@
    enable_exceptions         \
    enable_explicitlink       \
    enable_fftw3              \
-<<<<<<< HEAD
-=======
    enable_fitsio             \
->>>>>>> 84c4c19c
    enable_gviz               \
    enable_gdml               \
    enable_genvector          \
@@ -111,11 +108,7 @@
     case $flag in
     --gminimal)
        DEFAULTENABLE="no"
-<<<<<<< HEAD
-       MINIMALENABLE="enable_gui" # to be implemented
-=======
        MINIMALENABLE="enable_x11"
->>>>>>> 84c4c19c
        break ;;
      --minimal)
        DEFAULTENABLE="no"
@@ -139,10 +132,7 @@
 
 enable_cling=
 enable_afs=no
-<<<<<<< HEAD
-=======
 enable_alloc=no
->>>>>>> 84c4c19c
 enable_gdml=no
 enable_globus=no
 enable_explicitlink=no
@@ -189,10 +179,7 @@
 PYTHIA6          \
 PYTHIA8          \
 FFTW3            \
-<<<<<<< HEAD
-=======
 CFITSIO          \
->>>>>>> 84c4c19c
 GVIZ             \
 PYTHONDIR        \
 DCACHE           \
@@ -484,11 +471,7 @@
                 continue
             fi
             for j in ${libs} ; do
-<<<<<<< HEAD
-                logmsg "  Checking for library $j in directory $i"
-=======
                 logmsg "  Checking for library $j in directory $l"
->>>>>>> 84c4c19c
                 # if we found the file (it's readable by user), we set the
                 # logical variables and are on our way, otherwise we continue
                 liblist=`echo $l/$j`    # expands wildcard in $l/$j
@@ -724,11 +707,7 @@
           logmsg " trying to link against $linkdir $linklib"
        fi
        cat <<EOF > conftest.mk
-<<<<<<< HEAD
-include config/Makefile.${arch}
-=======
 include ${ac_srcdir}/config/Makefile.${arch}
->>>>>>> 84c4c19c
 conftest: conftest.c
 	\$(CC) \$(CFLAGS) \$(LDFLAGS) $linkdir $linklib \$< -o \$@
 
@@ -742,11 +721,7 @@
            logmsg " trying to resolve symbol $linksymbol in $linkdir $linklib"
        fi
        cat <<EOF > conftest.mk
-<<<<<<< HEAD
-include config/Makefile.${arch}
-=======
 include ${ac_srcdir}/config/Makefile.${arch}
->>>>>>> 84c4c19c
 conftest:conftest.c
 	\$(CC) \$(CFLAGS) \$(LDFLAGS) $linkdir $linklib \$< -o \$@
 
@@ -1254,15 +1229,6 @@
 PROOFDOUT=etc/daemons/proofd.rc.d
 PROOFDXINETDIN=${ac_srcdir}/config/proofd.xinetd.in
 PROOFDXINETDOUT=etc/daemons/proofd.xinetd
-<<<<<<< HEAD
-PROOFSERVIN=config/proofserv.in
-PROOFSERVOUT=main/src/proofserv.sh
-XROOTDIN=config/xrootd.in
-XROOTDOUT=etc/daemons/xrootd.rc.d
-CMSDIN=config/cmsd.in
-CMSDOUT=etc/daemons/cmsd.rc.d
-OLBDIN=config/olbd.in
-=======
 PROOFSERVIN=${ac_srcdir}/config/proofserv.in
 PROOFSERVOUT=main/src/proofserv.sh
 XROOTDIN=${ac_srcdir}/config/xrootd.in
@@ -1270,19 +1236,12 @@
 CMSDIN=${ac_srcdir}/config/cmsd.in
 CMSDOUT=etc/daemons/cmsd.rc.d
 OLBDIN=${ac_srcdir}/config/olbd.in
->>>>>>> 84c4c19c
 OLBDOUT=etc/daemons/olbd.rc.d
 ROOTHELPIN=${ac_srcdir}/config/root-help.el.in
 ROOTHELPOUT=build/misc/root-help.el
-<<<<<<< HEAD
-ROOTSIN=config/roots.in
-ROOTSOUT=main/src/roots.sh
-HTMLIN=config/html.C.in
-=======
 ROOTSIN=${ac_srcdir}/config/roots.in
 ROOTSOUT=main/src/roots.sh
 HTMLIN=${ac_srcdir}/config/html.C.in
->>>>>>> 84c4c19c
 HTMLOUT=macros/html.C
 THISROOTSHIN=${ac_srcdir}/config/thisroot.sh
 THISROOTSHOUT=bin/thisroot.sh
@@ -1367,20 +1326,13 @@
   exceptions         Turn on compiler exception handling capability
   explicitlink       Explicitly link with all dependent libraries
   fftw3              Fast Fourier Transform support, requires libfftw3
-<<<<<<< HEAD
-=======
   fitsio             Read images and data from FITS files, requires cfitsio
->>>>>>> 84c4c19c
   gviz               Graphs visualization support, requires graphviz
   gdml               GDML writer and reader
   gfal               GFAL support, requires libgfal
   globus             Globus authentication support, requires Globus toolkit
   glite              gLite support, requires libglite-api-wrapper v.3 from GSI (https://subversion.gsi.de/trac/dgrid/wiki)
-<<<<<<< HEAD
-  gsl-shared         enable linking against shared libraries for GSL (default no)
-=======
   gsl-shared         Enable linking against shared libraries for GSL (default no)
->>>>>>> 84c4c19c
   hdfs               HDFS support; requires libhdfs from HDFS >= 0.19.1
   krb5               Kerberos5 support, requires Kerberos libs
   ldap               LDAP support, requires (Open)LDAP libs
@@ -1423,10 +1375,7 @@
 minimal set of libraries, can be combined with above --enable-... options
 
   --minimal          Do not automatically search for support libraries
-<<<<<<< HEAD
-=======
   --gminimal         Do not automatically search for support libraries, but include X11
->>>>>>> 84c4c19c
 
 with options, prefix with --with-, enables corresponding support
 
@@ -1454,11 +1403,8 @@
   ftgl-libdir        FTGL support, location of libftgl
   fftw3-incdir       FFTW3 support, location of fftw3.h
   fftw3-libdir       FFTW3 support, location of libfftw3 (libfftw3-3 for windows)
-<<<<<<< HEAD
-=======
   cfitsio-incdir     FITS support, location of fitsio.h
   cfitsio-libdir     FITS support, location of libcfitsio
->>>>>>> 84c4c19c
   gviz-incdir        Graphviz support, location of gvc.h
   gviz-libdir        Graphviz support, location of libgvplugin_core
   gfal-incdir        GFAL support, location of gfal_api.h
@@ -1533,8 +1479,6 @@
   ld                 alternative Linker and options to be used
   clang              use clang compiler instead of gcc (mutual exclusive with
                      the cc, cxx and ld options)
-<<<<<<< HEAD
-=======
 
 cross compiling options, currently only used when building for ios and iossim
 
@@ -1542,7 +1486,6 @@
   --with-hostcc      alternative host C compiler in case of cross compiling
   --with-hostcxx     alternative host C++ compiler in case of cross compiling
   --with-hostld      alternative host Linker in case of cross compiling
->>>>>>> 84c4c19c
 
 Supported Architectures:
 
@@ -1625,8 +1568,6 @@
 solaris64CC5)
    logmsg "Will check Solaris 64bit libraries"
    checksolaris64="yes" ;;
-<<<<<<< HEAD
-=======
 ios*)
    logmsg "Will check iOS SDK libraries"
    iossdk=`make -f ${ac_srcdir}/config/Makefile.$arch CONFIGURE=yes showsdk`
@@ -1635,21 +1576,16 @@
    enable_genvector="no"
    enable_tmva="no"
    ;;
->>>>>>> 84c4c19c
 win32)
    logmsg "Will use by default builtin versions of libraries on Win32"
    enable_builtin_freetype="yes"
    enable_builtin_ftgl="yes"
    enable_builtin_glew="yes"
    enable_builtin_pcre="yes"
-<<<<<<< HEAD
-   enable_builtin_zlib="yes" ;;
-=======
    enable_builtin_zlib="yes"
    top_builddir=`cygpath -u $top_builddir`
    top_srcdir=`cygpath -u $top_srcdir`
    ;;
->>>>>>> 84c4c19c
 esac
 
 # check for which, avoid using which, as it may be a buggy csh script.
@@ -1724,15 +1660,12 @@
       --nohowto)               nohowto="yes"         ;;
       --fail-on-missing)       fail_on_missing="yes" ;;
       --minimal)               ;;
-<<<<<<< HEAD
-=======
       --gminimal)              ;;
       --host)                  savearch=$arch
                                guess_architecture
                                host=$arch
                                arch=$savearch        ;;
       --host=*)                host=$optarg          ;;
->>>>>>> 84c4c19c
       --with-afs=*)            afsdir=$optarg        ; enable_afs="yes"     ;;
       --with-afs-incdir=*)     afsincdir=$optarg     ; enable_afs="yes"     ;;
       --with-afs-libdir=*)     afslibdir=$optarg     ; enable_afs="yes"     ;;
@@ -1760,15 +1693,10 @@
       --with-ftgl-libdir=*)    ftgllibdir=$optarg    ; enable_builtin_ftgl=no;;
       --with-fftw3-incdir=*)   fftw3incdir=$optarg   ; enable_fftw3="yes"   ;;
       --with-fftw3-libdir=*)   fftw3libdir=$optarg   ; enable_fftw3="yes"   ;;
-<<<<<<< HEAD
-      --with-gviz-incdir=*)    gvizincdir=$optarg    ; enable_gviz="yes"   ;;
-      --with-gviz-libdir=*)    gvizlibdir=$optarg    ; enable_gviz="yes"   ;;
-=======
       --with-cfitsio-incdir=*) cfitsioincdir=$optarg ; enable_fitsio="yes"  ;;
       --with-cfitsio-libdir=*) cfitsiolibdir=$optarg ; enable_fitsio="yes"  ;;
       --with-gviz-incdir=*)    gvizincdir=$optarg    ; enable_gviz="yes"    ;;
       --with-gviz-libdir=*)    gvizlibdir=$optarg    ; enable_gviz="yes"    ;;
->>>>>>> 84c4c19c
       --with-gfal-incdir=*)    gfalincdir=$optarg    ; enable_gfal="yes"    ;;
       --with-gfal-libdir=*)    gfallibdir=$optarg    ; enable_gfal="yes"    ;;
       --with-glew-incdir=*)    glewincdir=$optarg    ; enable_builtin_glew=no;;
@@ -1838,12 +1766,9 @@
       --with-f77=*)            altf77=$optarg        ;;
       --with-ld=*)             altld=$optarg         ;;
       --with-clang) altcc=clang; altcxx=clang++; altld=clang++ ;;
-<<<<<<< HEAD
-=======
       --with-hostcc=*)         hostcc=$optarg        ;;
       --with-hostcxx=*)        hostcxx=$optarg       ;;
       --with-hostld=*)         hostld=$optarg        ;;
->>>>>>> 84c4c19c
       ################################################################
       #
       # Enable/disable to turn on/off third party software linkage and
@@ -2376,63 +2301,6 @@
 
 ######################################################################
 #
-<<<<<<< HEAD
-### echo %%% libftgl (builtin or system) - Mandatory lib
-#
-# Mandatory test, must succeed
-# (see http://homepages.paradise.net.nz/henryj/code/index.html#FTGL)
-#
-ftglincdir=include
-if test "x$platform" = "xwin32"; then
-   ftgllibdir=
-   ftgllibs=lib/libFTGL.lib
-else
-   ftgllibdir=-Llib
-   ftgllibs=-lFTGL
-fi
-if test "x$enable_builtin_ftgl" = "x" || \
-   test "x$enable_builtin_ftgl" = "xno" ; then
-
-   # check if we have pkg-config
-   checking_msg "pkg-config"
-   if `$cwhich pkg-config > /dev/null 2>&1` ; then
-      $cwhich pkg-config
-
-      message "Checking for libftgl"
-      if pkg-config --exists ftgl ; then
-         result "ok"
-         message "Checking for ftgl version > 2.1.2"
-         ftgl_version=`pkg-config --modversion ftgl | \
-         tr '.' ' ' | \
-         awk 'BEGIN { FS = " "; } \
-            { printf "%d", ($''1 * 1000 + $''2) * 1000 + $''3;}'`
-         # Use FTGL/ftgl.h when > 2.1.2
-         if test $ftgl_version -gt 2001002 ; then
-            result "ok"
-            ftglincdir=`pkg-config --cflags-only-I ftgl | sed 's/-I//g'`
-            ftgllibs=`pkg-config --libs-only-l ftgl`
-            ftgllibdir=`pkg-config --libs-only-L ftgl | sed 's/-L//g'`
-            enable_builtin_ftgl="no"
-         else
-            enable_builtin_ftgl="yes"
-            result "no (`pkg-config --modversion ftgl`)"
-         fi
-      else
-         enable_builtin_ftgl="yes"
-         result "no"
-      fi
-   else
-      enable_builtin_ftgl="yes"
-      echo "not found"
-   fi
-fi
-message "Checking whether to build included libftgl"
-result "$enable_builtin_ftgl"
-
-######################################################################
-#
-=======
->>>>>>> 84c4c19c
 ### echo %%% libpcre (builtin or system) - Mandatory lib
 #
 # Mandatory test, must succeed (see http://www.pcre.org/)
@@ -2470,15 +2338,9 @@
 ### echo %%% Use included ZLib or use systems
 #
 if test "x$enable_builtin_zlib" = "xno" ; then
-<<<<<<< HEAD
-    check_header "zlib.h" "/usr/include"  $ZLIB $ZLIB/include \
-        /usr/local/include /usr/include/zlib /usr/local/include/zlib \
-        /opt/zlib/include
-=======
     check_header "zlib.h" ""  $ZLIB $ZLIB/include \
         /usr/local/include /usr/include/zlib /usr/local/include/zlib \
         /opt/zlib/include /usr/include
->>>>>>> 84c4c19c
     if test "x$found_dir" = "x" ; then
         enable_builtin_zlib=yes
     else
@@ -2486,17 +2348,10 @@
         zlibincdir=$found_dir
     fi
 
-<<<<<<< HEAD
-    check_library "libz" "$enable_shared" "" "/usr/lib" \
-        $ZLIB $ZLIB/lib /usr/local/zlib/lib /usr/local/lib \
-            /usr/lib/zlib /usr/local/lib/zlib /usr/zlib/lib /usr/lib \
-            /usr/zlib /usr/local/zlilb /opt/zlib /opt/zlib/lib
-=======
     check_library "libz" "$enable_shared" "" \
         $ZLIB $ZLIB/lib /usr/local/zlib/lib /usr/local/lib \
         /usr/lib/zlib /usr/local/lib/zlib /usr/zlib/lib /usr/lib \
         /usr/zlib /usr/local/zlib /opt/zlib /opt/zlib/lib
->>>>>>> 84c4c19c
     if test "x$found_lib" = "x" ; then
         zliblib=""
         zliblibdir=""
@@ -2684,8 +2539,6 @@
    glewincdir=include
    glewlibdir=
    glewlibs=lib/libGLEW.lib
-<<<<<<< HEAD
-=======
 
    enable_builtin_ftgl="yes"
    ftglincdir=include
@@ -2708,7 +2561,6 @@
         alloclibdir=""
         enable_alloc="no"
     fi
->>>>>>> 84c4c19c
 fi
 check_explicit "$enable_alloc" "$enable_alloc_explicit" \
      "Explicitly required allocator dependencies not fulfilled"
@@ -3115,12 +2967,8 @@
 if test ! "x$enable_rfio" = "xno" ; then
     # Check for RFIO include and library
     keepincdir=$shiftincdir
-<<<<<<< HEAD
-    check_header "rfio_api.h" "$shiftincdir" $RFIO $RFIO/include $RFIO/h \
-=======
     check_header "rfio_api.h" "$shiftincdir" $RFIO $RFIO/include \
         $RFIO/include/shift $RFIO/h \
->>>>>>> 84c4c19c
         /cern/pro/include /cern/new/include /cern/old/include \
         /opt/shift/include /usr/local/shift/inlcude /usr/include/shift \
         /usr/local/include/shift /usr/include /usr/local/include
@@ -3154,11 +3002,7 @@
         case $platform in
            linux)      shiftlib="$shiftlib -lnsl"
                 for i in "" -ladns ; do
-<<<<<<< HEAD
-                    check_link "$shiftlib $i" $shiftlibdir rfio_fchmod
-=======
                     check_link "$shiftlib $i" "$shiftlibdir" rfio_fchmod
->>>>>>> 84c4c19c
                     if test $link_result -eq 1 ; then
                         shiftlib="$shiftlib $i" ;
                         break ;
@@ -3186,12 +3030,8 @@
 if test ! "x$enable_castor" = "xno" ; then
     # Check for Castor include and library
     keepincdir=$castorincdir
-<<<<<<< HEAD
-    check_header "rfio_api.h" "$castorincdir" $CASTOR $CASTOR/include $CASTOR/h \
-=======
     check_header "rfio_api.h" "$castorincdir" $CASTOR $CASTOR/include \
         $CASTOR/include/shift $CASTOR/h \
->>>>>>> 84c4c19c
         /cern/pro/include /cern/new/include /cern/old/include \
         /opt/shift/include /usr/local/shift/inlcude /usr/include/shift \
         /usr/local/include/shift /usr/include /usr/local/include
@@ -3211,12 +3051,8 @@
         fi
     fi
 
-<<<<<<< HEAD
-    check_header "stager_api.h" "$keepincdir" $CASTOR $CASTOR/include $CASTOR/h \
-=======
     check_header "stager_api.h" "$keepincdir" $CASTOR $CASTOR/include \
         $CASTOR/include/shift $CASTOR/h \
->>>>>>> 84c4c19c
         /cern/pro/include /cern/new/include /cern/old/include \
         /opt/shift/include /usr/local/shift/inlcude /usr/include/shift \
         /usr/local/include/shift /usr/include /usr/local/include
@@ -3250,11 +3086,7 @@
         case $platform in
            linux)      castorlib="$castorlib -lnsl"
                 for i in "" -ladns ; do
-<<<<<<< HEAD
-                    check_link "$shiftlib $i" $shiftlibdir rfio_fchmod
-=======
                     check_link "$shiftlib $i" "$shiftlibdir" rfio_fchmod
->>>>>>> 84c4c19c
                     if test $link_result -eq 1 ; then
                         castorlib="$castorlib $i" ;
                         break ;
@@ -3364,8 +3196,6 @@
 
 ######################################################################
 #
-<<<<<<< HEAD
-=======
 ### echo %%% FITSIO Support - Third party libraries
 #
 # (See http://heasarc.gsfc.nasa.gov/fitsio/)
@@ -3398,7 +3228,6 @@
 
 ######################################################################
 #
->>>>>>> 84c4c19c
 ### echo %%% graphviz Support - Third party libraries
 #
 # (See http://www.graphviz.org/)
@@ -3410,35 +3239,18 @@
     # Check for graphviz include and library
     check_header "gvc.h" "$gvizincdir" $GVIZ $GVIZ/include \
                   /usr/local/include/graphviz /usr/include/graphviz \
-<<<<<<< HEAD
-                  /opt/local/include/graphviz
-=======
                   $finkdir/include/graphviz
->>>>>>> 84c4c19c
     gvizinc=$found_hdr
     gvizincdir=$found_dir
 
     # At this time, libgvplugin_core.a should always be prefered over .so,
     # to avoid forcing users to install graphviz.
     check_library "libgvc gvc" "no" "$gvizlibdir" $GVIZ $GVIZ/lib \
-<<<<<<< HEAD
-                  $GVIZ/.libs /usr/local/lib /usr/lib /opt/local/lib
-=======
                   $GVIZ/.libs /usr/local/lib /usr/lib $finkdir/lib
->>>>>>> 84c4c19c
     gvizlib1=$found_lib
     gvizlib1raw=$found_raw_lib
     gvizlibir=$found_dir
     check_library "libgraph graph" "no" "$gvizlibdir" $GVIZ $GVIZ/lib \
-<<<<<<< HEAD
-                  $GVIZ/.libs /usr/local/lib /usr/lib /opt/local/lib
-    gvizlib2=$found_lib
-    check_library "libcdt cdt" "no" "$gvizlibdir" $GVIZ $GVIZ/lib \
-                  $GVIZ/.libs /usr/local/lib /usr/lib /opt/local/lib
-    gvizlib3=$found_lib
-    check_library "libpathplan pathplan" "no" "$gvizlibdir" $GVIZ $GVIZ/lib \
-                  $GVIZ/.libs /usr/local/lib /usr/lib /opt/local/lib
-=======
                   $GVIZ/.libs /usr/local/lib /usr/lib $finkdir/lib
     gvizlib2=$found_lib
     check_library "libcdt cdt" "no" "$gvizlibdir" $GVIZ $GVIZ/lib \
@@ -3446,7 +3258,6 @@
     gvizlib3=$found_lib
     check_library "libpathplan pathplan" "no" "$gvizlibdir" $GVIZ $GVIZ/lib \
                   $GVIZ/.libs /usr/local/lib /usr/lib $finkdir/lib
->>>>>>> 84c4c19c
     gvizlib4=$found_lib
 
     # the plugin libraries are in the directory "$gvizlibdir"/graphviz
@@ -3459,11 +3270,7 @@
     fi
     check_library "libgvplugin_dot_layout gvplugin_dot_layout" "no" "$gvizlibpdir" $GVIZ $GVIZ/lib \
                   $GVIZ/.libs /usr/local/lib/graphviz /usr/lib/graphviz \
-<<<<<<< HEAD
-                  /opt/local/lib/graphviz
-=======
                   $finkdir/lib/graphviz
->>>>>>> 84c4c19c
     gvizlibp1=$found_lib
     gvizlibpir=$found_dir
 
@@ -3661,39 +3468,25 @@
     hdfsinc=$found_hdr
     hdfsincdir=$found_dir
 
-<<<<<<< HEAD
-=======
     if test "x$platform" = "xmacosx" && test -z $JAVA_HOME; then
        JAVA_HOME=`/usr/libexec/java_home`
     fi
 
->>>>>>> 84c4c19c
     keepincdir=$jniincdir
     check_header "jni.h" "$jniincdir" $JAVA_HOME/include \
         /usr/java/default/include /usr/include /usr/local/include
     jniinc=$found_hdr
     jniincdir=$found_dir
 
-<<<<<<< HEAD
-    check_library "libhdfs" "$enable_shared" \
-        "$hdfslibdir" \
-=======
     check_library "libhdfs" "$enable_shared" "$hdfslibdir" \
->>>>>>> 84c4c19c
         $HDFS $HDFS/lib $HDFS/build/libhdfs $HADOOP_HOME $HADOOP_HOME/build/libhdfs \
         /usr/lib /usr/local/lib
     hdfslib=$found_lib
     hdfslibdir=$found_dir
 
-<<<<<<< HEAD
-    check_library "libjvm" "$enable_shared" \
-        "$jvmlibdir" \
-        $JAVA_HOME/jre/lib/amd64/server $JAVA_HOME/jre/lib/i386/server \
-=======
     check_library "libjvm" "$enable_shared" "$jvmlibdir" \
         $JAVA_HOME/jre/lib/amd64/server $JAVA_HOME/jre/lib/i386/server \
         $JAVA_HOME/../Libraries \
->>>>>>> 84c4c19c
         /usr/java/default/jre/lib/amd64/server \
         /usr/java/default/jre/lib/i386/server /usr/lib /usr/local/lib
     jvmlib=$found_lib
@@ -3704,20 +3497,12 @@
     else
         case $platform in
             linux)
-<<<<<<< HEAD
-                check_link $hdfslib $hdfslibdir hdfsConnect
-=======
                 check_link $hdfslib "$hdfslibdir" hdfsConnect
->>>>>>> 84c4c19c
                 if test $link_result -eq 0 ; then
                     enable_hdfs="no"
                 fi
 
-<<<<<<< HEAD
-                check_link $jvmlib $jvmlibdir JNI_CreateJavaVM
-=======
                 check_link $jvmlib "$jvmlibdir" JNI_CreateJavaVM
->>>>>>> 84c4c19c
                 if test $link_result -eq 0 ; then
                     enable_hdfs="no"
                 fi
@@ -3740,13 +3525,8 @@
 # Check for libdns_sd
 #
 if test ! "x$enable_bonjour" = "xno" ; then
-<<<<<<< HEAD
-    # Bonjour is built-in on MacOS X (i.e. available in libSystem)
-    if test ! "x$platform" = "xmacosx"; then
-=======
     # Bonjour is built-in on MacOS X / iOS (i.e. available in libSystem)
     if test ! "x$platform" = "xmacosx" && test ! "x$platform" = "xios" ; then
->>>>>>> 84c4c19c
         check_header "dns_sd.h" "$dnssdincdir" $DNSSD $DNSSD/include \
         /opt/dnssd/include /usr/include /usr/local/include
         dnssdincdir=$found_dir
@@ -4003,13 +3783,8 @@
     check_library "python${pythonvers}${pysuffix} libpython${pythonvers}${pysuffix} \
                    libpython${pysuffix} python${pysuffix} Python${pysuffix}" \
         "$enable_shared" "$pythonlibdir" $PYTHONDIR/libs $PYTHONDIR/lib \
-<<<<<<< HEAD
-        $PYTHONDIR $pythonsyslibdir $pythonsyslibdir/config \
-        $pythonsyslibdir2 /usr/lib
-=======
         $PYTHONDIR $pythonsyslibdir $pythonsyslibdir2 /usr/local/lib /usr/lib \
         $pythonsyslibdir/config
->>>>>>> 84c4c19c
     pythonlib=$found_lib
     pythonlibdir=$found_dir
 
@@ -4176,65 +3951,6 @@
    externalxrd="yes"
 elif test ! "x$xrootddir" = "x"; then
    externalxrd="yes"
-<<<<<<< HEAD
-fi
-if test "x$enable_xrootd" = "xyes" && test "x$externalxrd" = "xyes"; then
-
-   if test ! "x$xrdlibdir" = "x" && test ! "x$xrdincdir" = "x"; then
-      xrdcomm="no, using xrootd at $xrdlibdir, $xrdincdir"
-      if test ! -f "$xrdincdir/XrdVersion.hh" ; then
-         enable_xrootd="no"
-         xrdcomm="no, asked to use installation at $xrdincdir, but version file missing: disabling"
-      fi
-   elif test ! "x$xrootddir" = "x"; then
-      xrdlibdir="$xrootddir/lib"
-      xrdcomm="no, using xrootd at $xrootddir"
-      if test -f "$xrootddir/include/xrootd/XrdVersion.hh" ; then
-         xrdincdir="$xrootddir/include/xrootd"
-      elif test -f "$xrootddir/src/XrdVersion.hh" ; then
-         xrdincdir="$xrootddir/src"
-      else
-         enable_xrootd="no"
-         xrdcomm="no, asked to use installation at $xrootddir, but version file missing: disabling"
-      fi
-   fi
-
-   if test "x$enable_xrootd" = "yes" ; then
-
-      # Check version
-      verh=$xrdincdir/XrdVersion.hh
-      xrdver=`grep XrdVERSION $verh`
-      if test $? -eq 0 ; then
-         set $xrdver
-         xrdver=$3
-      else
-         xrdver="unknown"
-      fi
-
-      decrefone=20070628
-      decreftwo=20070723
-      decrefthree=20071004
-      decver=0
-      if test ! "x$xrdver" = "xunknown"; then
-         tmpver=`echo $xrdver | cut -c2-9`
-         decver=`expr 1 \* 0"$tmpver"`
-      fi
-      if [ $decver -gt $decrefone ] ; then
-         if [ $decver -gt $decrefthree ] ; then
-            xrdcomm="$xrdcomm (version is > 20071004)"
-            extraxrdflags="$extraxrdflags"
-         elif [ $decver -gt $decreftwo ] ; then
-            xrdcomm="$xrdcomm (version is > 20070723)"
-            extraxrdflags="-DOLDXRDLOCATE $extraxrdflags"
-         else
-            xrdcomm="$xrdcomm (version is > 20070628)"
-            extraxrdflags="-DOLDXRDOUC -DOLDXRDLOCATE $extraxrdflags"
-         fi
-      else
-         xrdcomm="$xrdcomm (version is <= 20070628: setting the appropriate compilation flag)"
-         extraxrdflags="-DOLDXRCPHYCONN -DOLDXRDOUC -DOLDXRDLOCATE $extraxrdflags"
-      fi
-=======
    if test ! "x$xrdlibdir" = "x" && test ! "x$xrdincdir" = "x"; then
       xrdcomm="no, using xrootd at $xrdlibdir, $xrdincdir"
       if test ! -f "$xrdincdir/XrdVersion.hh" ; then
@@ -4299,55 +4015,6 @@
          vercomm=" (<= $decrefone: setting -DOLDXRDLOCATE -DOLDXRDOUC -DOLDXRCPHYCONN)"
          extraxrdflags="-DOLDXRCPHYCONN -DOLDXRDOUC -DOLDXRDLOCATE $extraxrdflags"
       fi
-   fi
-
-else
-   if test "x$enable_xrootd" = "x" && test "x$DEFAULTENABLE" = "xno"; then
-       enable_xrootd="no"
-   else
-       # Xrootd and its client need thread support
-       if test "x$enable_thread" = "xyes"; then
-           # Ok, now check the architecture
-           case $arch in
-           # xrootd does not build on all platforms yet
-           linux*)
-               if test "x$enable_xrootd" = "x"; then
-                   enable_xrootd="yes"
-               fi
-               ;;
-           macos*)
-               if test "x$enable_xrootd" = "x"; then
-                   enable_xrootd="yes"
-               fi
-               ;;
-           solaris*)
-               if test "x$enable_xrootd" = "x"; then
-                   enable_xrootd="yes"
-               fi
-               ;;
-           win32)
-               if test "x$enable_xrootd" = "x"; then
-                   enable_xrootd="yes"
-               fi
-               ;;
-           *)
-               if test "x$enable_xrootd" = "xyes"; then
-                   enable_xrootd="yes"
-                   xrdcomm=", but not officially supported"
-               else
-                   enable_xrootd="no"
-               fi
-               ;;
-           esac
-       else
-           if test "x$enable_xrootd" = "xyes"; then
-               enable_xrootd="no"
-               xrdcomm=", needs thread support (make sure pthread lib is found)"
-           else
-               enable_xrootd="no"
-           fi
-       fi
->>>>>>> 84c4c19c
    fi
 
 else
@@ -5334,7 +5001,6 @@
                break
             fi
          done
-<<<<<<< HEAD
 
          if test "x$krb5init" = "x" ; then
             result "Checking for kinit ... no"
@@ -5342,15 +5008,6 @@
             echo "Checking for kinit ... $krb5init"
          fi
 
-=======
-
-         if test "x$krb5init" = "x" ; then
-            result "Checking for kinit ... no"
-         else
-            echo "Checking for kinit ... $krb5init"
-         fi
-
->>>>>>> 84c4c19c
        fi
     fi
 
@@ -5499,15 +5156,9 @@
     #
     # if gslincdir not specified look for gsl-config
     #
-<<<<<<< HEAD
-    # gsl-config check does not work on Solaris so lets skip it
-    if test "x$platform" = "xsolaris"; then
-        if (test "x$gslincdir" = "x" || test "x$gsllibs" = "x"); then
-=======
     # gsl-config check does not work on Solaris, or when x-compiling, so lets skip it
     if test "x$platform" = "xsolaris" || test ! "x$host" = "x"; then
         if test "x$gslincdir" = "x" || test "x$gsllibs" = "x"; then
->>>>>>> 84c4c19c
             gslskip="skip"
             enable_mathmore="no"
         fi
@@ -5908,10 +5559,7 @@
     test "x$enable_hdfs"     = "xyes" && pl="$pl root-plugin-io-hdfs"
     test "x$enable_rfio"     = "xyes" && pl="$pl root-plugin-io-rfio"
     test "x$enable_fftw3"    = "xyes" && pl="$pl root-plugin-math-fftw3"
-<<<<<<< HEAD
-=======
     test "x$enable_fitsio"   = "xyes" && pl="$pl root-plugin-graf2d-fitsio"
->>>>>>> 84c4c19c
     test "x$enable_gviz"     = "xyes" && pl="$pl root-plugin-graf2d-gviz"
     test "x$enable_minuit2"  = "xyes" && pl="$pl root-plugin-math-minuit2"
     test "x$enable_pythia6"  = "xyes" && pl="$pl root-plugin-montecarlo-pythia6"
@@ -6091,12 +5739,9 @@
 if test -d math/unuran/src/unuran-1.7.1-root ; then
    rm -rf math/unuran/src/unuran-1.7.1-root
 fi
-<<<<<<< HEAD
-=======
 if test -d math/unuran/src/unuran-1.7.2-root ; then
    rm -rf math/unuran/src/unuran-1.7.2-root
 fi
->>>>>>> 84c4c19c
 if test -d cint/cint7 ; then
    rm -rf cint/cint7
 fi
@@ -6120,12 +5765,8 @@
  asimage/src/headers.d asimage/src/G__ASImageGS.* \
  core/utils/src/rootcint7.cxx core/utils/src/RStl7.cxx \
  core/metautils/src/TClassEdit7.cxx \
-<<<<<<< HEAD
- core/metautils/src/RConversionRuleParser7.cxx
-=======
  core/metautils/src/RConversionRuleParser7.cxx \
  core/thread/src/TLockFile.*
->>>>>>> 84c4c19c
 
 ######################################################################
 #
@@ -6275,11 +5916,7 @@
 message "Writing $MAKEOUT"
 sed -e "s|@aclocaldir@|$aclocaldir|"            \
     -e "s|@afslib@|$afslib|"                    \
-<<<<<<< HEAD
-    -e "s|@afslibdir@|$afslibdirs|"              \
-=======
     -e "s|@afslibdir@|$afslibdirs|"             \
->>>>>>> 84c4c19c
     -e "s|@afsincdir@|$afsincdir|"              \
     -e "s|@afsextracflags@|$afsextracflags|"    \
     -e "s|@afsshared@|$afsshared|"              \
@@ -6302,13 +5939,8 @@
     -e "s|@bindir@|$bindir|"                    \
     -e "s|@buildasimage@|$enable_asimage|"      \
     -e "s|@builtinafterimage@|$enable_builtin_afterimage|"  \
-<<<<<<< HEAD
-    -e "s|@buildftgl@|$enable_builtin_ftgl|"      \
-    -e "s|@buildglew@|$enable_builtin_glew|"      \
-=======
     -e "s|@buildftgl@|$enable_builtin_ftgl|"    \
     -e "s|@buildglew@|$enable_builtin_glew|"    \
->>>>>>> 84c4c19c
     -e "s|@builtinfreetype@|$enable_builtin_freetype|"      \
     -e "s|@builtinpcre@|$enable_builtin_pcre|"  \
     -e "s|@buildxrd@|$buildxrd|"                \
@@ -6494,21 +6126,15 @@
     -e "s|@xrdaddopts@|$xrdaddopts|"            \
     -e "s|@xrdlibdir@|$xrdlibdir|"              \
     -e "s|@xrdincdir@|$xrdincdir|"              \
-<<<<<<< HEAD
-=======
     -e "s|@xrdversion@|$decver|"                \
->>>>>>> 84c4c19c
     -e "s|@cursesincdir@|$cursesincdir|"        \
     -e "s|@curseshdr@|$curseshdr|"              \
     -e "s|@curseslib@|$curseslib|"              \
     -e "s|@curseslibdir@|$curseslibdir|"        \
-<<<<<<< HEAD
-=======
     -e "s|@cfitsioincdir@|$cfitsioincdir|"      \
     -e "s|@cfitsiolib@|$cfitsiolib|"            \
     -e "s|@cfitsiolibdir@|$cfitsiolibdir|"      \
     -e "s|@buildfitsio@|$enable_fitsio|"        \
->>>>>>> 84c4c19c
     -e "s|@buildgl@|$enable_opengl|"            \
     -e "s|@buildldap@|$enable_ldap|"            \
     -e "s|@buildmysql@|$enable_mysql|"          \
@@ -6593,11 +6219,7 @@
     -e "s|@hasmathmore@|$hasmathmore|"     \
     -e "s|@haspthread@|$haspthread|"       \
     -e "s|@hasxft@|$hasxft|"               \
-<<<<<<< HEAD
-    -e "s|@hascling@|$hascling|"               \
-=======
     -e "s|@hascling@|$hascling|"           \
->>>>>>> 84c4c19c
     < RConfigure.tmp > RConfigure-out.tmp
 rm -f RConfigure.tmp
 
