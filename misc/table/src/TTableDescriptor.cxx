// @(#)root/table:$Id$
// Author: Valery Fine   09/08/99  (E-mail: fine@bnl.gov)

/*************************************************************************
 * Copyright (C) 1995-2000, Rene Brun and Fons Rademakers.               *
 * All rights reserved.                                                  *
 *                                                                       *
 * For the licensing terms see $ROOTSYS/LICENSE.                         *
 * For the list of contributors see $ROOTSYS/README/CREDITS.             *
 *************************************************************************/

#include <stdlib.h>

#include "TTableDescriptor.h"
#include "TTable.h"
#include "TClass.h"
#include "TDataMember.h"
#include "TDataType.h"
#include "Ttypes.h"
#include "TInterpreter.h"

//______________________________________________________________________________
//
// TTableDescriptor - run-time descriptor of the TTable object rows.
//______________________________________________________________________________

TTableDescriptor *TTableDescriptor::fgColDescriptors = 0;
// TString TTableDescriptor::fgCommentsName = TTableDescriptor::SetCommentsSetName();
TString TTableDescriptor::fgCommentsName = ".comments";
TableClassImp(TTableDescriptor,tableDescriptor_st)

//___________________________________________________________________
TTableDescriptor *TTableDescriptor::GetDescriptorPointer() const 
{ 
   //return column descriptor
   return fgColDescriptors;
}

//___________________________________________________________________
void TTableDescriptor::SetDescriptorPointer(TTableDescriptor *list)  
{ 
   //set table descriptor
   fgColDescriptors = list;
}

//___________________________________________________________________
void TTableDescriptor::SetCommentsSetName(const char *name)
{
   //set comments name
   fgCommentsName =  name;
}


//______________________________________________________________________________
void TTableDescriptor::Streamer(TBuffer &R__b)
{
   // The custom Streamer for this table
   fSecondDescriptor = 0;
   TTable::Streamer(R__b);
}

//______________________________________________________________________________
TTableDescriptor::TTableDescriptor(const TTable *parentTable)
 : TTable("tableDescriptor",sizeof(tableDescriptor_st)), fRowClass(0),fSecondDescriptor(0)
{
   //to be documented
   if (parentTable) {
      TClass *classPtr = parentTable->GetRowClass();
      Init(classPtr);
   }
   else MakeZombie();
}

//______________________________________________________________________________
TTableDescriptor::TTableDescriptor(TClass *classPtr)
 : TTable("tableDescriptor",sizeof(tableDescriptor_st)),fRowClass(0),fSecondDescriptor(0)
{
   // Create a descriptor of the C-structure defined by TClass
   // TClass *classPtr must be a valid pointer to TClass object for
   // "plain" C_struture only !!!
   Init(classPtr);
}
//______________________________________________________________________________
TTableDescriptor::~TTableDescriptor()
{
   // class destructor 
#ifdef NORESTRICTIONS
   if (!IsZombie()) {
      for (Int_t i=0;i<GetNRows();i++) {
         Char_t *name = (Char_t *)ColumnName(i);
         if (name) delete [] name;
         UInt_t  *indxArray = (UInt_t *)IndexArray(i);
         if (indxArray) delete [] indxArray;
      }
   }
#endif
   if (fSecondDescriptor != this) {
      delete fSecondDescriptor;
      fSecondDescriptor = 0;
   }
}

//____________________________________________________________________________
Int_t TTableDescriptor::AddAt(const void *c)
{
   // Append one row pointed by "c" to the descriptor

   if (!c) return -1;
   TDataSet *cmnt = MakeCommentField();
   assert(cmnt!=0);

   return TTable::AddAt(c);
}
//____________________________________________________________________________
void  TTableDescriptor::AddAt(const void *c, Int_t i)
{
   //Add one row pointed by "c" to the "i"-th row of the descriptor
   if (c) {
      tableDescriptor_st *element = (tableDescriptor_st *)c;
#ifdef NORESTRICTIONS
      const char *comment = element->fColumnName && element->fColumnName[0] ? element->fColumnName : "N/A";
#else
      const char *comment = element->fColumnName[0] ? element->fColumnName : "N/A";
#endif
      AddAt(*(tableDescriptor_st *)c,comment,i);
   }
}

//____________________________________________________________________________
void  TTableDescriptor::AddAt(TDataSet *dataset,Int_t idx)
{
   // Add one dataset to the descriptor. 
   // There is no new implementation here. 
   // One needs it to avoid the "hidden method" compilation warning
   TTable::AddAt(dataset,idx);
}

//____________________________________________________________________________
void TTableDescriptor::AddAt(const tableDescriptor_st &element,const char *commentText,Int_t indx)
{
   // Add the descriptor element followed by its commentText
   // at the indx-th position of the descriptor (counted from zero)

   TTable::AddAt(&element,indx);
   TDataSet *cmnt = MakeCommentField();
   assert(cmnt!=0);
   TDataSet *comment = new TDataSet(element.fColumnName);
   comment->SetTitle(commentText);
   cmnt->AddAtAndExpand(comment,indx);
}

//____________________________________________________________________________
TString TTableDescriptor::CreateLeafList() const
{
   // Create a list of leaf to be useful for TBranch::TBranch ctor
   const Char_t typeMapTBranch[]="\0FIISDiisbBC";
   Int_t maxRows = NumberOfColumns();
   TString string;
   for (Int_t i=0;i<maxRows;i++){
      if (i) string += ":";
      UInt_t nDim = Dimensions(i);

      UInt_t totalSize = 1;
      UInt_t k = 0;

      if (nDim) {
         const UInt_t *indx = IndexArray(i);
         if (!indx){
            string = "";
            Error("CreateLeafList()","Can not create leaflist for arrays");
            return string;
         }
         for (k=0;k< nDim; k++) totalSize *= indx[k];
      }
      const Char_t *colName = ColumnName(i);
      if (totalSize > 1) {
         for ( k = 0; k < totalSize; k++) {
            Char_t buf[10];
            snprintf(buf,10,"_%d",k);
            string += colName;
            string += buf;
            if (k==0) {
               string += "/";
               string += typeMapTBranch[ColumnType(i)];
            }
            if (k != totalSize -1) string += ":";
         }
      } else {
         string += ColumnName(i);
         string += "/";
         string += typeMapTBranch[ColumnType(i)];
      }
   }
   return string;
}

//______________________________________________________________________________
void TTableDescriptor::Init(TClass *classPtr)
{
   // Create a descriptor of the C-structure defined by TClass
   // TClass *classPtr must be a valid pointer to TClass object for
   // "plain" C_structure only !!!
   fSecondDescriptor = 0;
   SetType("tableDescriptor");
   if (classPtr) {
      fRowClass = classPtr; // remember my row class
      SetName(classPtr->GetName());
      LearnTable(classPtr);
   }
   else
      MakeZombie();
}
//____________________________________________________________________________
void TTableDescriptor::LearnTable(const TTable *parentTable)
{
   //to be documented
   if (!parentTable) {
      MakeZombie();
      return;
   }
   LearnTable(parentTable->GetRowClass());
}

//____________________________________________________________________________
void TTableDescriptor::LearnTable(TClass *classPtr)
{
//
//  LearnTable() creates an array of the descriptors for elements of the row
//
// It creates a descriptor of the C-structure defined by TClass
// TClass *classPtr must be a valid pointer to TClass object for
// "plain" C-structure only !!!
//
//  This is to introduce an artificial restriction demanded by STAR database group
//
//    1. the name may be 31 symbols at most
//    2. the number the dimension is 3 at most
//
//  To lift this restriction one has to provide -DNORESTRICTIONS CPP symbol and
//  recompile code (and debug code NOW!)
//

   if (!classPtr) return;

   if (!(classPtr->GetNdata())) return;

   Char_t *varname;

   tableDescriptor_st elementDescriptor;

   ReAllocate(classPtr->GetListOfDataMembers()->GetSize());
   Int_t columnIndex = 0;
   TIter next(classPtr->GetListOfDataMembers());
   TDataMember *member = 0;
   while ( (member = (TDataMember *) next()) ) {
      memset(&elementDescriptor,0,sizeof(tableDescriptor_st));
      varname = (Char_t *) member->GetName();
#ifdef NORESTRICTIONS
//  This is remove to introduce an artificial restriction demanded by STAR infrastructure group
                                             elementDescriptor.fColumnName = StrDup(varname);
#else
                                             elementDescriptor.fColumnName[0] = '\0';
         strncat(elementDescriptor.fColumnName,varname,sizeof(elementDescriptor.fColumnName)-1);
#endif
    // define index
      if (member->IsaPointer() ) {
         elementDescriptor.fTypeSize = sizeof(void *);
         const char *typeName = member->GetTypeName();
         elementDescriptor.fType = TTable::GetTypeId(typeName);
      } else {
         TDataType *memberType = member->GetDataType();
         assert(memberType!=0);
         elementDescriptor.fTypeSize = memberType->Size();
         elementDescriptor.fType = TTable::GetTypeId(memberType->GetTypeName());
      }
      Int_t globalIndex = 1;
      if (elementDescriptor.fType != kNAN) {
         Int_t dim = 0;
         if ( (dim = member->GetArrayDim()) ) {
                                              elementDescriptor.fDimensions = dim;
#ifdef NORESTRICTIONS
                                              elementDescriptor.fIndexArray = new UInt_t(dim);
#else
            UInt_t maxDim = sizeof(elementDescriptor.fIndexArray)/sizeof(UInt_t);
            if (UInt_t(dim) > maxDim) {
               Error("LearnTable","Too many dimenstions - %d", dim);
               dim =  maxDim;
            }
#endif
            for( Int_t indx=0; indx < dim; indx++ ){
                                             elementDescriptor.fIndexArray[indx] = member->GetMaxIndex(indx);
               globalIndex *= elementDescriptor.fIndexArray[indx];
            }
         }
      }
      else Error("LearnTable","Wrong data type for <%s> structure",classPtr->GetName());
      elementDescriptor.fSize   =  globalIndex * (elementDescriptor.fTypeSize);
      elementDescriptor.fOffset = member->GetOffset();
      AddAt(elementDescriptor,member->GetTitle(),columnIndex); columnIndex++;
   }
}

//______________________________________________________________________________
TTableDescriptor *TTableDescriptor::MakeDescriptor(const char *structName)
{
   ///////////////////////////////////////////////////////////
   //
   // MakeDescriptor(const char *structName) - static method
   //                structName - the name of the C structure
   //                             to create descriptor of
   // return a new instance of the TTableDescriptor or 0
   // if the "structName is not present with the dictionary
   //
   ///////////////////////////////////////////////////////////
   TTableDescriptor *dsc = 0;
   TClass *cl = TClass::GetClass(structName, kTRUE);
//    TClass *cl = new TClass(structName,1,0,0);
   assert(cl!=0);
   dsc = new TTableDescriptor(cl);
   return dsc;
}
//______________________________________________________________________________
TDataSet *TTableDescriptor::MakeCommentField(Bool_t createFlag){
   // Instantiate a comment dataset if any
   TDataSet *comments = FindByName(fgCommentsName.Data());
   if (!comments && createFlag)
      comments =  new TDataSet(fgCommentsName.Data(),this,kTRUE);
   return comments;
}
//______________________________________________________________________________
Int_t TTableDescriptor::UpdateOffsets(const TTableDescriptor *newDescriptor)
{
  //                  "Schema evolution"
  // Method updates the offsets with a new ones from another descriptor
  //
   Int_t maxColumns = NumberOfColumns();
   Int_t mismathes = 0;

   if (   (UInt_t(maxColumns) == newDescriptor->NumberOfColumns())
      && (memcmp(GetArray(),newDescriptor->GetArray(),sizeof(tableDescriptor_st)*GetNRows()) == 0)
     ) return mismathes; // everything fine for sure !

  // Something wrong here, we have to check things piece by piece
   for (Int_t colCounter=0; colCounter < maxColumns; colCounter++) {
      Int_t colNewIndx = newDescriptor->ColumnByName(ColumnName(colCounter));
      // look for analog
      EColumnType newType = colNewIndx >=0 ? newDescriptor->ColumnType(colNewIndx): kNAN;
#ifdef __STAR__
      if (newType == kInt)       newType = kLong;
      else if (newType == kUInt) newType = kULong;
#endif
      if ( colNewIndx >=0
	   && Dimensions(colCounter) == newDescriptor->Dimensions(colNewIndx)
	   && ColumnType(colCounter) == newType) {
     Bool_t same = kFALSE;
      if ( Dimensions(colCounter)) {
<<<<<<< HEAD
	for (UInt_t d = 0; d < Dimensions(colCounter); ++d) {
=======
	for (UInt_t d = 0; d < Dimensions(colCounter); d++) {
>>>>>>> 436cb915
	  if (IndexArray(colCounter)[d] != newDescriptor->IndexArray(colNewIndx)[d]){  same = kTRUE; break; }
	}
      }
         SetOffset(newDescriptor->Offset(colNewIndx),colCounter);
         if (colNewIndx != colCounter) {
            Printf("Schema evolution: \t%d column of the \"%s\" table has been moved to %d-th column\n",
            colCounter,ColumnName(colCounter),colNewIndx);
            mismathes++;
         } else if (same) { 
	   Printf("Schema evolution: \t%d column \"%s\" size has been changed\n",
		  colNewIndx, ColumnName(colCounter));
	   mismathes++; 
	 }
      } else {
         Printf("Schema evolution: \t%d column \"%s\" of %d type has been lost\n",
         colCounter,ColumnName(colCounter),ColumnType(colCounter));
         Printf(" Indx = %d, name = %s \n", colNewIndx, ColumnName(colCounter));
         SetOffset(UInt_t(-1),colCounter);
         mismathes++;
      }
   }
   if (!mismathes && UInt_t(maxColumns) != newDescriptor->NumberOfColumns()) {
      mismathes++;
      Printf("Warning: One extra column has been introduced\n");
   }
   return mismathes;
}

//____________________________________________________________________________
Int_t TTableDescriptor::ColumnByName(const Char_t *columnName) const
{
 // Find the column index but the column name
   const tableDescriptor_st *elementDescriptor = ((TTableDescriptor *)this)->GetTable();
   Int_t i = -1;
   if (!elementDescriptor) return i;
   Int_t nRows = GetNRows();
   char *bracket = 0;
   if (nRows) {
      char *name = StrDup(columnName);
      if ((bracket = strchr(name,'[')) )  *bracket = 0;
      for (i=0; i < nRows; i++,elementDescriptor++)
         if (strcmp(name,elementDescriptor->fColumnName) == 0) break;
      delete [] name;
   }
   if (i==nRows) i = -1;
   // Check array
   if (bracket && !Dimensions(i)) {
      i = -1;
      Warning("ColumnByName","%s column contains a scalar value",columnName);
   }
   return i;
}

//____________________________________________________________________________
Int_t TTableDescriptor::Offset(const Char_t *columnName) const
{
  // Return offset of the column defined by "columnName"
  // Take in account index if provided
  // Can not handle multidimensional indeces yet.

   Int_t offset = -1;
   if (columnName) {
      Int_t indx = ColumnByName(columnName);
      if (indx >= 0 ) {
         offset = Offset(indx);
         const char *openBracket = 0;
         if ( (openBracket = strchr(columnName,'['))  )
            offset += atoi(openBracket+1)*TypeSize(indx);
      }
   }
   return offset;
}

//____________________________________________________________________________
Int_t TTableDescriptor::ColumnSize(const Char_t *columnName) const
{
   //to be documented
   Int_t indx = ColumnByName(columnName);
   if (indx >= 0 ) indx = ColumnSize(indx);
   return indx;
}

//____________________________________________________________________________
Int_t TTableDescriptor::TypeSize(const Char_t *columnName) const
{
   //to be documented
   Int_t indx = ColumnByName(columnName);
   if (indx >= 0 ) indx = TypeSize(indx);
   return indx;
}

//____________________________________________________________________________
Int_t TTableDescriptor::Dimensions(const Char_t *columnName) const
{
   //to be documented
   Int_t indx = ColumnByName(columnName);
   if (indx >= 0 ) indx = Dimensions(indx);
   return indx;
}

//____________________________________________________________________________
TTable::EColumnType TTableDescriptor::ColumnType(const Char_t *columnName) const
{
   //to be documented
   Int_t indx = ColumnByName(columnName);
   if (indx >= 0 ) indx = ColumnType(indx);
   return EColumnType(indx);
}
//____________________________________________________________________________
Int_t   TTableDescriptor::Sizeof() const
{
   //to be documented
   Int_t fullRowSize = 0;
   if (RowClass() ) fullRowSize = RowClass()->Size();
   else {
      // Calculate the size myslef.
      Int_t iLastRows = GetNRows()-1;
      if (iLastRows >=0) fullRowSize = Offset(iLastRows)  + ColumnSize(iLastRows);
   }
   return fullRowSize;
}
<|MERGE_RESOLUTION|>--- conflicted
+++ resolved
@@ -354,11 +354,7 @@
 	   && ColumnType(colCounter) == newType) {
      Bool_t same = kFALSE;
       if ( Dimensions(colCounter)) {
-<<<<<<< HEAD
-	for (UInt_t d = 0; d < Dimensions(colCounter); ++d) {
-=======
 	for (UInt_t d = 0; d < Dimensions(colCounter); d++) {
->>>>>>> 436cb915
 	  if (IndexArray(colCounter)[d] != newDescriptor->IndexArray(colNewIndx)[d]){  same = kTRUE; break; }
 	}
       }
