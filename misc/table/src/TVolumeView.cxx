--- conflicted
+++ resolved
@@ -339,10 +339,6 @@
    if (topNode) {
       thisNode =  (TVolume *)topNode->Find(thisNodePath);
       if (!thisNode->InheritsFrom(TVolume::Class())) {
-<<<<<<< HEAD
-         thisNode = 0;
-=======
->>>>>>> 84c4c19c
          Error("TVolumeView","wrong node <%s> on path: \"%s\"",thisNode->GetName(),thisNodePath);
          thisNode = 0;
       }
