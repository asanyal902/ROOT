# Module.mk for newdelete module
# Copyright (c) 2005 Rene Brun and Fons Rademakers
#
# Author: Anar Manafov 17/06/2008

MODNAME       := memstat
MODDIR        := $(ROOT_SRCDIR)/misc/$(MODNAME)
MODDIRS       := $(MODDIR)/src
MODDIRI       := $(MODDIR)/inc

MEMSTATDIR    := $(MODDIR)
MEMSTATDIRS   := $(MEMSTATDIR)/src
MEMSTATDIRI   := $(MEMSTATDIR)/inc

##### libMemStat #####
MEMSTATL      := $(MODDIRI)/LinkDef.h
<<<<<<< HEAD
MEMSTATDS     := $(MODDIRS)/G__MemStat.cxx
=======
MEMSTATDS     := $(call stripsrc,$(MODDIRS)/G__MemStat.cxx)
>>>>>>> 84c4c19c
MEMSTATDO     := $(MEMSTATDS:.cxx=.o)
MEMSTATDH     := $(MEMSTATDS:.cxx=.h)

MEMSTATH      := $(MODDIRI)/TMemStatHelpers.h \
                 $(MODDIRI)/TMemStat.h $(MODDIRI)/TMemStatBacktrace.h \
<<<<<<< HEAD
                 $(MODDIRI)/TMemStatChecksum.h $(MODDIRI)/TMemStatDef.h \
		             $(MODDIRI)/TMemStatMng.h $(MODDIRI)/TMemStatHook.h

MEMSTATS      := $(MODDIRS)/TMemStat.cxx $(MODDIRS)/TMemStatMng.cxx \
		             $(MODDIRS)/TMemStatBacktrace.cxx $(MODDIRS)/TMemStatChecksum.cxx \
		             $(MODDIRS)/TMemStatHelpers.cxx $(MODDIRS)/TMemStatHook.cxx
MEMSTATO      := $(MEMSTATS:.cxx=.o)
=======
                 $(MODDIRI)/TMemStatDef.h \
		 $(MODDIRI)/TMemStatMng.h $(MODDIRI)/TMemStatHook.h

MEMSTATS      := $(MODDIRS)/TMemStat.cxx $(MODDIRS)/TMemStatMng.cxx \
		 $(MODDIRS)/TMemStatBacktrace.cxx \
		 $(MODDIRS)/TMemStatHelpers.cxx $(MODDIRS)/TMemStatHook.cxx
MEMSTATO      := $(call stripsrc,$(MEMSTATS:.cxx=.o))
>>>>>>> 84c4c19c

MEMSTATDEP    := $(MEMSTATO:.o=.d) $(MEMSTATDO:.o=.d)

MEMSTATLIB    := $(LPATH)/libMemStat.$(SOEXT)
MEMSTATMAP    := $(MEMSTATLIB:.$(SOEXT)=.rootmap)

# used in the main Makefile
ALLHDRS     += $(patsubst $(MODDIRI)/%.h,include/%.h,$(MEMSTATH))
ALLLIBS     += $(MEMSTATLIB)
ALLMAPS     += $(MEMSTATMAP)
  
# include all dependency files
INCLUDEFILES += $(MEMSTATDEP)

##### local rules #####
.PHONY:         all-$(MODNAME) clean-$(MODNAME) distclean-$(MODNAME)

include/%.h:    $(MEMSTATDIRI)/%.h
		cp $< $@

##### libMemStat #####
$(MEMSTATLIB):  $(MEMSTATO) $(MEMSTATDO) $(ORDER_) $(MAINLIBS) $(MEMSTATLIBDEP)
		@$(MAKELIB) $(PLATFORM) $(LD) "$(LDFLAGS)" \
		   "$(SOFLAGS)" libMemStat.$(SOEXT) $@ \
		   "$(MEMSTATO) $(MEMSTATDO)" "$(MEMSTATLIBEXTRA)"

$(MEMSTATDS):   $(MEMSTATH) $(MEMSTATL) $(ROOTCINTTMPDEP)
		$(MAKEDIR)
		@echo "Generating dictionary $@..."
		$(ROOTCINTTMP) -f $@ -c $(MEMSTATH) $(MEMSTATL)

$(MEMSTATMAP):  $(RLIBMAP) $(MAKEFILEDEP) $(MEMSTATL)
		$(RLIBMAP) -o $@ -l $(MEMSTATLIB) \
		   -d $(MEMSTATLIBDEPM) -c $(MEMSTATL)


all-$(MODNAME): $(MEMSTATLIB) $(MEMSTATMAP)

clean-$(MODNAME):
		@rm -f $(MEMSTATO) $(MEMSTATDO)

clean::         clean-$(MODNAME)

distclean-$(MODNAME): clean-$(MODNAME)
		@rm -f $(MEMSTATDEP) $(MEMSTATDS) $(MEMSTATDH) $(MEMSTATLIB) \
		   $(MEMSTATMAP) $(LPATH)/libMemStatGui.$(SOEXT) \
		   $(LPATH)/libMemStatGui.rootmap

distclean::     distclean-$(MODNAME)<|MERGE_RESOLUTION|>--- conflicted
+++ resolved
@@ -14,25 +14,12 @@
 
 ##### libMemStat #####
 MEMSTATL      := $(MODDIRI)/LinkDef.h
-<<<<<<< HEAD
-MEMSTATDS     := $(MODDIRS)/G__MemStat.cxx
-=======
 MEMSTATDS     := $(call stripsrc,$(MODDIRS)/G__MemStat.cxx)
->>>>>>> 84c4c19c
 MEMSTATDO     := $(MEMSTATDS:.cxx=.o)
 MEMSTATDH     := $(MEMSTATDS:.cxx=.h)
 
 MEMSTATH      := $(MODDIRI)/TMemStatHelpers.h \
                  $(MODDIRI)/TMemStat.h $(MODDIRI)/TMemStatBacktrace.h \
-<<<<<<< HEAD
-                 $(MODDIRI)/TMemStatChecksum.h $(MODDIRI)/TMemStatDef.h \
-		             $(MODDIRI)/TMemStatMng.h $(MODDIRI)/TMemStatHook.h
-
-MEMSTATS      := $(MODDIRS)/TMemStat.cxx $(MODDIRS)/TMemStatMng.cxx \
-		             $(MODDIRS)/TMemStatBacktrace.cxx $(MODDIRS)/TMemStatChecksum.cxx \
-		             $(MODDIRS)/TMemStatHelpers.cxx $(MODDIRS)/TMemStatHook.cxx
-MEMSTATO      := $(MEMSTATS:.cxx=.o)
-=======
                  $(MODDIRI)/TMemStatDef.h \
 		 $(MODDIRI)/TMemStatMng.h $(MODDIRI)/TMemStatHook.h
 
@@ -40,7 +27,6 @@
 		 $(MODDIRS)/TMemStatBacktrace.cxx \
 		 $(MODDIRS)/TMemStatHelpers.cxx $(MODDIRS)/TMemStatHook.cxx
 MEMSTATO      := $(call stripsrc,$(MEMSTATS:.cxx=.o))
->>>>>>> 84c4c19c
 
 MEMSTATDEP    := $(MEMSTATO:.o=.d) $(MEMSTATDO:.o=.d)
 
