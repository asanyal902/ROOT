# Top level Makefile for ROOT System
# Copyright (c) 2000 Rene Brun and Fons Rademakers
#
# Author: Fons Rademakers, 29/2/2000


##### Include path/location macros (result of ./configure) #####
##### However, if we are building packages or cleaning,    #####
##### config/Makefile.config isn't made yet - the package  #####
##### scripts want's to make it them selves - so we don't  #####

ifeq ($(findstring $(MAKECMDGOALS), maintainer-clean debian redhat),)
include config/Makefile.config
endif
ifeq ($(MAKECMDGOALS),clean)
include config/Makefile.config
endif

MAKE_VERSION_MAJOR := $(word 1,$(subst ., ,$(MAKE_VERSION)))
MAKE_VERSION_MINOR := $(shell echo $(word 2,$(subst ., ,$(MAKE_VERSION))) | \
                              sed 's/\([0-9][0-9]*\).*/\1/')
MAKE_VERSION_MAJOR ?= 0
MAKE_VERSION_MINOR ?= 0
ORDER_ := $(shell test $(MAKE_VERSION_MAJOR) -gt 3 || \
                  test $(MAKE_VERSION_MAJOR) -eq 3 && \
                  test $(MAKE_VERSION_MINOR) -ge 80 && echo '|')

##### Include machine dependent macros                     #####
##### However, if we are building packages or cleaning, we #####
##### don't include this file since it may screw up things #####

ifeq ($(findstring $(MAKECMDGOALS), maintainer-clean debian redhat),)
include config/Makefile.$(ARCH)
endif
ifeq ($(MAKECMDGOALS),clean)
include config/Makefile.$(ARCH)
endif

##### Include compiler overrides specified via ./configure #####
##### However, if we are building packages or cleaning, we #####
##### don't include this file since it may screw up things #####

ifeq ($(findstring $(MAKECMDGOALS), maintainer-clean debian redhat),)
include config/Makefile.comp
endif
ifeq ($(MAKECMDGOALS),clean)
include config/Makefile.comp
endif

##### Include library dependencies for explicit linking #####

MAKEFILEDEP = config/Makefile.depend
include $(MAKEFILEDEP)

##### Allow local macros #####

-include MyConfig.mk

##### Modules to build #####

MODULES       = build cint/cint metautils pcre utils base cont meta io \
                math fit mathcore net zip clib matrix newdelete \
                hist/hist tree freetype graf gpad g3d gui minuit \
                hist/histpainter treeplayer ged treeviewer physics \
                postscript rint thread html eg geom geompainter vmc fumili \
                mlp quadp auth guibuilder xml foam splot smatrix sql tmva \
                geombuilder hist/spectrum hist/spectrumpainter \
                fitpanel proof/proof proof/proofplayer sessionviewer guihtml

ifeq ($(ARCH),win32)
MODULES      += winnt win32gdk
MODULES      := $(filter-out newdelete,$(MODULES))
SYSTEML       = $(WINNTL)
SYSTEMO       = $(WINNTO)
SYSTEMDO      = $(WINNTDO)
else
ifeq ($(ARCH),win32gcc)
MODULES      += unix x11 x11ttf x3d rootx
SYSTEML       = $(UNIXL)
SYSTEMO       = $(UNIXO)
SYSTEMDO      = $(UNIXDO)
else
MODULES      += unix x11 x11ttf x3d rootx
SYSTEML       = $(UNIXL)
SYSTEMO       = $(UNIXO)
SYSTEMDO      = $(UNIXDO)
endif
endif
ifeq ($(BUILDGL),yes)
ifeq ($(BUILDFTGL),yes)
MODULES      += ftgl
endif
MODULES      += gl eve
endif
ifeq ($(BUILDMYSQL),yes)
MODULES      += mysql
endif
ifeq ($(BUILDORACLE),yes)
MODULES      += oracle
endif
ifeq ($(BUILDPGSQL),yes)
MODULES      += pgsql
endif
ifeq ($(BUILDSAPDB),yes)
MODULES      += sapdb
endif
ifeq ($(BUILDODBC),yes)
MODULES      += odbc
endif
ifeq ($(BUILDRFIO),yes)
MODULES      += rfio
endif
ifeq ($(BUILDCASTOR),yes)
MODULES      += castor
endif
ifeq ($(BUILDDCAP),yes)
MODULES      += dcache
endif
ifeq ($(BUILDGFAL),yes)
MODULES      += gfal
endif
ifeq ($(BUILDG4ROOT),yes)
MODULES      += g4root
endif
ifeq ($(BUILDGLITE),yes)
MODULES      += glite
endif
ifeq ($(BUILDCHIRP),yes)
MODULES      += chirp
endif
ifeq ($(BUILDASIMAGE),yes)
MODULES      += asimage
endif
ifeq ($(BUILDFPYTHIA6),yes)
MODULES      += pythia6
endif
ifeq ($(BUILDFPYTHIA8),yes)
MODULES      += pythia8
endif
ifeq ($(BUILDFFTW3),yes)
MODULES      += fftw
endif
ifeq ($(BUILDPYTHON),yes)
MODULES      += pyroot
endif
ifeq ($(BUILDRUBY),yes)
MODULES      += ruby
endif
ifeq ($(BUILDXML),yes)
MODULES      += xmlparser
endif
ifeq ($(BUILDQT),yes)
MODULES      += qt qtroot
endif
ifeq ($(BUILDQTGSI),yes)
MODULES      += qtgsi
endif
ifeq ($(BUILDGENVECTOR),yes)
MODULES      += genvector
endif
ifeq ($(BUILDMATHMORE),yes)
MODULES      += mathmore
endif
ifeq ($(BUILDREFLEX),yes)
# put reflex right in front of CINT; CINT needs it 
MODULES      := $(subst cint/cint,cint/reflex cint/cint,$(MODULES))
endif
ifeq ($(BUILDMINUIT2),yes)
MODULES      += minuit2
endif
ifeq ($(BUILDUNURAN),yes)
MODULES      += unuran
endif
ifeq ($(BUILDCINT7),yes)
MODULES      := $(subst cint/cint,cint/cint7,$(MODULES))
endif
ifeq ($(BUILDCINTEX),yes)
MODULES      += cintex
endif
ifeq ($(BUILDROOFIT),yes)
MODULES      += roofitcore roofit
endif
ifeq ($(BUILDGDML),yes)
MODULES      += gdml
endif
ifeq ($(BUILDTABLE),yes)
MODULES      += table
endif
ifeq ($(BUILDSRPUTIL),yes)
MODULES      += srputils
endif
ifeq ($(BUILDKRB5),yes)
MODULES      += krb5auth
endif
ifeq ($(BUILDLDAP),yes)
MODULES      += ldap
endif
ifeq ($(BUILDMONALISA),yes)
MODULES      += monalisa
endif
ifeq ($(BUILDGLOBUS),yes)
MODULES      += globusauth
endif
ifeq ($(BUILDHBOOK),yes)
MODULES      += hbook
endif
ifeq ($(BUILDXRD),yes)
ifneq ($(XROOTDDIR),)
MODULES      += netx
else
MODULES      += xrootd netx
endif
endif
ifeq ($(BUILDALIEN),yes)
MODULES      += alien
endif
ifeq ($(BUILDCLARENS),yes)
MODULES      += proof/clarens
endif
ifeq ($(BUILDPEAC),yes)
MODULES      += proof/peac
endif
ifneq ($(ARCH),win32)
MODULES      += rpdutils rootd proof/proofd
endif
ifeq ($(BUILDXRD),yes)
ifeq ($(ARCH),win32)
MODULES      += proof/proofd
endif
MODULES      += proof/proofx
endif

-include MyModules.mk   # allow local modules

ifneq ($(findstring $(MAKECMDGOALS),distclean maintainer-clean),)
MODULES      += unix winnt x11 x11ttf win32gdk gl ftgl rfio castor \
                pythia6 table mysql pgsql sapdb srputils x3d \
                rootx rootd dcache chirp hbook asimage \
                ldap mlp krb5auth rpdutils globusauth pyroot ruby gfal \
                qt qtroot qtgsi xrootd netx alien \
                proof/proofd proof/proofx proof/clarens proof/peac \
                oracle xmlparser mathmore cint/reflex cintex roofitcore roofit \
<<<<<<< HEAD
                minuit2 monalisa fftw odbc unuran gdml eve g4root cint/cint7 glite
=======
                minuit2 monalisa fftw odbc unuran gdml eve g4root glite
>>>>>>> ab0972e3
MODULES      := $(sort $(MODULES))   # removes duplicates
endif

MODULES      += main   # must be last, $(ALLLIBS) must be fully formed

##### ROOT libraries #####

LPATH         = lib

ifneq ($(PLATFORM),win32)
RPATH        := -L$(LPATH)
CINTLIBS     := -lCint
CINT7LIBS    := -lCint -lReflex
NEWLIBS      := -lNew
ROOTLIBS     := -lCore -lCint -lRIO -lNet -lHist -lGraf -lGraf3d -lGpad \
                -lTree -lMatrix -lMathCore
BOOTLIBS     := -lCore -lCint -lMathCore
ifneq ($(ROOTDICTTYPE),cint)
ROOTLIBS     += -lCintex -lReflex
BOOTLIBS     += -lCintex -lReflex
endif
RINTLIBS     := -lRint
else
CINTLIBS     := $(LPATH)/libCint.lib
CINT7LIBS    := $(LPATH)/libCint.lib $(LPATH)/libReflex.lib
NEWLIBS      := $(LPATH)/libNew.lib
ROOTLIBS     := $(LPATH)/libCore.lib $(LPATH)/libCint.lib \
                $(LPATH)/libRIO.lib $(LPATH)/libNet.lib \
                $(LPATH)/libHist.lib $(LPATH)/libGraf.lib \
                $(LPATH)/libGraf3d.lib $(LPATH)/libGpad.lib \
                $(LPATH)/libTree.lib $(LPATH)/libMatrix.lib \
                $(LPATH)/libMathcore.lib
BOOTLIBS     := $(LPATH)/libCore.lib $(LPATH)/libCint.lib \
                $(LPATH)/libMathcore.lib
ifneq ($(ROOTDICTTYPE),cint)
ROOTLIBS     += $(LPATH)/libCintex.lib $(LPATH)/libReflex.lib
BOOTLIBS     += $(LPATH)/libCintex.lib $(LPATH)/libReflex.lib
endif
RINTLIBS     := $(LPATH)/libRint.lib
endif

# ROOTLIBSDEP is intended to match the content of ROOTLIBS
ROOTLIBSDEP   = $(ORDER_) $(CORELIB) $(CINTLIB) $(IOLIB) $(NETLIB) $(HISTLIB) \
                $(GRAFLIB) $(G3DLIB) $(GPADLIB) $(TREELIB) $(MATRIXLIB) \
                $(MATHCORELIB)
BOOTLIBSDEP   = $(ORDER_) $(CORELIB) $(CINTLIB) $(MATHCORELIB)
ifneq ($(ROOTDICTTYPE),cint)
ROOTLIBSDEP  += $(CINTEXLIB) $(REFLEXLIB)
BOOTLIBSDEP  += $(CINTEXLIB) $(REFLEXLIB)
endif

# Force linking of not referenced libraries
ifeq ($(FORCELINK),yes)
ifeq ($(PLATFORM),aix5)
ROOTULIBS    := -Wl,-u,.G__cpp_setupG__Net      \
                -Wl,-u,.G__cpp_setupG__IO       \
                -Wl,-u,.G__cpp_setupG__Hist     \
                -Wl,-u,.G__cpp_setupG__Graf1    \
                -Wl,-u,.G__cpp_setupG__G3D      \
                -Wl,-u,.G__cpp_setupG__GPad     \
                -Wl,-u,.G__cpp_setupG__Tree     \
                -Wl,-u,.G__cpp_setupG__Matrix
BOOTULIBS    := -Wl,-u,.G__cpp_setupG__MathCore
else
ROOTULIBS    := -Wl,-u,_G__cpp_setupG__Net      \
                -Wl,-u,_G__cpp_setupG__IO       \
                -Wl,-u,_G__cpp_setupG__Hist     \
                -Wl,-u,_G__cpp_setupG__Graf1    \
                -Wl,-u,_G__cpp_setupG__G3D      \
                -Wl,-u,_G__cpp_setupG__GPad     \
                -Wl,-u,_G__cpp_setupG__Tree     \
                -Wl,-u,_G__cpp_setupG__Matrix
BOOTULIBS    := -Wl,-u,_G__cpp_setupG__MathCore
endif
endif
ifeq ($(PLATFORM),win32)
ROOTULIBS    := -include:_G__cpp_setupG__Net    \
                -include:_G__cpp_setupG__IO     \
                -include:_G__cpp_setupG__Hist   \
                -include:_G__cpp_setupG__Graf1  \
                -include:_G__cpp_setupG__G3D    \
                -include:_G__cpp_setupG__GPad   \
                -include:_G__cpp_setupG__Tree   \
                -include:_G__cpp_setupG__Matrix
BOOTULIBS    := -include:_G__cpp_setupG__MathCore
endif

##### Compiler output option #####

CXXOUT ?= -o # keep whitespace after "-o"

##### gcc version #####

ifneq ($(findstring gnu,$(COMPILER)),)
GCC_MAJOR     := $(shell $(CXX) -dumpversion 2>&1 | cut -d'.' -f1)
GCC_MINOR     := $(shell $(CXX) -dumpversion 2>&1 | cut -d'.' -f2)
GCC_PATCH     := $(shell $(CXX) -dumpversion 2>&1 | cut -d'.' -f3)
GCC_VERS      := gcc-$(GCC_MAJOR).$(GCC_MINOR)
GCC_VERS_FULL := gcc-$(GCC_MAJOR).$(GCC_MINOR).$(GCC_PATCH)

##### CINT Stub Functions Generation #####
ifeq ($(NOSTUBS),yes)
ROOTCINTTMP   = export CXXFLAGS="$(CXXFLAGS)"; utils/src/rootcint_nostubs_tmp.sh -$(ROOTDICTTYPE)
CXXFLAGS     += -DG__NOSTUBS
CINTCXXFLAGS += -DG__NOSTUBS
ifeq ($(NOSTUBSTEST),yes)
CXXFLAGS     += -DG__NOSTUBSTEST
CINTCXXFLAGS += -DG__NOSTUBSTEST
endif
endif


# Precompiled headers for gcc
ifeq ($(GCC_MAJOR),4)
PCHSUPPORTED  := $(ENABLEPCH)
endif
ifeq ($(PCHSUPPORTED),yes)
PCHFILE        = include/precompile.h.gch
PCHCXXFLAGS    = -DUSEPCH -include precompile.h
PCHEXTRAOBJBUILD = $(CXX) $(CXXFLAGS) -DUSEPCH $(OPT) -x c++-header \
                   -c include/precompile.h $(CXXOUT)$(PCHFILE) \
                   && touch $(PCHEXTRAOBJ)
endif
endif

##### f77 options #####

ifeq ($(F77LD),)
F77LD        := $(LD)
endif
ifeq ($(F77OPT),)
F77OPT       := $(OPT)
endif
ifeq ($(F77LDFLAGS),)
F77LDFLAGS   := $(LDFLAGS)
endif

ifeq ($(GCC_MAJOR),3)
ifneq ($(GCC_MINOR),0)
ifneq ($(F77),)
LIBFRTBEGIN  := $(shell $(F77) -print-file-name=libfrtbegin.a)
F77LIBS      := $(LIBFRTBEGIN) $(F77LIBS)
endif
endif
endif
ifeq ($(GCC_MAJOR),4)
ifeq ($(F77),g77)
LIBFRTBEGIN  := $(shell $(F77) -print-file-name=libfrtbegin.a)
F77LIBS      := $(LIBFRTBEGIN) $(F77LIBS)
endif
endif

##### Store SVN revision number #####

ifeq ($(shell which svn 2>&1 | sed -ne "s@.*/svn@svn@p"),svn)
SVNREV  := $(shell build/unix/svninfo.sh)
endif

##### Utilities #####

ROOTCINTTMP  ?= $(ROOTCINTTMPEXE) -$(ROOTDICTTYPE)
MAKEDEP       = $(RMKDEP)
MAKELIB       = build/unix/makelib.sh $(MKLIBOPTIONS)
MAKEDIST      = build/unix/makedist.sh
MAKEDISTSRC   = build/unix/makedistsrc.sh
MAKEVERSION   = build/unix/makeversion.sh
MAKECOMPDATA  = build/unix/compiledata.sh
MAKECHANGELOG = build/unix/makechangelog.sh
MAKEHTML      = build/unix/makehtml.sh
MAKELOGHTML   = build/unix/makeloghtml.sh
MAKECINTDLL   = build/unix/makecintdll.sh
MAKESTATIC    = build/unix/makestatic.sh
RECONFIGURE   = build/unix/reconfigure.sh
ifeq ($(PLATFORM),win32)
MAKELIB       = build/win/makelib.sh
MAKECOMPDATA  = build/win/compiledata.sh
endif

##### Compiler directives and run-control file #####

COMPILEDATA   = include/compiledata.h
ROOTRC        = etc/system.rootrc
ROOTMAP       = etc/system.rootmap

##### libCore #####

COREL         = $(BASEL1) $(BASEL2) $(BASEL3) $(CONTL) $(METAL) \
                $(SYSTEML) $(CLIBL) $(METAUTILSL)
COREO         = $(BASEO) $(CONTO) $(METAO) $(SYSTEMO) $(ZIPO) $(CLIBO) \
                $(METAUTILSO)
COREDO        = $(BASEDO) $(CONTDO) $(METADO) $(SYSTEMDO) $(CLIBDO) \
                $(METAUTILSDO)

CORELIB      := $(LPATH)/libCore.$(SOEXT)
COREMAP      := $(CORELIB:.$(SOEXT)=.rootmap)
ifneq ($(BUILTINZLIB),yes)
CORELIBEXTRA += $(ZLIBCLILIB)
endif

##### Dependencies for all dictionaries
ROOTCINTTMPDEP = $(ROOTCINTTMPO) $(ORDER_) $(ROOTCINTTMPEXE)

##### In case shared libs need to resolve all symbols (e.g.: aix, win32) #####

ifeq ($(EXPLICITLINK),yes)
MAINLIBS     := $(CORELIB) $(CINTLIB)
ifneq ($(ROOTDICTTYPE),cint)
MAINLIBS     += $(CINTEXLIB) $(REFLEXLIB)
endif
else
MAINLIBS      =
endif

##### pre-compiled header support #####

ifeq ($(PCHSUPPORTED),yes)
include config/Makefile.precomp
endif

##### all #####

ALLHDRS      :=
ALLLIBS      := $(CORELIB)
ALLMAPS      := $(COREMAP)
ALLEXECS     :=
INCLUDEFILES :=

##### RULES #####

.SUFFIXES: .cxx .d
.PRECIOUS: include/%.h

# special rules (need to be defined before generic ones)
G__%.o: G__%.cxx
	$(MAKEDEP) -R -f$(patsubst %.o,%.d,$@) -Y -w 1000 -- \
	   $(CXXFLAGS) -D__cplusplus -I$(CINTDIR)/lib/prec_stl \
	   -I$(CINTDIR)/stl -- $<
	$(CXX) $(NOOPT) $(CXXFLAGS) -I. $(CXXOUT)$@ -c $<

cint/%.o: cint/%.cxx
	$(MAKEDEP) -R -fcint/$*.d -Y -w 1000 -- $(CINTCXXFLAGS) -D__cplusplus -- $<
	$(CXX) $(OPT) $(CINTCXXFLAGS) $(CXXOUT)$@ -c $<

cint/%.o: cint/%.c
	$(MAKEDEP) -R -fcint/$*.d -Y -w 1000 -- $(CINTCFLAGS) -- $<
	$(CC) $(OPT) $(CINTCFLAGS) $(CXXOUT)$@ -c $<

build/%.o: build/%.cxx
	$(CXX) $(OPT) $(CXXFLAGS) $(CXXOUT)$@ -c $<

build/%.o: build/%.c
	$(CC) $(OPT) $(CFLAGS) $(CXXOUT)$@ -c $<

%.o: %.cxx
	$(MAKEDEP) -R -f$*.d -Y -w 1000 -- $(CXXFLAGS) -D__cplusplus -- $<
	$(CXX) $(OPT) $(CXXFLAGS) $(PCHCXXFLAGS) $(CXXOUT)$@ -c $<

%.o: %.c
	$(MAKEDEP) -R -f$*.d -Y -w 1000 -- $(CFLAGS) -- $<
	$(CC) $(OPT) $(CFLAGS) $(CXXOUT)$@ -c $<

%.o: %.f
ifeq ($(F77),f2c)
	f2c -a -A $<
	$(CC) $(F77OPT) $(CFLAGS) $(CXXOUT)$@ -c $*.c
else
	$(F77) $(F77OPT) $(F77FLAGS) $(CXXOUT)$@ -c $<
endif

##### TARGETS #####
.PHONY:         all fast config rootcint rootlibs rootexecs dist distsrc \
                clean distclean maintainer-clean compiledata \
                version html changelog install uninstall showbuild \
                static map debian redhat skip postbin \
                $(patsubst %,all-%,$(MODULES)) \
                $(patsubst %,map-%,$(MODULES)) \
                $(patsubst %,clean-%,$(MODULES)) \
                $(patsubst %,distclean-%,$(MODULES))

ifneq ($(findstring map, $(MAKECMDGOALS)),)
.NOTPARALLEL:
endif

all:            rootexecs postbin

fast:           rootexecs

skip:
		@true;

include $(patsubst %,%/Module.mk,$(MODULES))
include cint/ROOT/cintdlls.mk

-include MyRules.mk            # allow local rules

ifeq ($(findstring $(MAKECMDGOALS),clean distclean maintainer-clean dist \
      distsrc version install uninstall showbuild \
      changelog html debian redhat),)
ifeq ($(findstring clean-,$(MAKECMDGOALS)),)
ifeq ($(findstring skip,$(MAKECMDGOALS))$(findstring fast,$(MAKECMDGOALS)),)
-include $(INCLUDEFILES)
endif
ifeq ($(PCHSUPPORTED),yes)
INCLUDEPCHRULES = yes
include config/Makefile.precomp
endif
-include build/dummy.d          # must be last include
endif
endif

rootcint:       all-cint all-utils

rootlibs:       rootcint compiledata $(ALLLIBS) $(ALLMAPS)

rootexecs:      rootlibs $(ALLEXECS)

postbin:        $(POSTBIN)

compiledata:    $(COMPILEDATA)

config config/Makefile.:
ifeq ($(BUILDING_WITHIN_IDE),)
	@(if [ ! -f config/Makefile.config ] || \
	     [ ! -f config/Makefile.comp ]; then \
	   echo ""; echo "Please, run ./configure first"; echo ""; \
	   exit 1; \
	fi)
else
# Building from within an IDE, running configure
	@(if [ ! -f config/Makefile.config ] || \
	     [ ! -f config/Makefile.comp ]; then \
	   ./configure --build=debug `cat config.status 2>/dev/null`; \
	fi)
endif

# Target Makefile is synonym for "run (re-)configure"
# Makefile is target as we need to re-parse dependencies after
# configure is run (as RConfigure.h changed etc)
config/Makefile.config config/Makefile.comp include/RConfigure.h \
  include/RConfigOptions.h etc/system.rootauthrc etc/system.rootdaemonrc \
  etc/root.mimes $(ROOTRC) \
  bin/root-config: Makefile

ifeq ($(findstring $(MAKECMDGOALS),distclean maintainer-clean debian redhat),)
Makefile: configure config/rootrc.in config/RConfigure.in config/Makefile.in \
  config/Makefile-comp.in config/root-config.in config/rootauthrc.in \
  config/rootdaemonrc.in config/mimes.unix.in config/mimes.win32.in \
  config.status
	@( $(RECONFIGURE) "$?" || ( \
	   echo ""; echo "Please, run ./configure again as config option files ($?) have changed."; \
	   echo ""; exit 1; \
	 ) )
endif

$(COMPILEDATA): config/Makefile.$(ARCH) config/Makefile.comp $(MAKECOMPDATA)
	@$(MAKECOMPDATA) $(COMPILEDATA) "$(CXX)" "$(OPTFLAGS)" "$(DEBUGFLAGS)" \
	   "$(CXXFLAGS)" "$(SOFLAGS)" "$(LDFLAGS)" "$(SOEXT)" "$(SYSLIBS)" \
	   "$(LIBDIR)" "$(BOOTLIBS)" "$(RINTLIBS)" "$(INCDIR)" \
	   "$(MAKESHAREDLIB)" "$(MAKEEXE)" "$(ARCH)" "$(ROOTBUILD)"

build/dummy.d: config Makefile $(ALLHDRS) $(RMKDEP) $(BINDEXP) $(PCHDEP)
	@(if [ ! -f $@ ] ; then \
	   touch $@; \
	fi)

$(CORELIB): $(COREO) $(COREDO) $(CINTLIB) $(PCREDEP) $(CORELIBDEP)
ifneq ($(ARCH),alphacxx6)
	@$(MAKELIB) $(PLATFORM) $(LD) "$(LDFLAGS)" \
	   "$(SOFLAGS)" libCore.$(SOEXT) $@ "$(COREO) $(COREDO)" \
	   "$(CORELIBEXTRA) $(PCRELDFLAGS) $(PCRELIB) $(CRYPTLIBS)"
else
	@$(MAKELIB) $(PLATFORM) $(LD) "$(CORELDFLAGS)" \
	   "$(SOFLAGS)" libCore.$(SOEXT) $@ "$(COREO) $(COREDO)" \
	   "$(CORELIBEXTRA) $(PCRELDFLAGS) $(PCRELIB) $(CRYPTLIBS)"
endif

$(COREMAP): $(RLIBMAP) $(MAKEFILEDEP) $(COREL)
	$(RLIBMAP) -o $(COREMAP) -l $(CORELIB) -d $(CORELIBDEPM) -c $(COREL)

map::   $(ALLMAPS)

dist:
	@$(MAKEDIST) $(GCC_VERS)

distsrc:
	@$(MAKEDISTSRC)

distmsi: build/package/msi/makemsi$(EXEEXT)
	$(MAKEDIST) -msi

build/package/msi/makemsi$(EXEEXT): build/package/msi/makemsi.cxx build/version_number
	@vers=`sed 's|\(.*\)/\(.*\)|\1.\2|' < build/version_number` && \
	$(CXX) -DPRODUCT=\"ROOT\" -DVERSION=\"$$vers\" $(CXXFLAGS) Rpcrt4.lib build/package/msi/makemsi.cxx -Fe$@

rebase: $(ALLLIBS) $(ALLEXECS)
	@echo -n "Rebasing binaries... "
	@rebase -b 0x71000000 bin/*.exe bin/*.dll
	@echo done.

debian:
	@if [ ! -x `which dpkg-buildpackage` ] || [ ! -x `which dh_testdir` ]; then \
	   echo "You must have debhelper installed to make the "; \
	   echo "Debian GNU/Linux packages"; exit 1; fi
	@echo "OK, you're on a Debian GNU/Linux system - cool"
	@vers=`sed 's|\(.*\)/\(.*\)|\1.\2|' < build/version_number` ; \
	  dirvers=`basename $$PWD | sed 's|root-\(.*\)|\1|'` ; \
	  if [ "$$vers" != "$$dirvers" ] ; then \
	    echo "Must have ROOT source tree in root-$$vers" ; \
	    echo "Please rename this directory to `basename $$PWD` to"; \
	    echo "root-$$vers and try again"; exit 1 ; fi
	rm -rf debian
	build/package/lib/makedebdir.sh
	fakeroot debian/rules debian/control
	dpkg-buildpackage -rfakeroot -us -uc -i"G__|^debian|root-bin.png|\.d$$"
	@echo "Debian GNU/Linux packages done. They are put in '../'"

redhat:
	@if [ ! -x `which rpm` ]; then \
	   echo "You must have rpm installed to make the Redhat package"; \
	   exit 1; fi
	@echo "OK, you have RPM on your system - good"
	build/package/lib/makerpmspec.sh
	@echo "To build the packages, make a gzipped tar ball of the sources"
	@vers=`sed 's|\(.*\)/\(.*\)|\1.\2|' < build/version_number` ; \
	  echo "called root_v$$vers.source.tar.gz and put it in you RPM "
	@echo "source directory (default /usr/src/rpm/SOURCES) and the "
	@echo "spec-file root.spec in your RPM spec directory"
	@echo "(default /usr/src/RPM/SPECS). If you want to build outside"
	@echo "the regular tree, please refer to the RPM documentation."
	@echo "After that, do"
	@echo "   rpm -ba root.spec "
	@echo "to actually build the packages. More details are given in"
	@echo "README/INSTALL"
#	rpm -bb --rcfile rpm/rpmrc --buildroot `pwd`/rpm/tmp rpm/root.spec
#	@echo "Redhat Linux packages done. They are put in '../<arch>'"

rootdrpm:
	@if [ ! -x `which rpm` ]; then \
	   echo "You must have rpm installed to make the root-rootd package"; \
	   exit 1; fi
	@echo "OK, you have RPM on your system - good"
	@if [ "x$(ARCOMP)" != "x" ]; then \
	    rm -f rootd-$(ARCOMP)-*-$(ROOTDRPMREL).spec ; \
	else  \
	    rm -f rootd-*-$(ROOTDRPMREL).spec ; \
	fi
	build/package/lib/makerpmspecs.sh rpm build/package/common \
	        build/package/rpm root-rootd >> root-rootd.spec.tmp
	@if [ "x$(ARCOMP)" != "x" ]; then \
	    echo "Architecture+compiler flag: $(ARCOMP)" ; \
	fi
	@if [ "x$(ROOTDRPMREL)" != "x" ]; then \
	    echo "RPM release set to: $(ROOTDRPMREL)" ; \
	fi
	@if [ ! -d "/tmp/rootdrpm" ]; then \
	   echo "Creating build directory /tmp/rootdrpm ..."; \
	   mkdir -p /tmp/rootdrpm; \
	   chmod 0777 /tmp/rootdrpm; \
	fi
	@echo "Make the substitutions ..."
	@vers=`sed 's|\(.*\)/\(.*\)|\1.\2|' < build/version_number` ; \
	        echo "Version is $$vers ... " ; \
	   rootdir=`echo $(PWD)` ; \
	        echo "Rootdir: $$rootdir" ; \
	   prefix=`dirname $(DESTDIR)$(BINDIR)` ; \
	        echo "Prefix: $$prefix" ; \
	   etcdir=`echo $(DESTDIR)$(ETCDIR)` ; \
	        echo "Etcdir: $$etcdir" ; \
	   arcomp="" ; \
	   if [ "x$(ARCOMP)" != "x" ]; then \
	      arcomp=`echo -$(ARCOMP)` ; \
	   fi ; \
	   sed -e "s|@version@|$$vers|" \
	       -e "s|@rootdir@|$$rootdir|" \
	       -e "s|@prefix@|$$prefix|" \
	       -e "s|@etcdir@|$$etcdir|" \
	       -e "s|@arcomp@|$$arcomp|" \
	       -e "s|@release@|$(ROOTDRPMREL)|" \
	           < root-rootd.spec.tmp \
	           > rootd$$arcomp-$$vers-$(ROOTDRPMREL).spec
	@echo " "
	@echo "To build the RPM package run:"
	@specfile=`ls -1 rootd*$(ARCOMP)*-$(ROOTDRPMREL).spec` ; \
	        echo "   rpmbuild -ba $$specfile "
	@rm -f root-rootd.spec.tmp root-rootd.spec.tmp.*
	@if [ "x$(ARCOMP)" == "x" ]; then \
	    echo " " ; \
	    echo "To add a flag to the package name re-run with" ; \
	    echo " " ; \
	    echo "  make rootdrpm ARCOMP=<flag> " ; \
	    echo " " ; \
	    echo "The RPM will then be called rootd-<flag> " ; \
	    echo " " ; \
	fi
	@if [ "x$(ROOTDRPMREL)" == "x1" ]; then \
	    echo " " ; \
	    echo "To change the release version number re-run with" ; \
	    echo " " ; \
	    echo "  make rootdrpm ROOTDRPMREL=<new_release_version_number> " ; \
	    echo " " ; \
	fi

clean::
	@rm -f __compiledata *~ core include/precompile.*

ifeq ($(CXX),KCC)
clean::
	@(find . -name "ti_files" -exec rm -rf {} \; >/dev/null 2>&1;true)
endif
ifeq ($(SUNCC5),true)
clean::
	@(find . -name "SunWS_cache" -exec rm -rf {} \; >/dev/null 2>&1;true)
endif

distclean:: clean
	-@mv -f include/RConfigure.h include/RConfigure.h-
	-@mv -f include/RConfigOptions.h include/RConfigOptions.h-
	@rm -f include/*.h $(ROOTMAP) $(CORELIB) $(COREMAP)
	-@mv -f include/RConfigure.h- include/RConfigure.h
	-@mv -f include/RConfigOptions.h- include/RConfigOptions.h
	@rm -f bin/*.dll bin/*.exp bin/*.lib bin/*.pdb \
               lib/*.def lib/*.exp lib/*.lib lib/*.dll.a \
               *.def .def
ifeq ($(subst $(MACOSX_MINOR),,1234),1234)
	@rm -f lib/*.dylib
else
	@rm -f lib/*.so
endif
	-@mv -f tutorials/gallery.root tutorials/gallery.root-
	-@mv -f tutorials/mlp/mlpHiggs.root tutorials/mlp/mlpHiggs.root-
	-@mv -f tutorials/quadp/stock.root tutorials/quadp/stock.root-
	@(find tutorials -name "files" -exec rm -rf {} \; >/dev/null 2>&1;true)
	@(find tutorials -name "*.root" -exec rm -rf {} \; >/dev/null 2>&1;true)
	@(find tutorials -name "*.ps" -exec rm -rf {} \; >/dev/null 2>&1;true)
	@(find tutorials -name "*.gif" -exec rm -rf {} \; >/dev/null 2>&1;true)
	@(find tutorials -name "so_locations" -exec rm -rf {} \; >/dev/null 2>&1;true)
	@(find tutorials -name "pca.C" -exec rm -rf {} \; >/dev/null 2>&1;true)
	@(find tutorials -name "*.so" -exec rm -rf {} \; >/dev/null 2>&1;true)
	@(find tutorials -name "work.pc" -exec rm -rf {} \; >/dev/null 2>&1;true)
	@(find tutorials -name "work.pcl" -exec rm -rf {} \; >/dev/null 2>&1;true)
	@rm -rf tutorials/eve/aliesd
	-@mv -f tutorials/gallery.root- tutorials/gallery.root
	-@mv -f tutorials/mlp/mlpHiggs.root- tutorials/mlp/mlpHiggs.root
	-@mv -f tutorials/quadp/stock.root- tutorials/quadp/stock.root
	@rm -f bin/roota bin/proofserva lib/libRoot.a
	@rm -f $(CINTDIR)/include/*.dll $(CINTDIR)/include/sys/*.dll
	@rm -f $(CINTDIR)/stl/*.dll README/ChangeLog build/dummy.d
	@rm -f $(CINTDIR)/lib/posix/a.out $(CINTDIR)/include/*.so*
	@rm -f etc/daemons/rootd.rc.d etc/daemons/rootd.xinetd
	@rm -f etc/daemons/proofd.rc.d etc/daemons/proofd.xinetd
	@rm -f etc/daemons/olbd.rc.d etc/daemons/xrootd.rc.d
	@rm -f etc/svninfo.txt macros/html.C
	@(find . -path '*/daemons' -prune -o -name *.d -exec rm -rf {} \; >/dev/null 2>&1;true)
	@(find . -name *.o -exec rm -rf {} \; >/dev/null 2>&1;true)
	-@cd test && $(MAKE) distclean

maintainer-clean:: distclean
	@rm -rf bin lib include htmldoc system.rootrc config/Makefile.config \
	   config/Makefile.comp $(ROOTRC) etc/system.rootauthrc \
	   etc/system.rootdaemonrc etc/root.mimes build/misc/root-help.el \
	   rootd/misc/rootd.rc.d build-arch-stamp build-indep-stamp \
	   configure-stamp build-arch-cint-stamp config.status config.log

version: $(CINTTMP)
	@$(MAKEVERSION)

static: rootlibs
	@$(MAKESTATIC) $(PLATFORM) "$(CXX)" "$(CC)" "$(LD)" "$(LDFLAGS)" \
	   "$(XLIBS)" "$(SYSLIBS)"

changelog:
	@$(MAKECHANGELOG)

html: $(ROOTEXE) changelog
	@$(MAKELOGHTML)
	@$(MAKEHTML)

# Use DESTDIR to set a sandbox prior to calling "make install", e.g.:
#   ./configure --prefix=/usr/
#   make
#   DESTDIR=/tmp/root_install/ make install
#   cd /tmp/root_install
#   tar czf ~/root-vxxxx.tar.gz usr
# Needed to create e.g. rpms.
install: all
	@if [ -d $(DESTDIR)$(BINDIR) ]; then \
	   inode1=`ls -id $(DESTDIR)$(BINDIR) | awk '{ print $$1 }'`; \
	fi; \
	inode2=`ls -id $$PWD/bin | awk '{ print $$1 }'`; \
	if ([ -d $(DESTDIR)$(BINDIR) ] && [ "x$$inode1" = "x$$inode2" ]); then \
	   echo "Everything already installed..."; \
	else \
           if [ "$(USECONFIG)" = "FALSE" ] && [ -z "$(ROOTSYS)" ]; then \
              echo "ROOTSYS not set, set it to a destination directory"; \
              exit 1; \
           fi; \
	   echo "Installing binaries in $(DESTDIR)$(BINDIR)"; \
	   $(INSTALLDIR)                        $(DESTDIR)$(BINDIR); \
	   $(INSTALLDATA) bin/*                 $(DESTDIR)$(BINDIR); \
	   echo "Installing libraries in $(DESTDIR)$(LIBDIR)"; \
	   $(INSTALLDIR)                        $(DESTDIR)$(LIBDIR); \
	   $(INSTALLDATA) lib/*                 $(DESTDIR)$(LIBDIR); \
	   if [ x"$(ARCH)" = x"win32gcc" ]; then \
	      $(INSTALLDATA) bin/*.dll             $(DESTDIR)$(BINDIR); \
	      for f in $(DESTDIR)$(LIBDIR)/*.dll; do \
	         bindll=`basename $$f | sed 's,\..*$$,,'`; \
	         bindll=`ls $(DESTDIR)$(BINDIR)/$${bindll}.*dll`; \
	         ln -sf $${bindll} $$f; \
	      done; \
           elif [ x"$(PLATFORM)" = x"win32" ]; then \
	      $(INSTALLDATA) $(GDKDLL)             $(DESTDIR)$(BINDIR); \
	      $(INSTALLDATA) $(GDKDLLS)            $(DESTDIR)$(BINDIR); \
	   fi; \
	   echo "Installing headers in $(DESTDIR)$(INCDIR)"; \
	   $(INSTALLDIR)                        $(DESTDIR)$(INCDIR); \
	   $(INSTALLDATA) include/*             $(DESTDIR)$(INCDIR); \
	   echo "Installing main/src/rmain.cxx in $(DESTDIR)$(INCDIR)"; \
	   $(INSTALLDATA) main/src/rmain.cxx    $(DESTDIR)$(INCDIR); \
	   echo "Installing cint/include cint/lib and cint/stl in $(DESTDIR)$(CINTINCDIR)"; \
	   $(INSTALLDIR)                        $(DESTDIR)$(CINTINCDIR); \
	   $(INSTALLDATA) cint/include          $(DESTDIR)$(CINTINCDIR); \
	   $(INSTALLDATA) cint/lib              $(DESTDIR)$(CINTINCDIR); \
	   $(INSTALLDATA) cint/stl              $(DESTDIR)$(CINTINCDIR); \
	   find $(DESTDIR)$(CINTINCDIR) -name CVS -exec rm -rf {} \; >/dev/null 2>&1; \
	   find $(DESTDIR)$(CINTINCDIR) -name .svn -exec rm -rf {} \; >/dev/null 2>&1; \
	   echo "Installing icons in $(DESTDIR)$(ICONPATH)"; \
	   $(INSTALLDIR)                        $(DESTDIR)$(ICONPATH); \
	   $(INSTALLDATA) icons/*.xpm           $(DESTDIR)$(ICONPATH); \
	   $(INSTALLDATA) icons/*.png           $(DESTDIR)$(ICONPATH); \
	   $(INSTALLDATA) icons/*.gif           $(DESTDIR)$(ICONPATH); \
	   echo "Installing fonts in $(DESTDIR)$(TTFFONTDIR)"; \
	   $(INSTALLDIR)                        $(DESTDIR)$(TTFFONTDIR); \
	   $(INSTALLDATA) fonts/*               $(DESTDIR)$(TTFFONTDIR); \
	   find $(DESTDIR)$(TTFFONTDIR) -name CVS -exec rm -rf {} \; >/dev/null 2>&1; \
	   find $(DESTDIR)$(TTFFONTDIR) -name .svn -exec rm -rf {} \; >/dev/null 2>&1; \
	   echo "Installing misc docs in $(DESTDIR)$(DOCDIR)"; \
	   $(INSTALLDIR)                        $(DESTDIR)$(DOCDIR); \
	   $(INSTALLDATA) LICENSE               $(DESTDIR)$(DOCDIR); \
	   $(INSTALLDATA) README/*              $(DESTDIR)$(DOCDIR); \
	   find $(DESTDIR)$(DOCDIR) -name CVS -exec rm -rf {} \; >/dev/null 2>&1; \
	   find $(DESTDIR)$(DOCDIR) -name .svn -exec rm -rf {} \; >/dev/null 2>&1; \
	   echo "Installing tutorials in $(DESTDIR)$(TUTDIR)"; \
	   $(INSTALLDIR)                        $(DESTDIR)$(TUTDIR); \
	   $(INSTALLDATA) tutorials/*           $(DESTDIR)$(TUTDIR); \
	   find $(DESTDIR)$(TUTDIR) -name CVS -exec rm -rf {} \; >/dev/null 2>&1; \
	   find $(DESTDIR)$(TUTDIR) -name .svn -exec rm -rf {} \; >/dev/null 2>&1; \
	   echo "Installing tests in $(DESTDIR)$(TESTDIR)"; \
	   $(INSTALLDIR)                        $(DESTDIR)$(TESTDIR); \
	   $(INSTALLDATA) test/*                $(DESTDIR)$(TESTDIR); \
	   find $(DESTDIR)$(TESTDIR) -name CVS -exec rm -rf {} \; >/dev/null 2>&1; \
	   find $(DESTDIR)$(TESTDIR) -name .svn -exec rm -rf {} \; >/dev/null 2>&1; \
	   echo "Installing macros in $(DESTDIR)$(MACRODIR)"; \
	   $(INSTALLDIR)                        $(DESTDIR)$(MACRODIR); \
	   $(INSTALLDATA) macros/*              $(DESTDIR)$(MACRODIR); \
	   find $(DESTDIR)$(MACRODIR) -name CVS -exec rm -rf {} \; >/dev/null 2>&1; \
	   find $(DESTDIR)$(MACRODIR) -name .svn -exec rm -rf {} \; >/dev/null 2>&1; \
	   echo "Installing man(1) pages in $(DESTDIR)$(MANDIR)"; \
	   $(INSTALLDIR)                        $(DESTDIR)$(MANDIR); \
	   $(INSTALLDATA) man/man1/*            $(DESTDIR)$(MANDIR); \
	   find $(DESTDIR)$(MANDIR) -name CVS -exec rm -rf {} \; >/dev/null 2>&1; \
	   find $(DESTDIR)$(MANDIR) -name .svn -exec rm -rf {} \; >/dev/null 2>&1; \
	   echo "Installing config files in $(DESTDIR)$(ETCDIR)"; \
	   rm -f                                $(DESTDIR)$(ETCDIR)/system.rootmap; \
	   $(INSTALLDIR)                        $(DESTDIR)$(ETCDIR); \
	   $(INSTALLDATA) etc/*                 $(DESTDIR)$(ETCDIR); \
	   find $(DESTDIR)$(ETCDIR) -name CVS -exec rm -rf {} \; >/dev/null 2>&1; \
	   find $(DESTDIR)$(ETCDIR) -name .svn -exec rm -rf {} \; >/dev/null 2>&1; \
	   echo "Installing Autoconf macro in $(DESTDIR)$(ACLOCALDIR)"; \
	   $(INSTALLDIR)                        $(DESTDIR)$(ACLOCALDIR); \
	   $(INSTALLDATA) build/misc/root.m4    $(DESTDIR)$(ACLOCALDIR); \
	   echo "Installing Emacs Lisp library in $(DESTDIR)$(ELISPDIR)"; \
	   $(INSTALLDIR)                          $(DESTDIR)$(ELISPDIR); \
	   $(INSTALLDATA) build/misc/root-help.el $(DESTDIR)$(ELISPDIR); \
	   echo "Installing GDML conversion scripts in $(DESTDIR)$(LIBDIR)"; \
	   $(INSTALLDATA) gdml/*.py               $(DESTDIR)$(LIBDIR); \
	   find $(DESTDIR)$(DATADIR) -name CVS -exec rm -rf {} \; >/dev/null 2>&1; \
	   find $(DESTDIR)$(DATADIR) -name .svn -exec rm -rf {} \; >/dev/null 2>&1; \
	fi

uninstall:
	@if [ -d $(DESTDIR)$(BINDIR) ]; then \
	   inode1=`ls -id $(DESTDIR)$(BINDIR) | awk '{ print $$1 }'`; \
	fi; \
	inode2=`ls -id $$PWD/bin | awk '{ print $$1 }'`; \
	if [ -d $(DESTDIR)$(BINDIR) ] && [ "x$$inode1" = "x$$inode2" ]; then \
	   $(MAKE) distclean ; \
	else \
	   rm -f $(DESTDIR)$(BINDIR)/`basename $(CINT)`; \
	   rm -f $(DESTDIR)$(BINDIR)/`basename $(MAKECINT)`; \
	   rm -f $(DESTDIR)$(BINDIR)/`basename $(ROOTCINTEXE)`; \
	   rm -f $(DESTDIR)$(BINDIR)/`basename $(RMKDEP)`; \
	   if [ "x$(BINDEXP)" != "x" ] ; then \
	      rm -f $(DESTDIR)$(BINDIR)/`basename $(BINDEXP)`; \
	   fi; \
	   rm -f $(DESTDIR)$(BINDIR)/root-config; \
	   rm -f $(DESTDIR)$(BINDIR)/memprobe; \
	   rm -f $(DESTDIR)$(BINDIR)/thisroot.sh; \
	   rm -f $(DESTDIR)$(BINDIR)/thisroot.csh; \
	   for i in $(ALLEXECS) ; do \
	      rm -f $(DESTDIR)$(BINDIR)/`basename $$i`; \
	   done; \
	   if test -d $(DESTDIR)$(BINDIR) && \
	      test "x`ls $(DESTDIR)$(BINDIR)`" = "x" ; then \
	      rm -rf $(DESTDIR)$(BINDIR); \
	   fi ; \
	   for lib in $(ALLLIBS) $(CINTLIB) $(ALLMAPS); do \
	      rm -f $(DESTDIR)$(LIBDIR)/`basename $$lib`* ; \
	   done ; \
	   if test "x$(RFLX_GRFLXPY)" != "x"; then \
	      rm -f $(DESTDIR)$(LIBDIR)/$(RFLX_GRFLXPY); \
	   fi; \
	   if test "x$(RFLX_GRFLXPYC)" != "x"; then \
	      rm -f $(DESTDIR)$(LIBDIR)/$(RFLX_GRFLXPYC); \
	   fi; \
	   if test "x$(RFLX_GRFLXPY)$(RFLX_GRFLXPYC)" != "x"; then \
	      dir=$(RFLX_GRFLXDD:lib/=); \
	      while test "x$${dir}" != "x" && \
	         test -d $(DESTDIR)$(LIBDIR)/$${dir} && \
	         test "x`ls $(DESTDIR)$(INCDIR)/$${dir}`" = "x"; do \
	         rm -rf $(DESTDIR)$(INCDIR)/$${dir}; \
	         dir=$(dirname $${dir}); \
	      done; \
	   fi; \
	   if test -d $(DESTDIR)$(LIBDIR) && \
	      test "x`ls $(DESTDIR)$(LIBDIR)`" = "x"; then \
	      rm -rf $(DESTDIR)$(LIBDIR); \
	   fi ; \
	   for subdir in \
              . \
              Math/GenVector Math \
              Reflex/internal Reflex/Builder Reflex \
              Cintex TMVA Minuit2; do \
              if test -d include/$${subdir}; then \
	         for i in include/$${subdir}/*.h ; do \
	            rm -f $(DESTDIR)$(INCDIR)/$${subdir}/`basename $$i`; \
	         done ; \
	         if test -d $(DESTDIR)$(INCDIR)/$${subdir} && \
	            test "x`ls $(DESTDIR)$(INCDIR)/$${subdir}`" = "x" ; then \
	            rm -rf $(DESTDIR)$(INCDIR)/$${subdir}; \
	         fi; \
              fi; \
	   done; \
	   rm -f $(DESTDIR)$(INCDIR)/rmain.cxx; \
	   rm -rf $(DESTDIR)$(CINTINCDIR); \
	   for i in icons/*.xpm ; do \
	      rm -fr $(DESTDIR)$(ICONPATH)/`basename $$i`; \
	   done; \
	   for i in icons/*.png ; do \
	      rm -fr $(DESTDIR)$(ICONPATH)/`basename $$i`; \
	   done; \
	   if test -d $(DESTDIR)$(ICONPATH) && \
	      test "x`ls $(DESTDIR)$(ICONPATH)`" = "x" ; then \
	      rm -rf $(DESTDIR)$(ICONPATH); \
	   fi ; \
	   rm -rf $(DESTDIR)$(TTFFONTDIR); \
	   rm -rf $(DESTDIR)$(TUTDIR); \
	   rm -rf $(DESTDIR)$(TESTDIR); \
	   rm -rf $(DESTDIR)$(DOCDIR); \
	   rm -rf $(DESTDIR)$(MACRODIR); \
	   for i in man/man1/* ; do \
	      rm -fr $(DESTDIR)$(MANDIR)/`basename $$i`; \
	   done; \
	   if test -d $(DESTDIR)$(MANDIR) && \
	      test "x`ls $(DESTDIR)$(MANDIR)`" = "x" ; then \
	      rm -rf $(DESTDIR)$(MANDIR); \
	   fi ; \
	   for i in etc/* ; do \
	      rm -rf $(DESTDIR)$(ETCDIR)/`basename $$i`; \
	   done; \
	   if test -d $(DESTDIR)$(ETCDIR) && \
	      test "x`ls $(DESTDIR)$(ETCDIR)`" = "x" ; then \
	      rm -rf $(DESTDIR)$(ETCDIR); \
	   fi ; \
	   for i in build/misc/* ; do \
	      rm -rf $(DESTDIR)$(DATADIR)/`basename $$i`; \
	   done; \
	   if test -d $(DESTDIR)$(DATADIR) && \
	      test "x`ls $(DESTDIR)$(DATADIR)`" = "x" ; then \
	      rm -rf $(DESTDIR)$(DATADIR); \
	   fi ; \
	fi

showbuild:
	@echo "ROOTSYS            = $(ROOTSYS)"
	@echo "SVNREV             = $(SVNREV)"
	@echo "PLATFORM           = $(PLATFORM)"
	@echo "OPT                = $(OPT)"
	@echo ""
	@echo "CXX                = $(CXX)"
	@echo "CC                 = $(CC)"
	@echo "F77                = $(F77)"
	@echo "CPP                = $(CPP)"
	@echo "LD                 = $(LD)"
	@echo "F77LD              = $(F77LD)"
	@echo "GCC_MAJOR          = $(GCC_MAJOR)"
	@echo "GCC_MINOR          = $(GCC_MINOR)"
	@echo ""
	@echo "CXXFLAGS           = $(CXXFLAGS)"
	@echo "CINTCXXFLAGS       = $(CINTCXXFLAGS)"
	@echo "EXTRA_CXXFLAGS     = $(EXTRA_CXXFLAGS)"
	@echo "CFLAGS             = $(CFLAGS)"
	@echo "CINTCFLAGS         = $(CINTCFLAGS)"
	@echo "EXTRA_CFLAGS       = $(EXTRA_CFLAGS)"
	@echo "F77FLAGS           = $(F77FLAGS)"
	@echo "LDFLAGS            = $(LDFLAGS)"
	@echo "F77LDFLAGS         = $(F77LDFLAGS)"
	@echo "EXTRA_LDFLAGS      = $(EXTRA_LDFLAGS)"
	@echo "SOFLAGS            = $(SOFLAGS)"
	@echo "SOEXT              = $(SOEXT)"
	@echo ""
	@echo "SYSLIBS            = $(SYSLIBS)"
	@echo "XLIBS              = $(XLIBS)"
	@echo "CILIBS             = $(CILIBS)"
	@echo "F77LIBS            = $(F77LIBS)"
	@echo ""
	@echo "FPYTHIA6LIBDIR     = $(FPYTHIA6LIBDIR)"
	@echo "TABLE              = $(TABLE)"
	@echo "XPMLIBDIR          = $(XPMLIBDIR)"
	@echo "XPMLIB             = $(XPMLIB)"
	@echo "TTFFONTDIR         = $(TTFFONTDIR)"
	@echo "OPENGLLIBDIR       = $(OPENGLLIBDIR)"
	@echo "OPENGLULIB         = $(OPENGLULIB)"
	@echo "OPENGLLIB          = $(OPENGLLIB)"
	@echo "OPENGLINCDIR       = $(OPENGLINCDIR)"
	@echo "CERNLIBDIR         = $(CERNLIBDIR)"
	@echo "CERNLIBS           = $(CERNLIBS)"
	@echo "OSTHREADLIB        = $(OSTHREADLIB)"
	@echo "SHIFTLIB           = $(SHIFTLIB)"
	@echo "DCAPLIB            = $(DCAPLIB)"
	@echo "GFALLIB            = $(GFALLIB)"
	@echo "G4INCDIR           = $(G4INCDIR)"
	@echo "G4LIBDIR           = $(G4LIBDIR)"
	@echo "MYSQLINCDIR        = $(MYSQLINCDIR)"
	@echo "ORACLEINCDIR       = $(ORACLEINCDIR)"
	@echo "PGSQLINCDIR        = $(PGSQLINCDIR)"
	@echo "PYTHONLIBDIR       = $(PYTHONLIBDIR)"
	@echo "PYTHONLIB          = $(PYTHONLIB)"
	@echo "PYTHONINCDIR       = $(PYTHONINCDIR)"
	@echo "RUBYLIBDIR         = $(RUBYLIBDIR)"
	@echo "RUBYLIB            = $(RUBYLIB)"
	@echo "RUBYINCDIR         = $(RUBYINCDIR)"
	@echo "FFTW3LIBDIR        = $(FFTW3LIBDIR)"
	@echo "FFTW3LIB           = $(FFTW3LIB)"
	@echo "FFTW3INCDIR        = $(FFTW3INCDIR)"
	@echo "SAPDBINCDIR        = $(SAPDBINCDIR)"
	@echo "SRPLIBDIR          = $(SRPLIBDIR)"
	@echo "SRPINCDIR          = $(SRPINCDIR)"
	@echo "SRPUTILLIB         = $(SRPUTILLIB)"
	@echo "LDAPINCDIR         = $(LDAPINCDIR)"
	@echo "LDAPCLILIB         = $(LDAPCLILIB)"
	@echo "MONALISAINCDIR     = $(MONALISAINCDIR)"
	@echo "MONALISAWSCLILIB   = $(MONALISAWSCLILIB)"
	@echo "MONALISACLILIB     = $(MONALISACLILIB)"
	@echo "QTLIBDIR           = $(QTLIBDIR)"
	@echo "QTLIB              = $(QTLIB)"
	@echo "QTINCDIR           = $(QTINCDIR)"
	@echo "AFSDIR             = $(AFSDIR)"
	@echo "SHADOWFLAGS        = $(SHADOWFLAGS)"
	@echo ""
	@echo "INSTALL            = $(INSTALL)"
	@echo "INSTALLDATA        = $(INSTALLDATA)"
	@echo "INSTALLDIR         = $(INSTALLDIR)"
	@echo "MAKEDEP            = $(MAKEDEP)"
	@echo "MAKELIB            = $(MAKELIB)"
	@echo "MAKEDIST           = $(MAKEDIST)"
	@echo "MAKEDISTSRC        = $(MAKEDISTSRC)"
	@echo "MAKEVERSION        = $(MAKEVERSION)"
	@echo ""
	@echo "The list of modules to be built:"
	@echo "--------------------------------"
	@echo "$(MODULES)"

showit:
	@echo "Modules:$(word 1, $(MODULES))"
	@$(foreach m, $(filter-out $(word 1, $(MODULES)), $(MODULES)), \
	  echo -e "\t$(m)" ;)
	@echo "Libraries:$(word 1, $(ALLLIBS))"
	@$(foreach l, $(filter-out $(word 1, $(ALLLIBS)), $(ALLLIBS)), \
	  echo -e "\t$(l)" ;)<|MERGE_RESOLUTION|>--- conflicted
+++ resolved
@@ -240,11 +240,7 @@
                 qt qtroot qtgsi xrootd netx alien \
                 proof/proofd proof/proofx proof/clarens proof/peac \
                 oracle xmlparser mathmore cint/reflex cintex roofitcore roofit \
-<<<<<<< HEAD
-                minuit2 monalisa fftw odbc unuran gdml eve g4root cint/cint7 glite
-=======
                 minuit2 monalisa fftw odbc unuran gdml eve g4root glite
->>>>>>> ab0972e3
 MODULES      := $(sort $(MODULES))   # removes duplicates
 endif
 
