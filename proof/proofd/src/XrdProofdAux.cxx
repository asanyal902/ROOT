--- conflicted
+++ resolved
@@ -534,11 +534,7 @@
    // Return 0 in case of success, -1 in case of error
    XPDLOC(AUX, "Aux::ChangeMod")
 
-<<<<<<< HEAD
-   TRACE(DBG, path);
-=======
    TRACE(HDBG, "path: "<<path);
->>>>>>> 84c4c19c
 
    if (!path || strlen(path) <= 0)
       return -1;
@@ -584,11 +580,7 @@
          struct stat xst;
          if (stat(fn.c_str(),&xst) == 0) {
             {  // Get the privileges, if needed
-<<<<<<< HEAD
-               XPDPRT("getting {"<<xst.st_uid<<", "<< xst.st_gid<<"}");
-=======
                TRACE(HDBG,"getting {"<<xst.st_uid<<", "<< xst.st_gid<<"} identity");
->>>>>>> 84c4c19c
                XrdSysPrivGuard pGuard(xst.st_uid, xst.st_gid);
                if (XpdBadPGuard(pGuard, xst.st_uid)) {
                   TRACE(XERR, "could not get privileges to change ownership");
