// @(#)root/proofd:$Id$
// Author: G. Ganis Jan 2008

/*************************************************************************
 * Copyright (C) 1995-2005, Rene Brun and Fons Rademakers.               *
 * All rights reserved.                                                  *
 *                                                                       *
 * For the licensing terms see $ROOTSYS/LICENSE.                         *
 * For the list of contributors see $ROOTSYS/README/CREDITS.             *
 *************************************************************************/

//////////////////////////////////////////////////////////////////////////
//                                                                      //
// XrdProofdClientMgr                                                   //
//                                                                      //
// Author: G. Ganis, CERN, 2008                                         //
//                                                                      //
// Class managing clients.                                              //
//                                                                      //
//////////////////////////////////////////////////////////////////////////
#include "XrdProofdPlatform.h"

#include "XrdProofdXrdVers.h"
#if ROOTXRDVERS < ROOT_OldXrdOuc
#  define XPD_LOG_01 OUC_LOG_01
#else
#  define XPD_LOG_01 SYS_LOG_01
#endif

#include "XpdSysError.h"

#include "Xrd/XrdBuffer.hh"
#include "XrdOuc/XrdOucErrInfo.hh"
#include "XrdOuc/XrdOucStream.hh"
#include "XrdSec/XrdSecInterface.hh"
#include "XrdSys/XrdSysPlugin.hh"

#include "XrdProofdClient.h"
#include "XrdProofdClientMgr.h"
#include "XrdProofdManager.h"
#include "XrdProofdProtocol.h"
#include "XrdProofGroup.h"
#include "XrdProofdProofServ.h"
#include "XrdProofdProofServMgr.h"
#include "XrdROOT.h"

// Tracing utilities
#include "XrdProofdTrace.h"

static XpdManagerCron_t fManagerCron;

// Security handle
typedef XrdSecService *(*XrdSecServLoader_t)(XrdSysLogger *, const char *cfn);

//--------------------------------------------------------------------------
//
// XrdProofdClientCron
//
// Client manager thread
//
//--------------------------------------------------------------------------
void *XrdProofdClientCron(void *p)
{
   // This is an endless loop to check the system periodically or when
   // triggered via a message in a dedicated pipe
   XPDLOC(CMGR, "ClientCron")

   XpdManagerCron_t *mc = (XpdManagerCron_t *)p;
   XrdProofdClientMgr *mgr = mc->fClientMgr;
   if (!(mgr)) {
      TRACE(REQ, "undefined client manager: cannot start");
      return (void *)0;
   }
   XrdProofdProofServMgr *smgr = mc->fSessionMgr;
   if (!(smgr)) {
      TRACE(REQ, "undefined session manager: cannot start");
      return (void *)0;
   }

   // Time of last session check
   int lastcheck = time(0), ckfreq = mgr->CheckFrequency(), deltat = 0;
   while(1) {
      // We wait for processes to communicate a session status change
      if ((deltat = ckfreq - (time(0) - lastcheck)) <= 0)
         deltat = ckfreq;
      int pollRet = mgr->Pipe()->Poll(deltat);

      if (pollRet > 0) {
         // Read message
         XpdMsg msg;
         int rc = 0;
         if ((rc = mgr->Pipe()->Recv(msg)) != 0) {
            XPDERR("problems receiving message; errno: "<<-rc);
            continue;
         }
         // Parse type
         //XrdOucString buf;
         if (msg.Type() == XrdProofdClientMgr::kClientDisconnect) {
            // obsolete
	    TRACE(XERR, "obsolete type: XrdProofdClientMgr::kClientDisconnect");
         } else {
            TRACE(XERR, "unknown type: "<<msg.Type());
            continue;
         }
      } else {
         // Run regular checks
         mgr->CheckClients();
         // Remember when ...
         lastcheck = time(0);
      }
   }

   // Should never come here
   return (void *)0;
}

//______________________________________________________________________________
XrdProofdClientMgr::XrdProofdClientMgr(XrdProofdManager *mgr,
                                       XrdProtocol_Config *pi, XrdSysError *e)
                  : XrdProofdConfig(pi->ConfigFN, e), fSecPlugin(0)
{
   // Constructor
   XPDLOC(CMGR, "XrdProofdClientMgr")

   fMutex = new XrdSysRecMutex;
   fMgr = mgr;
   fCIA = 0;
   fNDisconnected = 0;
   fReconnectTimeOut = 300;
   // Defaults can be changed via 'clientmgr'
   fActivityTimeOut = 1200;
   fCheckFrequency = 60;

   // Init pipe for manager thread
   if (!fPipe.IsValid()) {
      TRACE(XERR, "unable to generate the pipe");
      return;
   }

   // Configuration directives
   RegisterDirectives();
}

//__________________________________________________________________________
void XrdProofdClientMgr::RegisterDirectives()
{
   // Register directives for configuration

   Register("clientmgr", new XrdProofdDirective("clientmgr", this, &DoDirectiveClass));
   Register("seclib", new XrdProofdDirective("seclib",
                                   (void *)&fSecLib, &DoDirectiveString, 0));
   Register("reconnto", new XrdProofdDirective("reconnto",
                               (void *)&fReconnectTimeOut, &DoDirectiveInt));
}

//______________________________________________________________________________
int XrdProofdClientMgr::DoDirective(XrdProofdDirective *d,
                                    char *val, XrdOucStream *cfg, bool rcf)
{
   // Update the priorities of the active sessions.
   XPDLOC(SMGR, "ClientMgr::DoDirective")

   if (!d)
      // undefined inputs
      return -1;

   if (d->fName == "clientmgr") {
      return DoDirectiveClientMgr(val, cfg, rcf);
   }
   TRACE(XERR,"unknown directive: "<<d->fName);
   return -1;
}

//______________________________________________________________________________
int XrdProofdClientMgr::DoDirectiveClientMgr(char *val, XrdOucStream *cfg, bool)
{
   // Process 'clientmgr' directive
   // eg: xpd.clientmgr checkfq:120 activityto:600
   XPDLOC(SMGR, "ClientMgr::DoDirectiveClientMgr")

   if (!val || !cfg)
      // undefined inputs
      return -1;

   int checkfq = -1;
   int activityto = -1;

   while (val) {
      XrdOucString tok(val);
      if (tok.beginswith("checkfq:")) {
         tok.replace("checkfq:", "");
         checkfq = strtol(tok.c_str(), 0, 10);
      } else if (tok.beginswith("activityto:")) {
         tok.replace("activityto:", "");
         activityto = strtol(tok.c_str(), 0, 10);
      }
      // Get next
      val = cfg->GetWord();
   }

   // Check deprecated 'if' directive
   if (fMgr->Host() && cfg)
      if (XrdProofdAux::CheckIf(cfg, fMgr->Host()) == 0)
         return 0;

   // Set the values
   fCheckFrequency = (XPD_LONGOK(checkfq) && checkfq > 0) ? checkfq : fCheckFrequency;
   fActivityTimeOut = (XPD_LONGOK(activityto) && activityto > 0) ? activityto : fActivityTimeOut;

   XrdOucString msg;
   XPDFORM(msg, "checkfq: %d s, activityto: %d s", fCheckFrequency, fActivityTimeOut);
   TRACE(ALL, msg);

   return 0;
}

//__________________________________________________________________________
int XrdProofdClientMgr::Config(bool rcf)
{
   // Run configuration and parse the entered config directives.
   // Return 0 on success, -1 on error
   XPDLOC(CMGR, "ClientMgr::Config")

   // Run first the configurator
   if (XrdProofdConfig::Config(rcf) != 0) {
      XPDERR("problems parsing file ");
      return -1;
   }

   XrdOucString msg;
   msg = (rcf) ? "re-configuring" : "configuring";
   TRACE(ALL, msg.c_str());

   // Admin paths
   fClntAdminPath = fMgr->AdminPath();
   fClntAdminPath += "/clients";

   // Make sure they exist
   XrdProofUI ui;
   XrdProofdAux::GetUserInfo(fMgr->EffectiveUser(), ui);
   if (XrdProofdAux::AssertDir(fClntAdminPath.c_str(), ui, 1) != 0) {
      XPDERR("unable to assert the clients admin path: "<<fClntAdminPath);
      fClntAdminPath = "";
      return -1;
   }
   TRACE(ALL, "clients admin path set to: "<<fClntAdminPath);

   // Init place holders for previous active clients, if any
   if (ParsePreviousClients(msg) != 0) {
      XPDERR("problems parsing previous active clients: "<<msg);
   }

   // Initialize the security system if this is wanted
   if (!rcf) {
      if (fSecLib.length() <= 0) {
         TRACE(ALL, "XRD seclib not specified; strong authentication disabled");
      } else {
         if (!(fCIA = LoadSecurity())) {
            XPDERR("unable to load security system.");
            return -1;
         }
         TRACE(ALL, "security library loaded");
      }
   }

   if (rcf) {
      // Re-assign groups
      if (fMgr->GroupsMgr() && fMgr->GroupsMgr()->Num() > 0) {
         std::list<XrdProofdClient *>::iterator pci;
         for (pci = fProofdClients.begin(); pci != fProofdClients.end(); ++pci)
            (*pci)->SetGroup(fMgr->GroupsMgr()->GetUserGroup((*pci)->User())->Name());
      }
   }

   if (!rcf) {
      // Start cron thread
      pthread_t tid;
      // Fill manager pointers structure
      fManagerCron.fClientMgr = this;
      fManagerCron.fSessionMgr = fMgr->SessionMgr();
      if (XrdSysThread::Run(&tid, XrdProofdClientCron,
                           (void *)&fManagerCron, 0, "ClientMgr cron thread") != 0) {
         XPDERR("could not start cron thread");
         return 0;
      }
      TRACE(ALL, "cron thread started");
   }

   // Done
   return 0;
}

//______________________________________________________________________________
int XrdProofdClientMgr::Login(XrdProofdProtocol *p)
{
   // Process a login request
   XPDLOC(CMGR, "ClientMgr::Login")

   int rc = 0;
   XPD_SETRESP(p, "Login");

   TRACEP(p, HDBG, "enter");

   // If this server is explicitely required to be a worker node or a
   // submaster, check whether the requesting host is allowed to connect
   if (p->Request()->login.role[0] != 'i' &&
      (fMgr->SrvType() == kXPD_MasterWorker || fMgr->SrvType() == kXPD_Master)) {
      if (!fMgr->CheckMaster(p->Link()->Host())) {
         TRACEP(p, XERR,"master not allowed to connect - "
                        "ignoring request ("<<p->Link()->Host()<<")");
         response->Send(kXR_InvalidRequest,
                            "master not allowed to connect - request ignored");
         return 0;
      }
   }

   // Get user and group names for the entity requiring to login
   int i, pid;
   XrdOucString uname, gname, emsg;

   // If this is the second call (after authentication) we just need mapping
   if (p->Status() == XPD_NEED_MAP) {

      // Finalize the login, checking the if username is allowed to use the facility.
      // The username could have been set as part of the authentication process (for
      // example via a user mapping funtion or a grid-map file), so these checks have
      // to be done at this level.
      // (The XrdProofdClient instance is created in here, if everything else goes well)
      int rccc = 0;
      if ((rccc = CheckClient(p, 0, emsg)) != 0) {
         TRACEP(p, XERR, emsg);
         XErrorCode rcode = (rccc == -2) ? (XErrorCode) kXR_NotAuthorized
                                         : (XErrorCode) kXR_InvalidRequest;
         response->Send(rcode, emsg.c_str());
         response->Send(kXR_InvalidRequest, emsg.c_str());
         return 0;
      }

      // Acknowledge the client
      response->Send();
      p->SetStatus(XPD_LOGGEDIN);
      return MapClient(p, 0);
   }

   // Make sure the user is not already logged in
   if ((p->Status() & XPD_LOGGEDIN)) {
      response->Send(kXR_InvalidRequest, "duplicate login; already logged in");
      return 0;
   }

   // Find out the connection type: 'i', internal, means this is a proofsrv calling back.
   bool needauth = 0;
   bool ismaster = (fMgr->SrvType() == kXPD_TopMaster || fMgr->SrvType() == kXPD_Master) ? 1 : 0;
   switch (p->Request()->login.role[0]) {
   case 'A':
      p->SetConnType(kXPD_Admin);
      response->SetTag("adm");
      break;
   case 'i':
      p->SetConnType(kXPD_Internal);
      response->SetTag("int");
      break;
   case 'M':
      if (fMgr->SrvType() == kXPD_AnyServer || ismaster) {
         p->SetConnType(kXPD_ClientMaster);
         needauth = 1;
         response->SetTag("m2c");
      } else {
         TRACEP(p, XERR,"top master mode not allowed - ignoring request");
         response->Send(kXR_InvalidRequest,
                            "Server not allowed to be top master - ignoring request");
         return 0;
      }
      break;
   case 'm':
      if (fMgr->SrvType() == kXPD_AnyServer || ismaster) {
         p->SetConnType(kXPD_MasterMaster);
         needauth = 1;
         response->SetTag("m2m");
      } else {
         TRACEP(p, XERR,"submaster mode not allowed - ignoring request");
         response->Send(kXR_InvalidRequest,
                             "Server not allowed to be submaster - ignoring request");
         return 0;
      }
      break;
   case 'L':
      if (fMgr->SrvType() == kXPD_AnyServer || fMgr->RemotePLite()) {
         p->SetConnType(kXPD_MasterMaster);
         needauth = 1;
         response->SetTag("m2l");
         p->Request()->login.role[0] = 'm';
      } else {
         TRACEP(p, XERR,"PLite submaster mode not allowed - ignoring request");
         response->Send(kXR_InvalidRequest,
                             "Server not allowed to be PLite submaster - ignoring request");
         return 0;
      }
      break;
   case 's':
      if (fMgr->SrvType() == kXPD_AnyServer || fMgr->SrvType() == kXPD_MasterWorker) {
         p->SetConnType(kXPD_MasterWorker);
         needauth = 1;
         response->SetTag("w2m");
      } else {
         TRACEP(p, XERR,"worker mode not allowed - ignoring request");
         response->Send(kXR_InvalidRequest,
                        "Server not allowed to be worker - ignoring request");
         return 0;
      }
      break;
   default:
      TRACEP(p, XERR, "unknown mode: '" << p->Request()->login.role[0] <<"'");
      response->Send(kXR_InvalidRequest, "Server type: invalide mode");
      return rc;
   }
   response->SetTraceID();

   // Unmarshall the data: process ID
   pid = (int)ntohl(p->Request()->login.pid);
   p->SetPid(pid);

   // Username
   char un[9];
   for (i = 0; i < (int)sizeof(un)-1; i++) {
      if (p->Request()->login.username[i] == '\0' || p->Request()->login.username[i] == ' ')
         break;
      un[i] = p->Request()->login.username[i];
   }
   un[i] = '\0';
   uname = un;

   // Longer usernames are in the attached buffer
   if (uname == "?>buf") {
      // Attach to buffer
      char *buf = p->Argp()->buff;
      int   len = p->Request()->login.dlen;
      // Extract username
      uname.assign(buf,0,len-1);
      int iusr = uname.find("|usr:");
      if (iusr == -1) {
         TRACEP(p, XERR,"long user name not found");
         response->Send(kXR_InvalidRequest, "long user name not found");
         return 0;
      }
      uname.erase(0,iusr+5);
      uname.erase(uname.find("|"));
   }

   // Extract group name, if specified (syntax is uname[:gname])
   int ig = uname.find(":");
   if (ig != -1) {
      gname.assign(uname, ig+1);
      uname.erase(ig);
      TRACEP(p, DBG, "requested group: "<<gname);
      // Save the requested group info in the protocol instance
      p->SetGroupIn(gname.c_str());
   }

   // Save the incoming username setting in the protocol instance
   p->SetUserIn(uname.c_str());

   // Establish IDs for this link
   p->Link()->setID(uname.c_str(), pid);
   p->SetTraceID();
   response->SetTraceID();
   p->SetClntCapVer(p->Request()->login.capver[0]);

   // Get the security token for this link. We will either get a token, a null
   // string indicating host-only authentication, or a null indicating no
   // authentication. We can then optimize of each case.
   if (needauth && fCIA) {
      const char *pp = fCIA->getParms(i, p->Link()->Name());
      if (pp && i ) {
         response->SendI((kXR_int32)XPROOFD_VERSBIN, (void *)pp, i);
         p->SetStatus((XPD_NEED_MAP | XPD_NEED_AUTH));
         return 0;
      } else if (pp) {
         p->SetAuthEntity();
      }
   }
   // Check the client at this point; the XrdProofdClient instance is created
   // in here, if everything else goes well
   int rccc = 0;
   if ((rccc = CheckClient(p, p->UserIn(), emsg)) != 0) {
      TRACEP(p, XERR, emsg);
      XErrorCode rcode = (rccc == -2) ? (XErrorCode) kXR_NotAuthorized
                                       : (XErrorCode) kXR_InvalidRequest;
      response->Send(rcode, emsg.c_str());
      return 0;
   }
   rc = response->SendI((kXR_int32)XPROOFD_VERSBIN);
   p->SetStatus(XPD_LOGGEDIN);

   // Map the client
   return MapClient(p, 1);
}

//______________________________________________________________________________
int XrdProofdClientMgr::CheckClient(XrdProofdProtocol *p,
                                    const char *user, XrdOucString &emsg)
{
   // Perform checks on the client username. In case authentication is required
   // this is called afetr authentication.
   // Return 0 on success; on error, return -1 .
   XPDLOC(CMGR, "ClientMgr::CheckClient")

   if (!p) {
      emsg = "protocol object undefined!";
      return -1;
   }
   
   XrdOucString uname(user), gname(p->GroupIn());
   if (!user) {
      if (p && p->AuthProt() && strlen(p->AuthProt()->Entity.name) > 0) {
         uname = p->AuthProt()->Entity.name;
      } else {
         emsg = "username not passed and not available in the protocol security entity - failing";
         return -1;
      }
   }

   // Check if user belongs to a group
   XrdProofGroup *g = 0;
   if (fMgr->GroupsMgr() && fMgr->GroupsMgr()->Num() > 0) {
      if (gname.length() > 0) {
         g = fMgr->GroupsMgr()->GetGroup(gname.c_str());
         if (!g) {
            XPDFORM(emsg, "group unknown: %s", gname.c_str());
            return -1;
         } else if (strncmp(g->Name(),"default",7) &&
                   !g->HasMember(uname.c_str())) {
            XPDFORM(emsg, "user %s is not member of group %s", uname.c_str(), gname.c_str());
            return -1;
         } else {
            if (TRACING(DBG)) {
               TRACEP(p, DBG,"group: "<<gname<<" found");
               g->Print();
            }
         }
      } else {
         g = fMgr->GroupsMgr()->GetUserGroup(uname.c_str());
         gname = g ? g->Name() : "default";
      }
   }

   // Here we check if the user is allowed to use the system
   // If not, we fail.
   XrdProofUI ui;
   bool su;
   if (fMgr->CheckUser(uname.c_str(), gname.c_str(), ui, emsg, su) != 0) {
      if (emsg.length() <= 0)
         XPDFORM(emsg, "Controlled access: user '%s', group '%s' not allowed to connect",
                       uname.c_str(), gname.c_str());
      return -2;
   }
   if (su) {
      // Update superuser flag
      p->SetSuperUser(su);
      TRACEP(p, DBG, "request from entity: "<<uname<<":"<<gname<<" (privileged)");
   } else {
      TRACEP(p, DBG, "request from entity: "<<uname<<":"<<gname);
   }

   // Attach-to / Create the XrdProofdClient instance for this user: if login
   // fails this will be removed at a later stage
   XrdProofdClient *c = GetClient(uname.c_str(), gname.c_str());
   if (c) {
      if (!c->ROOT())
         c->SetROOT(fMgr->ROOTMgr()->DefaultVersion());
      if (c->IsValid()) {
         // Set the group, if any
         c->SetGroup(gname.c_str());
      }
   } else {
      emsg = "unable to instantiate object for client ";
      emsg += uname;
      return -1;
   }
   // Save into the protocol instance
   p->SetClient(c);

   // Done
   return 0;
}

//______________________________________________________________________________
int XrdProofdClientMgr::MapClient(XrdProofdProtocol *p, bool all)
{
   // Process a login request
   XPDLOC(CMGR, "ClientMgr::MapClient")

   int rc = 0;
   XPD_SETRESP(p, "MapClient");

   XrdOucString msg;

   TRACEP(p, HDBG, "all: "<< all);

   // Attach to the client
   XrdProofdClient *pc = p->Client();

   // Map the existing session, if found
   if (!pc || !pc->IsValid()) {
      if (pc) {
         {  // Remove from the list
            XrdSysMutexHelper mh(fMutex);
            fProofdClients.remove(pc);
         }
         SafeDelete(pc);
         p->SetClient(0);
      }
      TRACEP(p, DBG, "cannot find valid instance of XrdProofdClient");
      response->Send(kXP_ServerError,
                     "MapClient: cannot find valid instance of XrdProofdClient");
      return 0;
   }

   // Flag for internal connections
   bool proofsrv = ((p->ConnType() == kXPD_Internal) && all) ? 1 : 0;

   // If call back from proofsrv, find out the target session
   short int psid = -1;
   char protver = -1;
   short int clientvers = -1;
   if (proofsrv) {
      memcpy(&psid, (const void *)&(p->Request()->login.reserved[0]), 2);
      if (psid < 0) {
         TRACEP(p, XERR, "proofsrv callback: sent invalid session id");
         response->Send(kXR_InvalidRequest,
                        "MapClient: proofsrv callback: sent invalid session id");
         return 0;
      }
      protver = p->Request()->login.capver[0];
      TRACEP(p, DBG, "proofsrv callback for session: " <<psid);
   } else {
      // Get PROOF version run by client
      memcpy(&clientvers, (const void *)&(p->Request()->login.reserved[0]), 2);
      TRACEP(p, DBG, "PROOF version run by client: " <<clientvers);
   }

   // If proofsrv, locate the target session
   if (proofsrv) {
      XrdProofdProofServ *psrv = pc->GetServer(psid);
      if (!psrv) {
         TRACEP(p, XERR, "proofsrv callback: wrong target session: "<<psid<<" : protocol error");
         response->Send(kXP_nosession, "MapClient: proofsrv callback:"
                                       " wrong target session: protocol error");
         return -1;
      } else {
         // Set the protocol version
         psrv->SetProtVer(protver);
         // Assign this link to it
         XrdProofdResponse *resp = p->Response(1);
         psrv->SetConnection(resp);
         psrv->SetValid(1);
         // Set Trace ID
         XrdOucString tid;
         XPDFORM(tid, "xrd->%s", psrv->Ordinal());
         resp->SetTag(tid.c_str());
         resp->SetTraceID();
         TRACEI(resp->TraceID(), DBG, "proofsrv callback: link assigned to target session "<<psid);
      }
   } else {

      // Only one instance of this client can map at a time
      XrdSysMutexHelper mhc(pc->Mutex());

      // Make sure that the version is filled correctly (if an admin operation
      // was run before this may still be -1 on workers)
      p->SetProofProtocol(clientvers);

      // Check if we have already an ID for this client from a previous connection
      XrdOucString cpath;
      int cid = -1;
      if ((cid = CheckAdminPath(p, cpath, msg)) >= 0) {
         // Assign the slot
         pc->SetClientID(cid, p);
         // The index of the next free slot will be the unique ID
         p->SetCID(cid);
         // Remove the file indicating that this client was still disconnected
         XrdOucString discpath(cpath, 0, cpath.rfind("/cid"));
         discpath += "/disconnected";
         if (unlink(discpath.c_str()) != 0) {
            XPDFORM(msg, "warning: could not remove %s (errno: %d)", discpath.c_str(), errno);
            TRACEP(p, XERR, msg.c_str());
         }
         // Update counters
         if(fNDisconnected) fNDisconnected--;

      } else {
         // The index of the next free slot will be the unique ID
         p->SetCID(pc->GetClientID(p));
         // Create the client directory in the admin path
         if (CreateAdminPath(p, cpath, msg) != 0) {
            TRACEP(p, XERR, msg.c_str());
            fProofdClients.remove(pc);
            SafeDelete(pc);
            p->SetClient(0);
            response->Send(kXP_ServerError, msg.c_str());
            return 0;
         }
      }
      p->SetAdminPath(cpath.c_str());
      XPDFORM(msg, "client ID and admin paths created: %s", cpath.c_str());
      TRACEP(p, DBG, msg.c_str());

      TRACEP(p, DBG, "CID: "<<p->CID()<<", size: "<<pc->Size());
   }

   // Document this login
   if (!(p->Status() & XPD_NEED_AUTH)) {
      const char *srvtype[6] = {"ANY", "MasterWorker", "MasterMaster",
                                "ClientMaster", "Internal", "Admin"};
      XPDFORM(msg, "user %s logged-in%s; type: %s", pc->User(),
                   p->SuperUser() ? " (privileged)" : "", srvtype[p->ConnType()+1]);
      TRACEP(p, LOGIN, msg);
   }

   // Done
   return 0;
}

//_____________________________________________________________________________
int XrdProofdClientMgr::CreateAdminPath(XrdProofdProtocol *p,
                                        XrdOucString &cpath, XrdOucString &emsg)
{
   // Create the client directory in the admin path

   if (!p || !p->Link()) {
      XPDFORM(emsg, "invalid inputs (p: %p)", p);
      return -1;
   }

   // Create link ID
   XrdOucString lid;
   XPDFORM(lid, "%s.%d", p->Link()->Host(), p->Pid());

   // Create the path now
   XPDFORM(cpath, "%s/%s", p->Client()->AdminPath(), lid.c_str());
   XrdProofUI ui;
   XrdProofdAux::GetUserInfo(fMgr->EffectiveUser(), ui);
   if (XrdProofdAux::AssertDir(cpath.c_str(), ui, 1) != 0) {
      XPDFORM(emsg, "error creating client admin path: %s", cpath.c_str());
      return -1;
   }
   // Save client ID for full recovery
   cpath += "/cid";
   FILE *fcid = fopen(cpath.c_str(), "w");
   if (fcid) {
      fprintf(fcid, "%d", p->CID());
      fclose(fcid);
   } else {
      XPDFORM(emsg, "error creating file for client id: %s", cpath.c_str());
      return -1;
   }
   // Done
   return 0;
}

//_____________________________________________________________________________
int XrdProofdClientMgr::CheckAdminPath(XrdProofdProtocol *p,
                                       XrdOucString &cidpath, XrdOucString &emsg)
{
   // Check the old-clients admin for an existing entry for this client and
   // read the client ID;

   emsg = "";
   if (!p) {
      XPDFORM(emsg, "CheckAdminPath: invalid inputs (p: %p)", p);
      return -1;
   }

   // Create link ID
   XrdOucString lid;
   XPDFORM(lid, "%s.%d", p->Link()->Host(), p->Pid());

   // Create the path now
   XPDFORM(cidpath, "%s/%s/cid", p->Client()->AdminPath(), lid.c_str());

   // Create disconnected path
   XrdOucString discpath;
   XPDFORM(discpath, "%s/%s/disconnected", p->Client()->AdminPath(), lid.c_str());

   // Check last access time of disconnected if available, otherwise cid
   bool expired = false;
   struct stat st;
   int rc = stat(discpath.c_str(), &st);
   if (rc != 0) rc = stat(cidpath.c_str(), &st);
   if (rc != 0 || (expired = ((int)(time(0) - st.st_atime) > fReconnectTimeOut))) {
      if (expired || (rc != 0 && errno != ENOENT)) {
         // Remove the file
         cidpath.replace("/cid", "");
         if (expired)
            XPDFORM(emsg, "CheckAdminPath: reconnection timeout expired: remove %s ",
                          cidpath.c_str());
         else
            XPDFORM(emsg, "CheckAdminPath: problems stat'ing %s (errno: %d): remove ",
                          cidpath.c_str(), errno);
         if (XrdProofdAux::RmDir(cidpath.c_str()) != 0)
            emsg += ": failure!";
      } else {
         XPDFORM(emsg, "CheckAdminPath: no such file %s", cidpath.c_str());
      }
      return -1;
   }

   // Get the client ID for full recovery
   return XrdProofdAux::GetIDFromPath(cidpath.c_str(), emsg);
}

//_____________________________________________________________________________
int XrdProofdClientMgr::ParsePreviousClients(XrdOucString &emsg)
{
   // Client entries for the clients still connected when the daemon terminated
   XPDLOC(CMGR, "ClientMgr::ParsePreviousClients")

   emsg = "";

   // Open dir
   DIR *dir = opendir(fClntAdminPath.c_str());
   if (!dir) {
      TRACE(XERR, "cannot open dir "<<fClntAdminPath<<" ; error: "<<errno);
      return -1;
   }
   TRACE(DBG, "creating holders for active clients ...");

   // Scan the active sessions admin path
   XrdOucString usrpath, cidpath, discpath, usr, grp;
   struct dirent *ent = 0;
   while ((ent = (struct dirent *)readdir(dir))) {
      // Skip the basic entries
      if (!strcmp(ent->d_name, ".") || !strcmp(ent->d_name, "..")) continue;
      XPDFORM(usrpath, "%s/%s", fClntAdminPath.c_str(), ent->d_name);
      bool rm = 0;
      struct stat st;
      if (stat(usrpath.c_str(), &st) == 0) {
         usr = ent->d_name;
         grp = usr;
         usr.erase(usr.find('.'));
         grp.erase(0, grp.find('.')+1);
         TRACE(DBG, "found usr: "<<usr<<", grp: "<<grp);
         // Get client instance
         XrdProofdClient *c = GetClient(usr.c_str(), grp.c_str());
         if (!c) {
            XPDFORM(emsg, "ParsePreviousClients: could not get client instance"
                          " for {%s, %s}", usr.c_str(), grp.c_str());
            rm = 1;
         }
         // Open user sub-dir
         DIR *subdir = 0;
         if (!rm && !(subdir = opendir(usrpath.c_str()))) {
            TRACE(XERR, "cannot open dir "<<usrpath<<" ; error: "<<errno);
            rm = 1;
         }
         if (!rm) {
            bool xrm = 0;
            struct dirent *sent = 0;
            while ((sent = (struct dirent *)readdir(subdir))) {
               // Skip the basic entries
               if (!strcmp(sent->d_name, ".") || !strcmp(sent->d_name, "..")) continue;
               if (!strcmp(sent->d_name, "xpdsock")) continue;
               XPDFORM(cidpath, "%s/%s/cid", usrpath.c_str(), sent->d_name);
               // Check last access time
               if (stat(cidpath.c_str(), &st) != 0 ||
                  (int)(time(0) - st.st_atime) > fReconnectTimeOut) {
                  xrm = 1;
               }
               // Read the client ID and and reserve an entry in the related vector
               int cid = (!xrm) ? XrdProofdAux::GetIDFromPath(cidpath.c_str(), emsg) : -1;
               if (cid < 0)
                  xrm = 1;
               // Reserve an entry in the related vector
               if (!xrm && c->ReserveClientID(cid) != 0)
                  xrm = 1;
               // Flag this as disconnected
               if (!xrm) {
                  XPDFORM(discpath, "%s/%s/disconnected", usrpath.c_str(), sent->d_name);
                  FILE *fd = fopen(discpath.c_str(), "w");
                  if (!fd) {
                     TRACE(XERR, "unable to create path: " <<discpath);
                     xrm = 1;
                  } else {
                     fclose(fd);
                  }
                  if (!xrm)
                     fNDisconnected++;
               }
               // If it did not work remove the entry
               if (xrm) {
                  TRACE(DBG, "removing path: " <<cidpath);
                  cidpath.replace("/cid", "");
                  XPDFORM(emsg, "ParsePreviousClients: failure: remove %s ", cidpath.c_str());
                  if (XrdProofdAux::RmDir(cidpath.c_str()) != 0)
                     emsg += ": failure!";
               }
            }
         }
         if (subdir)
            closedir(subdir);
      } else {
         rm = 1;
      }
      // If it did not work remove the entry
      if (rm) {
         TRACE(DBG, "removing path: " <<usrpath);
         XPDFORM(emsg, "ParsePreviousClients: failure: remove %s ", usrpath.c_str());
         if (XrdProofdAux::RmDir(usrpath.c_str()) != 0)
            emsg += ": failure!";
      }
   }
   // Close the directory
   closedir(dir);

   // Notify the number of previously active clients now offline
   TRACE(DBG, "found "<<fNDisconnected<<" active clients");

   // Done
   return 0;
}

//_____________________________________________________________________________
int XrdProofdClientMgr::CheckClients()
{
   // Regular checks of the client admin path; run by the cron job
   XPDLOC(CMGR, "ClientMgr::CheckClients")

   // Open dir
   DIR *dir = opendir(fClntAdminPath.c_str());
   if (!dir) {
      TRACE(XERR, "cannot open dir "<<fClntAdminPath<<" ; error: "<<errno);
      return -1;
   }
   TRACE(REQ, "checking active clients ...");

   // Scan the active sessions admin path
   int rc = 0;
   XrdOucString usrpath, cidpath, discpath;
   struct dirent *ent = 0;
   while ((ent = (struct dirent *)readdir(dir))) {
      // Skip the basic entries
      if (!strcmp(ent->d_name, ".") || !strcmp(ent->d_name, "..")) continue;
      XPDFORM(usrpath, "%s/%s", fClntAdminPath.c_str(), ent->d_name);
      bool rm = 0;
      XrdProofdClient *c = 0;
      struct stat st, xst;
      if (stat(usrpath.c_str(), &xst) == 0) {
         // Find client instance
         XrdOucString usr, grp;
         XrdProofdAux::ParseUsrGrp(ent->d_name, usr, grp);
         if (!(c = GetClient(usr.c_str(), grp.c_str(), 0))) {
            TRACE(XERR, "instance for client "<<ent->d_name<<" not found!");
            rm = 1;
         }
         // Open user sub-dir
         DIR *subdir = 0;
         if (!rm && !(subdir = opendir(usrpath.c_str()))) {
            TRACE(XERR, "cannot open dir "<<usrpath<<" ; error: "<<errno);
            rm = 1;
         }
         if (!rm) {
            bool xrm = 0, xclose = 0;
            struct dirent *sent = 0;
            while ((sent = (struct dirent *)readdir(subdir))) {
               // Skip the basic entries
               if (!strcmp(sent->d_name, ".") || !strcmp(sent->d_name, "..")) continue;
               if (!strcmp(sent->d_name, "xpdsock")) continue;
               XPDFORM(discpath, "%s/%s/disconnected", usrpath.c_str(), sent->d_name);
               // Client admin path
               XPDFORM(cidpath, "%s/%s/cid", usrpath.c_str(), sent->d_name);
               // Check last access time
               if (stat(cidpath.c_str(), &st) == 0) {
                  // If in disconnected state, check if it needs to be cleaned
                  if (stat(discpath.c_str(), &xst) == 0) {
                     if ((int)(time(0) - st.st_atime) > fReconnectTimeOut) {
                        xrm = 1;
                     }
                  } else {
                     // If required, check the recent activity; if inactive since too long
                     // we ask the client to proof its vitality; but only once: next time
                     // we close the link
                     if (fActivityTimeOut > 0 &&
                         (int)(time(0) - st.st_atime) > fActivityTimeOut) {
                        if (c->Touch() == 1) {
                           // The client was already asked to proof its vitality
                           // during last cycle and it did not do it, so we close
                           // the link
                           xclose = 1;
                        }
                     }
                  }
               } else {
                  // No id info, clean
                  xrm = 1;
               }
               // If inactive since too long, close the associated link
               if (xclose) {
                  // Get the client id
                  XrdOucString emsg;
                  int cid = XrdProofdAux::GetIDFromPath(cidpath.c_str(), emsg);
                  if (cid >= 0) {
                     // Get the XrdProofdProtocol instance
                     XrdProofdProtocol *p = c->GetProtocol(cid);
                     if (p && p->Link()) {
                        // This client will try to reconnect, if alive, so give it
                        // some time by skipping the next sessions check
                        c->SkipSessionsCheck(0, emsg);
                        // Close the associated link; Recycle is called from there
                        p->Link()->Close();
                     } else {
                        TRACE(XERR, "protocol or link associated with ID "<<cid<<" are invalid");
                        xrm = 1;
                     }
                  } else {
                     TRACE(XERR, "could not resolve client id from "<<cidpath);
                     xrm = 1;
                  }
               }
               // If too old remove the entry
               if (xrm) {
                  discpath.replace("/disconnected", "");
                  TRACE(DBG, "removing path "<<discpath);
                  if ((rc = XrdProofdAux::RmDir(discpath.c_str())) != 0) {
                     TRACE(XERR, "problems removing "<<discpath<<"; error: "<<-rc);
                  }
               }
            }
         }
         if (subdir)
            closedir(subdir);
      } else {
         rm = 1;
      }
      // If it did not work remove the entry
      if (rm) {
         TRACE(DBG, "removing path: " <<usrpath);
         if ((rc = XrdProofdAux::RmDir(usrpath.c_str())) != 0) {
            TRACE(XERR, "problems removing "<<usrpath<<"; error: "<<-rc);
         }
      }
   }
   // Close the directory
   closedir(dir);

   // Done
   return 0;
}

//_____________________________________________________________________________
int XrdProofdClientMgr::Auth(XrdProofdProtocol *p)
{
   // Analyse client authentication info
   XPDLOC(CMGR, "ClientMgr::Auth")

   struct sockaddr netaddr;
   XrdSecCredentials cred;
   XrdSecParameters *parm = 0;
   XrdOucErrInfo     eMsg;
   const char *eText;
   int rc = 1;
   XPD_SETRESP(p, "Auth");

   TRACEP(p, REQ, "enter");

   // Ignore authenticate requests if security turned off
   if (!fCIA)
      return response->Send();
   cred.size   = p->Request()->header.dlen;
   cred.buffer = p->Argp()->buff;

   // If we have no auth protocol, try to get it
   if (!p->AuthProt()) {
      p->Link()->Name(&netaddr);
      XrdSecProtocol *ap = 0;
      if (!(ap = fCIA->getProtocol(p->Link()->Host(), netaddr, &cred, &eMsg))) {
         eText = eMsg.getErrText(rc);
         TRACEP(p, XERR, "user authentication failed; "<<eText);
         response->Send(kXR_NotAuthorized, eText);
         return -EACCES;
      }
      p->SetAuthProt(ap);
      p->AuthProt()->Entity.tident = p->Link()->ID;
   }
   // Set the wanted login name
   size_t len = strlen("XrdSecLOGINUSER=")+strlen(p->UserIn())+2;
   char *u = new char[len];
   snprintf(u, len, "XrdSecLOGINUSER=%s", p->UserIn());
   putenv(u);

   // Now try to authenticate the client using the current protocol
   XrdOucString namsg;
   if (!(rc = p->AuthProt()->Authenticate(&cred, &parm, &eMsg))) {

      // Make sure that the user name that we want is allowed
      if (p->AuthProt()->Entity.name && strlen(p->AuthProt()->Entity.name) > 0) {
         if (p->UserIn() && strlen(p->UserIn()) > 0) {
            XrdOucString usrs(p->AuthProt()->Entity.name);
            SafeFree(p->AuthProt()->Entity.name);
            XrdOucString usr;
            int from = 0, rcmtc = -1;
            while ((from = usrs.tokenize(usr, from, ',')) != STR_NPOS) {
               // The first one by default, if no match is found
               if (!(p->AuthProt()->Entity.name))
                  p->AuthProt()->Entity.name = strdup(usr.c_str());
               if ((usr == p->UserIn())) {
                  free(p->AuthProt()->Entity.name);
                  p->AuthProt()->Entity.name = strdup(usr.c_str());
                  rcmtc = 0;
                  break;
               }
            }
            if (rcmtc != 0) {
               namsg = "logging as '";
               namsg += p->AuthProt()->Entity.name;
               namsg += "' instead of '";
               namsg += p->UserIn();
               namsg += "' following admin settings";
               TRACEP(p, LOGIN, namsg.c_str());
               namsg.insert("Warning: ", 0);
               response->Send(kXR_attn, kXPD_srvmsg, 2, (char *) namsg.c_str(), namsg.length());
            }
         } else {
            TRACEP(p, XERR, "user name is empty: protocol error?");
         }
      } else {
         TRACEP(p, XERR, "name of the authenticated entity is empty: protocol error?");
         rc = -1;
      }

      if (rc == 0) {
         const char *msg = (p->Status() & XPD_ADMINUSER) ? " admin login as " : " login as ";
         rc = response->Send();
         char status = p->Status();
         status &= ~XPD_NEED_AUTH;
         p->SetStatus(status);
         p->SetAuthEntity(&(p->AuthProt()->Entity));
         if (p->AuthProt()->Entity.name) {
            TRACEP(p, LOGIN, p->Link()->ID << msg << p->AuthProt()->Entity.name);
         } else {
            TRACEP(p, LOGIN, p->Link()->ID << msg << " nobody");
         }
         return rc;
      }
   }

   // If we need to continue authentication, tell the client as much
   if (rc > 0) {
      TRACEP(p, DBG, "more auth requested; sz: " <<(parm ? parm->size : 0));
      if (parm) {
         rc = response->Send(kXR_authmore, parm->buffer, parm->size);
         delete parm;
         return rc;
      }
      if (p->AuthProt()) {
         p->AuthProt()->Delete();
         p->SetAuthProt(0);
      }
      TRACEP(p, XERR, "security requested additional auth w/o parms!");
      response->Send(kXP_ServerError, "invalid authentication exchange");
      return -EACCES;
   }

   // We got an error, bail out
   if (p->AuthProt()) {
      p->AuthProt()->Delete();
      p->SetAuthProt(0);
   }
   eText = (namsg.length() > 0) ? namsg.c_str() : eMsg.getErrText(rc);
   TRACEP(p, XERR, "user authentication failed; "<<eText);
   response->Send(kXR_NotAuthorized, eText);
   return -EACCES;
}

//_____________________________________________________________________________
XrdSecService *XrdProofdClientMgr::LoadSecurity()
{
   // Load security framework and plugins, if not already done
   XPDLOC(CMGR, "ClientMgr::LoadSecurity")

   TRACE(REQ, "LoadSecurity");

   const char *cfn = CfgFile();
   const char *seclib = fSecLib.c_str();

   // Make sure the input config file is defined
   if (!cfn) {
      TRACE(XERR, "config file not specified");
      return 0;
   }

   // Create the plug-in instance
   if (!(fSecPlugin = new XrdSysPlugin((fEDest ? fEDest : (XrdSysError *)0), seclib))) {
      TRACE(XERR, "could not create plugin instance for "<<seclib);
      return (XrdSecService *)0;
   }

<<<<<<< HEAD
   // Get the server object creator
   XrdSecServLoader_t ep = 0;
   if (!(ep = (XrdSecServLoader_t)dlsym(lh, "XrdSecgetService"))) {
      TRACE(XERR, dlerror() <<" finding XrdSecgetService() in "<<seclib);
      dlclose(lh);
      return 0;
=======
   // Get the function
   XrdSecServLoader_t ep = (XrdSecServLoader_t) fSecPlugin->getPlugin("XrdSecgetService");
   if (!ep) {
      TRACE(XERR, "could not find 'XrdSecgetService()' in "<<seclib);
      return (XrdSecService *)0;
>>>>>>> 436cb915
   }

   // Extract in a temporary file the directives prefixed "xpd.sec..." (filtering
   // out the prefix), "sec.protocol" and "sec.protparm"
   int nd = 0;
   char *rcfn = FilterSecConfig(nd);
   if (!rcfn) {
<<<<<<< HEAD
      dlclose(lh);
=======
      SafeDelete(fSecPlugin);
>>>>>>> 436cb915
      if (nd == 0) {
         // No directives to be processed
         TRACE(XERR, "no security directives: strong authentication disabled");
         return 0;
      }
      // Failure
      TRACE(XERR, "creating temporary config file");
      return 0;
   }

   // Get the server object
   XrdSecService *cia = 0;
   if (!(cia = (*ep)((fEDest ? fEDest->logger() : (XrdSysLogger *)0), rcfn))) {
      TRACE(XERR, "Unable to create security service object via " << seclib);
<<<<<<< HEAD
      dlclose(lh);
=======
      SafeDelete(fSecPlugin);
>>>>>>> 436cb915
      unlink(rcfn);
      delete[] rcfn;
      return 0;
   }
   // Notify
   TRACE(ALL, "strong authentication enabled");

   // Unlink the temporary file and cleanup its path
   unlink(rcfn);
   delete[] rcfn;
   dlclose(lh);

   // All done
   return cia;
}

//__________________________________________________________________________
char *XrdProofdClientMgr::FilterSecConfig(int &nd)
{
   // Grep directives of the form "xpd.sec...", "sec.protparm" and
   // "sec.protocol" from file 'cfn' and save them in a temporary file,
   // stripping off the prefix "xpd." when needed.
   // If any such directory is found, the full path of the temporary file
   // is returned, with the number of directives found in 'nd'.
   // Otherwise 0 is returned and '-errno' specified in nd.
   // The caller has the responsability to unlink the temporary file and
   // to release the memory allocated for the path.
   XPDLOC(CMGR, "ClientMgr::FilterSecConfig")

   static const char *pfx[] = { "xpd.sec.", "sec.protparm", "sec.protocol", "set" };
   char *rcfn = 0;

   TRACE(REQ, "enter");

   const char *cfn = CfgFile();

   // Make sure that we got an input file path and that we can open the
   // associated path.
   FILE *fin = 0;
   if (!cfn || !(fin = fopen(cfn,"r"))) {
      nd = (errno > 0) ? -errno : -1;
      return rcfn;
   }

   // Read the directives: if an interesting one is found, we create
   // the output temporary file
   int fd = -1;
   char lin[2048];
   while (fgets(lin,sizeof(lin),fin)) {
      if (!strncmp(lin, pfx[0], strlen(pfx[0])) ||
          !strncmp(lin, pfx[1], strlen(pfx[1])) ||
          !strncmp(lin, pfx[2], strlen(pfx[2])) ||
          !strncmp(lin, pfx[3], strlen(pfx[3]))) {
         // Target directive found
         nd++;
         // Create the output file, if not yet done
         if (!rcfn) {
            size_t len = strlen(fMgr->TMPdir()) + strlen("/xpdcfn_XXXXXX") + 2;
            rcfn = new char[len];
            snprintf(rcfn, len, "%s/xpdcfn_XXXXXX", fMgr->TMPdir());
            mode_t oldum = umask(022);
            if ((fd = mkstemp(rcfn)) < 0) {
               delete[] rcfn;
               nd = (errno > 0) ? -errno : -1;
               fclose(fin);
               rcfn = 0;
               oldum = umask(oldum);
               return rcfn;
            }
            oldum = umask(oldum);
         }
         XrdOucString slin = lin;
         // Strip the prefix "xpd."
         if (slin.beginswith("xpd.")) slin.replace("xpd.","");
         // Make keyword substitution
         fMgr->ResolveKeywords(slin, 0);
         // Write the line to the output file
         XrdProofdAux::Write(fd, slin.c_str(), slin.length());
      }
   }

   // Close files
   fclose(fin);
   if (fd >= 0) close(fd);

   return rcfn;
}

//______________________________________________________________________________
XrdProofdClient *XrdProofdClientMgr::GetClient(const char *usr, const char *grp,
                                               bool create)
{
   // Handle request for localizing a client instance for {usr, grp} from the list.
   // Create a new instance, if required; for new instances, use the path at 'sock'
   // for the unix socket, or generate a new one, if sock = 0.
   XPDLOC(CMGR, "ClientMgr::GetClient")

   TRACE(DBG, "usr: "<< (usr ? usr : "undef")<<", grp:"<<(grp ? grp : "undef"));

   XrdOucString dmsg, emsg;
   XrdProofdClient *c = 0;
   bool newclient = 0;
   std::list<XrdProofdClient *>::iterator i;

   {  XrdSysMutexHelper mh(fMutex);
      for (i = fProofdClients.begin(); i != fProofdClients.end(); ++i) {
         if ((c = *i) && c->Match(usr,grp)) break;
         c = 0;
      }
   }

   if (!c && create) {
      // Is this a potential user?
      XrdProofUI ui;
      bool su;
      if (fMgr->CheckUser(usr, grp, ui, emsg, su) == 0) {
         // Yes: create an (invalid) instance of XrdProofdClient:
         // It would be validated on the first valid login
         ui.fUser = usr;
         ui.fGroup = grp;
         bool full = (fMgr->SrvType() != kXPD_Worker)  ? 1 : 0;
         c = new XrdProofdClient(ui, full, fMgr->ChangeOwn(), fEDest, fClntAdminPath.c_str(), fReconnectTimeOut);
         newclient = 1;
         bool freeclient = 1;
         if (c && c->IsValid()) {
            // Locate and set the group, if any
            if (fMgr->GroupsMgr() && fMgr->GroupsMgr()->Num() > 0) {
               XrdProofGroup *g = fMgr->GroupsMgr()->GetUserGroup(usr, grp);
               if (g) {
                  c->SetGroup(g->Name());
               } else if (TRACING(XERR)) {
                  emsg = "group = "; emsg += grp; emsg += " nor found";
               }
            }
            {  XrdSysMutexHelper mh(fMutex);
               XrdProofdClient *nc = 0;
               for (i = fProofdClients.begin(); i != fProofdClients.end(); ++i) {
                  if ((nc = *i) && nc->Match(usr,grp)) break;
                  nc = 0;
                  newclient = 0;
               }
               if (!nc) {
                  // Add to the list
                  fProofdClients.push_back(c);
                  freeclient = 0;
               }
            }
            if (freeclient) {
               SafeDelete(c);
            } else if (TRACING(DBG)) {
               XPDFORM(dmsg, "instance for {client, group} = {%s, %s} created"
                             " and added to the list (%p)", usr, grp, c);
            }
         } else {
            if (TRACING(XERR)) {
               XPDFORM(dmsg, "instance for {client, group} = {%s, %s} is invalid", usr, grp);
            }
            SafeDelete(c);
         }
      } else {
         if (TRACING(XERR)) {
            XPDFORM(dmsg, "client '%s' unknown or unauthorized: %s", usr, emsg.c_str());
         }
      }
   }

   // Trim the sandbox, if needed
   if (c && !newclient) {
      if (c->TrimSessionDirs() != 0) {
         if (TRACING(XERR)) {
            XPDFORM(dmsg, "problems trimming client '%s' sandbox", usr);
         }
      }
   }

   if (dmsg.length() > 0) {
      if (TRACING(DBG)) {
         TRACE(DBG, dmsg);
      } else {
         if (emsg.length() > 0) TRACE(XERR, emsg);
         TRACE(XERR, dmsg);
      }
   }

   // Over
   return c;
}

//______________________________________________________________________________
void XrdProofdClientMgr::Broadcast(XrdProofdClient *clnt, const char *msg)
{
   // Broadcast message 'msg' to the connected instances of client 'clnt' or to all
   // connected instances if clnt == 0.

   // The clients to notified
   std::list<XrdProofdClient *> *clnts;
   if (!clnt) {
      // The full list
      clnts = &fProofdClients;
   } else {
      clnts = new std::list<XrdProofdClient *>;
      clnts->push_back(clnt);
   }

   // Loop over them
   XrdProofdClient *c = 0;
   std::list<XrdProofdClient *>::iterator i;
   XrdSysMutexHelper mh(fMutex);
   for (i = clnts->begin(); i != clnts->end(); ++i) {
      if ((c = *i))
         c->Broadcast(msg);
   }

   // Cleanup, if needed
   if (clnt) delete clnts;
}

//______________________________________________________________________________
void XrdProofdClientMgr::TerminateSessions(XrdProofdClient *clnt, const char *msg,
                                           int srvtype)
{
   // Terminate sessions of client 'clnt' or to of all clients if clnt == 0.
   // The list of process IDs having been signalled is returned.
   XPDLOC(CMGR, "ClientMgr::TerminateSessions")

   // The clients to notified
   bool all = 0;
   std::list<XrdProofdClient *> *clnts;
   if (!clnt) {
      // The full list
      clnts = &fProofdClients;
      all = 1;
   } else {
      clnts = new std::list<XrdProofdClient *>;
      clnts->push_back(clnt);
   }

   // If cleaning all, we send a unique meassge to scan the dirs in one go;
   // We first broadcast the message to connected clients.
   XrdProofdClient *c = 0;
   std::list<XrdProofdClient *>::iterator i;
   XrdSysMutexHelper mh(fMutex);
   for (i = clnts->begin(); i != clnts->end(); ++i) {
      if ((c = *i)) {
         // Notify the attached clients that we are going to cleanup
         c->Broadcast(msg);
      }
   }

   TRACE(DBG, "cleaning "<<all);

   if (fMgr && fMgr->SessionMgr()) {
      int rc = 0;
      XrdOucString buf;
      XPDFORM(buf, "%s %d", (all ? "all" : clnt->User()), srvtype);
      TRACE(DBG, "posting: "<<buf);
      if ((rc = fMgr->SessionMgr()->Pipe()->Post(XrdProofdProofServMgr::kCleanSessions,
                                                 buf.c_str())) != 0) {
         TRACE(XERR, "problem posting the pipe; errno: "<<-rc);
      }
   }

   // Reset the client instances
   for (i = clnts->begin(); i != clnts->end(); ++i) {
      if ((c = *i))
         c->ResetSessions();
   }

   // Cleanup, if needed
   if (clnt) delete clnts;
}<|MERGE_RESOLUTION|>--- conflicted
+++ resolved
@@ -1194,20 +1194,11 @@
       return (XrdSecService *)0;
    }
 
-<<<<<<< HEAD
-   // Get the server object creator
-   XrdSecServLoader_t ep = 0;
-   if (!(ep = (XrdSecServLoader_t)dlsym(lh, "XrdSecgetService"))) {
-      TRACE(XERR, dlerror() <<" finding XrdSecgetService() in "<<seclib);
-      dlclose(lh);
-      return 0;
-=======
    // Get the function
    XrdSecServLoader_t ep = (XrdSecServLoader_t) fSecPlugin->getPlugin("XrdSecgetService");
    if (!ep) {
       TRACE(XERR, "could not find 'XrdSecgetService()' in "<<seclib);
       return (XrdSecService *)0;
->>>>>>> 436cb915
    }
 
    // Extract in a temporary file the directives prefixed "xpd.sec..." (filtering
@@ -1215,11 +1206,7 @@
    int nd = 0;
    char *rcfn = FilterSecConfig(nd);
    if (!rcfn) {
-<<<<<<< HEAD
-      dlclose(lh);
-=======
       SafeDelete(fSecPlugin);
->>>>>>> 436cb915
       if (nd == 0) {
          // No directives to be processed
          TRACE(XERR, "no security directives: strong authentication disabled");
@@ -1234,11 +1221,7 @@
    XrdSecService *cia = 0;
    if (!(cia = (*ep)((fEDest ? fEDest->logger() : (XrdSysLogger *)0), rcfn))) {
       TRACE(XERR, "Unable to create security service object via " << seclib);
-<<<<<<< HEAD
-      dlclose(lh);
-=======
       SafeDelete(fSecPlugin);
->>>>>>> 436cb915
       unlink(rcfn);
       delete[] rcfn;
       return 0;
@@ -1249,7 +1232,6 @@
    // Unlink the temporary file and cleanup its path
    unlink(rcfn);
    delete[] rcfn;
-   dlclose(lh);
 
    // All done
    return cia;
