--- conflicted
+++ resolved
@@ -348,12 +348,9 @@
       return -1;
    TRACE(DBG, "enter: time of last modification: " << st.st_mtime);
 
-<<<<<<< HEAD
-=======
    // Nothing to do if the file did not change
    if (st.st_mtime <= fCfgFile.fMtime) return fGroups.Num();
    
->>>>>>> 84c4c19c
    // Save the modification time
    fCfgFile.fMtime = st.st_mtime;
 
@@ -368,18 +365,12 @@
 
    // Read now the directives (recursive processing of 'include sub-file'
    // in here)
-<<<<<<< HEAD
-   if (ParseInfoFrom(fCfgFile.fName.c_str()) != -1) {
-      TRACE(XERR, "problems parsing config file "<<fCfgFile.fName);
-   }
-=======
    if (ParseInfoFrom(fCfgFile.fName.c_str()) != 0) {
       TRACE(XERR, "problems parsing config file "<<fCfgFile.fName);
    }
    
    // Notify the content
    Print(0);
->>>>>>> 84c4c19c
 
    // Return the number of active groups
    return fGroups.Num();
