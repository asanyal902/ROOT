--- conflicted
+++ resolved
@@ -1929,13 +1929,10 @@
       // Log level
       char slog[10] = {0};
       snprintf(slog, 10, "%d", loglevel);
-<<<<<<< HEAD
-=======
 
       // Server type
       char ssrv[10] = {0};
       snprintf(ssrv, 10, "%d", xps->SrvType());
->>>>>>> 436cb915
 
       // start server
       argvv[0] = (char *) xps->ROOT()->PrgmSrv();
@@ -3106,20 +3103,8 @@
             credsdir += "/.creds";
             // Make sure the directory exists
             if (!XrdProofdAux::AssertDir(credsdir.c_str(), p->Client()->UI(), fMgr->ChangeOwn())) {
-<<<<<<< HEAD
-               if (SaveAFSkey(creds, credsdir.c_str(), p->Client()->UI()) == 0) {
-                  len = strlen("ROOTPROOFAFSCREDS=")+credsdir.length()+strlen("/.afs")+2;
-                  ev = new char[len];
-                  snprintf(ev, len, "ROOTPROOFAFSCREDS=%s/.afs", credsdir.c_str());
-                  putenv(ev);
-                  fprintf(fenv, "ROOTPROOFAFSCREDS has been set\n");
-                  TRACE(DBG, ev);
-               } else {
-                  TRACE(DBG, "problems in saving AFS key");
-=======
                if ((*fCredsSaver)(creds, credsdir.c_str(), p->Client()->UI()) != 0) {
                   TRACE(DBG, "problems in saving authentication creds under "<<credsdir);
->>>>>>> 436cb915
                }
             } else {
                TRACE(XERR, "unable to create creds dir: "<<credsdir);
@@ -3587,20 +3572,8 @@
             credsdir += "/.creds";
             // Make sure the directory exists
             if (!XrdProofdAux::AssertDir(credsdir.c_str(), p->Client()->UI(), fMgr->ChangeOwn())) {
-<<<<<<< HEAD
-               if (SaveAFSkey(creds, credsdir.c_str(), p->Client()->UI()) == 0) {
-                  len = strlen("ROOTPROOFAFSCREDS=")+credsdir.length()+strlen("/.afs")+2;
-                  ev = new char[len];
-                  snprintf(ev, len, "ROOTPROOFAFSCREDS=%s/.afs", credsdir.c_str());
-                  fprintf(fenv, "ROOTPROOFAFSCREDS has been set\n");
-                  TRACE(DBG, ev);
-                  PutEnv(ev, in->fOld);
-               } else {
-                  TRACE(DBG, "problems in saving AFS key");
-=======
                if ((*fCredsSaver)(creds, credsdir.c_str(), p->Client()->UI()) != 0) {
                   TRACE(DBG, "problems in saving authentication creds under "<<credsdir);
->>>>>>> 436cb915
                }
             } else {
                TRACE(XERR, "unable to create creds dir: "<<credsdir);
@@ -3657,11 +3630,6 @@
    XrdOucString locdatasrv;
    if (strlen(fMgr->RootdExe()) <= 0) {
       XPDFORM(locdatasrv, "root://%s", fMgr->Host());
-<<<<<<< HEAD
-   } else { 
-      XPDFORM(locdatasrv, "rootd://%s:%d", fMgr->Host(), fMgr->Port());
-   }
-=======
    } else {
       XrdOucString uh(fMgr->Host());
       if (fMgr->MultiUser()) {
@@ -3673,7 +3641,6 @@
    }
    int nrk = fMgr->ResolveKeywords(locdatasrv, p->Client());
    TRACE(HDBG, nrk << " placeholders resolved for LOCALDATASERVER");
->>>>>>> 436cb915
    len = strlen("LOCALDATASERVER=") + locdatasrv.length() + 2;
    ev = new char[len];
    snprintf(ev, len, "LOCALDATASERVER=%s", locdatasrv.c_str());
@@ -4608,79 +4575,6 @@
    return 0;
 }
 
-<<<<<<< HEAD
-//______________________________________________________________________________
-int XrdProofdProofServMgr::SaveAFSkey(XrdSecCredentials *c,
-                                      const char *dir, XrdProofUI ui)
-{
-   // Save the AFS key, if any, for usage in proofserv in file 'dir'/.afs .
-   // Return 0 on success, -1 on error.
-   XPDLOC(SMGR, "ProofServMgr::SaveAFSkey")
-
-   // Check file name
-   if (!dir || strlen(dir) <= 0) {
-      TRACE(XERR, "dir name undefined");
-      return -1;
-   }
-
-   // Check credentials
-   if (!c) {
-      TRACE(XERR, "credentials undefined");
-      return -1;
-   }
-   TRACE(REQ, "dir: "<<dir);
-
-   // Decode credentials
-   int lout = 0;
-   char *out = new char[c->size];
-   if (XrdSutFromHex(c->buffer, out, lout) != 0) {
-      TRACE(XERR, "problems unparsing hex string");
-      delete [] out;
-      return -1;
-   }
-
-   // Locate the key
-   char *key = out + 5;
-   if (strncmp(key, "afs:", 4)) {
-      TRACE(DBG, "string does not contain an AFS key");
-      delete [] out;
-      return 0;
-   }
-   key += 4;
-
-   // Save to file, if not existing already
-   XrdOucString fn = dir;
-   fn += "/.afs";
-   int rc = 0;
-
-   // Open the file, truncating if already existing
-   int fd = open(fn.c_str(), O_WRONLY | O_CREAT | O_TRUNC, 0600);
-   if (fd < 0) {
-      TRACE(XERR, "problems creating file - errno: " << errno);
-      delete [] out;
-      return -1;
-   }
-   // Write out the key
-   int lkey = lout - 9;
-   if (XrdProofdAux::Write(fd, key, lkey) != lkey) {
-      TRACE(XERR, "problems writing to file - errno: " << errno);
-      rc = -1;
-   }
-
-   // Cleanup
-   delete [] out;
-   close(fd);
-
-   // Make sure the file is owned by the user
-   if (XrdProofdAux::ChangeOwn(fn.c_str(), ui) != 0) {
-      TRACE(XERR, "can't change ownership of "<<fn);
-   }
-
-   return rc;
-}
-
-=======
->>>>>>> 436cb915
 //__________________________________________________________________________
 XrdProofdProofServ *XrdProofdProofServMgr::GetActiveSession(int pid)
 {
