--- conflicted
+++ resolved
@@ -350,11 +350,7 @@
 
    // Notify timeout on internal communications
    XPDFORM(msg, "setting internal timeout to %d secs", fInternalWait);
-<<<<<<< HEAD
-   XPDPRT(msg);
-=======
    if (notify) XPDPRT(msg);
->>>>>>> 84c4c19c
 
    // Shutdown options
    msg = "client sessions shutdown after disconnection";
@@ -401,8 +397,6 @@
          for ( ; ienvs != fProofServEnvs.end(); ienvs++) { (*ienvs).Print("env"); }
       }
    }
-
-   TRACE(DBG, "RC settings: "<< fProofServRCs);
 
    if (!rcf) {
       // Try to recover active session previously started
@@ -1305,15 +1299,6 @@
    FillEnvList(&fProofServRCs, rcnam.c_str(), rcval.c_str(),
                                users.c_str(), groups.c_str(), smi, smx, vmi, vmx, hex);
 
-<<<<<<< HEAD
-   // rootrc variable to be passed to 'proofserv':
-   if (fProofServRCs.length() > 0)
-      fProofServRCs += ',';
-   fProofServRCs += val;
-   while ((val = cfg->GetWord()) && val[0]) {
-      fProofServRCs += ' ';
-      fProofServRCs += val;
-=======
    return 0;
 }
 
@@ -1368,7 +1353,6 @@
         rcval += val;
       }
       val = cfg->GetWord();
->>>>>>> 84c4c19c
    }
    // Done
    return;
@@ -3133,41 +3117,6 @@
    if (fMgr->DataDir() && strlen(fMgr->DataDir()) > 0) {
       fprintf(frc, "# Data directory\n");
       XrdOucString rc;
-<<<<<<< HEAD
-      int from = 0;
-      while ((from = fProofServRCs.tokenize(rc, from, ',')) != -1) {
-         if (rc.length() > 0) {
-            if (rc.find("Proof.DataSetManager") != STR_NPOS) {
-               TRACE(ALL,"Proof.DataSetManager ignored: use xpd.datasetsrc to define dataset managers");
-            } else {
-               fprintf(frc, "%s\n", rc.c_str());
-            }
-         }
-      }
-   }
-
-   // If applicable, add dataset managers initiators
-   if (fMgr->DataSetSrcs()->size() > 0) {
-      fprintf(frc, "# Dataset sources\n");
-      XrdOucString rc("Proof.DataSetManager: ");
-      std::list<XrdProofdDSInfo *>::iterator ii;
-      for (ii = fMgr->DataSetSrcs()->begin(); ii != fMgr->DataSetSrcs()->end(); ii++) {
-         if (ii != fMgr->DataSetSrcs()->begin()) rc += ", ";
-         rc += (*ii)->fType;
-         rc += " dir:";
-         rc += (*ii)->fUrl;
-         rc += " opt:";
-         rc += (*ii)->fOpts;
-      }
-      fprintf(frc, "%s\n", rc.c_str());
-   }
-
-   // If applicable, add datadir location
-   if (fMgr->DataDir() && strlen(fMgr->DataDir()) > 0) {
-      fprintf(frc, "# Data directory\n");
-      XrdOucString rc;
-=======
->>>>>>> 84c4c19c
       XPDFORM(rc, "ProofServ.DataDir: %s/%s/%s/%s/%s", fMgr->DataDir(),
                   p->Client()->Group(), p->Client()->User(), xps->Ordinal(),
                   in->fSessionTag.c_str());
@@ -4490,8 +4439,6 @@
 
    // Done
    return 0;
-<<<<<<< HEAD
-=======
 }
 
 //______________________________________________________________________________
@@ -4586,5 +4533,4 @@
 
    TRACE(ALL, "'"<<fEnv<<"' {"<<u<<"|"<<g<<
          "} svn:["<<fSvnMin<<","<<fSvnMax<<"] vers:["<<vmi<<","<<vmx<<"]");
->>>>>>> 84c4c19c
 }