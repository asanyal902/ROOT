--- conflicted
+++ resolved
@@ -1181,10 +1181,7 @@
                if (!flck) {
                   TRACE(XERR, "Cannot open file '" << fnpath << "' with the lock file path; errno: " << errno);
                } else {
-<<<<<<< HEAD
-=======
                   errno = 0;
->>>>>>> 436cb915
                   off_t ofs = lseek(fileno(flck), 0, SEEK_CUR);
                   if (ofs == 0) {
                      // New file: write the default lock file path
@@ -1199,18 +1196,11 @@
                      if (XrdProofdAux::ChangeOwn(fnpath.c_str(), ui) != 0) {
                         TRACE(XERR, "Problems asserting ownership of " << fnpath);
                      }
-<<<<<<< HEAD
-                  } else if (ofs != (off_t)(-1)) {
-                     TRACE(XERR, "Problems getting current position on file '" << fnpath << "'; errno: " << errno);
-                  }
-                  fclose(flck);
-=======
                   } else if (ofs == (off_t)(-1)) {
                      TRACE(XERR, "Problems getting current position on file '" << fnpath << "'; errno: " << errno);
                   }
                   if (flck && fclose(flck) != 0)
                      TRACE(XERR, "Problems closing file '" << fnpath << "'; errno: " << errno);
->>>>>>> 436cb915
                }
             }
             // Make sure that everybody can modify the file for updates
