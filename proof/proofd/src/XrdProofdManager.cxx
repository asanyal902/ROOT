--- conflicted
+++ resolved
@@ -94,15 +94,12 @@
          tw = mid - now + 2; // Always run a check just after midnight
          mid += 86400;
       }
-<<<<<<< HEAD
-=======
       
       // Check if reconfiguration of some services is required (triggered by a change
       // of the configuration file)
       if (mgr->SessionMgr()) mgr->SessionMgr()->Config(1);
       if (mgr->GroupsMgr()) mgr->GroupsMgr()->Config(mgr->GroupsMgr()->GetCfgFile());
       
->>>>>>> 84c4c19c
       XrdSysTimer::Wait(tw * 1000);
    }
 
@@ -1058,7 +1055,6 @@
    } else if (d->fName == "datasetsrc") {
       return DoDirectiveDataSetSrc(val, cfg, rcf);
    } else if (d->fName == "xrd.protocol") {
-      val = cfg->GetWord();
       return DoDirectivePort(val, cfg, rcf);
    }
    TRACE(XERR, "unknown directive: "<<d->fName);
