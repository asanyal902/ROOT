# Module.mk for proofd module
# Copyright (c) 2000 Rene Brun and Fons Rademakers
#
# Author: Fons Rademakers, 29/2/2000

MODNAME      := proofd
MODDIR       := $(ROOT_SRCDIR)/proof/$(MODNAME)
MODDIRS      := $(MODDIR)/src
MODDIRI      := $(MODDIR)/inc

PROOFDDIR    := $(MODDIR)
PROOFDDIRS   := $(PROOFDDIR)/src
PROOFDDIRI   := $(PROOFDDIR)/inc

# When using an external XROOTD distribution XROOTDDIRI and XROOTDDIRL
# are undefined and have to point to the specified inc and lib dirs.
ifneq ($(XRDINCDIR),)
ifeq ($(XROOTDDIRI),)
XROOTDDIRI   := $(XRDINCDIR)
endif
endif
ifneq ($(XRDLIBDIR),)
ifeq ($(XROOTDDIRL),)
XROOTDDIRL   := $(XRDLIBDIR)
endif
endif

ifeq ($(PLATFORM),win32)

##### XrdProofd plugin ####
XPDH         := $(wildcard $(MODDIRI)/X*.h)
XPDS         := $(MODDIRS)/XProofProtUtils.cxx
XPDO         := $(call stripsrc,$(XPDS:.cxx=.o))

##### Object files used by libProofx #####
XPCONNH      := $(MODDIRI)/XrdProofConn.h $(MODDIRI)/XrdProofPhyConn.h \
                $(MODDIRI)/XProofProtUtils.h

XPCONNS      := $(MODDIRS)/XrdProofConn.cxx $(MODDIRS)/XrdProofPhyConn.cxx \
                $(MODDIRS)/XProofProtUtils.cxx

XPCONNO      := $(call stripsrc,$(XPCONNS:.cxx=.o))

XPDDEP       := $(XPCONNO:.o=.d)

XPDLIB       := $(LPATH)/libXrdProofd.$(SOEXT)

# Extra include paths and libs
XPDINCEXTRA    := $(XROOTDDIRI:%=-I%)
XPDINCEXTRA    += $(PROOFDDIRI:%=-I%)

XPDLIBEXTRA  += $(XROOTDDIRL)/libXrdClient.lib

# used in the main Makefile
PROOFDEXEH   := $(MODDIRI)/proofdp.h
ALLHDRS      += $(patsubst $(MODDIRI)/%.h,include/%.h,$(PROOFDEXEH))
ALLLIBS      += $(XPDLIB)

# include all dependency files
INCLUDEFILES += $(XPDDEP)

##### local rules #####
.PHONY:         all-$(MODNAME) clean-$(MODNAME) distclean-$(MODNAME)

include/%.h:    $(PROOFDDIRI)/%.h
		cp $< $@

$(XPDLIB):      $(XPCONNO) $(XPCONNH) $(XRDPLUGINS) $(ORDER_) $(MAINLIBS)
		@$(MAKELIB) $(PLATFORM) $(LD) "$(LDFLAGS)" \
		   "$(SOFLAGS)" libXrdProofd.$(SOEXT) $@ "$(XPDO)" \
		   "$(XPDLIBEXTRA)"

all-$(MODNAME): $(XPDLIB)

clean-$(MODNAME):
		@rm -f $(XPCONNO)

clean::         clean-$(MODNAME)

distclean-$(MODNAME): clean-$(MODNAME)
		@rm -f $(XPDDEP) $(XPDLIB)

distclean::     distclean-$(MODNAME)

##### extra rules ######
$(XPCONNO): CXXFLAGS += $(XPDINCEXTRA) $(EXTRA_XRDFLAGS)

else

##### proofd #####
PROOFDEXEH   := $(MODDIRI)/proofdp.h
PROOFDEXES   := $(MODDIRS)/proofd.cxx
PROOFDEXEO   := $(call stripsrc,$(PROOFDEXES:.cxx=.o))
PROOFDDEP    := $(PROOFDEXEO:.o=.d)
PROOFDEXE    := bin/proofd

##### XrdProofd plugin ####
XPDH         := $(wildcard $(MODDIRI)/X*.h)
XPDS         := $(wildcard $(MODDIRS)/X*.cxx)
XPDO         := $(call stripsrc,$(XPDS:.cxx=.o))

XPDDEP       := $(XPDO:.o=.d)

XPDLIB       := $(LPATH)/libXrdProofd.$(SOEXT)

##### Object files used by libProofx #####
<<<<<<< HEAD
XPCONNO      := $(MODDIRS)/XrdProofConn.o $(MODDIRS)/XrdProofPhyConn.o \
                $(MODDIRS)/XProofProtUtils.o

# Extra include paths and libs
XPROOFDEXELIBS :=
XPROOFDEXESYSLIBS :=
=======
XPCONNO      := $(call stripsrc,$(MODDIRS)/XrdProofConn.o \
                $(MODDIRS)/XrdProofPhyConn.o \
                $(MODDIRS)/XProofProtUtils.o)

# Extra definitions
# CXXFLAGS += $(BONJOURCPPFLAGS)
# Extra include paths and libs
XPROOFDEXELIBS :=
XPROOFDEXESYSLIBS := $(DNSSDLIB)
>>>>>>> 84c4c19c
XPROOFDEXE     :=
ifeq ($(BUILDXRD),yes)
XPDINCEXTRA    := $(XROOTDDIRI:%=-I%)
XPDINCEXTRA    += $(PROOFDDIRI:%=-I%)
XPDLIBEXTRA    += -L$(XROOTDDIRL) -lXrdOuc -lXrdNet -lXrdSys \
                  -lXrdClient -lXrdSut
XPROOFDEXELIBS := $(XROOTDDIRL)/libXrd.a $(XROOTDDIRL)/libXrdClient.a \
                  $(XROOTDDIRL)/libXrdNet.a $(XROOTDDIRL)/libXrdOuc.a \
                  $(XROOTDDIRL)/libXrdSys.a $(XROOTDDIRL)/libXrdSut.a
<<<<<<< HEAD
ifeq ($(PLATFORM),solaris)
XPROOFDEXESYSLIBS := -lsendfile -lCstd
=======
# Starting from Jul 2010 XrdNet has been split in two libs: XrdNet and XrdNetUtil;
# both are needed
XRDNETUTIL     :=
ifneq ($(XRDVERSION),)
XRDNETUTIL     := $(shell if test $(XRDVERSION) -gt 20100729; then \
                             echo "yes"; \
                          fi)
endif
ifeq ($(XRDNETUTIL),yes)
XPDLIBEXTRA    += -L$(XROOTDDIRL) -lXrdNetUtil
XPROOFDEXELIBS += $(XROOTDDIRL)/libXrdNetUtil.a
endif
XPDLIBEXTRA    +=  $(DNSSDLIB)

ifeq ($(PLATFORM),solaris)
XPROOFDEXESYSLIBS := -lsendfile
>>>>>>> 84c4c19c
endif
XPROOFDEXE     := bin/xproofd
endif

# used in the main Makefile
ALLHDRS      += $(patsubst $(MODDIRI)/%.h,include/%.h,$(PROOFDEXEH))
ALLEXECS     += $(PROOFDEXE)
ifeq ($(BUILDXRD),yes)
ALLLIBS      += $(XPDLIB)
ALLEXECS     += $(XPROOFDEXE)
endif

# include all dependency files
ifeq ($(BUILDXRD),yes)
INCLUDEFILES += $(PROOFDDEP) $(XPDDEP)
else
INCLUDEFILES += $(PROOFDDEP)
endif

##### local rules #####
.PHONY:         all-$(MODNAME) clean-$(MODNAME) distclean-$(MODNAME)

include/%.h:    $(PROOFDDIRI)/%.h
		cp $< $@

$(PROOFDEXE):   $(PROOFDEXEO) $(RSAO) $(SNPRINTFO) $(GLBPATCHO) $(RPDUTILO) $(STRLCPYO)
		$(LD) $(LDFLAGS) -o $@ $(PROOFDEXEO) $(RPDUTILO) $(GLBPATCHO) \
		   $(RSAO) $(SNPRINTFO) $(CRYPTLIBS) $(AUTHLIBS) $(STRLCPYO) $(SYSLIBS)

$(XPROOFDEXE):  $(XPDO) $(XPROOFDEXELIBS) $(XRDPROOFXD)
		$(LD) $(LDFLAGS) -o $@ $(XPDO) $(XPROOFDEXELIBS) $(SYSLIBS) $(XPROOFDEXESYSLIBS)

<<<<<<< HEAD
$(XPROOFDEXE):  $(XPDO) $(XPROOFDEXELIBS) $(XRDPROOFXD)
		$(LD) $(LDFLAGS) -o $@ $(XPDO) $(XPROOFDEXELIBS) $(SYSLIBS) $(XPROOFDEXESYSLIBS)

=======
>>>>>>> 84c4c19c
$(XPDLIB):      $(XPDO) $(XPDH) $(ORDER_) $(MAINLIBS) $(XRDPROOFXD)
		@$(MAKELIB) $(PLATFORM) $(LD) "$(LDFLAGS)" \
		   "$(SOFLAGS)" libXrdProofd.$(SOEXT) $@ "$(XPDO)" \
		   "$(XPDLIBEXTRA)"

all-$(MODNAME): $(PROOFDEXE) $(XPROOFDEXE) $(XPDLIB)

clean-$(MODNAME):
		@rm -f $(PROOFDEXEO) $(XPDO)

clean::         clean-$(MODNAME)

distclean-$(MODNAME): clean-$(MODNAME)
		@rm -f $(PROOFDDEP) $(PROOFDEXE) $(XPROOFDEXE) $(XPDDEP) $(XPDLIB)

distclean::     distclean-$(MODNAME)

##### extra rules ######
$(PROOFDEXEO): CXXFLAGS += $(AUTHFLAGS)

$(XPDO): $(XRDHDRS)
ifneq ($(ICC_GE_9),)
# remove when xrootd has moved from strstream.h -> sstream.
$(XPDO): CXXFLAGS += -Wno-deprecated $(XPDINCEXTRA) $(EXTRA_XRDFLAGS)
else
CXXFLAGS += $(BONJOURCPPFLAGS)
ifneq ($(GCC_MAJOR),)
ifneq ($(GCC_MAJOR),2)
# remove when xrootd has moved from strstream.h -> sstream.
$(XPDO): CXXFLAGS += -Wno-deprecated $(XPDINCEXTRA) $(EXTRA_XRDFLAGS)
else
$(XPDO): CXXFLAGS += $(XPDINCEXTRA) $(EXTRA_XRDFLAGS)
endif
else
$(XPDO): CXXFLAGS += $(XPDINCEXTRA) $(EXTRA_XRDFLAGS)
endif
endif
endif<|MERGE_RESOLUTION|>--- conflicted
+++ resolved
@@ -104,14 +104,6 @@
 XPDLIB       := $(LPATH)/libXrdProofd.$(SOEXT)
 
 ##### Object files used by libProofx #####
-<<<<<<< HEAD
-XPCONNO      := $(MODDIRS)/XrdProofConn.o $(MODDIRS)/XrdProofPhyConn.o \
-                $(MODDIRS)/XProofProtUtils.o
-
-# Extra include paths and libs
-XPROOFDEXELIBS :=
-XPROOFDEXESYSLIBS :=
-=======
 XPCONNO      := $(call stripsrc,$(MODDIRS)/XrdProofConn.o \
                 $(MODDIRS)/XrdProofPhyConn.o \
                 $(MODDIRS)/XProofProtUtils.o)
@@ -121,7 +113,6 @@
 # Extra include paths and libs
 XPROOFDEXELIBS :=
 XPROOFDEXESYSLIBS := $(DNSSDLIB)
->>>>>>> 84c4c19c
 XPROOFDEXE     :=
 ifeq ($(BUILDXRD),yes)
 XPDINCEXTRA    := $(XROOTDDIRI:%=-I%)
@@ -131,10 +122,6 @@
 XPROOFDEXELIBS := $(XROOTDDIRL)/libXrd.a $(XROOTDDIRL)/libXrdClient.a \
                   $(XROOTDDIRL)/libXrdNet.a $(XROOTDDIRL)/libXrdOuc.a \
                   $(XROOTDDIRL)/libXrdSys.a $(XROOTDDIRL)/libXrdSut.a
-<<<<<<< HEAD
-ifeq ($(PLATFORM),solaris)
-XPROOFDEXESYSLIBS := -lsendfile -lCstd
-=======
 # Starting from Jul 2010 XrdNet has been split in two libs: XrdNet and XrdNetUtil;
 # both are needed
 XRDNETUTIL     :=
@@ -151,7 +138,6 @@
 
 ifeq ($(PLATFORM),solaris)
 XPROOFDEXESYSLIBS := -lsendfile
->>>>>>> 84c4c19c
 endif
 XPROOFDEXE     := bin/xproofd
 endif
@@ -184,12 +170,6 @@
 $(XPROOFDEXE):  $(XPDO) $(XPROOFDEXELIBS) $(XRDPROOFXD)
 		$(LD) $(LDFLAGS) -o $@ $(XPDO) $(XPROOFDEXELIBS) $(SYSLIBS) $(XPROOFDEXESYSLIBS)
 
-<<<<<<< HEAD
-$(XPROOFDEXE):  $(XPDO) $(XPROOFDEXELIBS) $(XRDPROOFXD)
-		$(LD) $(LDFLAGS) -o $@ $(XPDO) $(XPROOFDEXELIBS) $(SYSLIBS) $(XPROOFDEXESYSLIBS)
-
-=======
->>>>>>> 84c4c19c
 $(XPDLIB):      $(XPDO) $(XPDH) $(ORDER_) $(MAINLIBS) $(XRDPROOFXD)
 		@$(MAKELIB) $(PLATFORM) $(LD) "$(LDFLAGS)" \
 		   "$(SOFLAGS)" libXrdProofd.$(SOEXT) $@ "$(XPDO)" \
