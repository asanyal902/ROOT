--- conflicted
+++ resolved
@@ -165,8 +165,6 @@
       fAssocObjList->SetOwner(kTRUE);
       SafeDelete(fAssocObjList);
    }
-<<<<<<< HEAD
-=======
 }
 
 //______________________________________________________________________________
@@ -221,7 +219,6 @@
 
    // Done
    return rc;
->>>>>>> 84c4c19c
 }
 
 //______________________________________________________________________________
@@ -817,13 +814,9 @@
          // Not an MSD option
          msd = "";
       }
-<<<<<<< HEAD
-      if (Add(file, tree, dir, 0, -1, ((msd.IsNull()) ? 0 : msd.Data()))) {
-=======
       Long64_t nent = (elem->GetEntries() > 0 &&
                        elem->GetEntries() != TChain::kBigNumber) ? elem->GetEntries() : -1;
       if (Add(file, tree, dir, 0, nent, ((msd.IsNull()) ? 0 : msd.Data()))) {
->>>>>>> 84c4c19c
          if (elem->HasBeenLookedUp()) {
             // Save lookup information, if any
             TDSetElement *dse = (TDSetElement *) fElements->Last();
@@ -1013,11 +1006,7 @@
    } else {
       TString msg;
       msg.Form("duplication detected: %40s is already in dataset - ignored", fn.Data());
-<<<<<<< HEAD
-      Warning("Add", msg.Data());
-=======
       Warning("Add", "%s", msg.Data());
->>>>>>> 84c4c19c
       if (gProofServ) {
          msg.Insert(0, "WARNING: ");
          gProofServ->SendAsynMessage(msg);
@@ -1128,12 +1117,6 @@
    }
    TString msg;
 
-<<<<<<< HEAD
-   // Element to be added
-   TDSetElement *el = 0;
-
-=======
->>>>>>> 84c4c19c
    // Check if a remap of the server coordinates is requested
    const char *file = fi->GetFirstUrl()->GetUrl();
    Bool_t setLookedUp = kTRUE;
@@ -1144,15 +1127,9 @@
       setLookedUp = kFALSE;
    }
    // Check if it already exists in the TDSet
-<<<<<<< HEAD
-   if ((el = (TDSetElement *) fElements->FindObject(file))) {
-      msg.Form("duplication detected: %40s is already in dataset - ignored", file);
-      Warning("Add", msg.Data());
-=======
    if (fElements->FindObject(file)) {
       msg.Form("duplication detected: %40s is already in dataset - ignored", file);
       Warning("Add", "%s", msg.Data());
->>>>>>> 84c4c19c
       if (gProofServ) {
          msg.Insert(0, "WARNING: ");
          gProofServ->SendAsynMessage(msg);
@@ -1203,11 +1180,7 @@
    }
    const char *dataset = 0;
    if (strcmp(fi->GetTitle(), "TFileInfo")) dataset = fi->GetTitle();
-<<<<<<< HEAD
-   el = new TDSetElement(file, objname, dir, first, -1, 0, dataset);
-=======
    TDSetElement *el = new TDSetElement(file, objname, dir, first, -1, 0, dataset);
->>>>>>> 84c4c19c
    el->SetEntries(num);
 
    // Set looked-up bit
@@ -1857,15 +1830,9 @@
       TDSet *ds = 0;
       while ((ds = (TDSet *) nxds()))
          ds->SetEntryList(aList);
-<<<<<<< HEAD
 
    } else {
 
-=======
-
-   } else {
-
->>>>>>> 84c4c19c
       // Link the proper object
       TEventList *evl = 0;
       TEntryList *enl = dynamic_cast<TEntryList*>(aList);
