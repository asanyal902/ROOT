--- conflicted
+++ resolved
@@ -167,79 +167,6 @@
          c = dynamic_cast<TCondorSlave*>(claims.At(idx));
       } else {
          TPair *p = dynamic_cast<TPair*>(claims.At(idx));
-<<<<<<< HEAD
-         TTimer *t = dynamic_cast<TTimer*>(p->Value());
-         // wait remaining time
-         Long_t wait = (Long_t) (t->GetAbsTime()-gSystem->Now());
-         if (wait>0) gSystem->Sleep(wait);
-         c = dynamic_cast<TCondorSlave*>(p->Key());
-      }
-
-      // create slave
-      TSlave *slave = CreateSlave(Form("%s:d",c->fHostname.Data(), c->fPort), c->fOrdinal,
-                                    c->fPerfIdx, c->fImage, c->fWorkDir);
-
-      // add slave to appropriate list
-      if (trial < ntries) {
-         if (slave->IsValid()) {
-            fSlaves->Add(slave);
-            if (trial == 1) {
-               claims.Remove(c);
-            } else {
-               TPair *p = dynamic_cast<TPair*>(claims.Remove(c));
-               delete dynamic_cast<TTimer*>(p->Value());
-               delete p;
-            }
-            nClaimsDone++;
-            TMessage m(kPROOF_SERVERSTARTED);
-            m << TString("Opening connections to workers") << nClaims
-               << nClaimsDone << kTRUE;
-            gProofServ->GetSocket()->Send(m);
-         } else {
-            if (trial == 1) {
-               TTimer* timer = new TTimer(delay);
-               TPair *p = new TPair(c, timer);
-               claims.RemoveAt(idx);
-               claims.AddAt(p, idx);
-            } else {
-               TPair *p = dynamic_cast<TPair*>(claims.At(idx));
-               dynamic_cast<TTimer*>(p->Value())->Reset();
-            }
-            delete slave;
-            idx++;
-         }
-      } else {
-         fSlaves->Add(slave);
-         TPair *p = dynamic_cast<TPair*>(claims.Remove(c));
-         delete dynamic_cast<TTimer*>(p->Value());
-         delete p;
-
-         nClaimsDone++;
-         TMessage m(kPROOF_SERVERSTARTED);
-         m << TString("Opening connections to workers") << nClaims
-            << nClaimsDone << slave->IsValid();
-         gProofServ->GetSocket()->Send(m);
-      }
-
-      if (idx>=claims.GetSize()) {
-         trial++;
-         idx = 0;
-      }
-   }
-
-   // Here we finalize the server startup: in this way the bulk
-   // of remote operations are almost parallelized
-   TIter nxsl(fSlaves);
-   TSlave *sl = 0;
-   int nSlavesDone = 0, nSlavesTotal = fSlaves->GetSize();
-   while ((sl = (TSlave *) nxsl())) {
-
-      // Finalize setup of the server
-      if (sl->IsValid()) {
-         sl->SetupServ(TSlave::kSlave, 0);
-      }
-
-=======
          if (p) {
             TTimer *t = dynamic_cast<TTimer*>(p->Value());
             if (t) {
@@ -331,7 +258,6 @@
          sl->SetupServ(TSlave::kSlave, 0);
       }
 
->>>>>>> 84c4c19c
       if (sl->IsValid()) {
          fAllMonitor->Add(sl->GetSocket());
       } else {
