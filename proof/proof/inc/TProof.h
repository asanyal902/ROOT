// @(#)root/proof:$Id$
// Author: Fons Rademakers   13/02/97

/*************************************************************************
 * Copyright (C) 1995-2000, Rene Brun and Fons Rademakers.               *
 * All rights reserved.                                                  *
 *                                                                       *
 * For the licensing terms see $ROOTSYS/LICENSE.                         *
 * For the list of contributors see $ROOTSYS/README/CREDITS.             *
 *************************************************************************/

#ifndef ROOT_TProof
#define ROOT_TProof


//////////////////////////////////////////////////////////////////////////
//                                                                      //
// TProof                                                               //
//                                                                      //
// This class controls a Parallel ROOT Facility, PROOF, cluster.        //
// It fires the worker servers, it keeps track of how many workers are  //
// running, it keeps track of the workers running status, it broadcasts //
// messages to all workers, it collects results, etc.                   //
//                                                                      //
//////////////////////////////////////////////////////////////////////////

#ifndef ROOT_TProofMgr
#include "TProofMgr.h"
#endif
#ifndef ROOT_TProofDebug
#include "TProofDebug.h"
#endif
#ifndef ROOT_TString
#include "TString.h"
#endif
#ifndef ROOT_MessageTypes
#include "MessageTypes.h"
#endif
#ifndef ROOT_TMD5
#include "TMD5.h"
#endif
#ifndef ROOT_TRegexp
#include "TRegexp.h"
#endif
#ifndef ROOT_TSysEvtHandler
#include "TSysEvtHandler.h"
#endif
#ifndef ROOT_TThread
#include "TThread.h"
#endif
#ifndef ROOT_TUrl
#include "TUrl.h"
#endif

#include <map>

#ifdef R__GLOBALSTL
namespace std { using ::map; }
#endif

#define CANNOTUSE(x) Info(x,"Not manager: cannot use this method")

class TChain;
class TCondor;
class TCondorSlave;
class TDrawFeedback;
class TDSet;
class TEventList;
class THashList;
class TList;
class TCollection;
class TMessage;
class TMonitor;
class TPluginHandler;
class TProof;
class TProofInputHandler;
class TProofInterruptHandler;
class TProofLockPath;
class TVirtualProofPlayer;
class TProofPlayer;
class TProofPlayerRemote;
class TProofProgressDialog;
class TProofServ;
class TQueryResult;
class TSignalHandler;
class TSlave;
class TSemaphore;
class TSocket;
class TTree;
class TVirtualMutex;
class TFileCollection;
class TMap;
class TDataSetManager;
class TMacro;

// protocol changes:
// 1 -> 2: new arguments for Process() command, option added
// 2 -> 3: package manager enabling protocol changed
// 3 -> 4: introduction of multi-level-master support
// 4 -> 5: added friends support
// 5 -> 6: drop TFTP, support for asynchronous queries
// 6 -> 7: support for multisessions, archieve, retrieve, ...
// 7 -> 8: return number of entries in GetNextPacket
// 8 -> 9: support for stateless connection via xproofd
// 9 -> 10: new features requested, tested at CAF
// 10 -> 11: new merging strategy
// 11 -> 12: new progress message
// 12 -> 13: exchange version/architecture/compiler info
// 13 -> 14: new proofserv environment setting
// 14 -> 15: add support for entry lists; new version of TFileInfo
// 15 -> 16: add support for generic non-data based processing
// 16 -> 17: new dataset handling system; support for TFileCollection processing
// 17 -> 18: support for reconnection on daemon restarts
// 18 -> 19: TProofProgressStatus used in kPROOF_PROGRESS, kPROOF_STOPPROCESS
//           and kPROOF_GETNEXTPACKET messages in Master - worker communication
// 19 -> 20: Fix the asynchronous mode (required changes in some messages)
// 20 -> 21: Add support for session queuing
// 21 -> 22: Add support for switching from sync to async while running ('Ctrl-Z' functionality)
// 22 -> 23: New dataset features (default tree name; classification per fileserver)
// 23 -> 24: Merging optimization
// 24 -> 25: Handling of 'data' dir; group information
// 25 -> 26: Use new TProofProgressInfo class
// 26 -> 27: Use new file for updating the session status
// 27 -> 28: Support for multi-datasets, fix global pack dirs, fix AskStatistics,
//           package download, dataset caching
// 28 -> 29: Support for config parameters in EnablePackage, idle-timeout
<<<<<<< HEAD

// PROOF magic constants
const Int_t       kPROOF_Protocol        = 29;            // protocol version number
=======
// 29 -> 30: Add information about data dir in TSlaveInfo

// PROOF magic constants
const Int_t       kPROOF_Protocol        = 30;            // protocol version number
>>>>>>> 84c4c19c
const Int_t       kPROOF_Port            = 1093;          // IANA registered PROOF port
const char* const kPROOF_ConfFile        = "proof.conf";  // default config file
const char* const kPROOF_ConfDir         = "/usr/local/root";  // default config dir
const char* const kPROOF_WorkDir         = ".proof";      // default working directory
const char* const kPROOF_CacheDir        = "cache";       // file cache dir, under WorkDir
const char* const kPROOF_PackDir         = "packages";    // package dir, under WorkDir
const char* const kPROOF_PackDownloadDir = "downloaded";  // subdir with downloaded PARs, under PackDir
const char* const kPROOF_QueryDir        = "queries";     // query dir, under WorkDir
const char* const kPROOF_DataSetDir      = "datasets";    // dataset dir, under WorkDir
const char* const kPROOF_DataDir         = "data";        // dir for produced data, under WorkDir
const char* const kPROOF_CacheLockFile   = "proof-cache-lock-";   // cache lock file
const char* const kPROOF_PackageLockFile = "proof-package-lock-"; // package lock file
const char* const kPROOF_QueryLockFile   = "proof-query-lock-";   // query lock file
const char* const kPROOF_TerminateWorker = "+++ terminating +++"; // signal worker termination in MarkBad
const char* const kPROOF_WorkerIdleTO    = "+++ idle-timeout +++"; // signal worker idle timeout in MarkBad
const char* const kPROOF_InputDataFile   = "inputdata.root";      // Default input data file name

#ifndef R__WIN32
const char* const kCP     = "/bin/cp -fp";
const char* const kRM     = "/bin/rm -rf";
const char* const kLS     = "/bin/ls -l";
const char* const kUNTAR  = "%s -c %s/%s | (cd %s; tar xf -)";
const char* const kUNTAR2 = "%s -c %s | (cd %s; tar xf -)";
const char* const kUNTAR3 = "%s -c %s | (tar xf -)";
const char* const kGUNZIP = "gunzip";
#else
const char* const kCP     = "copy";
const char* const kRM     = "delete";
const char* const kLS     = "dir";
const char* const kUNTAR  = "...";
const char* const kUNTAR2 = "...";
const char* const kUNTAR3 = "...";
const char* const kGUNZIP = "gunzip";
#endif

R__EXTERN TVirtualMutex *gProofMutex;

<<<<<<< HEAD
typedef void (*PrintProgress_t)(Long64_t tot, Long64_t proc, Float_t proctime);
=======
typedef void (*PrintProgress_t)(Long64_t tot, Long64_t proc, Float_t proctime, Long64_t bytes);
>>>>>>> 84c4c19c

// Structure for the progress information
class TProofProgressInfo : public TObject {
public:
   Long64_t  fTotal;       // Total number of events to process
   Long64_t  fProcessed;   // Number of events processed
   Long64_t  fBytesRead;   // Number of bytes read
   Float_t   fInitTime;    // Time for initialization
   Float_t   fProcTime;    // Time for processing
   Float_t   fEvtRateI;    // Instantaneous event rate
   Float_t   fMBRateI;     // Instantaneous byte read rate
   Int_t     fActWorkers;  // Numebr of workers still active
   Int_t     fTotSessions; // Numebr of PROOF sessions running currently on the clusters
   Float_t   fEffSessions; // Number of effective sessions running on the machines allocated to this session
   TProofProgressInfo(Long64_t tot = 0, Long64_t proc = 0, Long64_t bytes = 0,
                      Float_t initt = -1., Float_t proct = -1.,
                      Float_t evts = -1., Float_t mbs = -1.,
                      Int_t actw = 0, Int_t tsess = 0, Float_t esess = 0.) :
                      fTotal(tot), fProcessed(proc), fBytesRead(bytes),
                      fInitTime(initt), fProcTime(proct), fEvtRateI(evts), fMBRateI(mbs),
                      fActWorkers(actw), fTotSessions(tsess), fEffSessions(esess) { }
   virtual ~TProofProgressInfo() { }
   ClassDef(TProofProgressInfo, 1); // Progress information
};

// PROOF Interrupt signal handler
class TProofInterruptHandler : public TSignalHandler {
private:
   TProof *fProof;

   TProofInterruptHandler(const TProofInterruptHandler&); // Not implemented
   TProofInterruptHandler& operator=(const TProofInterruptHandler&); // Not implemented
public:
   TProofInterruptHandler(TProof *p)
      : TSignalHandler(kSigInterrupt, kFALSE), fProof(p) { }
   Bool_t Notify();
};

// Input handler for messages from TProofServ
class TProofInputHandler : public TFileHandler {
private:
   TSocket *fSocket;
   TProof  *fProof;

   TProofInputHandler(const TProofInputHandler&); // Not implemented
   TProofInputHandler& operator=(const TProofInputHandler&); // Not implemented
public:
   TProofInputHandler(TProof *p, TSocket *s);
   Bool_t Notify();
   Bool_t ReadNotify() { return Notify(); }
};

// Slaves info class
class TSlaveInfo : public TObject {
public:
   enum ESlaveStatus { kActive, kNotActive, kBad };

   TString      fOrdinal;      //slave ordinal
   TString      fHostName;     //hostname this slave is running on
   TString      fMsd;          //mass storage domain slave is in
   TString      fDataDir;      //directory for user data
   Int_t        fPerfIndex;    //relative performance of this slave
   SysInfo_t    fSysInfo;      //Infomation about its hardware
   ESlaveStatus fStatus;       //slave status

   TSlaveInfo(const char *ordinal = "", const char *host = "", Int_t perfidx = 0,
<<<<<<< HEAD
              const char *msd = "") :
              fOrdinal(ordinal), fHostName(host), fMsd(msd),
=======
              const char *msd = "", const char *datadir = "") :
              fOrdinal(ordinal), fHostName(host), fMsd(msd), fDataDir(datadir),
>>>>>>> 84c4c19c
              fPerfIndex(perfidx), fSysInfo(), fStatus(kNotActive) { }

   const char *GetDataDir() const { return fDataDir; }
   const char *GetMsd() const { return fMsd; }
   const char *GetName() const { return fHostName; }
   const char *GetOrdinal() const { return fOrdinal; }
   SysInfo_t   GetSysInfo() const { return fSysInfo; }
   void        SetStatus(ESlaveStatus stat) { fStatus = stat; }
   void        SetSysInfo(SysInfo_t si);

   Int_t  Compare(const TObject *obj) const;
   Bool_t IsSortable() const { return kTRUE; }
   void   Print(Option_t *option="") const;

<<<<<<< HEAD
   ClassDef(TSlaveInfo,3) //basic info on slave
=======
   ClassDef(TSlaveInfo,4) //basic info on workers
>>>>>>> 84c4c19c
};

// Merger info class
class TMergerInfo : public TObject {
private:

   TSlave      *fMerger;         // Slave that acts as merger
   Int_t        fPort;           // Port number, on which it accepts outputs from other workers
   Int_t        fMergedObjects;  // Total number of objects it must accept from other workers
                                 // (-1 == not set yet)
   Int_t        fWorkersToMerge; // Number of workers that are merged on this merger
                                 // (does not change during time)
   Int_t        fMergedWorkers;  // Current number of already merged workers
                                 // (does change during time as workers are being merged)

   TList       *fWorkers;        // List of already assigned workers
   Bool_t       fIsActive;       // Merger state

   TMergerInfo(const TMergerInfo&); // Not implemented
   TMergerInfo& operator=(const TMergerInfo&); // Not implemented

public:
   TMergerInfo(TSlave *t, Int_t port, Int_t forHowManyWorkers) :
               fMerger(t), fPort(port), fMergedObjects(0), fWorkersToMerge(forHowManyWorkers),
               fMergedWorkers(0), fWorkers(0), fIsActive(kTRUE) { }
   virtual ~TMergerInfo();

   void        AddWorker(TSlave *sl);
   TList      *GetWorkers() { return fWorkers; }

   TSlave     *GetMerger() { return fMerger; }
   Int_t       GetPort() { return fPort; }

   Int_t       GetWorkersToMerge() { return fWorkersToMerge; }
   Int_t       GetMergedWorkers() { return fMergedWorkers; }
   Int_t       GetMergedObjects() { return fMergedObjects; }

   void        SetMergedWorker();
   void        AddMergedObjects(Int_t objects) { fMergedObjects += objects; }

   Bool_t      AreAllWorkersAssigned();
   Bool_t      AreAllWorkersMerged();

   void Deactivate() { fIsActive = kFALSE; }
   Bool_t      IsActive() { return fIsActive; }

   ClassDef(TMergerInfo,0)          // Basic info on merger, i.e. worker serving as merger
};

// Small auxilliary class for merging progress notification
class TProofMergePrg {
private:
   TString      fExp;
   Int_t        fIdx;
   Int_t        fNWrks;
   static char  fgCr[4];
public:
   TProofMergePrg() : fExp(), fIdx(-1), fNWrks(-1) { }

   const char  *Export() { fExp.Form("%c (%d workers still sending)   ", fgCr[fIdx], fNWrks);
                           return fExp.Data(); }
   void         DecreaseNWrks() { fNWrks--; }
   void         IncreaseNWrks() { fNWrks++; }
   void         IncreaseIdx() { fIdx++; if (fIdx == 4) fIdx = 0; }
   void         Reset(Int_t n = -1) { fIdx = -1; SetNWrks(n); }
   void         SetNWrks(Int_t n) { fNWrks = n; }
};

class TProof : public TNamed, public TQObject {

friend class TPacketizer;
friend class TPacketizerDev;
friend class TPacketizerAdaptive;
friend class TProofLite;
friend class TDataSetManager;
friend class TProofServ;
friend class TProofInputHandler;
friend class TProofInterruptHandler;
friend class TProofPlayer;
friend class TProofPlayerLite;
friend class TProofPlayerRemote;
friend class TProofProgressDialog;
friend class TSlave;
friend class TSlaveLite;
friend class TVirtualPacketizer;
friend class TXSlave;
friend class TXSocket;        // to access kPing
friend class TXSocketHandler; // to access fCurrentMonitor and CollectInputFrom
friend class TXProofMgr;      // to access EUrgent
friend class TXProofServ;     // to access EUrgent

public:
   // PROOF status bits
   enum EStatusBits {
      kUsingSessionGui     = BIT(14),
      kNewInputData        = BIT(15),
      kIsClient            = BIT(16),
      kIsMaster            = BIT(17),
      kIsTopMaster         = BIT(18),
      kUseProgressDialog   = BIT(19)
   };
   enum EQueryMode {
      kSync                = 0,
      kAsync               = 1
   };
   enum EUploadOpt {
      kAppend              = 0x1,
      kOverwriteDataSet    = 0x2,
      kNoOverwriteDataSet  = 0x4,
      kOverwriteAllFiles   = 0x8,
      kOverwriteNoFiles    = 0x10,
      kAskUser             = 0x0
   };
   enum ERegisterOpt {
      kFailIfExists        = 0,
      kOverwriteIfExists   = 1,
      kMergeIfExists       = 2
   };
   enum EUploadDataSetAnswer {
      kError               = -1,
      kDataSetExists       = -2,
      kFail                = -3
   };
   enum EUploadPackageOpt {
      kUntar               = 0x0,  //Untar over existing dir [default]
      kRemoveOld           = 0x1   //Remove existing dir with same name
   };
   enum ERunStatus {
      kRunning             = 0,    // Normal status
      kStopped             = 1,    // After the stop button has been pressed
      kAborted             = 2     // After the abort button has been pressed
   };

   enum ESubMerger {
      kOutputSize     = 1,         //Number of objects in worker's output list
      kSendOutput     = 2,         //Naster asks worker for its output list
      kBeMerger       = 3,         //Master tells worker to be a merger
      kMergerDown     = 4,         //Merger cannot serve
      kStopMerging    = 5,         //Master tells worker to stop merging (and return output)
      kOutputSent     = 6          //Worker reports sending its output to given worker
  };

private:
   enum EUrgent {
      kLocalInterrupt      = -1,
      kPing                = 0,
      kHardInterrupt       = 1,
      kSoftInterrupt,
      kShutdownInterrupt
   };
   enum EProofCacheCommands {
      kShowCache           = 1,
      kClearCache          = 2,
      kShowPackages        = 3,
      kClearPackages       = 4,
      kClearPackage        = 5,
      kBuildPackage        = 6,
      kLoadPackage         = 7,
      kShowEnabledPackages = 8,
      kShowSubCache        = 9,
      kClearSubCache       = 10,
      kShowSubPackages     = 11,
      kDisableSubPackages  = 12,
      kDisableSubPackage   = 13,
      kBuildSubPackage     = 14,
      kUnloadPackage       = 15,
      kDisablePackage      = 16,
      kUnloadPackages      = 17,
      kDisablePackages     = 18,
      kListPackages        = 19,
      kListEnabledPackages = 20,
      kLoadMacro           = 21
   };
   enum EProofDataSetCommands {
      kUploadDataSet       = 1,  //Upload a dataset
      kCheckDataSetName    = 2,  //Check wheter dataset of this name exists
      kGetDataSets         = 3,  //List datasets saved on  the master node
      kRegisterDataSet     = 4,  //Save a TList object as a dataset
      kGetDataSet          = 5,  //Get a TFileCollection of TFileInfo objects
      kVerifyDataSet       = 6,  //Try open all files from a dataset and report results
      kRemoveDataSet       = 7,  //Remove a dataset but leave files belonging to it
      kMergeDataSet        = 8,  //Add new files to an existing dataset
      kShowDataSets        = 9,  //Shows datasets, returns formatted output
      kGetQuota            = 10, //Get quota info per group
      kShowQuota           = 11, //Show quotas
      kSetDefaultTreeName  = 12, //Set the default tree name
      kCache               = 13  //Show/clear cache
   };
   enum ESendFileOpt {
      kAscii               = 0x0,
      kBinary              = 0x1,
      kForce               = 0x2,
      kForward             = 0x4,
      kCpBin               = 0x8,
      kCp                  = 0x10
   };
   enum EProofWrkListAction {
      kActivateWorker      = 1,
      kDeactivateWorker    = 2
   };
   enum EBuildPackageOpt {
      kDontBuildOnClient   = -2,
      kBuildOnSlavesNoWait = -1,
      kBuildAll            = 0,
      kCollectBuildResults = 1
   };
   enum EProofShowQuotaOpt {
      kPerGroup = 0x1,
      kPerUser = 0x2
   };
   enum EProofClearData {
      kPurge        = 0x1,
      kUnregistered = 0x2,
      kDataset      = 0x4,
      kForceClear   = 0x8
   };

   Bool_t          fValid;           //is this a valid proof object
   TString         fMaster;          //master server ("" if a master); used in the browser
   TString         fWorkDir;         //current work directory on remote servers
   TString         fGroup;           //PROOF group of this user
   Int_t           fLogLevel;        //server debug logging level
   Int_t           fStatus;          //remote return status (part of kPROOF_LOGDONE)
   Int_t           fCheckFileStatus; //remote return status after kPROOF_CHECKFILE
   TList          *fRecvMessages;    //Messages received during collect not yet processed
   TList          *fSlaveInfo;       //!list returned by kPROOF_GETSLAVEINFO
   Bool_t          fSendGroupView;   //if true send new group view
   TList          *fActiveSlaves;    //list of active slaves (subset of all slaves)
   TList          *fInactiveSlaves;  //list of inactive slaves (good but not used for processing)
   TList          *fUniqueSlaves;    //list of all active slaves with unique file systems
   TList          *fAllUniqueSlaves;  //list of all active slaves with unique file systems, including all submasters
   TList          *fNonUniqueMasters; //list of all active masters with a nonunique file system
   TMonitor       *fActiveMonitor;   //monitor activity on all active slave sockets
   TMonitor       *fUniqueMonitor;   //monitor activity on all unique slave sockets
   TMonitor       *fAllUniqueMonitor; //monitor activity on all unique slave sockets, including all submasters
   TMonitor       *fCurrentMonitor;  //currently active monitor
   Long64_t        fBytesRead;       //bytes read by all slaves during the session
   Float_t         fRealTime;        //realtime spent by all slaves during the session
   Float_t         fCpuTime;         //CPU time spent by all slaves during the session
   TSignalHandler *fIntHandler;      //interrupt signal handler (ctrl-c)
   TPluginHandler *fProgressDialog;  //progress dialog plugin
   Bool_t          fProgressDialogStarted; //indicates if the progress dialog is up
   TVirtualProofPlayer *fPlayer;     //current player
   TList          *fFeedback;        //list of names to be returned as feedback
   TList          *fChains;          //chains with this proof set
   struct MD5Mod_t {
      TMD5   fMD5;                   //file's md5
      Long_t fModtime;               //file's modification time
   };
   typedef std::map<TString, MD5Mod_t> FileMap_t;
   FileMap_t       fFileMap;         //map keeping track of a file's md5 and mod time
   TDSet          *fDSet;            //current TDSet being validated

   Int_t           fNotIdle;         //Number of non-idle sub-nodes
   Bool_t          fSync;            //true if type of currently processed query is sync
   ERunStatus      fRunStatus;       //run status
   Bool_t          fIsWaiting;       //true if queries have been enqueued

   Bool_t          fRedirLog;        //redirect received log info
   TString         fLogFileName;     //name of the temp file for redirected logs
   FILE           *fLogFileW;        //temp file to redirect logs
   FILE           *fLogFileR;        //temp file to read redirected logs
   Bool_t          fLogToWindowOnly; //send log to window only

   TProofMergePrg  fMergePrg;        //Merging progress

   TList          *fWaitingSlaves;   //stores a TPair of the slaves's TSocket and TMessage
   TList          *fQueries;         //list of TProofQuery objects
   Int_t           fOtherQueries;    //number of queries in list from previous sessions
   Int_t           fDrawQueries;     //number of draw queries during this sessions
   Int_t           fMaxDrawQueries;  //max number of draw queries kept
   Int_t           fSeqNum;          //Remote sequential # of the last query submitted

   Int_t           fSessionID;       //remote ID of the session

   Bool_t          fEndMaster;       //true for a master in direct contact only with workers

   TString         fPackageDir;      //package directory (used on client)
   THashList      *fGlobalPackageDirList;//list of directories containing global packages libs
   TProofLockPath *fPackageLock;     //package lock
   TList          *fEnabledPackagesOnClient; //list of packages enabled on client

   TList          *fInputData;       //Input data objects sent over via file
   TString         fInputDataFile;   //File with input data objects

   PrintProgress_t fPrintProgress;   //Function function to display progress info in batch mode

   TVirtualMutex  *fCloseMutex;      // Avoid crashes in MarkBad or alike while closing

   TList          *fLoadedMacros;    // List of loaded macros (just file names)
   static TList   *fgProofEnvList;   // List of TNameds defining environment
                                     // variables to pass to proofserv

   Bool_t          fMergersSet;      // Indicates, if the following variables have been initialized properly
   Int_t           fMergersCount;
   Int_t           fWorkersToMerge;  // Current total number of workers, which have not been yet assigned to any merger
   Int_t           fLastAssignedMerger;
   TList          *fMergers;
   Bool_t          fFinalizationRunning;
   Int_t           fRedirectNext;

   static TPluginHandler *fgLogViewer;  // Log dialog box plugin

protected:
   enum ESlaves { kAll, kActive, kUnique, kAllUnique };

   Bool_t          fMasterServ;     //true if we are a master server
   TUrl            fUrl;            //Url of the master
   TString         fConfFile;       //file containing config information
   TString         fConfDir;        //directory containing cluster config information
   TString         fImage;          //master's image name
   Int_t           fProtocol;       //remote PROOF server protocol version number
   TList          *fSlaves;         //list of all slave servers as in config file
   TList          *fBadSlaves;      //dead slaves (subset of all slaves)
   TMonitor       *fAllMonitor;     //monitor activity on all valid slave sockets
   Bool_t          fDataReady;      //true if data is ready to be analyzed
   Long64_t        fBytesReady;     //number of bytes staged
   Long64_t        fTotalBytes;     //number of bytes to be analyzed
   TList          *fAvailablePackages; //list of available packages
   TList          *fEnabledPackages;   //list of enabled packages
   TList          *fRunningDSets;   // Temporary datasets used for async running

   Int_t           fCollectTimeout; // Timeout for (some) collect actions

   TString         fDataPoolUrl;    // default data pool entry point URL
   TProofMgr::EServType fServType;  // type of server: proofd, XrdProofd
   TProofMgr      *fManager;        // manager to which this session belongs (if any)
   EQueryMode      fQueryMode;      // default query mode
   Bool_t          fDynamicStartup; // are the workers started dynamically?

   static TSemaphore *fgSemaphore;   //semaphore to control no of parallel startup threads

private:
   TProof(const TProof &);           // not implemented
   void operator=(const TProof &);   // idem

   void     CleanGDirectory(TList *ol);

   Int_t    Exec(const char *cmd, ESlaves list, Bool_t plusMaster);
   Int_t    SendCommand(const char *cmd, ESlaves list = kActive);
   Int_t    SendCurrentState(ESlaves list = kActive);
   Bool_t   CheckFile(const char *file, TSlave *sl, Long_t modtime, Int_t cpopt = (kCp | kCpBin));
   Int_t    SendObject(const TObject *obj, ESlaves list = kActive);
   Int_t    SendGroupView();
   Int_t    SendInitialState();
   Int_t    SendPrint(Option_t *option="");
   Int_t    Ping(ESlaves list);
   void     Interrupt(EUrgent type, ESlaves list = kActive);
   void     AskStatistics();
   void     AskParallel();
   Int_t    GoParallel(Int_t nodes, Bool_t accept = kFALSE, Bool_t random = kFALSE);
   Int_t    SetParallelSilent(Int_t nodes, Bool_t random = kFALSE);
   void     RecvLogFile(TSocket *s, Int_t size);
   void     NotifyLogMsg(const char *msg, const char *sfx = "\n");
   Int_t    BuildPackage(const char *package, EBuildPackageOpt opt = kBuildAll);
   Int_t    BuildPackageOnClient(const char *package, Int_t opt = 0, TString *path = 0);
   Int_t    LoadPackage(const char *package, Bool_t notOnClient = kFALSE, TList *loadopts = 0);
   Int_t    LoadPackageOnClient(const char *package, TList *loadopts = 0);
   Int_t    UnloadPackage(const char *package);
   Int_t    UnloadPackageOnClient(const char *package);
   Int_t    UnloadPackages();
   Int_t    UploadPackageOnClient(const char *package, EUploadPackageOpt opt, TMD5 *md5);
   Int_t    DisablePackage(const char *package);
   Int_t    DisablePackageOnClient(const char *package);
   Int_t    DisablePackages();

   void     Activate(TList *slaves = 0);
   Int_t    Broadcast(const TMessage &mess, TList *slaves);
   Int_t    Broadcast(const TMessage &mess, ESlaves list = kActive);
   Int_t    Broadcast(const char *mess, Int_t kind, TList *slaves);
   Int_t    Broadcast(const char *mess, Int_t kind = kMESS_STRING, ESlaves list = kActive);
   Int_t    Broadcast(Int_t kind, TList *slaves) { return Broadcast(0, kind, slaves); }
   Int_t    Broadcast(Int_t kind, ESlaves list = kActive) { return Broadcast(0, kind, list); }
   Int_t    BroadcastFile(const char *file, Int_t opt, const char *rfile, TList *wrks);
   Int_t    BroadcastFile(const char *file, Int_t opt, const char *rfile = 0, ESlaves list = kAllUnique);
   Int_t    BroadcastGroupPriority(const char *grp, Int_t priority, ESlaves list = kAllUnique);
   Int_t    BroadcastGroupPriority(const char *grp, Int_t priority, TList *workers);
   Int_t    BroadcastObject(const TObject *obj, Int_t kind, TList *slaves);
   Int_t    BroadcastObject(const TObject *obj, Int_t kind = kMESS_OBJECT, ESlaves list = kActive);
   Int_t    BroadcastRaw(const void *buffer, Int_t length, TList *slaves);
   Int_t    BroadcastRaw(const void *buffer, Int_t length, ESlaves list = kActive);
<<<<<<< HEAD
   Int_t    Collect(const TSlave *sl, Long_t timeout = -1, Int_t endtype = -1);
   Int_t    Collect(TMonitor *mon, Long_t timeout = -1, Int_t endtype = -1);
   Int_t    CollectInputFrom(TSocket *s, Int_t endtype = -1);
   Int_t    HandleInputMessage(TSlave *wrk, TMessage *m);
=======
   Int_t    Collect(const TSlave *sl, Long_t timeout = -1, Int_t endtype = -1, Bool_t deactonfail = kFALSE);
   Int_t    Collect(TMonitor *mon, Long_t timeout = -1, Int_t endtype = -1, Bool_t deactonfail = kFALSE);
   Int_t    CollectInputFrom(TSocket *s, Int_t endtype = -1, Bool_t deactonfail = kFALSE);
   Int_t    HandleInputMessage(TSlave *wrk, TMessage *m, Bool_t deactonfail = kFALSE);
>>>>>>> 84c4c19c
   void     HandleSubmerger(TMessage *mess, TSlave *sl);
   void     SetMonitor(TMonitor *mon = 0, Bool_t on = kTRUE);

   void     ReleaseMonitor(TMonitor *mon);

   void     FindUniqueSlaves();
   TSlave  *FindSlave(TSocket *s) const;
   TList   *GetListOfSlaves() const { return fSlaves; }
   TList   *GetListOfInactiveSlaves() const { return fInactiveSlaves; }
   TList   *GetListOfUniqueSlaves() const { return fUniqueSlaves; }
   TList   *GetListOfBadSlaves() const { return fBadSlaves; }
   Int_t    GetNumberOfSlaves() const;
   Int_t    GetNumberOfActiveSlaves() const;
   Int_t    GetNumberOfInactiveSlaves() const;
   Int_t    GetNumberOfUniqueSlaves() const;
   Int_t    GetNumberOfBadSlaves() const;

   Bool_t   IsEndMaster() const { return fEndMaster; }
   void     ModifyWorkerLists(const char *ord, Bool_t add);

   Bool_t   IsSync() const { return fSync; }
   void     InterruptCurrentMonitor();

   void     SetRunStatus(ERunStatus rst) { fRunStatus = rst; }

   void     MarkBad(TSlave *wrk, const char *reason = 0);
   void     MarkBad(TSocket *s, const char *reason = 0);
   void     TerminateWorker(TSlave *wrk);
   void     TerminateWorker(const char *ord);

   void     ActivateAsyncInput();
   void     DeActivateAsyncInput();
<<<<<<< HEAD

   Int_t    GetQueryReference(Int_t qry, TString &ref);
   void     PrintProgress(Long64_t total, Long64_t processed, Float_t procTime = -1.);

   // Managing mergers
   Bool_t   CreateMerger(TSlave *sl, Int_t port);
   void     RedirectWorker(TSocket *s, TSlave * sl, Int_t output_size);
   Int_t    GetActiveMergersCount();
   Int_t    FindNextFreeMerger();
   void     ResetMergers() { fMergersSet = kFALSE; }
   void     AskForOutput(TSlave *sl);

=======

   Int_t    GetQueryReference(Int_t qry, TString &ref);
   void     PrintProgress(Long64_t total, Long64_t processed,
                          Float_t procTime = -1.,  Long64_t bytesread = -1);

   // Managing mergers
   Bool_t   CreateMerger(TSlave *sl, Int_t port);
   void     RedirectWorker(TSocket *s, TSlave * sl, Int_t output_size);
   Int_t    GetActiveMergersCount();
   Int_t    FindNextFreeMerger();
   void     ResetMergers() { fMergersSet = kFALSE; }
   void     AskForOutput(TSlave *sl);

>>>>>>> 84c4c19c
   void     FinalizationDone() { fFinalizationRunning = kFALSE; }

   void     ResetMergePrg();
   void     ParseConfigField(const char *config);

   Bool_t   Prompt(const char *p);
   void     ClearDataProgress(Int_t r, Int_t t);

   static TList *GetDataSetSrvMaps(const TString &srvmaps);

protected:
   TProof(); // For derived classes to use
   void  InitMembers();
   Int_t Init(const char *masterurl, const char *conffile,
              const char *confdir, Int_t loglevel,
              const char *alias = 0);
   virtual Bool_t  StartSlaves(Bool_t attach = kFALSE);
   Int_t AddWorkers(TList *wrks);
   Int_t RemoveWorkers(TList *wrks);

   void                         SetPlayer(TVirtualProofPlayer *player);
   TVirtualProofPlayer         *GetPlayer() const { return fPlayer; }
   virtual TVirtualProofPlayer *MakePlayer(const char *player = 0, TSocket *s = 0);

   void    UpdateDialog();

   void    HandleLibIncPath(const char *what, Bool_t add, const char *dirs);

   TList  *GetListOfActiveSlaves() const { return fActiveSlaves; }
   TSlave *CreateSlave(const char *url, const char *ord,
                       Int_t perf, const char *image, const char *workdir);
   TSlave *CreateSubmaster(const char *url, const char *ord,
                           const char *image, const char *msd);

   virtual void SaveWorkerInfo();

<<<<<<< HEAD
   Int_t    Collect(ESlaves list = kActive, Long_t timeout = -1, Int_t endtype = -1);
   Int_t    Collect(TList *slaves, Long_t timeout = -1, Int_t endtype = -1);
=======
   Int_t    Collect(ESlaves list = kActive, Long_t timeout = -1, Int_t endtype = -1, Bool_t deactonfail = kFALSE);
   Int_t    Collect(TList *slaves, Long_t timeout = -1, Int_t endtype = -1, Bool_t deactonfail = kFALSE);
>>>>>>> 84c4c19c

   void         SetDSet(TDSet *dset) { fDSet = dset; }
   virtual void ValidateDSet(TDSet *dset);

   TPluginHandler *GetProgressDialog() const { return fProgressDialog; }

   Int_t AssertPath(const char *path, Bool_t writable);

   void PrepareInputDataFile(TString &dataFile);
   virtual void  SendInputDataFile();
   Int_t SendFile(const char *file, Int_t opt = (kBinary | kForward | kCp | kCpBin),
                  const char *rfile = 0, TSlave *sl = 0);

   static void *SlaveStartupThread(void *arg);

   static Int_t AssertDataSet(TDSet *dset, TList *input,
                              TDataSetManager *mgr, TString &emsg);
   // Input data handling
   static Int_t GetInputData(TList *input, const char *cachedir, TString &emsg);
   static Int_t SaveInputData(TQueryResult *qr, const char *cachedir, TString &emsg);
   static Int_t SendInputData(TQueryResult *qr, TProof *p, TString &emsg);

   // Parse CINT commands
   static Bool_t GetFileInCmd(const char *cmd, TString &fn);

   // Pipe execution of commands
   static void SystemCmd(const char *cmd, Int_t fdout);

public:
   TProof(const char *masterurl, const char *conffile = kPROOF_ConfFile,
          const char *confdir = kPROOF_ConfDir, Int_t loglevel = 0,
          const char *alias = 0, TProofMgr *mgr = 0);
   virtual ~TProof();

   void        cd(Int_t id = -1);

   Int_t       Ping();
   void        Touch();
   Int_t       Exec(const char *cmd, Bool_t plusMaster = kFALSE);

   virtual Long64_t Process(TDSet *dset, const char *selector,
                            Option_t *option = "", Long64_t nentries = -1,
                            Long64_t firstentry = 0);
   virtual Long64_t Process(TFileCollection *fc, const char *selector,
                            Option_t *option = "", Long64_t nentries = -1,
                            Long64_t firstentry = 0);
   virtual Long64_t Process(const char *dsetname, const char *selector,
                            Option_t *option = "", Long64_t nentries = -1,
                            Long64_t firstentry = 0, TObject *enl = 0);
   virtual Long64_t Process(const char *selector, Long64_t nentries,
                            Option_t *option = "");

   virtual Long64_t DrawSelect(TDSet *dset, const char *varexp,
                          const char *selection = "",
                          Option_t *option = "", Long64_t nentries = -1,
                          Long64_t firstentry = 0);
   Long64_t    DrawSelect(const char *dsetname, const char *varexp,
                          const char *selection = "",
                          Option_t *option = "", Long64_t nentries = -1,
                          Long64_t firstentry = 0, TObject *enl = 0);
   Int_t       Archive(Int_t query, const char *url);
   Int_t       Archive(const char *queryref, const char *url = 0);
   Int_t       CleanupSession(const char *sessiontag);
   Long64_t    Finalize(Int_t query = -1, Bool_t force = kFALSE);
   Long64_t    Finalize(const char *queryref, Bool_t force = kFALSE);
   Int_t       Remove(Int_t query, Bool_t all = kFALSE);
   Int_t       Remove(const char *queryref, Bool_t all = kFALSE);
   Int_t       Retrieve(Int_t query, const char *path = 0);
   Int_t       Retrieve(const char *queryref, const char *path = 0);

   void        DisableGoAsyn();
   void        GoAsynchronous();
   void        StopProcess(Bool_t abort, Int_t timeout = -1);
   void        Browse(TBrowser *b);

   Int_t       SetParallel(Int_t nodes = 9999, Bool_t random = kFALSE);
   void        SetLogLevel(Int_t level, UInt_t mask = TProofDebug::kAll);

   void        Close(Option_t *option="");
   virtual void Print(Option_t *option="") const;

   //-- cache and package management
   virtual void  ShowCache(Bool_t all = kFALSE);
   virtual void  ClearCache(const char *file = 0);
   TList        *GetListOfPackages();
   TList        *GetListOfEnabledPackages();
   void          ShowPackages(Bool_t all = kFALSE, Bool_t redirlog = kFALSE);
   void          ShowEnabledPackages(Bool_t all = kFALSE);
   Int_t         ClearPackages();
   Int_t         ClearPackage(const char *package);
   Int_t         DownloadPackage(const char *par, const char *dstdir = 0);
   Int_t         EnablePackage(const char *package, Bool_t notOnClient = kFALSE);
   Int_t         EnablePackage(const char *package, const char *loadopts,
                               Bool_t notOnClient = kFALSE);
   Int_t         EnablePackage(const char *package, TList *loadopts,
                               Bool_t notOnClient = kFALSE);
   Int_t         UploadPackage(const char *par, EUploadPackageOpt opt = kUntar);
   virtual Int_t Load(const char *macro, Bool_t notOnClient = kFALSE, Bool_t uniqueOnly = kTRUE,
                      TList *wrks = 0);

   Int_t       AddDynamicPath(const char *libpath, Bool_t onClient = kFALSE, TList *wrks = 0);
   Int_t       AddIncludePath(const char *incpath, Bool_t onClient = kFALSE, TList *wrks = 0);
   Int_t       RemoveDynamicPath(const char *libpath, Bool_t onClient = kFALSE);
   Int_t       RemoveIncludePath(const char *incpath, Bool_t onClient = kFALSE);

   //-- dataset management
   Int_t       UploadDataSet(const char *dataset,
                             TList *files,
                             const char *dest = 0,
                             Int_t opt = kAskUser,
                             TList *skippedFiles = 0);
   Int_t       UploadDataSet(const char *dataset,
                             const char *files,
                             const char *dest = 0,
                             Int_t opt = kAskUser,
                             TList *skippedFiles = 0);
   Int_t       UploadDataSetFromFile(const char *dataset,
                                     const char *file,
                                     const char *dest = 0,
                                     Int_t opt = kAskUser,
                                     TList *skippedFiles = 0);
   virtual Bool_t  RegisterDataSet(const char *name,
                               TFileCollection *dataset, const char* optStr = "");
   virtual TMap *GetDataSets(const char *uri = "", const char* optStr = "");
   virtual void  ShowDataSets(const char *uri = "", const char* optStr = "");

   TMap       *GetDataSetQuota(const char* optStr = "");
   void        ShowDataSetQuota(Option_t* opt = 0);

   virtual Bool_t ExistsDataSet(const char *dataset);
   void           ShowDataSet(const char *dataset = "", const char* opt = "M");
   virtual Int_t  RemoveDataSet(const char *dataset, const char* optStr = "");
   virtual Int_t  VerifyDataSet(const char *dataset, const char* optStr = "");
   virtual TFileCollection *GetDataSet(const char *dataset, const char* optStr = "");
   TList         *FindDataSets(const char *searchString, const char* optStr = "");

   virtual Int_t SetDataSetTreeName( const char *dataset, const char *treename);

   virtual void ShowDataSetCache(const char *dataset = 0);
   virtual void ClearDataSetCache(const char *dataset = 0);

   void         ShowData();
   void         ClearData(UInt_t what = kUnregistered, const char *dsname = 0);

   const char *GetMaster() const { return fMaster; }
   const char *GetConfDir() const { return fConfDir; }
   const char *GetConfFile() const { return fConfFile; }
   const char *GetUser() const { return fUrl.GetUser(); }
   const char *GetGroup() const { return fGroup; }
   const char *GetWorkDir() const { return fWorkDir; }
   const char *GetSessionTag() const { return GetName(); }
   const char *GetImage() const { return fImage; }
   const char *GetUrl() { return fUrl.GetUrl(); }
   Int_t       GetPort() const { return fUrl.GetPort(); }
   Int_t       GetRemoteProtocol() const { return fProtocol; }
   Int_t       GetClientProtocol() const { return kPROOF_Protocol; }
   Int_t       GetStatus() const { return fStatus; }
   Int_t       GetLogLevel() const { return fLogLevel; }
   Int_t       GetParallel() const;
   Int_t       GetSeqNum() const { return fSeqNum; }
   Int_t       GetSessionID() const { return fSessionID; }
   TList      *GetListOfSlaveInfos();
   Bool_t      UseDynamicStartup() const { return fDynamicStartup; }

   EQueryMode  GetQueryMode(Option_t *mode = 0) const;
   void        SetQueryMode(EQueryMode mode);

   void        SetRealTimeLog(Bool_t on = kTRUE);

   void        GetStatistics(Bool_t verbose = kFALSE);
   Long64_t    GetBytesRead() const { return fBytesRead; }
   Float_t     GetRealTime() const { return fRealTime; }
   Float_t     GetCpuTime() const { return fCpuTime; }

   Bool_t      IsLite() const { return (fServType == TProofMgr::kProofLite); }
   Bool_t      IsProofd() const { return (fServType == TProofMgr::kProofd); }
   Bool_t      IsFolder() const { return kTRUE; }
   Bool_t      IsMaster() const { return fMasterServ; }
   Bool_t      IsValid() const { return fValid; }
   Bool_t      IsParallel() const { return GetParallel() > 0 ? kTRUE : kFALSE; }
   Bool_t      IsIdle() const { return (fNotIdle <= 0) ? kTRUE : kFALSE; }
   Bool_t      IsWaiting() const { return fIsWaiting; }

   ERunStatus  GetRunStatus() const { return fRunStatus; }
   TList      *GetLoadedMacros() const { return fLoadedMacros; }

   //-- input list parameter handling
   void        SetParameter(const char *par, const char *value);
   void        SetParameter(const char *par, Int_t value);
   void        SetParameter(const char *par, Long_t value);
   void        SetParameter(const char *par, Long64_t value);
   void        SetParameter(const char *par, Double_t value);
   TObject    *GetParameter(const char *par) const;
   void        DeleteParameters(const char *wildcard);
   void        ShowParameters(const char *wildcard = "PROOF_*") const;

   void        AddInput(TObject *obj);
   void        ClearInput();
   TList      *GetInputList();
   TObject    *GetOutput(const char *name);
   TList      *GetOutputList();

   void        AddInputData(TObject *obj, Bool_t push = kFALSE);
   void        SetInputDataFile(const char *datafile);
   void        ClearInputData(TObject *obj = 0);
   void        ClearInputData(const char *name);

   void        AddFeedback(const char *name);
   void        RemoveFeedback(const char *name);
   void        ClearFeedback();
   void        ShowFeedback() const;
   TList      *GetFeedbackList() const;

   virtual TList *GetListOfQueries(Option_t *opt = "");
   Int_t       GetNumberOfQueries();
   Int_t       GetNumberOfDrawQueries() { return fDrawQueries; }
   TList      *GetQueryResults();
   TQueryResult *GetQueryResult(const char *ref = 0);
   void        GetMaxQueries();
   void        SetMaxDrawQueries(Int_t max);
   void        ShowQueries(Option_t *opt = "");

   Bool_t      IsDataReady(Long64_t &totalbytes, Long64_t &bytesready);

   void        SetActive(Bool_t /*active*/ = kTRUE) { }

   void        LogMessage(const char *msg, Bool_t all); //*SIGNAL*
   void        Progress(Long64_t total, Long64_t processed); //*SIGNAL*
   void        Progress(Long64_t total, Long64_t processed, Long64_t bytesread,
                        Float_t initTime, Float_t procTime,
                        Float_t evtrti, Float_t mbrti); // *SIGNAL*
   void        Progress(Long64_t total, Long64_t processed, Long64_t bytesread,
                        Float_t initTime, Float_t procTime,
                        Float_t evtrti, Float_t mbrti,
                        Int_t actw, Int_t tses, Float_t eses); // *SIGNAL*
   void        Feedback(TList *objs); //*SIGNAL*
   void        QueryResultReady(const char *ref); //*SIGNAL*
   void        CloseProgressDialog(); //*SIGNAL*
   void        ResetProgressDialog(const char *sel, Int_t sz,
                                   Long64_t fst, Long64_t ent); //*SIGNAL*
   void        StartupMessage(const char *msg, Bool_t status, Int_t done,
                              Int_t total); //*SIGNAL*
   void        DataSetStatus(const char *msg, Bool_t status,
                             Int_t done, Int_t total); //*SIGNAL*

   void        SendDataSetStatus(const char *msg, UInt_t n, UInt_t tot, Bool_t st);

   void        GetLog(Int_t start = -1, Int_t end = -1);
   TMacro     *GetLastLog();
   void        PutLog(TQueryResult *qr);
   void        ShowLog(Int_t qry = -1);
   void        ShowLog(const char *queryref);
   Bool_t      SendingLogToWindow() const { return fLogToWindowOnly; }
   void        SendLogToWindow(Bool_t mode) { fLogToWindowOnly = mode; }

   void        ResetProgressDialogStatus() { fProgressDialogStarted = kFALSE; }

   virtual TTree *GetTreeHeader(TDSet *tdset);
   TList      *GetOutputNames();

   void        AddChain(TChain *chain);
   void        RemoveChain(TChain *chain);

   TDrawFeedback *CreateDrawFeedback();
   void           SetDrawFeedbackOption(TDrawFeedback *f, Option_t *opt);
   void           DeleteDrawFeedback(TDrawFeedback *f);

   void        Detach(Option_t *opt = "");

   virtual void SetAlias(const char *alias="");

   TProofMgr  *GetManager() { return fManager; }
   void        SetManager(TProofMgr *mgr);

   void        ActivateWorker(const char *ord);
   void        DeactivateWorker(const char *ord);

   const char *GetDataPoolUrl() const { return fDataPoolUrl; }
   void        SetDataPoolUrl(const char *url) { fDataPoolUrl = url; }

   void        SetPrintProgress(PrintProgress_t pp) { fPrintProgress = pp; }

   void        SetProgressDialog(Bool_t on = kTRUE);

   // Opening and managing PROOF connections
   static TProof       *Open(const char *url = 0, const char *conffile = 0,
                             const char *confdir = 0, Int_t loglevel = 0);
   static void          LogViewer(const char *url = 0, Int_t sessionidx = 0);
   static TProofMgr    *Mgr(const char *url);
   static void          Reset(const char *url, Bool_t hard = kFALSE);

   static void          AddEnvVar(const char *name, const char *value);
   static void          DelEnvVar(const char *name);
   static const TList  *GetEnvVars();
   static void          ResetEnvVars();

   // Input/output list utilities
   static Int_t         GetParameter(TCollection *c, const char *par, TString &value);
   static Int_t         GetParameter(TCollection *c, const char *par, Int_t &value);
   static Int_t         GetParameter(TCollection *c, const char *par, Long_t &value);
   static Int_t         GetParameter(TCollection *c, const char *par, Long64_t &value);
   static Int_t         GetParameter(TCollection *c, const char *par, Double_t &value);

   ClassDef(TProof,0)  //PROOF control class
};

// Global object with default PROOF session
R__EXTERN TProof *gProof;

#endif<|MERGE_RESOLUTION|>--- conflicted
+++ resolved
@@ -124,16 +124,10 @@
 // 27 -> 28: Support for multi-datasets, fix global pack dirs, fix AskStatistics,
 //           package download, dataset caching
 // 28 -> 29: Support for config parameters in EnablePackage, idle-timeout
-<<<<<<< HEAD
-
-// PROOF magic constants
-const Int_t       kPROOF_Protocol        = 29;            // protocol version number
-=======
 // 29 -> 30: Add information about data dir in TSlaveInfo
 
 // PROOF magic constants
 const Int_t       kPROOF_Protocol        = 30;            // protocol version number
->>>>>>> 84c4c19c
 const Int_t       kPROOF_Port            = 1093;          // IANA registered PROOF port
 const char* const kPROOF_ConfFile        = "proof.conf";  // default config file
 const char* const kPROOF_ConfDir         = "/usr/local/root";  // default config dir
@@ -171,11 +165,7 @@
 
 R__EXTERN TVirtualMutex *gProofMutex;
 
-<<<<<<< HEAD
-typedef void (*PrintProgress_t)(Long64_t tot, Long64_t proc, Float_t proctime);
-=======
 typedef void (*PrintProgress_t)(Long64_t tot, Long64_t proc, Float_t proctime, Long64_t bytes);
->>>>>>> 84c4c19c
 
 // Structure for the progress information
 class TProofProgressInfo : public TObject {
@@ -242,13 +232,8 @@
    ESlaveStatus fStatus;       //slave status
 
    TSlaveInfo(const char *ordinal = "", const char *host = "", Int_t perfidx = 0,
-<<<<<<< HEAD
-              const char *msd = "") :
-              fOrdinal(ordinal), fHostName(host), fMsd(msd),
-=======
               const char *msd = "", const char *datadir = "") :
               fOrdinal(ordinal), fHostName(host), fMsd(msd), fDataDir(datadir),
->>>>>>> 84c4c19c
               fPerfIndex(perfidx), fSysInfo(), fStatus(kNotActive) { }
 
    const char *GetDataDir() const { return fDataDir; }
@@ -263,11 +248,7 @@
    Bool_t IsSortable() const { return kTRUE; }
    void   Print(Option_t *option="") const;
 
-<<<<<<< HEAD
-   ClassDef(TSlaveInfo,3) //basic info on slave
-=======
    ClassDef(TSlaveInfo,4) //basic info on workers
->>>>>>> 84c4c19c
 };
 
 // Merger info class
@@ -649,17 +630,10 @@
    Int_t    BroadcastObject(const TObject *obj, Int_t kind = kMESS_OBJECT, ESlaves list = kActive);
    Int_t    BroadcastRaw(const void *buffer, Int_t length, TList *slaves);
    Int_t    BroadcastRaw(const void *buffer, Int_t length, ESlaves list = kActive);
-<<<<<<< HEAD
-   Int_t    Collect(const TSlave *sl, Long_t timeout = -1, Int_t endtype = -1);
-   Int_t    Collect(TMonitor *mon, Long_t timeout = -1, Int_t endtype = -1);
-   Int_t    CollectInputFrom(TSocket *s, Int_t endtype = -1);
-   Int_t    HandleInputMessage(TSlave *wrk, TMessage *m);
-=======
    Int_t    Collect(const TSlave *sl, Long_t timeout = -1, Int_t endtype = -1, Bool_t deactonfail = kFALSE);
    Int_t    Collect(TMonitor *mon, Long_t timeout = -1, Int_t endtype = -1, Bool_t deactonfail = kFALSE);
    Int_t    CollectInputFrom(TSocket *s, Int_t endtype = -1, Bool_t deactonfail = kFALSE);
    Int_t    HandleInputMessage(TSlave *wrk, TMessage *m, Bool_t deactonfail = kFALSE);
->>>>>>> 84c4c19c
    void     HandleSubmerger(TMessage *mess, TSlave *sl);
    void     SetMonitor(TMonitor *mon = 0, Bool_t on = kTRUE);
 
@@ -692,10 +666,10 @@
 
    void     ActivateAsyncInput();
    void     DeActivateAsyncInput();
-<<<<<<< HEAD
 
    Int_t    GetQueryReference(Int_t qry, TString &ref);
-   void     PrintProgress(Long64_t total, Long64_t processed, Float_t procTime = -1.);
+   void     PrintProgress(Long64_t total, Long64_t processed,
+                          Float_t procTime = -1.,  Long64_t bytesread = -1);
 
    // Managing mergers
    Bool_t   CreateMerger(TSlave *sl, Int_t port);
@@ -705,21 +679,6 @@
    void     ResetMergers() { fMergersSet = kFALSE; }
    void     AskForOutput(TSlave *sl);
 
-=======
-
-   Int_t    GetQueryReference(Int_t qry, TString &ref);
-   void     PrintProgress(Long64_t total, Long64_t processed,
-                          Float_t procTime = -1.,  Long64_t bytesread = -1);
-
-   // Managing mergers
-   Bool_t   CreateMerger(TSlave *sl, Int_t port);
-   void     RedirectWorker(TSocket *s, TSlave * sl, Int_t output_size);
-   Int_t    GetActiveMergersCount();
-   Int_t    FindNextFreeMerger();
-   void     ResetMergers() { fMergersSet = kFALSE; }
-   void     AskForOutput(TSlave *sl);
-
->>>>>>> 84c4c19c
    void     FinalizationDone() { fFinalizationRunning = kFALSE; }
 
    void     ResetMergePrg();
@@ -756,13 +715,8 @@
 
    virtual void SaveWorkerInfo();
 
-<<<<<<< HEAD
-   Int_t    Collect(ESlaves list = kActive, Long_t timeout = -1, Int_t endtype = -1);
-   Int_t    Collect(TList *slaves, Long_t timeout = -1, Int_t endtype = -1);
-=======
    Int_t    Collect(ESlaves list = kActive, Long_t timeout = -1, Int_t endtype = -1, Bool_t deactonfail = kFALSE);
    Int_t    Collect(TList *slaves, Long_t timeout = -1, Int_t endtype = -1, Bool_t deactonfail = kFALSE);
->>>>>>> 84c4c19c
 
    void         SetDSet(TDSet *dset) { fDSet = dset; }
    virtual void ValidateDSet(TDSet *dset);
