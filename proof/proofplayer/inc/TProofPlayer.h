--- conflicted
+++ resolved
@@ -123,11 +123,8 @@
       ~TCleanup() { fPlayer->StopFeedback(); }
    };
 
-<<<<<<< HEAD
-=======
    Bool_t CheckMemUsage(Long64_t &mfreq, Bool_t &w80r, Bool_t &w80v, TString &wmsg);
 
->>>>>>> 84c4c19c
    void MapOutputListToDataMembers() const;
 
 public:
@@ -275,10 +272,7 @@
    TList          *MergeFeedback();
    Bool_t          MergeOutputFiles();
    void            NotifyMemory(TObject *obj);
-<<<<<<< HEAD
-=======
    void            SetLastMergingMsg(TObject *obj);
->>>>>>> 84c4c19c
    virtual Bool_t  SendSelector(const char *selector_file); //send selector to slaves
    TProof         *GetProof() const { return fProof; }
    void            SetupFeedback();  // specialized setup
