// @(#)root/proofplayer:$Id$
// Author: Maarten Ballintijn   07/01/02
// Modified: Long Tran-Thanh    04/09/07  (Addition of TEventIterUnit)

/*************************************************************************
 * Copyright (C) 1995-2001, Rene Brun and Fons Rademakers.               *
 * All rights reserved.                                                  *
 *                                                                       *
 * For the licensing terms see $ROOTSYS/LICENSE.                         *
 * For the list of contributors see $ROOTSYS/README/CREDITS.             *
 *************************************************************************/

//////////////////////////////////////////////////////////////////////////
//                                                                      //
// TEventIter                                                           //
//                                                                      //
// Special iterator class used in TProofPlayer to iterate over events   //
// or objects in the packets.                                           //
//                                                                      //
//////////////////////////////////////////////////////////////////////////

#include "TEnv.h"
#include "TEventIter.h"
#include "TFriendElement.h"
#include "TCollection.h"
#include "TDSet.h"
#include "TFile.h"
#include "TKey.h"
#include "TProofDebug.h"
#include "TSelector.h"
#include "TTimeStamp.h"
#include "TTree.h"
#include "TTreeCache.h"
#include "TTreeCacheUnzip.h"
#include "TVirtualPerfStats.h"
#include "TEventList.h"
#include "TEntryList.h"
#include "TList.h"
#include "TMap.h"
#include "TObjString.h"
#include "TRegexp.h"
#include "TProofServ.h"

#include "TError.h"


ClassImp(TEventIter)

//______________________________________________________________________________
TEventIter::TEventIter()
{
   // Default constructor

   fDSet  = 0;
   fElem  = 0;
   fFile  = 0;
   fDir   = 0;
   fSel   = 0;
   fFirst = 0;
   fCur   = -1;
   fNum   = 0;
   fStop  = kFALSE;
   fOldBytesRead = 0;
   fEventList = 0;
   fEventListPos = 0;
   fEntryList = 0;
   fEntryListPos = 0;
   fElemFirst = 0;
   fElemNum = 0;
   fElemCur = -1;
}

//______________________________________________________________________________
TEventIter::TEventIter(TDSet *dset, TSelector *sel, Long64_t first, Long64_t num)
   : fDSet(dset), fSel(sel)
{
   // Constructor

   fElem  = 0;
   fFile  = 0;
   fDir   = 0;
   fFirst = first;
   fCur   = -1;
   fNum   = num;
   fStop  = kFALSE;
   fEventList = 0;
   fEventListPos = 0;
   fEntryList = 0;
   fEntryListPos = 0;
   fOldBytesRead = 0;
   fElemFirst = 0;
   fElemNum = 0;
   fElemCur = -1;
}

//______________________________________________________________________________
TEventIter::~TEventIter()
{
   // Destructor

   delete fFile;
}

//______________________________________________________________________________
void TEventIter::StopProcess(Bool_t /*abort*/)
{
   // Set flag to stop the process

   fStop = kTRUE;
}

//______________________________________________________________________________
TEventIter *TEventIter::Create(TDSet *dset, TSelector *sel, Long64_t first, Long64_t num)
{
   // Create and instance of the appropriate iterator

   if (dset->TestBit(TDSet::kEmpty)) {
      return new TEventIterUnit(dset, sel, num);
   }  else if (dset->IsTree()) {
      return new TEventIterTree(dset, sel, first, num);
   } else {
      return new TEventIterObj(dset, sel, first, num);
   }
}

//______________________________________________________________________________
Int_t TEventIter::LoadDir()
{
   // Load directory

   Int_t ret = 0;

   // Check Filename
   if ( fFile == 0 || fFilename != fElem->GetFileName() ) {
      fDir = 0;
      delete fFile; fFile = 0;

      fFilename = fElem->GetFileName();

      TDirectory *dirsave = gDirectory;

      Double_t start = 0;
      if (gPerfStats) start = TTimeStamp();

      // Take into acoount possible prefixes
      TFile::EFileType typ = TFile::kDefault;
      TString fname = gEnv->GetValue("Path.Localroot","");
      if (!fname.IsNull())
         typ = TFile::GetType(fFilename, "", &fname);
      if (typ != TFile::kLocal)
         fname = fFilename;
      fFile = TFile::Open(fname);

      if (gPerfStats) {
         gPerfStats->FileOpenEvent(fFile, fFilename, start);
         fOldBytesRead = 0;
      }

      if (dirsave) dirsave->cd();

      if (!fFile || fFile->IsZombie() ) {
         if (fFile)
            Error("Process","Cannot open file: %s (%s)",
               fFilename.Data(), strerror(fFile->GetErrno()) );
         else
            Error("Process","Cannot open file: %s (errno unavailable)",
               fFilename.Data());
         // cleanup ?
         return -1;
      }
      PDB(kLoop,2) Info("LoadDir","Opening file: %s", fFilename.Data() );
      ret = 1;
   }

   // Check Directory
   if ( fDir == 0 || fPath != fElem->GetDirectory() ) {
      TDirectory *dirsave = gDirectory;

      fPath = fElem->GetDirectory();
      if ( !fFile->cd(fPath) ) {
         Error("Process","Cannot cd to: %s",
            fPath.Data() );
         return -1;
      }
      PDB(kLoop,2) Info("Process","Cd to: %s", fPath.Data() );
      fDir = gDirectory;
      if (dirsave) dirsave->cd();
      ret = 1;
   }

   return ret;
}

//------------------------------------------------------------------------


ClassImp(TEventIterUnit)

//______________________________________________________________________________
TEventIterUnit::TEventIterUnit()
{
   // Default constructor

   fDSet = 0;
   fElem = 0;
   fSel = 0;
   fNum = 0;
   fCurrent = 0;
   fStop = kFALSE;
   fOldBytesRead = 0; // Measures the bytes written
}

//______________________________________________________________________________
TEventIterUnit::TEventIterUnit(TDSet* dset, TSelector *sel, Long64_t num)
{
   // Main constructor

   fDSet = dset;
   fElem = 0;
   fSel = sel;
   fNum = num;
   fCurrent = 0;
   fStop = kFALSE;
   fOldBytesRead = 0; // Measures the bytes written
}

//______________________________________________________________________________
Long64_t TEventIterUnit::GetNextEvent()
{
   // Get next event

   if (fStop || fNum == 0)
      return -1;

   if (fElem) fElem->ResetBit(TDSetElement::kNewPacket);

   while (fElem == 0 || fCurrent == 0) {

<<<<<<< HEAD
=======
      if (gPerfStats) {
         Long64_t totBytesWritten = TFile::GetFileBytesWritten();
         Long64_t bytesWritten = totBytesWritten - fOldBytesRead;
         PDB(kLoop, 2) Info("GetNextEvent", "bytes written: %lld", bytesWritten);
         gPerfStats->SetBytesRead(bytesWritten);
         fOldBytesRead = totBytesWritten;
      }

>>>>>>> 84c4c19c
      SafeDelete(fElem);
      if (!(fElem = fDSet->Next()))
         return -1;
      fElem->SetBit(TDSetElement::kNewPacket);

      if (!fElem->TestBit(TDSetElement::kEmpty)) {
         Error("GetNextEvent", "data element must be set to kEmtpy");
         return -1;
      }

      fNum = fElem->GetNum();
      if (!(fCurrent = fNum)) {
         fNum = 0;
         return -1;
      }
      fFirst = fElem->GetFirst();
   }
   Long64_t event = fNum - fCurrent + fFirst ;
   --fCurrent;
   return event;
}

//------------------------------------------------------------------------


ClassImp(TEventIterObj)

//______________________________________________________________________________
TEventIterObj::TEventIterObj()
{
   // Default ctor.

   fKeys     = 0;
   fNextKey  = 0;
   fObj      = 0;
}

//______________________________________________________________________________
TEventIterObj::TEventIterObj(TDSet *dset, TSelector *sel, Long64_t first, Long64_t num)
   : TEventIter(dset,sel,first,num)
{
   // Constructor

   fClassName = dset->GetType();
   fKeys     = 0;
   fNextKey  = 0;
   fObj      = 0;
}


//______________________________________________________________________________
TEventIterObj::~TEventIterObj()
{
   // Destructor

   // delete fKeys ?
   delete fNextKey;
   delete fObj;
}

//______________________________________________________________________________
Long64_t TEventIterObj::GetNextEvent()
{
   // Get next event

   if (fStop || fNum == 0) return -1;

   if (fElem) fElem->ResetBit(TDSetElement::kNewPacket);

   while ( fElem == 0 || fElemNum == 0 || fCur < fFirst-1 ) {

      if (gPerfStats && fFile) {
         Long64_t bytesRead = fFile->GetBytesRead();
         gPerfStats->SetBytesRead(bytesRead - fOldBytesRead);
         fOldBytesRead = bytesRead;
      }

      SafeDelete(fElem);
      fElem = fDSet->Next(fKeys->GetSize());
      if (fElem && fElem->GetEntryList()) {
         Error("GetNextEvent", "Entry- or event-list not available");
         return -1;
      }

      if ( fElem == 0 ) {
         fNum = 0;
         return -1;
      }
      fElem->SetBit(TDSetElement::kNewPacket);

      Int_t r = LoadDir();

      if ( r == -1 ) {

         // Error has been reported
         fNum = 0;
         return -1;

      } else if ( r == 1 ) {

         // New file and/or directory
         fKeys = fDir->GetListOfKeys();
         fNextKey = new TIter(fKeys);
      }

      // Validate values for this element
      fElemFirst = fElem->GetFirst();
      fElemNum = fElem->GetNum();
      fEntryList = dynamic_cast<TEntryList *>(fElem->GetEntryList());
      fEventList = (fEntryList) ? (TEventList *)0
                                : dynamic_cast<TEventList *>(fElem->GetEntryList());
      fEventListPos = 0;
      if (fEventList)
         fElemNum = fEventList->GetN();

      Long64_t num = fKeys->GetSize();

      if ( fElemFirst > num ) {
         Error("GetNextEvent","First (%lld) higher then number of keys (%lld) in %s",
               fElemFirst, num, fElem->GetName());
         fNum = 0;
         return -1;
      }

      if ( fElemNum == -1 ) {
         fElemNum = num - fElemFirst;
      } else if ( fElemFirst+fElemNum  > num ) {
         Error("GetNextEvent","Num (%lld) + First (%lld) larger then number of keys (%lld) in %s",
            fElemNum, fElemFirst, num, fElem->GetDirectory());
         fElemNum = num - fElemFirst;
      }

      // Skip this element completely?
      if ( fCur + fElemNum < fFirst ) {
         fCur += fElemNum;
         continue;
      }

      // Position within this element. TODO: more efficient?
      fNextKey->Reset();
      for(fElemCur = -1; fElemCur < fElemFirst-1 ; fElemCur++, fNextKey->Next()) { }
   }

   --fElemNum;
   ++fElemCur;
   --fNum;
   ++fCur;
   TKey *key = (TKey*) fNextKey->Next();
   TDirectory *dirsave = gDirectory;
   fDir->cd();
   fObj = key->ReadObj();
   if (dirsave) dirsave->cd();
   fSel->SetObject( fObj );

   return fElemCur;
}

//------------------------------------------------------------------------

//______________________________________________________________________________
TEventIterTree::TFileTree::TFileTree(const char *name, TFile *f, Bool_t islocal)
               : TNamed(name, ""), fUsed(kFALSE), fIsLocal(islocal), fFile(f)
{
   // Default ctor.

   fTrees = new TList;
   fTrees->SetOwner();
}
//______________________________________________________________________________
TEventIterTree::TFileTree::~TFileTree()
{
   // Default dtor.

   // Avoid destroying the cache; must be placed before deleting the trees
   fFile->SetCacheRead(0);
   SafeDelete(fTrees);
   SafeDelete(fFile);
}

ClassImp(TEventIterTree)

//______________________________________________________________________________
TEventIterTree::TEventIterTree()
{
   // Default ctor.

   fTree = 0;
   fTreeCache = 0;
   fUseTreeCache = 1;
   fCacheSize = -1;
<<<<<<< HEAD
=======
   fTreeCacheIsLearning = kTRUE;
   fUseParallelUnzip = 0;
>>>>>>> 84c4c19c
}

//______________________________________________________________________________
TEventIterTree::TEventIterTree(TDSet *dset, TSelector *sel, Long64_t first, Long64_t num)
   : TEventIter(dset,sel,first,num)
{
   // Constructor

   fTreeName = dset->GetObjName();
   fTree = 0;
   fTreeCache = 0;
   fTreeCacheIsLearning = kTRUE;
   fFileTrees = new TList;
   fFileTrees->SetOwner();
   fUseTreeCache = gEnv->GetValue("ProofPlayer.UseTreeCache", 1);
   fCacheSize = gEnv->GetValue("ProofPlayer.CacheSize", -1);
   fUseParallelUnzip = gEnv->GetValue("ProofPlayer.UseParallelUnzip", 0);
   if (fUseParallelUnzip) {
      TTreeCacheUnzip::SetParallelUnzip(TTreeCacheUnzip::kEnable);
   } else {
      TTreeCacheUnzip::SetParallelUnzip(TTreeCacheUnzip::kDisable);
   }
}

//______________________________________________________________________________
TEventIterTree::~TEventIterTree()
{
   // Destructor

   // Delete the tree cache ...
   SafeDelete(fTreeCache);
   // ... and the remaining open files
   SafeDelete(fFileTrees);
}

//______________________________________________________________________________
Long64_t TEventIterTree::GetCacheSize()
{
   // Return the size in bytes of the cache, if any
   // Return -1 if not used

   if (fUseTreeCache) return fCacheSize;
   return -1;
}

//______________________________________________________________________________
Int_t TEventIterTree::GetLearnEntries()
{
   // Return the number of entries in the learning phase

   return TTreeCache::GetLearnEntries();
}

//______________________________________________________________________________
TTree* TEventIterTree::GetTrees(TDSetElement *elem)
{
   // Create a Tree for the main TDSetElement and for all the friends.
   // Returns the main tree or 0 in case of an error.

   // Reset used flags
   TIter nxft(fFileTrees);
   TFileTree *ft = 0;
   while ((ft = (TFileTree *)nxft()))
      ft->fUsed = kFALSE;

   Bool_t localfile = kFALSE;
   TTree* main = Load(elem, localfile);

   if (main && main != fTree) {
      // Set the file cache
      if (fUseTreeCache) {
         TFile *curfile = main->GetCurrentFile();
         if (!fTreeCache) {
            main->SetCacheSize(fCacheSize);
            fTreeCache = (TTreeCache *)curfile->GetCacheRead();
            if (fCacheSize < 0) fCacheSize = main->GetCacheSize();
         } else {
            curfile->SetCacheRead(fTreeCache);
            fTreeCache->UpdateBranches(main, kTRUE);
         }
         fTreeCacheIsLearning = fTreeCache->IsLearning();
         if (fTreeCacheIsLearning)
            Info("GetTrees","the tree cache is in learning phase");
      } else {
         // Disable the cache
         main->SetCacheSize(0);
      }
   }
   Bool_t loc = kFALSE;
   // Also the friends
   TList *friends = elem->GetListOfFriends();
   if (friends) {
      TIter nxf(friends);
      TDSetElement *dse = 0;
      while ((dse = (TDSetElement *) nxf())) {
         // The alias, if any, is in the element name options ('friend_alias=<alias>|')
         TUrl uf(dse->GetName());
         TString uo(uf.GetOptions()), alias;
         Int_t from = kNPOS;
         if ((from = uo.Index("friend_alias=")) != kNPOS) {
            from += strlen("friend_alias=");
            if (!uo.Tokenize(alias, from, "|"))
               Warning("GetTrees", "empty 'friend_alias' found for tree friend");
            // The options may be used for other things, so remove the internal strings once decoded
            uo.ReplaceAll(TString::Format("friend_alias=%s|", alias.Data()), "");
            uf.SetOptions(uo);
            dse->SetName(uf.GetUrl());
         }
         TTree *friendTree = Load(dse, loc);
<<<<<<< HEAD
         if (friendTree) {
=======
         if (friendTree && main) {
>>>>>>> 84c4c19c
            // Make sure it has not yet been added
            Bool_t addfriend = kTRUE;
            TList *frnds = main->GetListOfFriends();
            if (frnds) {
               TIter xnxf(frnds);
               TFriendElement *fe = 0;
               while ((fe = (TFriendElement *) xnxf())) {
                  if (fe->GetTree() == friendTree) {
                     addfriend = kFALSE;
                     break;
                  }
               }
            }
            if (addfriend) {
               if (alias.IsNull())
                  main->AddFriend(friendTree);
               else
                  main->AddFriend(friendTree, alias);
            }
         } else {
            return 0;
         }
      }
   }

   // Remove instances not used
   nxft.Reset();
   while ((ft = (TFileTree *)nxft())) {
      if (!(ft->fUsed)) {
         fFileTrees->Remove(ft);
         delete ft;
      } else {
      }
   }

   // Done, successfully or not
   return main;
}

//______________________________________________________________________________
TTree* TEventIterTree::Load(TDSetElement *e, Bool_t &localfile)
{
   // Load a tree from s TDSetElement

   if (!e) {
      Error("Load", "undefined element");
      return (TTree *)0;
   }

   const char *fn = e->GetFileName();
   const char *dn = e->GetDirectory();
   const char *tn = e->GetObjName();

   TFile *f = 0;

   // Check if the file is already open
   TString names(fn);
   TString name;
   Ssiz_t from = 0;
   TFileTree *ft = 0;
   while (names.Tokenize(name,from,"|")) {
      TString key(TUrl(name).GetFileAndOptions());
      if ((ft = (TFileTree *) fFileTrees->FindObject(key.Data()))) {
         f = ft->fFile;
         break;
      }
   }

   // Open the file, if needed
   if (!f) {
      TFile::EFileType typ = TFile::kDefault;
      TString fname = gEnv->GetValue("Path.Localroot","");
      if (!fname.IsNull())
         typ = TFile::GetType(fn, "", &fname);
      if (typ != TFile::kLocal) {
         fname = fn;
      } else {
         localfile = kTRUE;
      }

      // Open the file
      f = TFile::Open(fname);
      if (!f) {
         Error("Load","file '%s' ('%s') could not be open", fn, fname.Data());
         return (TTree *)0;
      }

      // Create TFileTree instance in the list
      ft = new TFileTree(TUrl(f->GetName()).GetFileAndOptions(), f, localfile);
      fFileTrees->Add(ft);
   } else {
      // Fill locality boolean
      localfile = ft->fIsLocal;
   }

   // Check if the tree is already loaded
   if (ft && ft->fTrees->GetSize() > 0) {
      TTree *t = 0;
      if (!strcmp(tn, "*"))
         t = (TTree *) ft->fTrees->First();
      else
         t = (TTree *) ft->fTrees->FindObject(tn);
      if (t) {
         ft->fUsed = kTRUE;
         return t;
      }
   }

   TDirectory *dd = f;
   // Change dir, if required
   if (dn && !(dd = f->GetDirectory(dn))) {
      Error("Load","Cannot get to: %s", dn);
      return (TTree *)0;
   }
   PDB(kLoop,2)
      Info("Load","got directory: %s", dn);

   // If a wild card we will use the first object of the type
   // requested compatible with the reg expression we got
   TString on(tn);
   TString sreg(tn);
   if (sreg.Length() <= 0 || sreg == "" || sreg.Contains("*")) {
      if (sreg.Contains("*"))
         sreg.ReplaceAll("*", ".*");
      else
         sreg = ".*";
      TRegexp re(sreg);
      if (dd->GetListOfKeys()) {
         TIter nxk(dd->GetListOfKeys());
         TKey *k = 0;
         while ((k = (TKey *) nxk())) {
            if (!strcmp(k->GetClassName(), "TTree")) {
               TString kn(k->GetName());
               if (kn.Index(re) != kNPOS) {
                  on = kn;
                  break;
               }
            }
         }
      }
   }

   // Point to the key
   TKey *key = dd->GetKey(on);
   if (key == 0) {
      Error("Load", "Cannot find tree \"%s\" in %s", tn, fn);
      return (TTree*)0;
   }

   PDB(kLoop,2) Info("Load", "Reading: %s", tn);

   TTree *tree = dynamic_cast<TTree*> (key->ReadObj());
   dd->cd();

   if (tree == 0) {
      Error("Load", "Cannot <dynamic_cast> obj to tree \"%s\"", tn);
      return (TTree*)0;
   }

   // Add track in the cache
   ft->fTrees->Add(tree);
   ft->fUsed = kTRUE;
   PDB(kLoop,2)
      Info("Load","TFileTree for '%s' flagged as 'in-use' ...", ft->GetName());

   // Done
   return tree;
}

//______________________________________________________________________________
Long64_t TEventIterTree::GetNextEvent()
{
   // Get next event

   if (fStop || fNum == 0) return -1;

   Bool_t attach = kFALSE;

   if (fElem) fElem->ResetBit(TDSetElement::kNewPacket);

   while ( fElem == 0 || fElemNum == 0 || fCur < fFirst-1 ) {

      if (gPerfStats && fTree) {
         Long64_t totBytesRead = fTree->GetCurrentFile()->GetBytesRead();
         Long64_t bytesRead = totBytesRead - fOldBytesRead;
         gPerfStats->SetBytesRead(bytesRead);
         fOldBytesRead = totBytesRead;
      }

      SafeDelete(fElem);
      while (!fElem) {
         if (fTree) {
            fElem = fDSet->Next(fTree->GetEntries());
         } else {
            fElem = fDSet->Next();
         }

         if (!fElem) {
            // End of processing
            fNum = 0;
            return -1;
         }
         fElem->SetBit(TDSetElement::kNewPacket);

         TTree *newTree = GetTrees(fElem);
         if (newTree) {
            if (newTree != fTree) {
               // The old tree is wonwd by TFileTree and will be deleted there
               fTree = newTree;
               attach = kTRUE;
               fOldBytesRead = fTree->GetCurrentFile()->GetBytesRead();
            }
            // Set range to be analysed
            if (fTreeCache)
               fTreeCache->SetEntryRange(fElem->GetFirst(),
                                         fElem->GetFirst() + fElem->GetNum() - 1);
         } else {
            // Could not open this element: ask for another one
            SafeDelete(fElem);
            // The current tree, if any, is not valid anymore
            fTree = 0;
         }
      }

      // Validate values for this element
      fElemFirst = fElem->GetFirst();
      fElemNum = fElem->GetNum();
      fEntryList = dynamic_cast<TEntryList *>(fElem->GetEntryList());
      fEventList = (fEntryList) ? (TEventList *)0
                                : dynamic_cast<TEventList *>(fElem->GetEntryList());
      fEntryListPos = fElemFirst;
      fEventListPos = 0;
      if (fEntryList)
         fElemNum = fEntryList->GetEntriesToProcess();
      else if (fEventList)
         fElemNum = fEventList->GetN();

      Long64_t num = (Long64_t) fTree->GetEntries();

      if (!fEntryList && !fEventList) {
         if ( fElemFirst > num ) {
            Error("GetNextEvent", "first (%lld) higher then number of entries (%lld) in %s",
                                  fElemFirst, num, fElem->GetObjName());
            fNum = 0;
            return -1;
         }
         if ( fElemNum == -1 ) {
            fElemNum = num - fElemFirst;
         } else if ( fElemFirst+fElemNum  > num ) {
            Error("GetNextEvent", "num (%lld) + first (%lld) larger then number of entries (%lld) in %s",
                                  fElemNum, fElemFirst, num, fElem->GetName());
            fElemNum = num - fElemFirst;
         }

         // Skip this element completely?
         if ( fCur + fElemNum < fFirst ) {
            fCur += fElemNum;
            continue;
         }
         // Position within this element. TODO: more efficient?
         fElemCur = fElemFirst-1;
      }
   }

   if ( attach ) {
      PDB(kLoop,1) Info("GetNextEvent","Call Init(%p) and Notify()",fTree);
      fSel->Init(fTree);
      fSel->Notify();
      TIter next(fSel->GetOutputList());
      TEntryList *elist=0;
      while ((elist=(TEntryList*)next())){
         if (elist->InheritsFrom(TEntryList::Class()))
            elist->SetTree(fTree->GetName(), fElem->GetFileName());
      }
      if (fSel->GetAbort() == TSelector::kAbortProcess) {
         // the error has been reported
         return -1;
      }
      attach = kFALSE;
   }
   Long64_t rv;

   if (fEntryList){
      --fElemNum;
      rv = fEntryList->GetEntry(fEntryListPos);
      fEntryListPos++;
   } else if (fEventList) {
      --fElemNum;
      rv = fEventList->GetEntry(fEventListPos);
      fEventListPos++;
   } else {
      --fElemNum;
      ++fElemCur;
      --fNum;
      ++fCur;
      rv = fElemCur;
   }

   // Signal ending of learning phase
   if (fTreeCache && fTreeCacheIsLearning) {
      if (!(fTreeCache->IsLearning())) {
         fTreeCacheIsLearning = kFALSE;
         if (gProofServ) gProofServ->RestartComputeTime();
      }
   }

   // For prefetching
   fTree->LoadTree(rv);

   return rv;
}<|MERGE_RESOLUTION|>--- conflicted
+++ resolved
@@ -236,8 +236,6 @@
 
    while (fElem == 0 || fCurrent == 0) {
 
-<<<<<<< HEAD
-=======
       if (gPerfStats) {
          Long64_t totBytesWritten = TFile::GetFileBytesWritten();
          Long64_t bytesWritten = totBytesWritten - fOldBytesRead;
@@ -246,7 +244,6 @@
          fOldBytesRead = totBytesWritten;
       }
 
->>>>>>> 84c4c19c
       SafeDelete(fElem);
       if (!(fElem = fDSet->Next()))
          return -1;
@@ -437,11 +434,8 @@
    fTreeCache = 0;
    fUseTreeCache = 1;
    fCacheSize = -1;
-<<<<<<< HEAD
-=======
    fTreeCacheIsLearning = kTRUE;
    fUseParallelUnzip = 0;
->>>>>>> 84c4c19c
 }
 
 //______________________________________________________________________________
@@ -551,11 +545,7 @@
             dse->SetName(uf.GetUrl());
          }
          TTree *friendTree = Load(dse, loc);
-<<<<<<< HEAD
-         if (friendTree) {
-=======
          if (friendTree && main) {
->>>>>>> 84c4c19c
             // Make sure it has not yet been added
             Bool_t addfriend = kTRUE;
             TList *frnds = main->GetListOfFriends();
