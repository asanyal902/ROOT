// @(#)root/proofplayer:$Id$
// Author: Maarten Ballintijn   07/01/02

/*************************************************************************
 * Copyright (C) 1995-2001, Rene Brun and Fons Rademakers.               *
 * All rights reserved.                                                  *
 *                                                                       *
 * For the licensing terms see $ROOTSYS/LICENSE.                         *
 * For the list of contributors see $ROOTSYS/README/CREDITS.             *
 *************************************************************************/

//////////////////////////////////////////////////////////////////////////
//                                                                      //
// TProofPlayer                                                         //
//                                                                      //
// This internal class and its subclasses steer the processing in PROOF.//
// Instances of the TProofPlayer class are created on the worker nodes  //
// per session and do the processing.                                   //
// Instances of its subclass - TProofPlayerRemote are created per each  //
// query on the master(s) and on the client. On the master(s),          //
// TProofPlayerRemote coordinate processing, check the dataset, create  //
// the packetizer and take care of merging the results of the workers.  //
// The instance on the client collects information on the input         //
// (dataset and selector), it invokes the Begin() method and finalizes  //
// the query by calling Terminate().                                    //
//                                                                      //
//////////////////////////////////////////////////////////////////////////

#include "TProofDraw.h"
#include "TProofPlayer.h"
#include "THashList.h"
#include "TEnv.h"
#include "TEventIter.h"
#include "TVirtualPacketizer.h"
#include "TSelector.h"
#include "TSocket.h"
#include "TProofServ.h"
#include "TProof.h"
#include "TProofOutputFile.h"
#include "TProofSuperMaster.h"
#include "TSlave.h"
#include "TClass.h"
#include "TROOT.h"
#include "TError.h"
#include "TException.h"
#include "MessageTypes.h"
#include "TMessage.h"
#include "TDSetProxy.h"
#include "TString.h"
#include "TSystem.h"
#include "TFile.h"
#include "TFileCollection.h"
#include "TFileInfo.h"
#include "TFileMerger.h"
#include "TProofDebug.h"
#include "TTimer.h"
#include "TMap.h"
#include "TPerfStats.h"
#include "TStatus.h"
#include "TEventList.h"
#include "TProofLimitsFinder.h"
#include "TSortedList.h"
#include "TTree.h"
#include "TEntryList.h"
#include "TDSet.h"
#include "TDrawFeedback.h"
#include "TNamed.h"
#include "TObjString.h"
#include "TQueryResult.h"
#include "TMD5.h"
#include "TMethodCall.h"
#include "TObjArray.h"
#include "TMutex.h"
#include "TH1.h"
#include "TVirtualMonitoring.h"
#include "TParameter.h"
#include "TOutputListSelectorDataMap.h"

// Timeout exception
#define kPEX_STOPPED  1001
#define kPEX_ABORTED  1002

// To flag an abort condition: use a local static variable to avoid
// warnings about problems with longjumps
static Bool_t gAbort = kFALSE;

class TAutoBinVal : public TNamed {
private:
   Double_t fXmin, fXmax, fYmin, fYmax, fZmin, fZmax;

public:
   TAutoBinVal(const char *name, Double_t xmin, Double_t xmax, Double_t ymin,
               Double_t ymax, Double_t zmin, Double_t zmax) : TNamed(name,"")
   {
      fXmin = xmin; fXmax = xmax;
      fYmin = ymin; fYmax = ymax;
      fZmin = zmin; fZmax = zmax;
   }
   void GetAll(Double_t& xmin, Double_t& xmax, Double_t& ymin,
               Double_t& ymax, Double_t& zmin, Double_t& zmax)
   {
      xmin = fXmin; xmax = fXmax;
      ymin = fYmin; ymax = fYmax;
      zmin = fZmin; zmax = fZmax;
   }

};

//
// Special timer to dispatch pending events while processing
//______________________________________________________________________________
class TDispatchTimer : public TTimer {
private:
   TProofPlayer    *fPlayer;

public:
   TDispatchTimer(TProofPlayer *p) : TTimer(1000, kFALSE), fPlayer(p) { }

   Bool_t Notify();
};
//______________________________________________________________________________
Bool_t TDispatchTimer::Notify()
{
   // Handle expiration of the timer associated with dispatching pending
   // events while processing. We must act as fast as possible here, so
   // we just set a flag submitting a request for dispatching pending events

   if (gDebug > 0)
      Info ("Notify","called!");

   fPlayer->SetBit(TProofPlayer::kDispatchOneEvent);

   // Needed for the next shot
   Reset();
   return kTRUE;
}

//
// Special timer to handle stop/abort request via exception raising
//______________________________________________________________________________
class TStopTimer : public TTimer {
private:
   Bool_t           fAbort;
   TProofPlayer    *fPlayer;

public:
   TStopTimer(TProofPlayer *p, Bool_t abort, Int_t to);

   Bool_t Notify();
};

//______________________________________________________________________________
TStopTimer::TStopTimer(TProofPlayer *p, Bool_t abort, Int_t to)
           : TTimer(((to <= 0 || to > 864000) ? 10 : to * 1000), kFALSE)
{
   // Constructor for the timer to stop/abort processing.
   // The 'timeout' is in seconds.
   // Make sure that 'to' make sense, i.e. not larger than 10 days;
   // the minimum value is 10 ms (0 does not seem to start the timer ...).

   if (gDebug > 0)
      Info ("TStopTimer","enter: %d, timeout: %d", abort, to);

   fPlayer = p;
   fAbort = abort;

   if (gDebug > 1)
      Info ("TStopTimer","timeout set to %s ms", fTime.AsString());
}

//______________________________________________________________________________
Bool_t TStopTimer::Notify()
{
   // Handle the signal coming from the expiration of the timer
   // associated with an abort or stop request.
   // We raise an exception which will be processed in the
   // event loop.

   if (gDebug > 0)
      Info ("Notify","called!");

   if (fAbort)
      Throw(kPEX_ABORTED);
   else
      Throw(kPEX_STOPPED);

   return kTRUE;
}

//------------------------------------------------------------------------------

ClassImp(TProofPlayer)

THashList *TProofPlayer::fgDrawInputPars = 0;

//______________________________________________________________________________
TProofPlayer::TProofPlayer(TProof *)
   : fAutoBins(0), fOutput(0), fSelector(0), fCreateSelObj(kTRUE), fSelectorClass(0),
     fFeedbackTimer(0), fFeedbackPeriod(2000),
     fEvIter(0), fSelStatus(0),
     fTotalEvents(0), fReadBytesRun(0), fReadCallsRun(0), fProcessedRun(0),
     fQueryResults(0), fQuery(0), fPreviousQuery(0), fDrawQueries(0),
     fMaxDrawQueries(1), fStopTimer(0), fStopTimerMtx(0), fDispatchTimer(0),
     fOutputFile(0),
     fSaveMemThreshold(-1), fSavePartialResults(kFALSE), fSaveResultsPerPacket(kFALSE)
{
   // Default ctor.

   fInput         = new TList;
   fExitStatus    = kFinished;
   fProgressStatus = new TProofProgressStatus();
   ResetBit(TProofPlayer::kIsProcessing);

   static Bool_t initLimitsFinder = kFALSE;
   if (!initLimitsFinder && gProofServ && !gProofServ->IsMaster()) {
      THLimitsFinder::SetLimitsFinder(new TProofLimitsFinder);
      initLimitsFinder = kTRUE;
   }

}

//______________________________________________________________________________
TProofPlayer::~TProofPlayer()
{
   // Destructor.

   fInput->Clear("nodelete");
   SafeDelete(fInput);
   // The output list is owned by fSelector and destroyed in there
   SafeDelete(fSelector);
   SafeDelete(fFeedbackTimer);
   SafeDelete(fEvIter);
   SafeDelete(fQueryResults);
   SafeDelete(fDispatchTimer);
   SafeDelete(fStopTimer);
}

//______________________________________________________________________________
void TProofPlayer::SetProcessing(Bool_t on)
{
   // Set processing bit according to 'on'

   if (on)
      SetBit(TProofPlayer::kIsProcessing);
   else
      ResetBit(TProofPlayer::kIsProcessing);
}

//______________________________________________________________________________
void TProofPlayer::StopProcess(Bool_t abort, Int_t timeout)
{
   // Stop the process after this event. If timeout is positive, start
   // a timer firing after timeout seconds to hard-stop time-expensive
   // events.

   if (gDebug > 0)
      Info ("StopProcess","abort: %d, timeout: %d", abort, timeout);

   if (fEvIter != 0)
      fEvIter->StopProcess(abort);
   Long_t to = 1;
   if (abort == kTRUE) {
      fExitStatus = kAborted;
   } else {
      fExitStatus = kStopped;
      to = timeout;
   }
   // Start countdown, if needed
   if (to > 0)
      SetStopTimer(kTRUE, abort, to);
}

//______________________________________________________________________________
void TProofPlayer::SetDispatchTimer(Bool_t on)
{
   // Enable/disable the timer to dispatch pening events while processing.

   SafeDelete(fDispatchTimer);
   ResetBit(TProofPlayer::kDispatchOneEvent);
   if (on) {
      fDispatchTimer = new TDispatchTimer(this);
      fDispatchTimer->Start();
   }
}

//______________________________________________________________________________
void TProofPlayer::SetStopTimer(Bool_t on, Bool_t abort, Int_t timeout)
{
   // Enable/disable the timer to stop/abort processing.
   // The 'timeout' is in seconds.

   fStopTimerMtx = (fStopTimerMtx) ? fStopTimerMtx : new TMutex(kTRUE);
   R__LOCKGUARD(fStopTimerMtx);

   // Clean-up the timer
   SafeDelete(fStopTimer);
   if (on) {
      // create timer
      fStopTimer = new TStopTimer(this, abort, timeout);
      // Start the countdown
      fStopTimer->Start();
      if (gDebug > 0)
         Info ("SetStopTimer", "%s timer STARTED (timeout: %d)",
                               (abort ? "ABORT" : "STOP"), timeout);
   } else {
      if (gDebug > 0)
         Info ("SetStopTimer", "timer STOPPED");
   }
}

//______________________________________________________________________________
void TProofPlayer::AddQueryResult(TQueryResult *q)
{
   // Add query result to the list, making sure that there are no
   // duplicates.

   if (!q) {
      Warning("AddQueryResult","query undefined - do nothing");
      return;
   }

   // Treat differently normal and draw queries
   if (!(q->IsDraw())) {
      if (!fQueryResults) {
         fQueryResults = new TList;
         fQueryResults->Add(q);
      } else {
         TIter nxr(fQueryResults);
         TQueryResult *qr = 0;
         TQueryResult *qp = 0;
         while ((qr = (TQueryResult *) nxr())) {
            // If same query, remove old version and break
            if (*qr == *q) {
               fQueryResults->Remove(qr);
               delete qr;
               break;
            }
            // Record position according to start time
            if (qr->GetStartTime().Convert() <= q->GetStartTime().Convert())
               qp = qr;
         }

         if (!qp) {
            fQueryResults->AddFirst(q);
         } else {
            fQueryResults->AddAfter(qp, q);
         }
      }
   } else if (IsClient()) {
      // If max reached, eliminate first the oldest one
      if (fDrawQueries == fMaxDrawQueries && fMaxDrawQueries > 0) {
         TIter nxr(fQueryResults);
         TQueryResult *qr = 0;
         while ((qr = (TQueryResult *) nxr())) {
            // If same query, remove old version and break
            if (qr->IsDraw()) {
               fDrawQueries--;
               fQueryResults->Remove(qr);
               delete qr;
               break;
            }
         }
      }
      // Add new draw query
      if (fDrawQueries >= 0 && fDrawQueries < fMaxDrawQueries) {
         fDrawQueries++;
         if (!fQueryResults)
            fQueryResults = new TList;
         fQueryResults->Add(q);
      }
   }
}

//______________________________________________________________________________
void TProofPlayer::RemoveQueryResult(const char *ref)
{
   // Remove all query result instances referenced 'ref' from
   // the list of results.

   if (fQueryResults) {
      TIter nxq(fQueryResults);
      TQueryResult *qr = 0;
      while ((qr = (TQueryResult *) nxq())) {
         if (qr->Matches(ref)) {
            fQueryResults->Remove(qr);
            delete qr;
         }
      }
   }
}

//______________________________________________________________________________
TQueryResult *TProofPlayer::GetQueryResult(const char *ref)
{
   // Get query result instances referenced 'ref' from
   // the list of results.

   if (fQueryResults) {
      if (ref && strlen(ref) > 0) {
         TIter nxq(fQueryResults);
         TQueryResult *qr = 0;
         while ((qr = (TQueryResult *) nxq())) {
            if (qr->Matches(ref))
               return qr;
         }
      } else {
         // Get last
         return (TQueryResult *) fQueryResults->Last();
      }
   }

   // Nothing found
   return (TQueryResult *)0;
}

//______________________________________________________________________________
void TProofPlayer::SetCurrentQuery(TQueryResult *q)
{
   // Set current query and save previous value.

   fPreviousQuery = fQuery;
   fQuery = q;
}

//______________________________________________________________________________
void TProofPlayer::AddInput(TObject *inp)
{
   // Add object to input list.

   fInput->Add(inp);
}

//______________________________________________________________________________
void TProofPlayer::ClearInput()
{
   // Clear input list.

   fInput->Clear();
}

//______________________________________________________________________________
TObject *TProofPlayer::GetOutput(const char *name) const
{
   // Get output object by name.

   if (fOutput)
      return fOutput->FindObject(name);
   return 0;
}

//______________________________________________________________________________
TList *TProofPlayer::GetOutputList() const
{
   // Get output list.

   TList *ol = fOutput;
   if (!ol && fQuery)
      ol = fQuery->GetOutputList();
   return ol;
}

//______________________________________________________________________________
Int_t TProofPlayer::ReinitSelector(TQueryResult *qr)
{
   // Reinitialize fSelector using the selector files in the query result.
   // Needed when Finalize is called after a Process execution for the same
   // selector name.

   Int_t rc = 0;

   // Make sure we have a query
   if (!qr) {
      Info("ReinitSelector", "query undefined - do nothing");
      return -1;
   }

   // Selector name
   TString selec = qr->GetSelecImp()->GetName();
   if (selec.Length() <= 0) {
      Info("ReinitSelector", "selector name undefined - do nothing");
      return -1;
   }

   // Find out if this is a standard selection used for Draw actions
   Bool_t stdselec = TSelector::IsStandardDraw(selec);

   // Find out if this is a precompiled selector: in such a case we do not
   // have the code in TMacros, so we must rely on local libraries
   Bool_t compselec = (selec.Contains(".") || stdselec) ? kFALSE : kTRUE;

   // If not, find out if it needs to be expanded
   TString ipathold;
   if (!stdselec && !compselec) {
      // Check checksums for the versions of the selector files
      Bool_t expandselec = kTRUE;
      TString dir, ipath;
      char *selc = gSystem->Which(TROOT::GetMacroPath(), selec, kReadPermission);
      if (selc) {
         // Check checksums
         TMD5 *md5icur = 0, *md5iold = 0, *md5hcur = 0, *md5hold = 0;
         // Implementation files
         md5icur = TMD5::FileChecksum(selc);
         md5iold = qr->GetSelecImp()->Checksum();
         // Header files
         TString selh(selc);
         Int_t dot = selh.Last('.');
         if (dot != kNPOS) selh.Remove(dot);
         selh += ".h";
         if (!gSystem->AccessPathName(selh, kReadPermission))
            md5hcur = TMD5::FileChecksum(selh);
         md5hold = qr->GetSelecHdr()->Checksum();

         // If nothing has changed nothing to do
         if (md5hcur && md5hold && md5icur && md5iold)
            if (*md5hcur == *md5hold && *md5icur == *md5iold)
               expandselec = kFALSE;

         SafeDelete(md5icur);
         SafeDelete(md5hcur);
         SafeDelete(md5iold);
         SafeDelete(md5hold);
         if (selc) delete [] selc;
      }

      Bool_t ok = kTRUE;
      // Expand selector files, if needed
      if (expandselec) {

         ok = kFALSE;
         // Expand files in a temporary directory
         TUUID u;
         dir = Form("%s/%s",gSystem->TempDirectory(),u.AsString());
         if (!(gSystem->MakeDirectory(dir))) {

            // Export implementation file
            selec = Form("%s/%s",dir.Data(),selec.Data());
            qr->GetSelecImp()->SaveSource(selec);

            // Export header file
            TString seleh = Form("%s/%s",dir.Data(),qr->GetSelecHdr()->GetName());
            qr->GetSelecHdr()->SaveSource(seleh);

            // Adjust include path
            ipathold = gSystem->GetIncludePath();
            ipath = Form("-I%s %s", dir.Data(), gSystem->GetIncludePath());
            gSystem->SetIncludePath(ipath.Data());

            ok = kTRUE;
         }
      }
      TString opt(qr->GetOptions());
      Ssiz_t id = opt.Last('#');
      if (id != kNPOS && id < opt.Length() - 1)
         selec += opt(id + 1, opt.Length());

      if (!ok) {
         Info("ReinitSelector", "problems locating or exporting selector files");
         return -1;
      }
   }

   // Cleanup previous stuff
   SafeDelete(fSelector);
   fSelectorClass = 0;

   // Init the selector now
   Int_t iglevelsave = gErrorIgnoreLevel;
   if (compselec)
      // Silent error printout on first attempt
      gErrorIgnoreLevel = kBreak;

   if ((fSelector = TSelector::GetSelector(selec))) {
      if (compselec)
         gErrorIgnoreLevel = iglevelsave; // restore ignore level
      fSelectorClass = fSelector->IsA();
      fSelector->SetOption(qr->GetOptions());

   } else {
      if (compselec) {
         gErrorIgnoreLevel = iglevelsave; // restore ignore level
         // Retry by loading first the libraries listed in TQueryResult, if any
         if (strlen(qr->GetLibList()) > 0) {
            TString sl(qr->GetLibList());
            TObjArray *oa = sl.Tokenize(" ");
            if (oa) {
               Bool_t retry = kFALSE;
               TIter nxl(oa);
               TObjString *os = 0;
               while ((os = (TObjString *) nxl())) {
                  TString lib = gSystem->BaseName(os->GetName());
                  if (lib != "lib") {
                     lib.ReplaceAll("-l", "lib");
                     if (gSystem->Load(lib) == 0)
                        retry = kTRUE;
                  }
               }
               // Retry now, if the case
               if (retry)
                  fSelector = TSelector::GetSelector(selec);
            }
         }
      }
      if (!fSelector) {
         if (compselec)
            Info("ReinitSelector", "compiled selector re-init failed:"
                                   " automatic reload unsuccessful:"
                                   " please load manually the correct library");
         rc = -1;
      }
   }
   if (fSelector) {
      // Draw needs to reinit temp histos
      fSelector->SetInputList(qr->GetInputList());
      if (stdselec) {
         ((TProofDraw *)fSelector)->DefVar();
      } else {
         // variables may have been initialized in Begin()
         fSelector->Begin(0);
      }
   }

   // Restore original include path, if needed
   if (ipathold.Length() > 0)
      gSystem->SetIncludePath(ipathold.Data());

   return rc;
}

//______________________________________________________________________________
Int_t TProofPlayer::AddOutputObject(TObject *)
{
   // Incorporate output object (may not be used in this class).

   MayNotUse("AddOutputObject");
   return -1;
}

//______________________________________________________________________________
void TProofPlayer::AddOutput(TList *)
{
   // Incorporate output list (may not be used in this class).

   MayNotUse("AddOutput");
}

//______________________________________________________________________________
void TProofPlayer::StoreOutput(TList *)
{
   // Store output list (may not be used in this class).

   MayNotUse("StoreOutput");
}

//______________________________________________________________________________
void TProofPlayer::StoreFeedback(TObject *, TList *)
{
   // Store feedback list (may not be used in this class).

   MayNotUse("StoreFeedback");
}

//______________________________________________________________________________
void TProofPlayer::Progress(Long64_t /*total*/, Long64_t /*processed*/)
{
   // Report progress (may not be used in this class).

   MayNotUse("Progress");
}

//______________________________________________________________________________
void TProofPlayer::Progress(Long64_t /*total*/, Long64_t /*processed*/,
                            Long64_t /*bytesread*/,
                            Float_t /*evtRate*/, Float_t /*mbRate*/,
                            Float_t /*evtrti*/, Float_t /*mbrti*/)
{
   // Report progress (may not be used in this class).

   MayNotUse("Progress");
}

//______________________________________________________________________________
void TProofPlayer::Progress(TProofProgressInfo * /*pi*/)
{
   // Report progress (may not be used in this class).

   MayNotUse("Progress");
}

//______________________________________________________________________________
void TProofPlayer::Feedback(TList *)
{
   // Set feedback list (may not be used in this class).

   MayNotUse("Feedback");
}

//______________________________________________________________________________
TDrawFeedback *TProofPlayer::CreateDrawFeedback(TProof *p)
{
   // Draw feedback creation proxy. When accessed via TProof avoids
   // link dependency on libProofPlayer.

   return new TDrawFeedback(p);
}

//______________________________________________________________________________
void TProofPlayer::SetDrawFeedbackOption(TDrawFeedback *f, Option_t *opt)
{
   // Set draw feedback option.

   if (f)
      f->SetOption(opt);
}

//______________________________________________________________________________
void TProofPlayer::DeleteDrawFeedback(TDrawFeedback *f)
{
   // Delete draw feedback object.

   delete f;
}

//______________________________________________________________________________
Int_t TProofPlayer::SavePartialResults(Bool_t queryend, Bool_t force)
{
   // Save the partial results of this query to a dedicated file under the user
   // data directory. The file name has the form
   //         <session_tag>.q<query_seq_num>.root
   // The file pat and the file are created if not existing already.
   // Only objects in the outputlist not being TProofOutputFile are saved.
   // The packets list 'packets' is saved if given.
   // Trees not attached to any file are attached to the open file.
   // If 'queryend' is kTRUE evrything is written out (TTrees included).
   // The actual saving action is controlled by 'force' and by fSavePartialResults /
   // fSaveResultsPerPacket:
   //
   //    fSavePartialResults = kFALSE/kTRUE  no-saving/saving
   //    fSaveResultsPerPacket = kFALSE/kTRUE  save-per-query/save-per-packet
   //
   // The function CheckMemUsage sets fSavePartialResults = 1 if fSaveMemThreshold > 0 and
   // ProcInfo_t::fMemResident >= fSaveMemThreshold: from that point on partial results
   // are always saved and expensive calls to TSystem::GetProcInfo saved.
   // The switch fSaveResultsPerPacket is instead controlled by the user or admin
   // who can also force saving in all cases; parameter PROOF_SavePartialResults or
   // RC env ProofPlayer.SavePartialResults .
   // However, if 'force' is kTRUE, fSavePartialResults and fSaveResultsPerPacket
   // are ignored.
   // Return -1 in case of problems, 0 otherwise.

   Bool_t save = (force || (fSavePartialResults &&
                 (queryend || fSaveResultsPerPacket))) ? kTRUE : kFALSE;
   if (!save) {
      PDB(kOutput, 2)
         Info("SavePartialResults", "partial result saving disabled");
      return 0;
   }

   // Sanity check
   if (!gProofServ) {
      Error("SavePartialResults", "gProofServ undefined: something really wrong going on!!!");
      return -1;
   }
   if (!fOutput) {
      Error("SavePartialResults", "fOutput undefined: something really wrong going on!!!");
      return -1;
   }

   PDB(kOutput, 1)
      Info("SavePartialResults", "start saving partial results {%d,%d,%d,%d}",
                                 queryend, force, fSavePartialResults, fSaveResultsPerPacket);

   // Get list of processed packets from the iterator
   PDB(kOutput, 2) Info("SavePartialResults", "fEvIter: %p", fEvIter);
   
   TList *packets = (fEvIter) ? fEvIter->GetPackets() : 0; 
   PDB(kOutput, 2) Info("SavePartialResults", "list of packets: %p, sz: %d",
                                              packets, (packets ? packets->GetSize(): -1));

   // Open the file
   const char *oopt = "UPDATE";
   // Check if the file has already been defined
   TString baseName(fOutputFilePath); 
   if (fOutputFilePath.IsNull()) {
      baseName.Form("output-%s.q%d.root", gProofServ->GetTopSessionTag(), gProofServ->GetQuerySeqNum());
      if (gProofServ->GetDataDirOpts() && strlen(gProofServ->GetDataDirOpts()) > 0) {
         fOutputFilePath.Form("%s/%s?%s", gProofServ->GetDataDir(), baseName.Data(),
                                          gProofServ->GetDataDirOpts());
      } else {
         fOutputFilePath.Form("%s/%s", gProofServ->GetDataDir(), baseName.Data());
      }
      Info("SavePartialResults", "file with (partial) output: '%s'", fOutputFilePath.Data());
      oopt = "RECREATE";
   }
   // Open the file in write mode
   if (!(fOutputFile = TFile::Open(fOutputFilePath, oopt)) ||
         (fOutputFile && fOutputFile->IsZombie())) {
      Error("SavePartialResults", "cannot open '%s' for writing", fOutputFilePath.Data());
      SafeDelete(fOutputFile);
      return -1;
   }

   // Save current directory
   TDirectory *curdir = gDirectory;
   fOutputFile->cd();

   // Write first the packets list, if required
   if (packets) {
      TDirectory *packetsDir = fOutputFile->mkdir("packets");
      if (packetsDir) packetsDir->cd();
      packets->Write(0, TObject::kSingleKey | TObject::kOverwrite);
      fOutputFile->cd();
   }

   Bool_t notempty = kFALSE;
   // Write out the output list
   TList torm;
   TIter nxo(fOutput);
   TObject *o = 0;
   while ((o = nxo())) {
      // Skip output file drivers
      if (o->InheritsFrom(TProofOutputFile::Class())) continue;
      // Skip control objets
      if (!strncmp(o->GetName(), "PROOF_", 6)) continue;
      // Skip data members mapping
      if (o->InheritsFrom(TOutputListSelectorDataMap::Class())) continue;
      // Skip missing file info
      if (!strcmp(o->GetName(), "MissingFiles")) continue;
      // Trees need a special treatment
      if (o->InheritsFrom("TTree")) {
         TTree *t = (TTree *) o;
         TDirectory *d = t->GetDirectory();
         // If the tree is not attached to any file ...
         if (!d || (d  && !d->InheritsFrom("TFile"))) {
            // ... we attach it
            t->SetDirectory(fOutputFile);
         }
         if (t->GetDirectory() == fOutputFile) {
            if (queryend) {
               // ... we write it out
               o->Write(0, TObject::kOverwrite);
               // At least something in the file
               notempty = kTRUE;
               // Flag for removal from the outputlist
               torm.Add(o);
               // Prevent double-deletion attempts
               t->SetDirectory(0);
            } else {
               // ... or we set in automatic flush mode
               t->SetAutoFlush();
            }         
         }
      } else if (queryend || fSaveResultsPerPacket) {
         // Save overwriting what's already there
         o->Write(0, TObject::kOverwrite);
         // At least something in the file
         notempty = kTRUE;
         // Flag for removal from the outputlist
         if (queryend) torm.Add(o);
      }
   }

   // Restore previous directory
   gDirectory = curdir;

   // Close the file if required
   if (notempty) {
      if (!fOutput->FindObject(baseName)) {
         TProofOutputFile *po = 0;
         // Get directions
         TNamed *nm = (TNamed *) fInput->FindObject("PROOF_DefaultOutputOption");
         TString oname = (nm) ? nm->GetTitle() : fOutputFilePath.Data();
         if (nm && oname.BeginsWith("ds:")) {
            oname.Replace(0, 3, "");
            TString qtag =
               TString::Format("%s_q%d", gProofServ->GetTopSessionTag(), gProofServ->GetQuerySeqNum());
            oname.ReplaceAll("<qtag>", qtag);
            // Create the TProofOutputFile for dataset creation
            po = new TProofOutputFile(baseName, "DRO", oname.Data());
         } else {
            Bool_t hasddir = kFALSE;
            // Create the TProofOutputFile for automatic merging
            po = new TProofOutputFile(baseName, "M");
            if (oname.BeginsWith("of:")) oname.Replace(0, 3, "");
            if (gProofServ->IsTopMaster()) {
               if (!strcmp(TUrl(oname, kTRUE).GetProtocol(), "file")) {
                  TString dsrv;
                  TProofServ::GetLocalServer(dsrv);
                  TProofServ::FilterLocalroot(oname, dsrv);
                  oname.Insert(0, dsrv);
               }
            } else {
               if (nm) {
                  // The name has been sent by the client: resolve local place holders
                  oname.ReplaceAll("<file>", baseName);
               } else {
                  // We did not get any indication; the final file will be in the datadir on
                  // the top master and it will be resolved there
                  oname.Form("<datadir>/%s", baseName.Data());
                  hasddir = kTRUE;
               }
            }
            po->SetOutputFileName(oname.Data());
            if (hasddir)
               // Reset the bit, so that <datadir> has a chance to be resolved in AddOutputObject
               po->ResetBit(TProofOutputFile::kOutputFileNameSet);
            po->SetName(gSystem->BaseName(oname.Data()));
         }
         po->AdoptFile(fOutputFile);
         fOutput->Add(po);
         // Flag the nature of this file
         po->SetBit(TProofOutputFile::kSwapFile);
      }
   }
   fOutputFile->Close();
   SafeDelete(fOutputFile);

   // If last call, cleanup the output list from objects saved to file
   if (queryend && torm.GetSize() > 0) {
      TIter nxrm(&torm);
      while ((o = nxrm())) { fOutput->Remove(o); }
   }
   torm.SetOwner(kFALSE);
   
   PDB(kOutput, 1)
      Info("SavePartialResults", "partial results saved to file");
   // We are done
   return 0;
}

//______________________________________________________________________________
Int_t TProofPlayer::AssertSelector(const char *selector_file)
{
   // Make sure that a valid selector object
   // Return -1 in case of problems, 0 otherwise

   if (selector_file && strlen(selector_file)) {
      if (fCreateSelObj) SafeDelete(fSelector);
      // Get selector files from cache
      if (gProofServ) {
         gProofServ->GetCacheLock()->Lock();
         gProofServ->CopyFromCache(selector_file, 1);
      }

      if (!(fSelector = TSelector::GetSelector(selector_file))) {
         Error("AssertSelector", "cannot load: %s", selector_file );
         gProofServ->GetCacheLock()->Unlock();
         return -1;
      }

      // Save binaries to cache, if any
      if (gProofServ) {
         gProofServ->CopyToCache(selector_file, 1);
         gProofServ->GetCacheLock()->Unlock();
      }
      fCreateSelObj = kTRUE;
      Info("AssertSelector", "Processing via filename");
   } else if (!fSelector) {
      Error("AssertSelector", "no TSelector object define : cannot continue!");
      return -1;
   } else {
      Info("AssertSelector", "Processing via TSelector object");
   }
   // Done
   return 0;
}  
//_____________________________________________________________________________
void TProofPlayer::UpdateProgressInfo()
{
   // Update fProgressStatus
 
   if (fProgressStatus) {
      fProgressStatus->IncEntries(fProcessedRun);
      fProgressStatus->SetBytesRead(TFile::GetFileBytesRead()-fReadBytesRun);
      fProgressStatus->SetReadCalls(TFile::GetFileReadCalls()-fReadCallsRun);
      if (gMonitoringWriter)
         gMonitoringWriter->SendProcessingProgress(fProgressStatus->GetEntries(),
                                                   fReadBytesRun, kFALSE);
      fProcessedRun = 0;
   }
}

//______________________________________________________________________________
Long64_t TProofPlayer::Process(TDSet *dset, const char *selector_file,
                               Option_t *option, Long64_t nentries,
                               Long64_t first)
{
   // Process specified TDSet on PROOF worker.
   // The return value is -1 in case of error and TSelector::GetStatus()
   // in case of success.

   PDB(kGlobal,1) Info("Process","Enter");

   fExitStatus = kFinished;
   fOutput = 0;

   TCleanup clean(this);

   fSelectorClass = 0;
   Int_t version = -1;
   TString wmsg;
   TRY {
      if (AssertSelector(selector_file) != 0 || !fSelector) {
         Error("Process", "cannot assert the selector object");
         return -1;
      }

      fSelectorClass = fSelector->IsA();
      version = fSelector->Version();
      if (version == 0 && IsClient()) fSelector->GetOutputList()->Clear();
 
      fOutput = fSelector->GetOutputList();

      if (gProofServ)
         TPerfStats::Start(fInput, fOutput);

      fSelStatus = new TStatus;
      fOutput->Add(fSelStatus);

      fSelector->SetOption(option);
      fSelector->SetInputList(fInput);

      // If in sequential (0-PROOF) mode validate the data set to get
      // the number of entries
      fTotalEvents = nentries;
      if (fTotalEvents < 0 && gProofServ &&
         gProofServ->IsMaster() && !gProofServ->IsParallel()) {
         dset->Validate();
         dset->Reset();
         TDSetElement *e = 0;
         while ((e = dset->Next())) {
            fTotalEvents += e->GetNum();
         }
      }

      dset->Reset();

      // Set parameters controlling the iterator behaviour
      Int_t useTreeCache = 1;
      if (TProof::GetParameter(fInput, "PROOF_UseTreeCache", useTreeCache) == 0) {
         if (useTreeCache > -1 && useTreeCache < 2)
            gEnv->SetValue("ProofPlayer.UseTreeCache", useTreeCache);
      }
      Long64_t cacheSize = -1;
      if (TProof::GetParameter(fInput, "PROOF_CacheSize", cacheSize) == 0) {
         TString sz = TString::Format("%lld", cacheSize);
         gEnv->SetValue("ProofPlayer.CacheSize", sz.Data());
      }
      // Parallel unzipping
      Int_t useParallelUnzip = 0;
      if (TProof::GetParameter(fInput, "PROOF_UseParallelUnzip", useParallelUnzip) == 0) {
         if (useParallelUnzip > -1 && useParallelUnzip < 2)
            gEnv->SetValue("ProofPlayer.UseParallelUnzip", useParallelUnzip);
      }
      // OS file caching (Mac Os X only)
      Int_t dontCacheFiles = 0;
      if (TProof::GetParameter(fInput, "PROOF_DontCacheFiles", dontCacheFiles) == 0) {
         if (dontCacheFiles == 1)
            gEnv->SetValue("ProofPlayer.DontCacheFiles", 1);
      }
      fEvIter = TEventIter::Create(dset, fSelector, first, nentries);

      // Control file object swap
      //     <how>*10 + <force>
      //     <how> =  0       end of run
      //              1       after each packet
      //     <force> = 0      no, swap only if memory threshold is reached
      //               1      swap in all cases, accordingly to <how>
      Int_t opt = 0;
      if (TProof::GetParameter(fInput, "PROOF_SavePartialResults", opt) != 0) {
         opt = gEnv->GetValue("ProofPlayer.SavePartialResults", 0);
      }
      fSaveResultsPerPacket = (opt >= 10) ? kTRUE : kFALSE;
      fSavePartialResults = (opt%10 > 0) ? kTRUE : kFALSE;
      Info("Process", "save partial results? %d  per-packet? %d", fSavePartialResults, fSaveResultsPerPacket);

      // Memory threshold for file object swap
      Float_t memfrac = gEnv->GetValue("ProofPlayer.SaveMemThreshold", -1.);
      if (memfrac > 0.) {
         // The threshold is per core
         SysInfo_t si;
         if (gSystem->GetSysInfo(&si) == 0) {
            fSaveMemThreshold = (Long_t) ((memfrac * si.fPhysRam * 1024.) / si.fCpus);
            Info("Process", "memory threshold for saving objects to file set to %ld kB",
                                 fSaveMemThreshold);
         } else {
            Error("Process", "cannot get SysInfo_t (!)");
         }
      }

      if (version == 0) {
         PDB(kLoop,1) Info("Process","Call Begin(0)");
         fSelector->Begin(0);
      } else {
         if (IsClient()) {
            // on client (for local run)
            PDB(kLoop,1) Info("Process","Call Begin(0)");
            fSelector->Begin(0);
         }
         if (!fSelStatus->TestBit(TStatus::kNotOk)) {
            PDB(kLoop,1) Info("Process","Call SlaveBegin(0)");
            fSelector->SlaveBegin(0);  // Init is called explicitly
                                       // from GetNextEvent()
         }
      }

   } CATCH(excode) {
      ResetBit(TProofPlayer::kIsProcessing);
      Error("Process","exception %d caught", excode);
      gProofServ->GetCacheLock()->Unlock();
      return -1;
   } ENDTRY;

   // Save the results, if needed, closing the file
   if (SavePartialResults(kFALSE) < 0)
      Warning("Process", "problems seetting up file-object swapping");

   // Create feedback lists, if required
   SetupFeedback();

   if (gMonitoringWriter)
      gMonitoringWriter->SendProcessingStatus("STARTED",kTRUE);

   PDB(kLoop,1)
      Info("Process","Looping over Process()");

   // get the byte read counter at the beginning of processing
   fReadBytesRun = TFile::GetFileBytesRead();
   fReadCallsRun = TFile::GetFileReadCalls();
   fProcessedRun = 0;
   // force the first monitoring info
   if (gMonitoringWriter)
      gMonitoringWriter->SendProcessingProgress(0,0,kTRUE);

   // Start asynchronous timer to dispatch pending events
   SetDispatchTimer(kTRUE);

   // Loop over range
   gAbort = kFALSE;
   Long64_t entry;
   fProgressStatus->Reset();
   if (gProofServ) gProofServ->ResetBit(TProofServ::kHighMemory);

   TRY {

      // Get the frequency for checking memory consumption and logging information
      TParameter<Long64_t> *par = (TParameter<Long64_t>*)fInput->FindObject("PROOF_MemLogFreq");
      Long64_t singleshot = 1, memlogfreq = (par) ? par->GetVal() : 1000000;
      Bool_t warnHWMres = kTRUE, warnHWMvir = kTRUE;
      TString lastMsg("(unfortunately no detailed info is available about current packet)");

      // Initial memory footprint
      if (!CheckMemUsage(singleshot, warnHWMres, warnHWMvir, wmsg)) {
         Error("Process", "%s", wmsg.Data());
         wmsg.Insert(0, TString::Format("ERROR:%s, after SlaveBegin(), ", gProofServ->GetOrdinal()));
         fSelStatus->Add(wmsg.Data());
         if (gProofServ) {
            gProofServ->SendAsynMessage(wmsg.Data());
            gProofServ->SetBit(TProofServ::kHighMemory);
         }
         fExitStatus = kStopped;
         ResetBit(TProofPlayer::kIsProcessing);
      } else if (!wmsg.IsNull()) {
         Warning("Process", "%s", wmsg.Data());
      }

      TPair *currentElem = 0;
      // The event loop on the worker
      Long64_t fst = -1, num;
      TEntryList *enl = 0;
      TEventList *evl = 0;
      while ((fEvIter->GetNextPacket(fst, num, &enl, &evl) != -1) &&
              !fSelStatus->TestBit(TStatus::kNotOk) &&
              fSelector->GetAbort() == TSelector::kContinue) {

         // This is needed by the inflate infrastructure to calculate
         // sleeping times
         SetBit(TProofPlayer::kIsProcessing);

         // Give the possibility to the selector to access additional info in the
         // incoming packet
         if (dset->Current()) {
            if (!currentElem) {
               currentElem = new TPair(new TObjString("PROOF_CurrentElement"), dset->Current());
               fInput->Add(currentElem);
            } else {
               if (currentElem->Value() != dset->Current()) {
                  currentElem->SetValue(dset->Current());
               } else if (dset->Current()->TestBit(TDSetElement::kNewRun)) {
                  dset->Current()->ResetBit(TDSetElement::kNewRun);
               }
            }
            if (dset->Current()->TestBit(TDSetElement::kNewPacket)) {
               if (dset->TestBit(TDSet::kEmpty)) {
                  lastMsg = "check logs for possible stacktrace - last cycle:";
               } else {
                  TDSetElement *elem = dynamic_cast<TDSetElement *>(currentElem->Value());
                  TString fn = (elem) ? elem->GetFileName() : "<undef>";
                  lastMsg.Form("while processing dset:'%s', file:'%s'"
                              " - check logs for possible stacktrace - last event:", dset->GetName(), fn.Data());
               }
               TProofServ::SetLastMsg(lastMsg);
            }
         }

         while (num--) {
            
            if (!(!fSelStatus->TestBit(TStatus::kNotOk) &&
                   fSelector->GetAbort() == TSelector::kContinue)) break;

            // Set entry number; if data iteration we may need to test the entry or event lists
            if (fEvIter->TestBit(TEventIter::kData)) {
               if (enl){
                  entry = enl->GetEntry(fst);
               } else if (evl) {
                  entry = evl->GetEntry(fst);
               } else {
                  entry = fst;
               }
               fst++;
            } else {
               entry = fst++;
            }
            // Pre-event processing
            fEvIter->PreProcessEvent(entry);

            // Set the last entry
            TProofServ::SetLastEntry(entry);

            if (version == 0) {
               PDB(kLoop,3)
                  Info("Process","Call ProcessCut(%lld)", entry);
               if (fSelector->ProcessCut(entry)) {
                  PDB(kLoop,3)
                     Info("Process","Call ProcessFill(%lld)", entry);
                  fSelector->ProcessFill(entry);
               }
            } else {
               PDB(kLoop,3)
                  Info("Process","Call Process(%lld)", entry);
               fSelector->Process(entry);
               if (fSelector->GetAbort() == TSelector::kAbortProcess) {
                  ResetBit(TProofPlayer::kIsProcessing);
                  break;
               } else if (fSelector->GetAbort() == TSelector::kAbortFile) {
                  Info("Process", "packet processing aborted following the"
                                  " selector settings:\n%s", lastMsg.Data());
                  fEvIter->InvalidatePacket();
                  fProgressStatus->SetBit(TProofProgressStatus::kFileCorrupted);
               }
            }
            if (!fSelStatus->TestBit(TStatus::kNotOk)) fProcessedRun++;

            // Check the memory footprint, if required
            if (memlogfreq > 0 && (GetEventsProcessed() + fProcessedRun)%memlogfreq == 0) {
               if (!CheckMemUsage(memlogfreq, warnHWMres, warnHWMvir, wmsg)) {
                  Error("Process", "%s", wmsg.Data());
                  if (gProofServ) {
                     wmsg.Insert(0, TString::Format("ERROR:%s, entry:%lld, ",
                                                   gProofServ->GetOrdinal(), entry));
                     gProofServ->SendAsynMessage(wmsg.Data());
                  }
                  fExitStatus = kStopped;
                  ResetBit(TProofPlayer::kIsProcessing);
                  if (gProofServ) gProofServ->SetBit(TProofServ::kHighMemory);
                  break;
               } else {
                  if (!wmsg.IsNull()) {
                     Warning("Process", "%s", wmsg.Data());
                     if (gProofServ) {
                        wmsg.Insert(0, TString::Format("WARNING:%s, entry:%lld, ",
                                                      gProofServ->GetOrdinal(), entry));
                        gProofServ->SendAsynMessage(wmsg.Data());
                     }
                  }
               }
            }
            if (TestBit(TProofPlayer::kDispatchOneEvent)) {
               gSystem->DispatchOneEvent(kTRUE);
               ResetBit(TProofPlayer::kDispatchOneEvent);
            }
            ResetBit(TProofPlayer::kIsProcessing);
            if (fSelStatus->TestBit(TStatus::kNotOk) || gROOT->IsInterrupted()) break;

            // Make sure that the selector abort status is reset
            if (fSelector->GetAbort() == TSelector::kAbortFile)
               fSelector->Abort("status reset", TSelector::kContinue);
         }
      }

   } CATCH(excode) {
      if (excode == kPEX_STOPPED) {
         Info("Process","received stop-process signal");
         fExitStatus = kStopped;
      } else if (excode == kPEX_ABORTED) {
         gAbort = kTRUE;
         Info("Process","received abort-process signal");
         fExitStatus = kAborted;
      } else {
         Error("Process","exception %d caught", excode);
         // Perhaps we need a dedicated status code here ...
         gAbort = kTRUE;
         fExitStatus = kAborted;
      }
      ResetBit(TProofPlayer::kIsProcessing);
   } ENDTRY;

   // Clean-up the envelop for the current element
   TPair *currentElem = 0;
   if ((currentElem = (TPair *) fInput->FindObject("PROOF_CurrentElement"))) {
      if ((currentElem = (TPair *) fInput->Remove(currentElem))) {
         delete currentElem->Key();
         delete currentElem;
      }
   }

   // Final memory footprint
   Long64_t singleshot = 1;
   Bool_t warnHWMres = kTRUE, warnHWMvir = kTRUE;
   Bool_t shrc = CheckMemUsage(singleshot, warnHWMres, warnHWMvir, wmsg);
   if (!wmsg.IsNull()) Warning("Process", "%s (%s)", wmsg.Data(), shrc ? "warn" : "hwm");

   PDB(kGlobal,2)
      Info("Process","%lld events processed", fProgressStatus->GetEntries());

   if (gMonitoringWriter) {
      gMonitoringWriter->SendProcessingProgress(fProgressStatus->GetEntries(),
                                                TFile::GetFileBytesRead()-fReadBytesRun, kFALSE);
      gMonitoringWriter->SendProcessingStatus("DONE");
   }

   // Stop active timers
   SetDispatchTimer(kFALSE);
   if (fStopTimer != 0)
      SetStopTimer(kFALSE, gAbort);
   if (fFeedbackTimer != 0)
      HandleTimer(0);

   StopFeedback();

   // Save the results, if needed, closing the file
   if (SavePartialResults(kTRUE) < 0)
      Warning("Process", "problems saving the results to file");

   SafeDelete(fEvIter);

   // Finalize

   if (fExitStatus != kAborted) {

      TIter nxo(GetOutputList());
      TObject *o = 0;
      while ((o = nxo())) {
         // Special treatment for files
         if (o->IsA() == TProofOutputFile::Class()) {
            TProofOutputFile *of = (TProofOutputFile *)o;
            of->Print();
            of->SetWorkerOrdinal(gProofServ->GetOrdinal());
            const char *dir = of->GetDir();
            if (!dir || (dir && strlen(dir) <= 0)) {
               of->SetDir(gProofServ->GetSessionDir());
            } else if (dir && strlen(dir) > 0) {
               TUrl u(dir);
               if (!strcmp(u.GetHost(), "localhost") || !strcmp(u.GetHost(), "127.0.0.1") ||
                   !strcmp(u.GetHost(), "localhost.localdomain")) {
                  u.SetHost(TUrl(gSystem->HostName()).GetHostFQDN());
                  of->SetDir(u.GetUrl(kTRUE));
               }
               of->Print();
            }
         }
      }

      MapOutputListToDataMembers();

      if (!fSelStatus->TestBit(TStatus::kNotOk)) {
         if (version == 0) {
            PDB(kLoop,1) Info("Process","Call Terminate()");
            fSelector->Terminate();
         } else {
            PDB(kLoop,1) Info("Process","Call SlaveTerminate()");
            fSelector->SlaveTerminate();
            if (IsClient() && !fSelStatus->TestBit(TStatus::kNotOk)) {
               PDB(kLoop,1) Info("Process","Call Terminate()");
               fSelector->Terminate();
            }
         }
      }
      if (gProofServ && !gProofServ->IsParallel()) {  // put all the canvases onto the output list
         TIter nxc(gROOT->GetListOfCanvases());
         while (TObject *c = nxc())
            fOutput->Add(c);
      }
   }

   if (gProofServ)
      TPerfStats::Stop();

   return 0;
}

//______________________________________________________________________________
Long64_t TProofPlayer::Process(TDSet *dset, TSelector *selector,
                               Option_t *option, Long64_t nentries,
                               Long64_t first)
{
   // Process specified TDSet on PROOF worker with TSelector object
   // The return value is -1 in case of error and TSelector::GetStatus()
   // in case of success.

   if (!selector) {
      Error("Process", "selector object undefiend!");
      return -1;
   }

   if (fCreateSelObj) SafeDelete(fSelector);
   fSelector = selector;
   fCreateSelObj = kFALSE;
   return Process(dset, (const char *)0, option, nentries, first);
}

//______________________________________________________________________________
Bool_t TProofPlayer::CheckMemUsage(Long64_t &mfreq, Bool_t &w80r,
                                   Bool_t &w80v, TString &wmsg)
{
   // Check the memory usage, if requested.
   // Return kTRUE if OK, kFALSE if above 95% of at least one between virtual or
   // resident limits are depassed.

   Long64_t processed = GetEventsProcessed() + fProcessedRun;
   if (mfreq > 0 && processed%mfreq == 0) {
      // Record the memory information
      ProcInfo_t pi;
      if (!gSystem->GetProcInfo(&pi)){
         wmsg = "";
         if (gProofServ)
            Info("CheckMemUsage|Svc", "Memory %ld virtual %ld resident event %lld",
                                      pi.fMemVirtual, pi.fMemResident, processed);
         // Save info in TStatus
         fSelStatus->SetMemValues(pi.fMemVirtual, pi.fMemResident);
         // Apply limit on virtual memory, if any: warn if above 80%, stop if above 95% of max
         if (TProofServ::GetVirtMemMax() > 0) {
            if (pi.fMemVirtual > TProofServ::GetMemStop() * TProofServ::GetVirtMemMax()) {
               wmsg.Form("using more than %d%% of allowed virtual memory (%ld kB)"
                         " - STOP processing", (Int_t) (TProofServ::GetMemStop() * 100), pi.fMemVirtual);
               return kFALSE;
            } else if (pi.fMemVirtual > TProofServ::GetMemHWM() * TProofServ::GetVirtMemMax() && w80v) {
               // Refine monitoring
               mfreq = 1;
               wmsg.Form("using more than %d%% of allowed virtual memory (%ld kB)",
                         (Int_t) (TProofServ::GetMemHWM() * 100), pi.fMemVirtual);
               w80v = kFALSE;
            }
         }
         // Apply limit on resident memory, if any: warn if above 80%, stop if above 95% of max
         if (TProofServ::GetResMemMax() > 0) {
            if (pi.fMemResident > TProofServ::GetMemStop() * TProofServ::GetResMemMax()) {
               wmsg.Form("using more than %d%% of allowed resident memory (%ld kB)"
                         " - STOP processing", (Int_t) (TProofServ::GetMemStop() * 100), pi.fMemResident);
               return kFALSE;
            } else if (pi.fMemResident > TProofServ::GetMemHWM() * TProofServ::GetResMemMax() && w80r) {
               // Refine monitoring
               mfreq = 1;
               if (wmsg.Length() > 0) {
                  wmsg.Form("using more than %d%% of allowed both virtual and resident memory ({%ld,%ld} kB)",
                            (Int_t) (TProofServ::GetMemHWM() * 100), pi.fMemVirtual, pi.fMemResident);
               } else {
                  wmsg.Form("using more than %d%% of allowed resident memory (%ld kB)",
                            (Int_t) (TProofServ::GetMemHWM() * 100), pi.fMemResident);
               }
               w80r = kFALSE;
            }
         }
         // In saving-partial-results mode flag the saving regime when reached to save expensive calls
         // to TSystem::GetProcInfo in SavePartialResults
         if (fSaveMemThreshold > 0 && pi.fMemResident >= fSaveMemThreshold) fSavePartialResults = kTRUE;
      }
   }
   // Done
   return kTRUE;
}

//______________________________________________________________________________
Long64_t TProofPlayer::Finalize(Bool_t, Bool_t)
{
   // Finalize query (may not be used in this class).

   MayNotUse("Finalize");
   return -1;
}

//______________________________________________________________________________
Long64_t TProofPlayer::Finalize(TQueryResult *)
{
   // Finalize query (may not be used in this class).

   MayNotUse("Finalize");
   return -1;
}
//______________________________________________________________________________
void TProofPlayer::MergeOutput()
{
   // Merge output (may not be used in this class).

   MayNotUse("MergeOutput");
   return;
}

//______________________________________________________________________________
void TProofPlayer::MapOutputListToDataMembers() const
{
   TOutputListSelectorDataMap* olsdm = new TOutputListSelectorDataMap(fSelector);
   fOutput->Add(olsdm);
}

//______________________________________________________________________________
void TProofPlayer::UpdateAutoBin(const char *name,
                                 Double_t& xmin, Double_t& xmax,
                                 Double_t& ymin, Double_t& ymax,
                                 Double_t& zmin, Double_t& zmax)
{
   // Update automatic binning parameters for given object "name".

   if ( fAutoBins == 0 ) {
      fAutoBins = new THashList;
   }

   TAutoBinVal *val = (TAutoBinVal*) fAutoBins->FindObject(name);

   if ( val == 0 ) {
      //look for info in higher master
      if (gProofServ && !gProofServ->IsTopMaster()) {
         TString key = name;
         TProofLimitsFinder::AutoBinFunc(key,xmin,xmax,ymin,ymax,zmin,zmax);
      }

      val = new TAutoBinVal(name,xmin,xmax,ymin,ymax,zmin,zmax);
      fAutoBins->Add(val);
   } else {
      val->GetAll(xmin,xmax,ymin,ymax,zmin,zmax);
   }
}

//______________________________________________________________________________
TDSetElement *TProofPlayer::GetNextPacket(TSlave *, TMessage *)
{
   // Get next packet (may not be used in this class).

   MayNotUse("GetNextPacket");
   return 0;
}

//______________________________________________________________________________
void TProofPlayer::SetupFeedback()
{
   // Set up feedback (may not be used in this class).

   MayNotUse("SetupFeedback");
}

//______________________________________________________________________________
void TProofPlayer::StopFeedback()
{
   // Stop feedback (may not be used in this class).

   MayNotUse("StopFeedback");
}

//______________________________________________________________________________
Long64_t TProofPlayer::DrawSelect(TDSet * /*set*/, const char * /*varexp*/,
                                  const char * /*selection*/, Option_t * /*option*/,
                                  Long64_t /*nentries*/, Long64_t /*firstentry*/)
{
   // Draw (may not be used in this class).

   MayNotUse("DrawSelect");
   return -1;
}

//______________________________________________________________________________
void TProofPlayer::HandleGetTreeHeader(TMessage *)
{
   // Handle tree header request.

   MayNotUse("HandleGetTreeHeader|");
}

//______________________________________________________________________________
void TProofPlayer::HandleRecvHisto(TMessage *mess)
{
   // Receive histo from slave.

   TObject *obj = mess->ReadObject(mess->GetClass());
   if (obj->InheritsFrom(TH1::Class())) {
      TH1 *h = (TH1*)obj;
      h->SetDirectory(0);
      TH1 *horg = (TH1*)gDirectory->GetList()->FindObject(h->GetName());
      if (horg)
         horg->Add(h);
      else
         h->SetDirectory(gDirectory);
   }
}

//______________________________________________________________________________
Int_t TProofPlayer::DrawCanvas(TObject *obj)
{
   // Draw the object if it is a canvas.
   // Return 0 in case of success, 1 if it is not a canvas or libProofDraw
   // is not available.

   static Int_t (*gDrawCanvasHook)(TObject *) = 0;

   // Load the library the first time
   if (!gDrawCanvasHook) {
      // Load library needed for graphics ...
      TString drawlib = "libProofDraw";
      char *p = 0;
      if ((p = gSystem->DynamicPathName(drawlib, kTRUE))) {
         delete[] p;
         if (gSystem->Load(drawlib) != -1) {
            // Locate DrawCanvas
            Func_t f = 0;
            if ((f = gSystem->DynFindSymbol(drawlib,"DrawCanvas")))
               gDrawCanvasHook = (Int_t (*)(TObject *))(f);
            else
               Warning("DrawCanvas", "can't find DrawCanvas");
         } else
            Warning("DrawCanvas", "can't load %s", drawlib.Data());
      } else
         Warning("DrawCanvas", "can't locate %s", drawlib.Data());
   }
   if (gDrawCanvasHook && obj)
      return (*gDrawCanvasHook)(obj);
   // No drawing hook or object undefined
   return 1;
}

//______________________________________________________________________________
Int_t TProofPlayer::GetDrawArgs(const char *var, const char *sel, Option_t *opt,
                                TString &selector, TString &objname)
{
   // Parse the arguments from var, sel and opt and fill the selector and
   // object name accordingly.
   // Return 0 in case of success, 1 if libProofDraw is not available.

   static Int_t (*gGetDrawArgsHook)(const char *, const char *, Option_t *,
                                    TString &, TString &) = 0;

   // Load the library the first time
   if (!gGetDrawArgsHook) {
      // Load library needed for graphics ...
      TString drawlib = "libProofDraw";
      char *p = 0;
      if ((p = gSystem->DynamicPathName(drawlib, kTRUE))) {
         delete[] p;
         if (gSystem->Load(drawlib) != -1) {
            // Locate GetDrawArgs
            Func_t f = 0;
            if ((f = gSystem->DynFindSymbol(drawlib,"GetDrawArgs")))
               gGetDrawArgsHook = (Int_t (*)(const char *, const char *, Option_t *,
                                             TString &, TString &))(f);
            else
               Warning("GetDrawArgs", "can't find GetDrawArgs");
         } else
            Warning("GetDrawArgs", "can't load %s", drawlib.Data());
      } else
         Warning("GetDrawArgs", "can't locate %s", drawlib.Data());
   }
   if (gGetDrawArgsHook)
      return (*gGetDrawArgsHook)(var, sel, opt, selector, objname);
   // No parser hook or object undefined
   return 1;
}

//______________________________________________________________________________
void TProofPlayer::FeedBackCanvas(const char *name, Bool_t create)
{
   // Create/destroy a named canvas for feedback

   static void (*gFeedBackCanvasHook)(const char *, Bool_t) = 0;

   // Load the library the first time
   if (!gFeedBackCanvasHook) {
      // Load library needed for graphics ...
      TString drawlib = "libProofDraw";
      char *p = 0;
      if ((p = gSystem->DynamicPathName(drawlib, kTRUE))) {
         delete[] p;
         if (gSystem->Load(drawlib) != -1) {
            // Locate FeedBackCanvas
            Func_t f = 0;
            if ((f = gSystem->DynFindSymbol(drawlib,"FeedBackCanvas")))
               gFeedBackCanvasHook = (void (*)(const char *, Bool_t))(f);
            else
               Warning("FeedBackCanvas", "can't find FeedBackCanvas");
         } else
            Warning("FeedBackCanvas", "can't load %s", drawlib.Data());
      } else
         Warning("FeedBackCanvas", "can't locate %s", drawlib.Data());
   }
   if (gFeedBackCanvasHook) (*gFeedBackCanvasHook)(name, create);
   // No parser hook or object undefined
   return;
}

//______________________________________________________________________________
Long64_t TProofPlayer::GetCacheSize()
{
   // Return the size in bytes of the cache

   if (fEvIter) return fEvIter->GetCacheSize();
   return -1;
}

//______________________________________________________________________________
Int_t TProofPlayer::GetLearnEntries()
{
   // Return the number of entries in the learning phase

   if (fEvIter) return fEvIter->GetLearnEntries();
   return -1;
}

//------------------------------------------------------------------------------

ClassImp(TProofPlayerLocal)

//______________________________________________________________________________
Long64_t TProofPlayerLocal::Process(TSelector *selector,
                                    Long64_t nentries, Option_t *option)
{
   // Process the specified TSelector object 'nentries' times.
   // Used to test the PROOF interator mechanism for cycle-driven selectors in a
   // local session.
   // The return value is -1 in case of error and TSelector::GetStatus()
   // in case of success.

   if (!selector) {
      Error("Process", "selector object undefiend!");
      return -1;
   }
   
   TDSetProxy *set = new TDSetProxy("", "", "");
   set->SetBit(TDSet::kEmpty);
   set->SetBit(TDSet::kIsLocal);
   Long64_t rc = Process(set, selector, option, nentries);
   SafeDelete(set);
   
   // Done
   return rc;
}

//______________________________________________________________________________
Long64_t TProofPlayerLocal::Process(const char *selector,
                                    Long64_t nentries, Option_t *option)
{
   // Process the specified TSelector file 'nentries' times.
   // Used to test the PROOF interator mechanism for cycle-driven selectors in a
   // local session.
   // Process specified TDSet on PROOF worker with TSelector object
   // The return value is -1 in case of error and TSelector::GetStatus()
   // in case of success.

   TDSetProxy *set = new TDSetProxy("", "", "");
   set->SetBit(TDSet::kEmpty);
   set->SetBit(TDSet::kIsLocal);
   Long64_t rc = Process(set, selector, option, nentries);
   SafeDelete(set);
   
   // Done
   return rc;
}


//------------------------------------------------------------------------------

ClassImp(TProofPlayerRemote)

//______________________________________________________________________________
TProofPlayerRemote::~TProofPlayerRemote()
{
   // Destructor.

   SafeDelete(fOutput);      // owns the output list
   SafeDelete(fOutputLists);

   // Objects stored in maps are already deleted when merging the feedback
   SafeDelete(fFeedbackLists);
   SafeDelete(fPacketizer);
}

//______________________________________________________________________________
Int_t TProofPlayerRemote::InitPacketizer(TDSet *dset, Long64_t nentries,
                                         Long64_t first, const char *defpackunit,
                                         const char *defpackdata)
{
   // Init the packetizer
   // Return 0 on success (fPacketizer is correctly initialized), -1 on failure.

   SafeDelete(fPacketizer);
   PDB(kGlobal,1) Info("Process","Enter");
   fDSet = dset;
   fExitStatus = kFinished;

   // This is done here to pickup on the fly changes
   Int_t honebyone = 1;
   if (TProof::GetParameter(fInput, "PROOF_MergeTH1OneByOne", honebyone) != 0)
      honebyone = gEnv->GetValue("ProofPlayer.MergeTH1OneByOne", 1);
   fMergeTH1OneByOne = (honebyone == 1) ? kTRUE : kFALSE;

   Bool_t noData = dset->TestBit(TDSet::kEmpty) ? kTRUE : kFALSE;

   TString packetizer;
   TList *listOfMissingFiles = 0;

   TMethodCall callEnv;
   TClass *cl;
   noData = dset->TestBit(TDSet::kEmpty) ? kTRUE : kFALSE;

   if (noData) {

      if (TProof::GetParameter(fInput, "PROOF_Packetizer", packetizer) != 0)
         packetizer = defpackunit;
      else
         Info("InitPacketizer", "using alternate packetizer: %s", packetizer.Data());

      // Get linked to the related class
      cl = TClass::GetClass(packetizer);
      if (cl == 0) {
         Error("InitPacketizer", "class '%s' not found", packetizer.Data());
         fExitStatus = kAborted;
         return -1;
      }

      // Init the constructor
      callEnv.InitWithPrototype(cl, cl->GetName(),"TList*,Long64_t,TList*,TProofProgressStatus*");
      if (!callEnv.IsValid()) {
         Error("InitPacketizer",
               "cannot find correct constructor for '%s'", cl->GetName());
         fExitStatus = kAborted;
         return -1;
      }
      callEnv.ResetParam();
      callEnv.SetParam((Long_t) fProof->GetListOfActiveSlaves());
      callEnv.SetParam((Long64_t) nentries);
      callEnv.SetParam((Long_t) fInput);
      callEnv.SetParam((Long_t) fProgressStatus);

   } else if (dset->TestBit(TDSet::kMultiDSet)) {

      // We have to process many datasets in one go, keeping them separate
      if (fProof->GetRunStatus() != TProof::kRunning) {
         // We have been asked to stop
         Error("InitPacketizer", "received stop/abort request");
         fExitStatus = kAborted;
         return -1;
      }

      // The multi packetizer
      packetizer = "TPacketizerMulti";

      // Get linked to the related class
      cl = TClass::GetClass(packetizer);
      if (cl == 0) {
         Error("InitPacketizer", "class '%s' not found", packetizer.Data());
         fExitStatus = kAborted;
         return -1;
      }

      // Init the constructor
      callEnv.InitWithPrototype(cl, cl->GetName(),"TDSet*,TList*,Long64_t,Long64_t,TList*,TProofProgressStatus*");
      if (!callEnv.IsValid()) {
         Error("InitPacketizer", "cannot find correct constructor for '%s'", cl->GetName());
         fExitStatus = kAborted;
         return -1;
      }
      callEnv.ResetParam();
      callEnv.SetParam((Long_t) dset);
      callEnv.SetParam((Long_t) fProof->GetListOfActiveSlaves());
      callEnv.SetParam((Long64_t) first);
      callEnv.SetParam((Long64_t) nentries);
      callEnv.SetParam((Long_t) fInput);
      callEnv.SetParam((Long_t) fProgressStatus);

      // We are going to test validity during the packetizer initialization
      dset->SetBit(TDSet::kValidityChecked);
      dset->ResetBit(TDSet::kSomeInvalid);

   } else {

      // Lookup - resolve the end-point urls to optmize the distribution.
      // The lookup was previously called in the packetizer's constructor.
      // A list for the missing files may already have been added to the
      // output list; otherwise, if needed it will be created inside
      if ((listOfMissingFiles = (TList *)fInput->FindObject("MissingFiles"))) {
         // Move it to the output list
         fInput->Remove(listOfMissingFiles);
      } else {
         listOfMissingFiles = new TList;
      }
      // Do the lookup; we only skip it if explicitely requested so.
      TString lkopt;
      if (TProof::GetParameter(fInput, "PROOF_LookupOpt", lkopt) != 0 || lkopt != "none")
         dset->Lookup(kTRUE, &listOfMissingFiles);

      if (fProof->GetRunStatus() != TProof::kRunning) {
         // We have been asked to stop
         Error("InitPacketizer", "received stop/abort request");
         fExitStatus = kAborted;
         return -1;
      }

      if (!(dset->GetListOfElements()) ||
          !(dset->GetListOfElements()->GetSize())) {
         if (gProofServ)
            gProofServ->SendAsynMessage("InitPacketizer: No files from the data set were found - Aborting");
         Error("InitPacketizer", "No files from the data set were found - Aborting");
         fExitStatus = kAborted;
         if (listOfMissingFiles) {
            listOfMissingFiles->SetOwner();
            fOutput->Remove(listOfMissingFiles);
            SafeDelete(listOfMissingFiles);
         }
         return -1;
      }

      if (TProof::GetParameter(fInput, "PROOF_Packetizer", packetizer) != 0)
         // Using standard packetizer TAdaptivePacketizer
         packetizer = defpackdata;
      else
         Info("InitPacketizer", "using alternate packetizer: %s", packetizer.Data());

      // Get linked to the related class
      cl = TClass::GetClass(packetizer);
      if (cl == 0) {
         Error("InitPacketizer", "class '%s' not found", packetizer.Data());
         fExitStatus = kAborted;
         return -1;
      }

      // Init the constructor
      callEnv.InitWithPrototype(cl, cl->GetName(),"TDSet*,TList*,Long64_t,Long64_t,TList*,TProofProgressStatus*");
      if (!callEnv.IsValid()) {
         Error("InitPacketizer", "cannot find correct constructor for '%s'", cl->GetName());
         fExitStatus = kAborted;
         return -1;
      }
      callEnv.ResetParam();
      callEnv.SetParam((Long_t) dset);
      callEnv.SetParam((Long_t) fProof->GetListOfActiveSlaves());
      callEnv.SetParam((Long64_t) first);
      callEnv.SetParam((Long64_t) nentries);
      callEnv.SetParam((Long_t) fInput);
      callEnv.SetParam((Long_t) fProgressStatus);

      // We are going to test validity during the packetizer initialization
      dset->SetBit(TDSet::kValidityChecked);
      dset->ResetBit(TDSet::kSomeInvalid);
   }

   // Get an instance of the packetizer
   Long_t ret = 0;
   callEnv.Execute(ret);
   if ((fPacketizer = (TVirtualPacketizer *)ret) == 0) {
      Error("InitPacketizer", "cannot construct '%s'", cl->GetName());
      fExitStatus = kAborted;
      return -1;
   }

   if (!fPacketizer->IsValid()) {
      Error("InitPacketizer",
            "instantiated packetizer object '%s' is invalid", cl->GetName());
      fExitStatus = kAborted;
      SafeDelete(fPacketizer);
      return -1;
   }

   // In multi mode retrieve the list of missing files
   if (!noData && dset->TestBit(TDSet::kMultiDSet)) {
      if ((listOfMissingFiles = (TList *) fInput->FindObject("MissingFiles"))) {
         // Remove it; it will be added to the output list
         fInput->Remove(listOfMissingFiles);
      }
   }

   if (!noData) {
      // Add invalid elements to the list of missing elements
      TDSetElement *elem = 0;
      if (dset->TestBit(TDSet::kSomeInvalid)) {
         TIter nxe(dset->GetListOfElements());
         while ((elem = (TDSetElement *)nxe())) {
            if (!elem->GetValid()) {
               if (!listOfMissingFiles)
                  listOfMissingFiles = new TList;
               listOfMissingFiles->Add(elem->GetFileInfo(dset->GetType()));
               dset->Remove(elem, kFALSE);
            }
         }
         // The invalid elements have been removed
         dset->ResetBit(TDSet::kSomeInvalid);
      }

      // Record the list of missing or invalid elements in the output list
      if (listOfMissingFiles && listOfMissingFiles->GetSize() > 0) {
         TIter missingFiles(listOfMissingFiles);
         TString msg;
         if (gDebug > 0) {
            TFileInfo *fi = 0;
            while ((fi = (TFileInfo *) missingFiles.Next())) {
               if (fi->GetCurrentUrl()) {
                  msg = Form("File not found: %s - skipping!",
                                                fi->GetCurrentUrl()->GetUrl());
               } else {
                  msg = Form("File not found: %s - skipping!", fi->GetName());
               }
               if (gProofServ) gProofServ->SendAsynMessage(msg.Data());
            }
         }
         // Make sure it will be sent back
         if (!GetOutput("MissingFiles")) {
            listOfMissingFiles->SetName("MissingFiles");
            AddOutputObject(listOfMissingFiles);
         }
         TStatus *tmpStatus = (TStatus *)GetOutput("PROOF_Status");
         if (!tmpStatus) AddOutputObject((tmpStatus = new TStatus()));
         
         // Estimate how much data are missing
         Int_t ngood = dset->GetListOfElements()->GetSize();
         Int_t nbad = listOfMissingFiles->GetSize();
         Double_t xb = Double_t(nbad) / Double_t(ngood + nbad);
         msg = Form(" About %.2f %c of the requested files (%d out of %d) were missing or unusable; details in"
                    " the 'missingFiles' list", xb * 100., '%', nbad, nbad + ngood);
         tmpStatus->Add(msg.Data());
         msg = Form(" +++\n"
                    " +++ About %.2f %c of the requested files (%d out of %d) are missing or unusable; details in"
                    " the 'MissingFiles' list\n"
                    " +++", xb * 100., '%', nbad, nbad + ngood);
         if (gProofServ) gProofServ->SendAsynMessage(msg.Data());
      } else {
         // Cleanup
         SafeDelete(listOfMissingFiles);
      }
   }

   // Done
   return 0;
}

//______________________________________________________________________________
Long64_t TProofPlayerRemote::Process(TDSet *dset, const char *selector_file,
                                     Option_t *option, Long64_t nentries,
                                     Long64_t first)
{
   // Process specified TDSet on PROOF.
   // This method is called on client and on the PROOF master.
   // The return value is -1 in case of an error and TSelector::GetStatus() in
   // in case of success.

   PDB(kGlobal,1) Info("Process","Enter");
   fDSet = dset;
   fExitStatus = kFinished;

   if (!fProgressStatus) {
      Error("Process", "No progress status");
      return -1;
   }
   fProgressStatus->Reset();

   //   delete fOutput;
   if (!fOutput)
      fOutput = new TList;
   else
      fOutput->Clear();

   SafeDelete(fFeedbackLists);

   if (fProof->IsMaster()){
      TPerfStats::Start(fInput, fOutput);
   } else {
      TPerfStats::Setup(fInput);
   }

   // Define filename
   TString fn;

   if (fCreateSelObj) {
      if(!SendSelector(selector_file)) return -1;
      fn = gSystem->BaseName(selector_file);
   } else {
      fn = selector_file;
   }

   TMessage mesg(kPROOF_PROCESS);

   // Parse option
   Bool_t sync = (fProof->GetQueryMode(option) == TProof::kSync);

   TList *inputtmp = 0;  // List of temporary input objects
   TDSet *set = dset;
   if (fProof->IsMaster()) {

      PDB(kPacketizer,1) Info("Process","Create Proxy TDSet");
      set = new TDSetProxy( dset->GetType(), dset->GetObjName(),
                            dset->GetDirectory() );
      if (dset->TestBit(TDSet::kEmpty))
         set->SetBit(TDSet::kEmpty);

      const char *datapack = (fProof->IsLite()) ? "TPacketizer" : "TPacketizerAdaptive";
      if (InitPacketizer(dset, nentries, first, "TPacketizerUnit", datapack) != 0) {
         Error("Process", "cannot init the packetizer");
         fExitStatus = kAborted;
         return -1;
      }

      // Reset start, this is now managed by the packetizer
      first = 0;
      // Try to have 100 messages about memory, unless a different number is given by the user
      if (!fProof->GetParameter("PROOF_MemLogFreq")){
         Long64_t memlogfreq = fPacketizer->GetTotalEntries()/(fProof->GetParallel()*100);
         memlogfreq = (memlogfreq > 0) ? memlogfreq : 1;
         fProof->SetParameter("PROOF_MemLogFreq", memlogfreq);
      }

      // Send input data, if any
      TString emsg;
      if (TProof::SendInputData(fQuery, fProof, emsg) != 0)
         Warning("Process", "could not forward input data: %s", emsg.Data());
      
      // Attach to the transient histogram with the assigned packets, if required
      if (fInput->FindObject("PROOF_StatsHist") != 0) {
         if (!(fProcPackets = (TH1I *) fOutput->FindObject("PROOF_ProcPcktHist"))) {
            Warning("Process", "could not attach to histogram 'PROOF_ProcPcktHist'");
         } else {
            PDB(kLoop,1)
               Info("Process", "attached to histogram 'PROOF_ProcPcktHist' to record"
                               " packets being processed");
         }
      }

   } else {

      // Check whether we have to enforce the use of submergers
      if (gEnv->Lookup("Proof.UseMergers") && !fInput->FindObject("PROOF_UseMergers")) {
         Int_t smg = gEnv->GetValue("Proof.UseMergers",-1);
         if (smg >= 0) {
            fInput->Add(new TParameter<Int_t>("PROOF_UseMergers", smg));
            if (gEnv->Lookup("Proof.MergersByHost")) {
               Int_t mbh = gEnv->GetValue("Proof.MergersByHost",0);
               if (mbh != 0) {
                  // Administrator settings have the priority
                  TObject *o = 0;
                  if ((o = fInput->FindObject("PROOF_MergersByHost"))) { fInput->Remove(o); delete o; }
                  fInput->Add(new TParameter<Int_t>("PROOF_MergersByHost", mbh));
               }
            }
         }
      }

      // For a new query clients should make sure that the temporary
      // output list is empty
      if (fOutputLists) {
         fOutputLists->Delete();
         delete fOutputLists;
         fOutputLists = 0;
      }

      if (!sync) {
         gSystem->RedirectOutput(fProof->fLogFileName);
         Printf(" ");
         Info("Process","starting new query");
      }

      // Define fSelector in Client if processing with filename
      if (fCreateSelObj) {
         SafeDelete(fSelector);
         if (!(fSelector = TSelector::GetSelector(selector_file))) {
            if (!sync)
               gSystem->RedirectOutput(0);
            return -1;
         }
      }

      fSelectorClass = 0;
      fSelectorClass = fSelector->IsA();

      // Add fSelector to inputlist if processing with object
      if (!fCreateSelObj) {
         // In any input list was set into the selector move it to the PROOF
         // input list, because we do not want to stream the selector one
         if (fSelector->GetInputList() && fSelector->GetInputList()->GetSize() > 0) {
            TIter nxi(fSelector->GetInputList());
            TObject *o = 0;
            while ((o = nxi())) {
               if (!fInput->FindObject(o)) {
                  fInput->Add(o);
                  if (!inputtmp) {
                     inputtmp = new TList;
                     inputtmp->SetOwner(kFALSE);
                  }
                  inputtmp->Add(o);
               }
            }
         }
         fInput->Add(fSelector);
      }
      // Set the input list for initialization
      fSelector->SetInputList(fInput);
      fSelector->SetOption(option);
      if (fSelector->GetOutputList()) fSelector->GetOutputList()->Clear();

      PDB(kLoop,1) Info("Process","Call Begin(0)");
      fSelector->Begin(0);

      // Reset the input list to avoid double streaming and related problems (saving
      // the TQueryResult)
      if (!fCreateSelObj) fSelector->SetInputList(0);

      // Send large input data objects, if any
      fProof->SendInputDataFile();

      if (!sync)
         gSystem->RedirectOutput(0);
   }

   TCleanup clean(this);
   SetupFeedback();

   TString opt = option;

   // Old servers need a dedicated streamer
   if (fProof->fProtocol < 13)
      dset->SetWriteV3(kTRUE);

   // Workers will get the entry ranges from the packetizer
   Long64_t num = (gProofServ && gProofServ->IsMaster() && gProofServ->IsParallel()) ? -1 : nentries;
   Long64_t fst = (gProofServ && gProofServ->IsMaster() && gProofServ->IsParallel()) ? -1 : first;

   // Entry- or Event- list ?
   TEntryList *enl = (!fProof->IsMaster()) ? dynamic_cast<TEntryList *>(set->GetEntryList())
                                           : (TEntryList *)0;
   TEventList *evl = (!fProof->IsMaster() && !enl) ? dynamic_cast<TEventList *>(set->GetEntryList())
                                           : (TEventList *)0;
   if (fProof->fProtocol > 14) {
      mesg << set << fn << fInput << opt << num << fst << evl << sync << enl;
   } else {
      mesg << set << fn << fInput << opt << num << fst << evl << sync;
      if (enl)
         // Not supported remotely
         Warning("Process","entry lists not supported by the server");
   }

   // Reset the merging progress information
   fProof->ResetMergePrg();

   Int_t nb = fProof->Broadcast(mesg);
   PDB(kGlobal,1) Info("Process", "Broadcast called: %d workers notified", nb);
   if (fProof->IsLite()) fProof->fNotIdle += nb;

   // Reset streamer choice
   if (fProof->fProtocol < 13)
      dset->SetWriteV3(kFALSE);

   // Redirect logs from master to special log frame
   if (IsClient())
      fProof->fRedirLog = kTRUE;

   if (!IsClient()){
      // Signal the start of finalize for the memory log grepping
      Info("Process|Svc", "Start merging Memory information");
   }

   if (!sync) {
      if (IsClient()) {
         // Asynchronous query: just make sure that asynchronous input
         // is enabled and return the prompt
         PDB(kGlobal,1) Info("Process","Asynchronous processing:"
                                       " activating CollectInputFrom");
         fProof->Activate();

         // Receive the acknowledgement and query sequential number
         fProof->Collect();

         return fProof->fSeqNum;

      } else {
         PDB(kGlobal,1) Info("Process","Calling Collect");
         fProof->Collect();

         HandleTimer(0); // force an update of final result
         // This forces a last call to TPacketizer::HandleTimer via the second argument
         // (the first is ignored). This is needed when some events were skipped so that
         // the total number of entries is not the one requested. The packetizer has no
         // way in such a case to understand that processing is finished: it must be told.
         if (fPacketizer) {
            fPacketizer->StopProcess(kFALSE, kTRUE);
            // The progress timer will now stop itself at the next call
            fPacketizer->SetBit(TVirtualPacketizer::kIsDone);
            // Store process info
            if (fQuery)
               fQuery->SetProcessInfo(0, 0., fPacketizer->GetBytesRead(),
                                             fPacketizer->GetInitTime(),
                                             fPacketizer->GetProcTime());
         }
         StopFeedback();

         return Finalize(kFALSE,sync);
      }
   } else {

      PDB(kGlobal,1) Info("Process","Synchronous processing: calling Collect");
      fProof->Collect();
      if (!(fProof->IsSync())) {
         // The server required to switch to asynchronous mode
         Info("Process", "switching to the asynchronous mode ...");
         return fProof->fSeqNum;
      }

      // Restore prompt logging, for clients (Collect leaves things as they were
      // at the time it was called)
      if (IsClient())
         fProof->fRedirLog = kFALSE;

      if (!IsClient()) {
         // Force an update of final result
         HandleTimer(0);
         // This forces a last call to TPacketizer::HandleTimer via the second argument
         // (the first is ignored). This is needed when some events were skipped so that
         // the total number of entries is not the one requested. The packetizer has no
         // way in such a case to understand that processing is finished: it must be told.
         if (fPacketizer) {
            fPacketizer->StopProcess(kFALSE, kTRUE);
            // The progress timer will now stop itself at the next call
            fPacketizer->SetBit(TVirtualPacketizer::kIsDone);
            // Store process info
            if (fQuery)
               fQuery->SetProcessInfo(0, 0., fPacketizer->GetBytesRead(),
                                             fPacketizer->GetInitTime(),
                                             fPacketizer->GetProcTime());
         }
      } else {
         // Set the input list: maybe required at termination
         if (!fCreateSelObj) fSelector->SetInputList(fInput);
      }
      StopFeedback();

      Long64_t rc = -1;
      if (!IsClient() || GetExitStatus() != TProofPlayer::kAborted)
         rc = Finalize(kFALSE,sync);
                  
      // Remove temporary input objects, if any
      if (inputtmp) {
         TIter nxi(inputtmp);
         TObject *o = 0;
         while ((o = nxi())) fInput->Remove(o);
         SafeDelete(inputtmp);
      }

      // Done
      return rc;
   }
}

//______________________________________________________________________________
Long64_t TProofPlayerRemote::Process(TDSet *dset, TSelector *selector,
                                     Option_t *option, Long64_t nentries,
                                     Long64_t first)
{
   // Process specified TDSet on PROOF.
   // This method is called on client and on the PROOF master.
   // The return value is -1 in case of an error and TSelector::GetStatus() in
   // in case of success.

   if (!selector) {
      Error("Process", "selector object undefined");
      return -1;
   }

   // Define fSelector in Client
   if (IsClient() && (selector != fSelector)) {
      if (fCreateSelObj) SafeDelete(fSelector);
      fSelector = selector;
   }

   fCreateSelObj = kFALSE;

   return Process(dset, selector->ClassName(), option, nentries, first);
}
//______________________________________________________________________________
Bool_t TProofPlayerRemote::MergeOutputFiles()
{
   // Merge output in files

   PDB(kOutput,1) Info("MergeOutputFiles", "enter: fOutput size: %d", fOutput->GetSize());
   PDB(kOutput,2) fOutput->ls();

   TList *rmList = 0;
   if (fMergeFiles) {
      TIter nxo(fOutput);
      TObject *o = 0;
      TProofOutputFile *pf = 0;
      while ((o = nxo())) {
         if ((pf = dynamic_cast<TProofOutputFile*>(o))) {

            PDB(kOutput,2) pf->Print();

            if (pf->IsMerge()) {

               // Point to the merger
               Bool_t localMerge = (pf->GetTypeOpt() == TProofOutputFile::kLocal) ? kTRUE : kFALSE;
               TFileMerger *filemerger = pf->GetFileMerger(localMerge);
               if (!filemerger) {
                  Error("MergeOutputFiles", "file merger is null in TProofOutputFile! Protocol error?");
                  pf->Print();
                  continue;
               }
               // If only one instance the list in the merger is not yet created: do it now
               if (!pf->IsMerged()) {
                  pf->Print();
                  TString fileLoc = TString::Format("%s/%s", pf->GetDir(), pf->GetFileName());
                  filemerger->AddFile(fileLoc);
               }
               // Datadir
               TString ddir, ddopts;
               if (gProofServ) {
                  ddir.Form("%s/", gProofServ->GetDataDir());
                  if (gProofServ->GetDataDirOpts()) ddopts= gProofServ->GetDataDirOpts();
               }
               // Set the output file
               TString outfile(pf->GetOutputFileName());
               if (outfile.Contains("<datadir>/")) {
                  outfile.ReplaceAll("<datadir>/", ddir.Data());
                  if (!ddopts.IsNull())
                     outfile += TString::Format("?%s", ddopts.Data());
                  pf->SetOutputFileName(outfile);
               }
               if ((gProofServ && gProofServ->IsTopMaster()) || fProof->IsLite()) {
                  TFile::EFileType ftyp = TFile::kLocal;
                  TString srv;
                  TProofServ::GetLocalServer(srv);
                  TUrl usrv(srv);
                  Bool_t localFile = kFALSE;
                  if (pf->IsRetrieve()) {
                     // This file will be retrieved by the client: we created it in the data dir
                     // and save the file URL on the client in the title
                     if (outfile.BeginsWith("client:")) outfile.Replace(0, 7, "");
                     TString bn = gSystem->BaseName(TUrl(outfile.Data(), kTRUE).GetFile());
                     // The output file path on the master
                     outfile.Form("%s%s", ddir.Data(), bn.Data());
                     // Save the client path in the title if not defined yet
                     if (strlen(pf->GetTitle()) <= 0) pf->SetTitle(bn);
                     // The file is local
                     localFile = kTRUE;
                  } else {
                     // Check if the file is on the master or elsewhere
                     if (outfile.BeginsWith("master:")) outfile.Replace(0, 7, "");
                     // Check locality
                     TUrl uof(outfile.Data(), kTRUE);
                     TString lfn;
                     ftyp = TFile::GetType(uof.GetUrl(), "RECREATE", &lfn);
                     if (ftyp == TFile::kLocal && !srv.IsNull()) {
                        // Check if is a different server
                        if (uof.GetPort() > 0 && usrv.GetPort() > 0 &&
                            usrv.GetPort() != uof.GetPort()) ftyp = TFile::kNet;
                     }
                     // If it is really local set the file name
                     if (ftyp == TFile::kLocal) outfile = lfn;
                     // The file maybe local
                     if (ftyp == TFile::kLocal || ftyp == TFile::kFile) localFile = kTRUE;
                  }
                  // The remote output file name (the one to be used by the client)
                  TString outfilerem(outfile);
                  // For local files we add the local server
                  if (localFile) {
                     // Remove prefix, if any, if included and if Xrootd
                     TProofServ::FilterLocalroot(outfilerem, srv);
                     outfilerem.Insert(0, srv);
                  }
                  // Save the new remote output filename
                  pf->SetOutputFileName(outfilerem);
                  // Align the filename
                  pf->SetFileName(gSystem->BaseName(outfilerem));
               }
               if (!filemerger->OutputFile(outfile)) {
                  Error("MergeOutputFiles", "cannot open the output file");
                  continue;
               }
               // Merge
               PDB(kSubmerger,2) filemerger->PrintFiles("");
               if (!filemerger->Merge()) {
                  Error("MergeOutputFiles", "cannot merge the output files");
                  continue;
               }
               // Remove the files
               TList *fileList = filemerger->GetMergeList();
               if (fileList) {
                  TIter next(fileList);
                  TObjString *url = 0;
                  while((url = (TObjString*)next())) {
                     TUrl u(url->GetName());
                     if (!strcmp(u.GetProtocol(), "file")) {
                        gSystem->Unlink(u.GetFile());
                     } else {
                        gSystem->Unlink(url->GetName());
                     }
                  }
               }
               // Reset the merger
               filemerger->Reset();

            } else {

               // If not yet merged (for example when having only 1 active worker,
               // we need to create the dataset by calling Merge on an effectively empty list
               if (!pf->IsMerged()) {
                  TList dumlist;
                  dumlist.Add(new TNamed("dum", "dum"));
                  dumlist.SetOwner(kTRUE);
                  pf->Merge(&dumlist);
               }
               // Point to the dataset
               TFileCollection *fc = pf->GetFileCollection();
               if (!fc) {
                  Error("MergeOutputFiles", "file collection is null in TProofOutputFile! Protocol error?");
                  pf->Print();
                  continue;
               }
               // Add the collection to the output list for registration and/or to be returned
               // to the client
               fOutput->Add(fc);
               // Do not cleanup at destruction
               pf->ResetFileCollection();
               // Tell the main thread to register this dataset, if needed
               if (pf->IsRegister()) {
                  TString opt;
                  if ((pf->GetTypeOpt() & TProofOutputFile::kOverwrite)) opt += "O";
                  if ((pf->GetTypeOpt() & TProofOutputFile::kVerify)) opt += "V";
                  if (!fOutput->FindObject("PROOFSERV_RegisterDataSet"))
                     fOutput->Add(new TNamed("PROOFSERV_RegisterDataSet", ""));
                  TString tag = TString::Format("DATASET_%s", pf->GetTitle());
                  fOutput->Add(new TNamed(tag, opt));
               }
               // Remove this object from the output list and schedule it for distruction
               fOutput->Remove(pf);
               if (!rmList) rmList = new TList;
               rmList->Add(pf);
                  fOutput->Print();
            }
         }
      }
   }

   // Remove objects scheduled for removal
   if (rmList && rmList->GetSize() > 0) {
      TIter nxo(rmList);
      TObject *o = 0;
      while((o = nxo())) {
         fOutput->Remove(o);
      }
      rmList->SetOwner(kTRUE);
      delete rmList;
   }
   
   PDB(kOutput,1) Info("MergeOutputFiles", "done!");

   // Done
   return kTRUE;
}


//______________________________________________________________________________
void TProofPlayerRemote::SetSelectorDataMembersFromOutputList()
{
   // Set the selector's data members:
   // find the mapping of data members to otuput list entries in the output list
   // and apply it.
   TOutputListSelectorDataMap* olsdm
      = TOutputListSelectorDataMap::FindInList(fOutput);
   if (!olsdm) {
      PDB(kOutput,1) Warning("SetSelectorDataMembersFromOutputList",
                             "failed to find map object in output list!");
      return;
   }

   olsdm->SetDataMembers(fSelector);
}

//______________________________________________________________________________
Long64_t TProofPlayerRemote::Finalize(Bool_t force, Bool_t sync)
{

   // Finalize a query.
   // Returns -1 in case of an error, 0 otherwise.

   if (IsClient()) {
      if (fOutputLists == 0) {
         if (force)
            if (fQuery)
               return fProof->Finalize(Form("%s:%s", fQuery->GetTitle(),
                                                     fQuery->GetName()), force);
      } else {
         // Make sure the all objects are in the output list
         PDB(kGlobal,1) Info("Finalize","Calling Merge Output to finalize the output list");
         MergeOutput();
      }
   }

   Long64_t rv = 0;
   if (fProof->IsMaster()) {

      // Fill information for monitoring and stop it
      TStatus *status = (TStatus *) fOutput->FindObject("PROOF_Status");
      if (!status) {
         // The query was aborted: let's add some info in the output list
         status = new TStatus();
         fOutput->Add(status);
         TString emsg = TString::Format("Query aborted after %lld entries", GetEventsProcessed());
         status->Add(emsg);        
      }
      status->SetExitStatus((Int_t) GetExitStatus());

      PDB(kOutput,1) Info("Finalize","Calling Merge Output");
      // Some objects (e.g. histos in autobin) may not have been merged yet
      // do it now
      MergeOutput();

      fOutput->SetOwner();

      // Add the active-wrks-vs-proctime info from the packetizer
      if (fPacketizer) {
         TObject *pperf = (TObject *) fPacketizer->GetProgressPerf(kTRUE);
         if (pperf) fOutput->Add(pperf);
         TList *parms = fPacketizer->GetConfigParams(kTRUE);
         if (parms) {
            TIter nxo(parms);
            TObject *o = 0;
            while ((o = nxo())) fOutput->Add(o);
         }
         
         // If other invalid elements were found during processing, add them to the
         // list of missing elements
         TDSetElement *elem = 0;
         if (fPacketizer->GetFailedPackets()) {
            TString type = (fPacketizer->TestBit(TVirtualPacketizer::kIsTree)) ? "TTree" : "";
            TList *listOfMissingFiles = (TList *) fOutput->FindObject("MissingFiles");
            if (!listOfMissingFiles) {
               listOfMissingFiles = new TList;
               listOfMissingFiles->SetName("MissingFiles");
            }
            TIter nxe(fPacketizer->GetFailedPackets());
            while ((elem = (TDSetElement *)nxe()))
               listOfMissingFiles->Add(elem->GetFileInfo(type));
            if (!fOutput->FindObject(listOfMissingFiles)) fOutput->Add(listOfMissingFiles);
         }
      }

      TPerfStats::Stop();
      // Save memory usage on master
      Long_t vmaxmst, rmaxmst;
      TPerfStats::GetMemValues(vmaxmst, rmaxmst);
      status->SetMemValues(vmaxmst, rmaxmst, kTRUE);

      SafeDelete(fSelector);

   } else {
      if (fExitStatus != kAborted) {

         if (!sync) {
            // Reinit selector (with multi-sessioning we must do this until
            // TSelector::GetSelector() is optimized to i) avoid reloading of an
            // unchanged selector and ii) invalidate existing instances of
            // reloaded selector)
            if (ReinitSelector(fQuery) == -1) {
               Info("Finalize", "problems reinitializing selector \"%s\"",
                    fQuery->GetSelecImp()->GetName());
               return -1;
            }
         }

         if (fPacketizer)
            if (TList *failedPackets = fPacketizer->GetFailedPackets()) {
               fPacketizer->SetFailedPackets(0);
               failedPackets->SetName("FailedPackets");
               AddOutputObject(failedPackets);

               TStatus *status = (TStatus *)GetOutput("PROOF_Status");
               if (!status) AddOutputObject((status = new TStatus()));
               status->Add("Some packets were not processed! Check the the"
                           " 'FailedPackets' list in the output list");
            }

         // Some input parameters may be needed in Terminate
         fSelector->SetInputList(fInput);

         TList *output = fSelector->GetOutputList();
         if (output) {
            TIter next(fOutput);
            while(TObject* obj = next()) {
               if (fProof->IsParallel() || DrawCanvas(obj) == 1)
                  // Either parallel or not a canvas or not able to display it:
                  // just add to the list
                  output->Add(obj);
            }
         } else {
            Warning("Finalize", "undefined output list in the selector! Protocol error?");
         }

         // We need to do this because the output list can be modified in TSelector::Terminate
         // in a way to invalidate existing objects; so we clean the links when still valid and
         // we re-copy back later
         fOutput->SetOwner(kFALSE);
         fOutput->Clear("nodelete");

         // Map output objects to selector members
         SetSelectorDataMembersFromOutputList();

         PDB(kLoop,1) Info("Finalize","Call Terminate()");
         fSelector->Terminate();

         rv = fSelector->GetStatus();

         // Copy the output list back and clean the selector's list
         TIter it(output);
         while(TObject* o = it()) {
            fOutput->Add(o);
         }

         // Save the output list in the current query, if any
         if (fQuery) {
            fQuery->SetOutputList(fOutput);
            // Set in finalized state (cannot be done twice)
            fQuery->SetFinalized();
         } else {
            Warning("Finalize","current TQueryResult object is undefined!");
         }

         if (!fCreateSelObj) {
            fInput->Remove(fSelector);
            fOutput->Remove(fSelector);
            if (output) output->Remove(fSelector);
         }

         // We have transferred copy of the output objects in TQueryResult,
         // so now we can cleanup the selector, making sure that we do not
         // touch the output objects
<<<<<<< HEAD
         if (output) output->SetOwner(kFALSE);
=======
         if (output) { output->SetOwner(kFALSE); output->Clear("nodelete"); }
>>>>>>> 436cb915
         if (fCreateSelObj) SafeDelete(fSelector);

         // Delete fOutput (not needed anymore, cannot be finalized twice),
         // making sure that the objects saved in TQueryResult are not deleted
         fOutput->SetOwner(kFALSE);
         fOutput->Clear("nodelete");
         SafeDelete(fOutput);
      }
   }
   PDB(kGlobal,1) Info("Process","exit");

   if (!IsClient()) {
      Info("Finalize", "finalization on %s finished", gProofServ->GetPrefix());
   }
   fProof->FinalizationDone();

   return rv;
}

//______________________________________________________________________________
Long64_t TProofPlayerRemote::Finalize(TQueryResult *qr)
{
   // Finalize the results of a query already processed.

   PDB(kGlobal,1) Info("Finalize(TQueryResult *)","Enter");

   if (!IsClient()) {
      Info("Finalize(TQueryResult *)",
           "method to be executed only on the clients");
      return -1;
   }

   if (!qr) {
      Info("Finalize(TQueryResult *)", "query undefined");
      return -1;
   }

   if (qr->IsFinalized()) {
      Info("Finalize(TQueryResult *)", "query already finalized");
      return -1;
   }

   // Reset the list
   if (!fOutput)
      fOutput = new TList;
   else
      fOutput->Clear();

   // Make sure that the temporary output list is empty
   if (fOutputLists) {
      fOutputLists->Delete();
      delete fOutputLists;
      fOutputLists = 0;
   }

   // Re-init the selector
   gSystem->RedirectOutput(fProof->fLogFileName);

   // Import the output list
   TList *tmp = (TList *) qr->GetOutputList();
   if (!tmp) {
      gSystem->RedirectOutput(0);
      Info("Finalize(TQueryResult *)", "ouputlist is empty");
      return -1;
   }
   TList *out = fOutput;
   if (fProof->fProtocol < 11)
      out = new TList;
   TIter nxo(tmp);
   TObject *o = 0;
   while ((o = nxo()))
      out->Add(o->Clone());

   // Adopts the list
   if (fProof->fProtocol < 11) {
      out->SetOwner();
      StoreOutput(out);
   }
   gSystem->RedirectOutput(0);

   SetSelectorDataMembersFromOutputList();

   // Finalize it
   SetCurrentQuery(qr);
   Long64_t rc = Finalize();
   RestorePreviousQuery();

   return rc;
}

//______________________________________________________________________________
Bool_t TProofPlayerRemote::SendSelector(const char* selector_file)
{
   // Send the selector file(s) to master or worker nodes.

   // Check input
   if (!selector_file) {
      Info("SendSelector", "Invalid input: selector (file) name undefined");
      return kFALSE;
   }

   if (!strchr(gSystem->BaseName(selector_file), '.')) {
      if (gDebug > 1)
         Info("SendSelector", "selector name '%s' does not contain a '.':"
              " nothing to send, it will be loaded from a library", selector_file);
      return kTRUE;
   }

   // Extract the fine name first
   TString selec = selector_file;
   TString aclicMode;
   TString arguments;
   TString io;
   selec = gSystem->SplitAclicMode(selec, aclicMode, arguments, io);

   // Expand possible envs or '~'
   gSystem->ExpandPathName(selec);

   // Update the macro path
   TString mp(TROOT::GetMacroPath());
   TString np(gSystem->DirName(selec));
   if (!np.IsNull()) {
      np += ":";
      if (!mp.BeginsWith(np) && !mp.Contains(":"+np)) {
         Int_t ip = (mp.BeginsWith(".:")) ? 2 : 0;
         mp.Insert(ip, np);
         TROOT::SetMacroPath(mp);
         if (gDebug > 0)
            Info("SendSelector", "macro path set to '%s'", TROOT::GetMacroPath());
      }
   }

   // Header file
   TString header = selec;
   header.Remove(header.Last('.'));
   header += ".h";
   if (gSystem->AccessPathName(header, kReadPermission)) {
      TString h = header;
      header.Remove(header.Last('.'));
      header += ".hh";
      if (gSystem->AccessPathName(header, kReadPermission)) {
         Info("SendSelector",
              "header file not found: tried: %s %s", h.Data(), header.Data());
         return kFALSE;
      }
   }

   // Send files now
   if (fProof->SendFile(selec, (TProof::kBinary | TProof::kForward | TProof::kCp | TProof::kCpBin)) == -1) {
      Info("SendSelector", "problems sending implementation file %s", selec.Data());
      return kFALSE;
   }
   if (fProof->SendFile(header, (TProof::kBinary | TProof::kForward | TProof::kCp)) == -1) {
      Info("SendSelector", "problems sending header file %s", header.Data());
      return kFALSE;
   }

   return kTRUE;
}

//______________________________________________________________________________
void TProofPlayerRemote::MergeOutput()
{
   // Merge objects in output the lists.

   PDB(kOutput,1) Info("MergeOutput","Enter");

   TObject *obj = 0;
   if (fOutputLists) {

      TIter next(fOutputLists);

      TList *list;
      while ( (list = (TList *) next()) ) {

         if (!(obj = fOutput->FindObject(list->GetName()))) {
            obj = list->First();
            list->Remove(obj);
            fOutput->Add(obj);
         }

         if ( list->IsEmpty() ) continue;

         TMethodCall callEnv;
         if (obj->IsA())
            callEnv.InitWithPrototype(obj->IsA(), "Merge", "TCollection*");
         if (callEnv.IsValid()) {
            callEnv.SetParam((Long_t) list);
            callEnv.Execute(obj);
         } else {
            // No Merge interface, return individual objects
            while ( (obj = list->First()) ) {
               fOutput->Add(obj);
               list->Remove(obj);
            }
         }
      }
      SafeDelete(fOutputLists);
      
   } else {      

      PDB(kOutput,1) Info("MergeOutput","fOutputLists empty");
   }

   if (!IsClient() || fProof->IsLite()) {
      // Merge the output files created on workers, if any
      MergeOutputFiles();
   }

   // If there are TProofOutputFile objects we have to make sure that the internal
   // information is consistent for the cases where this object is going to be merged
   // again (e.g. when using submergers or in a multi-master setup). This may not be
   // the case because the first coming in is taken as reference and it has the
   // internal dir and raw dir of the originating worker.
   TString key;
   TNamed *nm = 0;
   TList rmlist;
   TIter nxo(fOutput);
   while ((obj = nxo())) {
      TProofOutputFile *pf = dynamic_cast<TProofOutputFile *>(obj);
      if (pf) {
         if (gProofServ) {
            PDB(kOutput,2) Info("MergeOutput","found TProofOutputFile '%s'", obj->GetName());
            TString dir(pf->GetOutputFileName());
            PDB(kOutput,2) Info("MergeOutput","outputfilename: '%s'", dir.Data());
            // The dir
            if (dir.Last('/') != kNPOS) dir.Remove(dir.Last('/')+1);
            PDB(kOutput,2) Info("MergeOutput","dir: '%s'", dir.Data());
            pf->SetDir(dir);
            // The raw dir; for xrootd based system we include the 'localroot', if any 
            TUrl u(dir);
            dir = u.GetFile();
            TString pfx  = gEnv->GetValue("Path.Localroot","");
            if (!pfx.IsNull() &&
               (!strcmp(u.GetProtocol(), "root") || !strcmp(u.GetProtocol(), "xrd")))
               dir.Insert(0, pfx);
            PDB(kOutput,2) Info("MergeOutput","rawdir: '%s'", dir.Data());
            pf->SetDir(dir, kTRUE);
            // The worker ordinal
            pf->SetWorkerOrdinal(gProofServ ? gProofServ->GetOrdinal() : "0");
            // The saved output file name, if any
            key.Form("PROOF_OutputFileName_%s", pf->GetFileName());
            if ((nm = (TNamed *) fOutput->FindObject(key.Data()))) {
               pf->SetOutputFileName(nm->GetTitle());
               rmlist.Add(nm);
            } else if (TestBit(TVirtualProofPlayer::kIsSubmerger)) {
               pf->SetOutputFileName(0);
               pf->ResetBit(TProofOutputFile::kOutputFileNameSet);
            }
            // The filename (order is important to exclude '.merger' from the key)
            dir = pf->GetFileName();
            if (TestBit(TVirtualProofPlayer::kIsSubmerger)) {
               dir += ".merger";
               pf->SetMerged(kFALSE);
            } else {
               if (dir.EndsWith(".merger")) dir.Remove(dir.Last('.'));
            }
            pf->SetFileName(dir);
         } else if (fProof->IsLite()) {
            // The ordinal
            pf->SetWorkerOrdinal("0");
            // The dir
            pf->SetDir(gSystem->DirName(pf->GetOutputFileName()));
            // The filename and raw dir
            TUrl u(pf->GetOutputFileName(), kTRUE);
            pf->SetFileName(gSystem->BaseName(u.GetFile()));
            pf->SetDir(gSystem->DirName(u.GetFile()), kTRUE);
            // Notify the output path
            Printf("\nOutput file: %s", pf->GetOutputFileName());
         }
      } else {
         PDB(kOutput,2) Info("MergeOutput","output object '%s' is not a TProofOutputFile", obj->GetName());
      }
   }

   // Remove temporary objects from fOutput
   if (rmlist.GetSize() > 0) {
      TIter nxrm(&rmlist);
      while ((obj = nxrm()))
         fOutput->Remove(obj);
      rmlist.SetOwner(kTRUE);
   }

   PDB(kOutput,1) fOutput->Print();
   PDB(kOutput,1) Info("MergeOutput","leave (%d object(s))", fOutput->GetSize());
}

//______________________________________________________________________________
void TProofPlayerRemote::Progress(Long64_t total, Long64_t processed)
{
   // Progress signal.

   if (IsClient()) {
      fProof->Progress(total, processed);
   } else {
      // Send to the previous tier
      TMessage m(kPROOF_PROGRESS);
      m << total << processed;
      gProofServ->GetSocket()->Send(m);
   }
}

//______________________________________________________________________________
void TProofPlayerRemote::Progress(Long64_t total, Long64_t processed,
                                  Long64_t bytesread,
                                  Float_t initTime, Float_t procTime,
                                  Float_t evtrti, Float_t mbrti)
{
   // Progress signal.

   PDB(kGlobal,1)
      Info("Progress","%lld %lld %lld %f %f %f %f", total, processed, bytesread,
                                             initTime, procTime, evtrti, mbrti);

   if (IsClient()) {
      fProof->Progress(total, processed, bytesread, initTime, procTime, evtrti, mbrti);
   } else {
      // Send to the previous tier
      TMessage m(kPROOF_PROGRESS);
      m << total << processed << bytesread << initTime << procTime << evtrti << mbrti;
      gProofServ->GetSocket()->Send(m);
   }
}

//______________________________________________________________________________
void TProofPlayerRemote::Progress(TProofProgressInfo *pi)
{
   // Progress signal.

   if (pi) {
      PDB(kGlobal,1)
         Info("Progress","%lld %lld %lld %f %f %f %f %d %f", pi->fTotal, pi->fProcessed, pi->fBytesRead,
                           pi->fInitTime, pi->fProcTime, pi->fEvtRateI, pi->fMBRateI,
                           pi->fActWorkers, pi->fEffSessions);

      if (IsClient()) {
         fProof->Progress(pi->fTotal, pi->fProcessed, pi->fBytesRead,
                           pi->fInitTime, pi->fProcTime,
                           pi->fEvtRateI, pi->fMBRateI,
                           pi->fActWorkers, pi->fTotSessions, pi->fEffSessions);
      } else {
         // Send to the previous tier
         TMessage m(kPROOF_PROGRESS);
         m << pi;
         gProofServ->GetSocket()->Send(m);
      }
   } else {
      Warning("Progress","TProofProgressInfo object undefined!");
   }
}


//______________________________________________________________________________
void TProofPlayerRemote::Feedback(TList *objs)
{
   // Feedback signal.

   fProof->Feedback(objs);
}

//______________________________________________________________________________
void TProofPlayerRemote::StopProcess(Bool_t abort, Int_t)
{
   // Stop process after this event.

   if (fPacketizer != 0)
      fPacketizer->StopProcess(abort, kFALSE);
   if (abort == kTRUE)
      fExitStatus = kAborted;
   else
      fExitStatus = kStopped;
}

//______________________________________________________________________________
Int_t TProofPlayerRemote::AddOutputObject(TObject *obj)
{
   // Incorporate the received object 'obj' into the output list fOutput.
   // The latter is created if not existing.
   // This method short cuts 'StoreOutput + MergeOutput' optimizing the memory
   // consumption.
   // Returns -1 in case of error, 1 if the object has been merged into another
   // one (so that its ownership has not been taken and can be deleted), and 0
   // otherwise.

   PDB(kOutput,1)
      Info("AddOutputObject","Enter: %p (%s)", obj, obj ? obj->ClassName() : "undef");

   // We must something to process
   if (!obj) {
      PDB(kOutput,1) Info("AddOutputObject","Invalid input (obj == 0x0)");
      return -1;
   }

   // Create the output list, if not yet done
   if (!fOutput)
      fOutput = new TList;

   // Flag about merging
   Bool_t merged = kTRUE;

   // Process event lists first
   TList *elists = dynamic_cast<TList *> (obj);
   if (elists && !strcmp(elists->GetName(), "PROOF_EventListsList")) {

      // Create a global event list, result of merging the event lists
      // coresponding to the various data set elements
      TEventList *evlist = new TEventList("PROOF_EventList");

      // Iterate the list of event list segments
      TIter nxevl(elists);
      TEventList *evl = 0;
      while ((evl = dynamic_cast<TEventList *> (nxevl()))) {

         // Find the file offset (fDSet is the current TDSet instance)
         // locating the element by name
         TIter nxelem(fDSet->GetListOfElements());
         TDSetElement *elem = 0;
         while ((elem = dynamic_cast<TDSetElement *> (nxelem()))) {
            if (!strcmp(elem->GetFileName(), evl->GetName()))
               break;
         }
         if (!elem) {
            Error("AddOutputObject", "Found an event list for %s, but no object with"
                                     " the same name in the TDSet", evl->GetName());
            continue;
         }
         Long64_t offset = elem->GetTDSetOffset();

         // Shift the list by the number of first event in that file
         Long64_t *arr = evl->GetList();
         Int_t num = evl->GetN();
         if (arr && offset > 0)
            for (Int_t i = 0; i < num; i++)
               arr[i] += offset;

         // Add to the global event list
         evlist->Add(evl);
      }

      // Incorporate the resulting global list in fOutput
      SetLastMergingMsg(evlist);
      Incorporate(evlist, fOutput, merged);
      NotifyMemory(evlist);

      // Delete the global list if merged
      if (merged)
         SafeDelete(evlist);

      // The original object has been transformed in something else; we do
      // not have ownership on it
      return 1;
   }

   // Check if we need to merge files
   TProofOutputFile *pf = dynamic_cast<TProofOutputFile*>(obj);
   if (pf) {
      fMergeFiles = kTRUE;
      if (!IsClient() || fProof->IsLite()) {
         if (pf->IsMerge()) {
            Bool_t hasfout = (pf->GetOutputFileName() &&
                              strlen(pf->GetOutputFileName()) > 0 &&
                              pf->TestBit(TProofOutputFile::kOutputFileNameSet)) ? kTRUE : kFALSE;
            Bool_t setfout = (!hasfout || TestBit(TVirtualProofPlayer::kIsSubmerger)) ? kTRUE : kFALSE;
            if (setfout) {

               TString ddir, ddopts;
               if (gProofServ) {
                  ddir.Form("%s/", gProofServ->GetDataDir());
                  if (gProofServ->GetDataDirOpts()) ddopts = gProofServ->GetDataDirOpts();
               }
               // Set the output file
               TString outfile(pf->GetOutputFileName());
               outfile.ReplaceAll("<datadir>/", ddir.Data());
               if (!ddopts.IsNull()) outfile += TString::Format("?%s", ddopts.Data());
               pf->SetOutputFileName(outfile);

               if (gProofServ) {
                  // If submerger, save first the existing filename, if any
                  if (TestBit(TVirtualProofPlayer::kIsSubmerger) && hasfout) {
                     TString key = TString::Format("PROOF_OutputFileName_%s", pf->GetFileName());
                     if (!fOutput->FindObject(key.Data()))
                        fOutput->Add(new TNamed(key.Data(), pf->GetOutputFileName()));
                  }
                  TString of;
                  TProofServ::GetLocalServer(of);
                  if (of.IsNull()) {
                     // Assume an xroot server running on the machine
                     of.Form("root://%s/", gSystem->HostName());
                     if (gSystem->Getenv("XRDPORT")) {
                        TString sp(gSystem->Getenv("XRDPORT"));
                        if (sp.IsDigit())
                           of.Form("root://%s:%s/", gSystem->HostName(), sp.Data());
                     }
                  }
                  TString sessionPath(gProofServ->GetSessionDir());
                  TProofServ::FilterLocalroot(sessionPath, of);
                  of += TString::Format("%s/%s", sessionPath.Data(), pf->GetFileName());
                  if (TestBit(TVirtualProofPlayer::kIsSubmerger)) {
                     if (!of.EndsWith(".merger")) of += ".merger";
                  } else {
                     if (of.EndsWith(".merger")) of.Remove(of.Last('.'));
                  }
                  pf->SetOutputFileName(of);
               }
            }
            // Notify
            PDB(kOutput, 1) pf->Print();
         }
      } else {
         // On clients notify the output path
         Printf("Output file: %s", pf->GetOutputFileName());
      }
   }

   // For other objects we just run the incorporation procedure
   SetLastMergingMsg(obj);
   Incorporate(obj, fOutput, merged);
   NotifyMemory(obj);

   // We are done
   return (merged ? 1 : 0);
}

//______________________________________________________________________________
void TProofPlayerRemote::RedirectOutput(Bool_t on)
{
   // Control output redirection to TProof::fLogFileW

   if (on && fProof && fProof->fLogFileW) {
      TProofServ::SetErrorHandlerFile(fProof->fLogFileW);
      fErrorHandler = SetErrorHandler(TProofServ::ErrorHandler);
   } else if (!on) {
      if (fErrorHandler) {
         TProofServ::SetErrorHandlerFile(0);
         SetErrorHandler(fErrorHandler);
      }
   }
}

//______________________________________________________________________________
void TProofPlayerRemote::AddOutput(TList *out)
{
   // Incorporate the content of the received output list 'out' into the final
   // output list fOutput. The latter is created if not existing.
   // This method short cuts 'StoreOutput + MergeOutput' limiting the memory
   // consumption.

   PDB(kOutput,1) Info("AddOutput","Enter");

   // We must something to process
   if (!out) {
      PDB(kOutput,1) Info("AddOutput","Invalid input (out == 0x0)");
      return;
   }

   // Create the output list, if not yet done
   if (!fOutput)
      fOutput = new TList;

   // Process event lists first
   Bool_t merged = kTRUE;
   TList *elists = dynamic_cast<TList *> (out->FindObject("PROOF_EventListsList"));
   if (elists) {

      // Create a global event list, result of merging the event lists
      // corresponding to the various data set elements
      TEventList *evlist = new TEventList("PROOF_EventList");

      // Iterate the list of event list segments
      TIter nxevl(elists);
      TEventList *evl = 0;
      while ((evl = dynamic_cast<TEventList *> (nxevl()))) {

         // Find the file offset (fDSet is the current TDSet instance)
         // locating the element by name
         TIter nxelem(fDSet->GetListOfElements());
         TDSetElement *elem = 0;
         while ((elem = dynamic_cast<TDSetElement *> (nxelem()))) {
            if (!strcmp(elem->GetFileName(), evl->GetName()))
               break;
         }
         if (!elem) {
            Error("AddOutput", "Found an event list for %s, but no object with"
                               " the same name in the TDSet", evl->GetName());
            continue;
         }
         Long64_t offset = elem->GetTDSetOffset();

         // Shift the list by the number of first event in that file
         Long64_t *arr = evl->GetList();
         Int_t num = evl->GetN();
         if (arr && offset > 0)
            for (Int_t i = 0; i < num; i++)
               arr[i] += offset;

         // Add to the global event list
         evlist->Add(evl);
      }

      // Remove and delete the events lists object to avoid spoiling iteration
      // during next steps
      out->Remove(elists);
      delete elists;

      // Incorporate the resulting global list in fOutput
      SetLastMergingMsg(evlist);
      Incorporate(evlist, fOutput, merged);
      NotifyMemory(evlist);
   }

   // Iterate on the remaining objects in the received list
   TIter nxo(out);
   TObject *obj = 0;
   while ((obj = nxo())) {
      SetLastMergingMsg(obj);
      Incorporate(obj, fOutput, merged);
      // If not merged, drop from the temporary list, as the ownership
      // passes to fOutput
      if (!merged)
         out->Remove(obj);
      NotifyMemory(obj);
   }

   // Done
   return;
}

//______________________________________________________________________________
void TProofPlayerRemote::NotifyMemory(TObject *obj)
{
   // Printout the memory record after merging object 'obj'
   // This record is used by the memory monitor

   if (fProof && (!IsClient() || fProof->IsLite())){
      ProcInfo_t pi;
      if (!gSystem->GetProcInfo(&pi)){
         // For PROOF-Lite we redirect this output to a the open log file so that the
         // memory monitor can pick these messages up
         RedirectOutput(fProof->IsLite());
         Info("NotifyMemory|Svc", "Memory %ld virtual %ld resident after merging object %s",
                                  pi.fMemVirtual, pi.fMemResident, obj->GetName());
         RedirectOutput(0);
      }
      // Record also values for monitoring
      TPerfStats::SetMemValues();
   }
}

//______________________________________________________________________________
void TProofPlayerRemote::SetLastMergingMsg(TObject *obj)
{
   // Set the message to be notified in case of exception

   TString lastMsg = TString::Format("while merging object '%s'", obj->GetName());
   TProofServ::SetLastMsg(lastMsg);
}

//______________________________________________________________________________
Int_t TProofPlayerRemote::Incorporate(TObject *newobj, TList *outlist, Bool_t &merged)
{
   // Incorporate object 'newobj' in the list 'outlist'.
   // The object is merged with an object of the same name already existing in
   // the list, or just added.
   // The boolean merged is set to kFALSE when the object is just added to 'outlist';
   // this happens if the Merge() method does not exist or if a object named as 'obj'
   // is not already in the list. If the obj is not 'merged' than it should not be
   // deleted, unless outlist is not owner of its objects.
   // Return 0 on success, -1 on error.

   merged = kTRUE;

   PDB(kOutput,1)
      Info("Incorporate", "enter: obj: %p (%s), list: %p",
                          newobj, newobj ? newobj->ClassName() : "undef", outlist);

   // The object and list must exist
   if (!newobj || !outlist) {
      Error("Incorporate","Invalid inputs: obj: %p, list: %p", newobj, outlist);
      return -1;
   }

   // Special treatment for histograms in autobin mode
   Bool_t specialH =
      (!fProof || !fProof->TestBit(TProof::kIsClient) || fProof->IsLite()) ? kTRUE : kFALSE;
   if (specialH && newobj->InheritsFrom(TH1::Class())) {
      if (!HandleHistogram(newobj, merged)) {
         if (merged) {
            PDB(kOutput,1) Info("Incorporate", "histogram object '%s' merged", newobj->GetName());
         } else {
            PDB(kOutput,1) Info("Incorporate", "histogram object '%s' added to the"
                                " appropriate list for delayed merging", newobj->GetName());
         }
         return 0;
      }
   }

   // Check if an object with the same name exists already
   TObject *obj = outlist->FindObject(newobj->GetName());

   // If no, add the new object and return
   if (!obj) {
      outlist->Add(newobj);
      merged = kFALSE;
      // Done
      return 0;
   }

   // Locate the Merge(TCollection *) method
   TMethodCall callEnv;
   if (obj->IsA())
      callEnv.InitWithPrototype(obj->IsA(), "Merge", "TCollection*");
   if (callEnv.IsValid()) {
      // Found: put the object in a one-element list
      static TList *xlist = new TList;
      xlist->Add(newobj);
      // Call the method
      callEnv.SetParam((Long_t) xlist);
      callEnv.Execute(obj);
      // Ready for next call
      xlist->Clear();
   } else {
      // Not found: return individual objects
      outlist->Add(newobj);
      merged = kFALSE;
   }

   // Done
   return 0;
}

//______________________________________________________________________________
TObject *TProofPlayerRemote::HandleHistogram(TObject *obj, Bool_t &merged)
{
   // Low statistic histograms need a special treatment when using autobin

   TH1 *h = dynamic_cast<TH1 *>(obj);
   if (!h) {
      // Not an histo
      return obj;
   }

   // This is only used if we return (TObject *)0 and there is only one case
   // when we set this to kTRUE
   merged = kFALSE;

   // Does is still needs binning ?
   Bool_t tobebinned = (h->GetBuffer()) ? kTRUE : kFALSE;

   // Number of entries
   Int_t nent = h->GetBufferLength();
   PDB(kOutput,2) Info("HandleHistogram", "h:%s ent:%d, buffer size: %d",
                       h->GetName(), nent, h->GetBufferSize());

   // Attach to the list in the outputlists, if any
   TList *list = 0;
   if (!fOutputLists) {
      PDB(kOutput,2) Info("HandleHistogram", "create fOutputLists");
      fOutputLists = new TList;
      fOutputLists->SetOwner();
   }
   list = (TList *) fOutputLists->FindObject(h->GetName());

   TH1 *href = 0;
   if (tobebinned) {

      // The histogram needs to be projected in a reasonable range: we
      // do this at the end with all the histos, so we need to create
      // a list here
      if (!list) {
         // Create the list
         list = new TList;
         list->SetName(h->GetName());
         list->SetOwner();
         fOutputLists->Add(list);
         // Move in it any previously merged object from the output list
         if (fOutput && (href = (TH1 *) fOutput->FindObject(h->GetName()))) {
            fOutput->Remove(href);
            list->Add(href);
         }
      }
      TIter nxh(list);
      while ((href = (TH1 *) nxh())) {
         if (href->GetBuffer() && href->GetBufferLength() < nent) break;
      }
      if (href) {
         list->AddBefore(href, h);
      } else {
         list->Add(h);
      }
      // Done
      return (TObject *)0;

   } else {

      if (list) {
         TIter nxh(list);
         while ((href = (TH1 *) nxh())) {
            if (href->GetBuffer() || href->GetEntries() < nent) break;
         }
         if (href) {
            list->AddBefore(href, h);
         } else {
            list->Add(h);
         }
         // Done
         return (TObject *)0;

      } else {
         // Check if we can 'Add' the histogram to an existing one; this is more efficient
         // then using Merge
         TH1 *hout = (TH1*) fOutput->FindObject(h->GetName());
         if (hout) {
            // Remove the existing histo from the output list ...
            fOutput->Remove(hout);
            // ... and create either the list to merge in one-go at the end
            // (more efficient than merging one by one) or, if too big, merge
            // these two and start the 'one-by-one' technology
            Int_t hsz = h->GetNbinsX() * h->GetNbinsY() * h->GetNbinsZ();
            if (fMergeTH1OneByOne || (gProofServ && hsz > gProofServ->GetMsgSizeHWM())) {
               list = new TList;
               list->Add(hout);
               h->Merge(list);
               list->SetOwner();
               delete list;
               return h;
            } else {
               list = new TList;
               list->SetName(h->GetName());
               list->SetOwner();
               fOutputLists->Add(list);
               // Add the existing and the incoming histos
               list->Add(hout);
               list->Add(h);
               // Done
               return (TObject *)0;
            }
         } else {
            // This is the first one; add it to the output list
            fOutput->Add(h);
            return (TObject *)0;
         }
      }
   }
   PDB(kOutput,1) Info("HandleHistogram", "leaving");
}

//______________________________________________________________________________
Bool_t TProofPlayerRemote::HistoSameAxis(TH1 *h0, TH1 *h1)
{
   // Return kTRUE is the histograms 'h0' and 'h1' have the same binning and ranges
   // on the axis (i.e. if they can be just Add-ed for merging).

   Bool_t rc = kFALSE;
   if (!h0 || !h1) return rc;

   TAxis *a0 = 0, *a1 = 0;

   // Check X
   a0 = h0->GetXaxis();
   a1 = h1->GetXaxis();
   if (a0->GetNbins() == a1->GetNbins())
      if (TMath::Abs(a0->GetXmax() - a1->GetXmax()) < 1.e-9)
         if (TMath::Abs(a0->GetXmin() - a1->GetXmin()) < 1.e-9) rc = kTRUE;

   // Check Y, if needed
   if (h0->GetDimension() > 1) {
      rc = kFALSE;
      a0 = h0->GetYaxis();
      a1 = h1->GetYaxis();
      if (a0->GetNbins() == a1->GetNbins())
         if (TMath::Abs(a0->GetXmax() - a1->GetXmax()) < 1.e-9)
            if (TMath::Abs(a0->GetXmin() - a1->GetXmin()) < 1.e-9) rc = kTRUE;
   }

   // Check Z, if needed
   if (h0->GetDimension() > 2) {
      rc = kFALSE;
      a0 = h0->GetZaxis();
      a1 = h1->GetZaxis();
      if (a0->GetNbins() == a1->GetNbins())
         if (TMath::Abs(a0->GetXmax() - a1->GetXmax()) < 1.e-9)
            if (TMath::Abs(a0->GetXmin() - a1->GetXmin()) < 1.e-9) rc = kTRUE;
   }

   // Done
   return rc;
}

//______________________________________________________________________________
void TProofPlayerRemote::StoreOutput(TList *out)
{
   // Store received output list.

   PDB(kOutput,1) Info("StoreOutput","Enter");

   if ( out == 0 ) {
      PDB(kOutput,1) Info("StoreOutput","Leave (empty)");
      return;
   }

   TIter next(out);
   out->SetOwner(kFALSE);  // take ownership of the contents

   if (fOutputLists == 0) {
      PDB(kOutput,2) Info("StoreOutput","Create fOutputLists");
      fOutputLists = new TList;
      fOutputLists->SetOwner();
   }
   // process eventlists first
   TList* lists = dynamic_cast<TList*> (out->FindObject("PROOF_EventListsList"));
   if (lists) {
      out->Remove(lists);
      TEventList *mainList = new TEventList("PROOF_EventList");
      out->Add(mainList);
      TIter it(lists);
      TEventList *aList;
      while ( (aList = dynamic_cast<TEventList*> (it())) ) {
         // find file offset
         TIter nxe(fDSet->GetListOfElements());
         TDSetElement *elem;
         while ( (elem = dynamic_cast<TDSetElement*> (nxe())) ) {
            if (strcmp(elem->GetFileName(), aList->GetName()) == 0)
               break;
         }
         if (!elem) {
            Error("StoreOutput", "found the EventList for %s, but no object with that name "
                                 "in the TDSet", aList->GetName());
            continue;
         }
         Long64_t offset = elem->GetTDSetOffset();

         // shift the list by the number of first event in that file
         Long64_t *arr = aList->GetList();
         Int_t num = aList->GetN();
         if (arr && offset)
            for (int i = 0; i < num; i++)
               arr[i] += offset;

         mainList->Add(aList);           // add to the main list
      }
      delete lists;
   }

   TObject *obj;
   while( (obj = next()) ) {
      PDB(kOutput,2) Info("StoreOutput","find list for '%s'", obj->GetName() );

      TList *list = (TList *) fOutputLists->FindObject( obj->GetName() );
      if ( list == 0 ) {
         PDB(kOutput,2) Info("StoreOutput", "list for '%s' not found (creating)", obj->GetName());
         list = new TList;
         list->SetName( obj->GetName() );
         list->SetOwner();
         fOutputLists->Add( list );
      }
      list->Add( obj );
   }

   delete out;
   PDB(kOutput,1) Info("StoreOutput", "leave");
}

//______________________________________________________________________________
TList *TProofPlayerRemote::MergeFeedback()
{
   // Merge feedback lists.

   PDB(kFeedback,1)
      Info("MergeFeedback","Enter");

   if ( fFeedbackLists == 0 ) {
      PDB(kFeedback,1)
         Info("MergeFeedback","Leave (no output)");
      return 0;
   }

   TList *fb = new TList;   // collection of feedback objects
   fb->SetOwner();

   TIter next(fFeedbackLists);

   TMap *map;
   while ( (map = (TMap*) next()) ) {

      PDB(kFeedback,2)
         Info("MergeFeedback", "map %s size: %d", map->GetName(), map->GetSize());

      // turn map into list ...

      TList *list = new TList;
      TIter keys(map);

#ifndef R__TH1MERGEFIXED
      Int_t nbmx = -1;
      TObject *oref = 0;
#endif
      while ( TObject *key = keys() ) {
         TObject *o = map->GetValue(key);
         TH1 *h = dynamic_cast<TH1 *>(o);
#ifndef R__TH1MERGEFIXED
         // Temporary fix for to cope with the problem in TH1::Merge.
         // We need to use a reference histo the one with the largest number
         // of bins so that the histos from all submasters can be correctly
         // fit in
         if (h && !strncmp(o->GetName(),"PROOF_",6)) {
            if (h->GetNbinsX() > nbmx) {
               nbmx=  h->GetNbinsX();
               oref = o;
            }
         }
#endif
         if (h) {
            TIter nxh(list);
            TH1 *href= 0;
            while ((href = (TH1 *)nxh())) {
               if (h->GetBuffer()) {
                  if (href->GetBuffer() && href->GetBufferLength() < h->GetBufferLength()) break;
               } else {
                  if (href->GetBuffer() || href->GetEntries() < h->GetEntries()) break;
               }
            }
            if (href) {
               list->AddBefore(href, h);
            } else {
               list->Add(h);
            }
         } else {
            list->Add(o);
         }
      }

      // clone first object, remove from list
#ifdef R__TH1MERGEFIXED
      TObject *obj = list->First();
#else
      TObject *obj = (oref) ? oref : list->First();
#endif
      list->Remove(obj);
      obj = obj->Clone();
      fb->Add(obj);

      if ( list->IsEmpty() ) {
         delete list;
         continue;
      }

      // merge list with clone
      TMethodCall callEnv;
      if (obj->IsA())
         callEnv.InitWithPrototype(obj->IsA(), "Merge", "TCollection*");
      if (callEnv.IsValid()) {
         callEnv.SetParam((Long_t) list);
         callEnv.Execute(obj);
      } else {
         // No Merge interface, return copy of individual objects
         while ( (obj = list->First()) ) {
            fb->Add(obj->Clone());
            list->Remove(obj);
         }
      }

      delete list;
   }

   PDB(kFeedback,1)
      Info("MergeFeedback","Leave (%d object(s))", fb->GetSize());

   return fb;
}

//______________________________________________________________________________
void TProofPlayerRemote::StoreFeedback(TObject *slave, TList *out)
{
   // Store feedback results from the specified slave.

   PDB(kFeedback,1)
      Info("StoreFeedback","Enter");

   if ( out == 0 ) {
      PDB(kFeedback,1)
         Info("StoreFeedback","Leave (empty)");
      return;
   }

   if ( IsClient() ) {
      // in client
      Feedback(out);
      delete out;
      return;
   }

   if (fFeedbackLists == 0) {
      PDB(kFeedback,2) Info("StoreFeedback","Create fFeedbackLists");
      fFeedbackLists = new TList;
      fFeedbackLists->SetOwner();
   }

   TIter next(out);
   out->SetOwner(kFALSE);  // take ownership of the contents

   const char *ord = ((TSlave*) slave)->GetOrdinal();

   TObject *obj;
   while( (obj = next()) ) {
      PDB(kFeedback,2)
         Info("StoreFeedback","%s: Find '%s'", ord, obj->GetName() );
      TMap *map = (TMap*) fFeedbackLists->FindObject(obj->GetName());
      if ( map == 0 ) {
         PDB(kFeedback,2)
            Info("StoreFeedback", "%s: map for '%s' not found (creating)", ord, obj->GetName());
         // Map must not be owner (ownership is with regards to the keys (only))
         map = new TMap;
         map->SetName(obj->GetName());
         fFeedbackLists->Add(map);
      } else {
         PDB(kFeedback,2)
            Info("StoreFeedback","%s: removing previous value", ord);
         if (map->GetValue(slave))
            delete map->GetValue(slave);
         map->Remove(slave);
      }
      map->Add(slave, obj);
      PDB(kFeedback,2)
         Info("StoreFeedback","%s: %s, size: %d", ord, obj->GetName(), map->GetSize());
   }

   delete out;
   PDB(kFeedback,1)
      Info("StoreFeedback","Leave");
}

//______________________________________________________________________________
void TProofPlayerRemote::SetupFeedback()
{
   // Setup reporting of feedback objects.

   if (IsClient()) return; // Client does not need timer

   fFeedback = (TList*) fInput->FindObject("FeedbackList");

   PDB(kFeedback,1) Info("SetupFeedback","\"FeedbackList\" %sfound",
      fFeedback == 0 ? "NOT ":"");

   if (fFeedback == 0 || fFeedback->GetSize() == 0) return;

   // OK, feedback was requested, setup the timer
   SafeDelete(fFeedbackTimer);
   fFeedbackPeriod = 2000;
   TProof::GetParameter(fInput, "PROOF_FeedbackPeriod", fFeedbackPeriod);
   fFeedbackTimer = new TTimer;
   fFeedbackTimer->SetObject(this);
   fFeedbackTimer->Start(fFeedbackPeriod, kTRUE);
}

//______________________________________________________________________________
void TProofPlayerRemote::StopFeedback()
{
   // Stop reporting of feedback objects.

   if (fFeedbackTimer == 0) return;

   PDB(kFeedback,1) Info("StopFeedback","Stop Timer");

   SafeDelete(fFeedbackTimer);
}

//______________________________________________________________________________
Bool_t TProofPlayerRemote::HandleTimer(TTimer *)
{
   // Send feedback objects to client.

   PDB(kFeedback,2) Info("HandleTimer","Entry");

   if (fFeedbackTimer == 0) return kFALSE; // timer already switched off

   // process local feedback objects

   TList *fb = new TList;
   fb->SetOwner();

   TIter next(fFeedback);
   while( TObjString *name = (TObjString*) next() ) {
      TObject *o = fOutput->FindObject(name->GetName());
      if (o != 0) {
         fb->Add(o->Clone());
         // remove the corresponding entry from the feedback list
         TMap *m = 0;
         if (fFeedbackLists &&
            (m = (TMap *) fFeedbackLists->FindObject(name->GetName()))) {
            fFeedbackLists->Remove(m);
            m->DeleteValues();
            delete m;
         }
      }
   }

   if (fb->GetSize() > 0) {
      StoreFeedback(this, fb); // adopts fb
   } else {
      delete fb;
   }

   if (fFeedbackLists == 0) {
      fFeedbackTimer->Start(fFeedbackPeriod, kTRUE);   // maybe next time
      return kFALSE;
   }

   fb = MergeFeedback();

   PDB(kFeedback,2) Info("HandleTimer","Sending %d objects", fb->GetSize());

   TMessage m(kPROOF_FEEDBACK);
   m << fb;

   // send message to client;
   gProofServ->GetSocket()->Send(m);

   delete fb;

   fFeedbackTimer->Start(fFeedbackPeriod, kTRUE);

   return kFALSE; // ignored?
}

//______________________________________________________________________________
TDSetElement *TProofPlayerRemote::GetNextPacket(TSlave *slave, TMessage *r)
{
   // Get next packet for specified slave.

   // The first call to this determines the end of initialization
   SetInitTime();

   if (fProcPackets) {
      Int_t bin = fProcPackets->GetXaxis()->FindBin(slave->GetOrdinal());
      if (bin >= 0) {
         if (fProcPackets->GetBinContent(bin) > 0)
            fProcPackets->Fill(slave->GetOrdinal(), -1);
      }
   }

   TDSetElement *e = fPacketizer->GetNextPacket( slave, r );

   if (e == 0) {
      PDB(kPacketizer,2) Info("GetNextPacket","%s: done!", slave->GetOrdinal());
   } else if (e == (TDSetElement*) -1) {
      PDB(kPacketizer,2) Info("GetNextPacket","%s: waiting ...", slave->GetOrdinal());
   } else {
      PDB(kPacketizer,2)
         Info("GetNextPacket","%s (%s): '%s' '%s' '%s' %lld %lld",
              slave->GetOrdinal(), slave->GetName(), e->GetFileName(),
              e->GetDirectory(), e->GetObjName(), e->GetFirst(), e->GetNum());
      if (fProcPackets) fProcPackets->Fill(slave->GetOrdinal(), 1);
   }

   return e;
}

//______________________________________________________________________________
Bool_t TProofPlayerRemote::IsClient() const
{
   // Is the player running on the client?

   return fProof ? fProof->TestBit(TProof::kIsClient) : kFALSE;
}

//______________________________________________________________________________
Long64_t TProofPlayerRemote::DrawSelect(TDSet *set, const char *varexp,
                                        const char *selection, Option_t *option,
                                        Long64_t nentries, Long64_t firstentry)
{
   // Draw (support for TChain::Draw()).
   // Returns -1 in case of error or number of selected events in case of success.

   if (!fgDrawInputPars) {
      fgDrawInputPars = new THashList;
      fgDrawInputPars->Add(new TObjString("FeedbackList"));
      fgDrawInputPars->Add(new TObjString("PROOF_ChainWeight"));
      fgDrawInputPars->Add(new TObjString("PROOF_LineColor"));
      fgDrawInputPars->Add(new TObjString("PROOF_LineStyle"));
      fgDrawInputPars->Add(new TObjString("PROOF_LineWidth"));
      fgDrawInputPars->Add(new TObjString("PROOF_MarkerColor"));
      fgDrawInputPars->Add(new TObjString("PROOF_MarkerStyle"));
      fgDrawInputPars->Add(new TObjString("PROOF_MarkerSize"));
      fgDrawInputPars->Add(new TObjString("PROOF_FillColor"));
      fgDrawInputPars->Add(new TObjString("PROOF_FillStyle"));
   }

   TString selector, objname;
   if (GetDrawArgs(varexp, selection, option, selector, objname) != 0) {
      Error("DrawSelect", "parsing arguments");
      return -1;
   }

   TNamed *varexpobj = new TNamed("varexp", varexp);
   TNamed *selectionobj = new TNamed("selection", selection);

   // Save the current input list
   TObject *o = 0;
   TList *savedInput = new TList;
   TIter nxi(fInput);
   while ((o = nxi())) {
      savedInput->Add(o);
      TString n(o->GetName());
      if (fgDrawInputPars && !fgDrawInputPars->FindObject(o->GetName())) fInput->Remove(o);
   }

   fInput->Add(varexpobj);
   fInput->Add(selectionobj);

   // Make sure we have an object name
   if (objname == "") objname = "htemp";

   fProof->AddFeedback(objname);
   Long64_t r = Process(set, selector, option, nentries, firstentry);
   fProof->RemoveFeedback(objname);

   fInput->Remove(varexpobj);
   fInput->Remove(selectionobj);
   if (TNamed *opt = dynamic_cast<TNamed*> (fInput->FindObject("PROOF_OPTIONS"))) {
      fInput->Remove(opt);
      delete opt;
   }

   delete varexpobj;
   delete selectionobj;

   // Restore the input list
   fInput->Clear();
   TIter nxsi(savedInput);
   while ((o = nxsi()))
      fInput->Add(o);
   savedInput->SetOwner(kFALSE);
   delete savedInput;

   return r;
}

//______________________________________________________________________________
void TProofPlayerRemote::SetInitTime()
{
   // Set init time

   if (fPacketizer)
      fPacketizer->SetInitTime();
}

//------------------------------------------------------------------------------


ClassImp(TProofPlayerSlave)

//______________________________________________________________________________
void TProofPlayerSlave::SetupFeedback()
{
   // Setup feedback.

   TList *fb = (TList*) fInput->FindObject("FeedbackList");
   if (fb) {
      PDB(kFeedback,1)
         Info("SetupFeedback","\"FeedbackList\" found: %d objects", fb->GetSize());
   } else {
      PDB(kFeedback,1)
         Info("SetupFeedback","\"FeedbackList\" NOT found");
   }

   if (fb == 0 || fb->GetSize() == 0) return;

   // OK, feedback was requested, setup the timer

   SafeDelete(fFeedbackTimer);
   fFeedbackPeriod = 2000;
   TProof::GetParameter(fInput, "PROOF_FeedbackPeriod", fFeedbackPeriod);
   fFeedbackTimer = new TTimer;
   fFeedbackTimer->SetObject(this);
   fFeedbackTimer->Start(fFeedbackPeriod, kTRUE);

   fFeedback = fb;
}

//______________________________________________________________________________
void TProofPlayerSlave::StopFeedback()
{
   // Stop feedback.

   if (fFeedbackTimer == 0) return;

   PDB(kFeedback,1) Info("StopFeedback","Stop Timer");

   SafeDelete(fFeedbackTimer);
}

//______________________________________________________________________________
Bool_t TProofPlayerSlave::HandleTimer(TTimer *)
{
   // Handle timer event.

   PDB(kFeedback,2) Info("HandleTimer","Entry");

   // If in sequential (0-slave-PROOF) mode we do not have a packetizer
   // so we also send the info to update the progress bar.
   if (gProofServ) {
      Bool_t sendm = kFALSE;
      TMessage m(kPROOF_PROGRESS);
      if (gProofServ->IsMaster() && !gProofServ->IsParallel()) {
         sendm = kTRUE;
         if (gProofServ->GetProtocol() > 25) {
            m << GetProgressStatus();
         } else if (gProofServ->GetProtocol() > 11) {
            TProofProgressStatus *ps = GetProgressStatus();
            m << fTotalEvents << ps->GetEntries() << ps->GetBytesRead()
              << (Float_t) -1. << (Float_t) ps->GetProcTime()
              << (Float_t) ps->GetRate() << (Float_t) -1.;
         } else {
            m << fTotalEvents << GetEventsProcessed();
         }
      }
      if (sendm) gProofServ->GetSocket()->Send(m);
   }

   if (fFeedback == 0) return kFALSE;

   TList *fb = new TList;
   fb->SetOwner(kFALSE);

   if (fOutput == 0) {
      fOutput = fSelector->GetOutputList();
   }

   if (fOutput) {
      TIter next(fFeedback);
      while( TObjString *name = (TObjString*) next() ) {
         // TODO: find object in memory ... maybe allow only in fOutput ?
         TObject *o = fOutput->FindObject(name->GetName());
         if (o != 0) fb->Add(o);
      }
   }

   PDB(kFeedback,2) Info("HandleTimer","Sending %d objects", fb->GetSize());

   TMessage m(kPROOF_FEEDBACK);
   m << fb;

   // send message to client;
   gProofServ->GetSocket()->Send(m);

   delete fb;

   fFeedbackTimer->Start(fFeedbackPeriod, kTRUE);

   return kFALSE; // ignored?
}

//______________________________________________________________________________
void TProofPlayerSlave::HandleGetTreeHeader(TMessage *mess)
{
   // Handle tree header request.

   TMessage answ(kPROOF_GETTREEHEADER);

   TDSet *dset;
   (*mess) >> dset;
   dset->Reset();
   TDSetElement *e = dset->Next();
   Long64_t entries = 0;
   TFile *f = 0;
   TTree *t = 0;
   if (!e) {
      PDB(kGlobal, 1) Info("HandleGetTreeHeader", "empty TDSet");
   } else {
      f = TFile::Open(e->GetFileName());
      t = 0;
      if (f) {
         t = (TTree*) f->Get(e->GetObjName());
         if (t) {
            t->SetMaxVirtualSize(0);
            t->DropBaskets();
            entries = t->GetEntries();

            // compute #entries in all the files
            while ((e = dset->Next()) != 0) {
               TFile *f1 = TFile::Open(e->GetFileName());
               if (f1) {
                  TTree *t1 = (TTree*) f1->Get(e->GetObjName());
                  if (t1) {
                     entries += t1->GetEntries();
                     delete t1;
                  }
                  delete f1;
               }
            }
            t->SetMaxEntryLoop(entries);   // this field will hold the total number of entries ;)
         }
      }
   }
   if (t)
      answ << TString("Success") << t;
   else
      answ << TString("Failed") << t;

   fSocket->Send(answ);

   SafeDelete(t);
   SafeDelete(f);
}


//------------------------------------------------------------------------------

ClassImp(TProofPlayerSuperMaster)

//______________________________________________________________________________
Long64_t TProofPlayerSuperMaster::Process(TDSet *dset, const char *selector_file,
                                          Option_t *option, Long64_t nentries,
                                          Long64_t first)
{
   // Process specified TDSet on PROOF. Runs on super master.
   // The return value is -1 in case of error and TSelector::GetStatus() in
   // in case of success.

   fProgressStatus->Reset();
   PDB(kGlobal,1) Info("Process","Enter");

   TProofSuperMaster *proof = dynamic_cast<TProofSuperMaster*>(GetProof());
   if (!proof) return -1;

   delete fOutput;
   fOutput = new TList;

   TPerfStats::Start(fInput, fOutput);

   if (!SendSelector(selector_file)) {
      Error("Process", "sending selector %s", selector_file);
      return -1;
   }

   TCleanup clean(this);
   SetupFeedback();

   if (proof->IsMaster()) {

      // make sure the DSet is valid
      if (!dset->ElementsValid()) {
         proof->ValidateDSet(dset);
         if (!dset->ElementsValid()) {
            Error("Process", "could not validate TDSet");
            return -1;
         }
      }

      TList msds;
      msds.SetOwner(); // This will delete TPairs

      TList keyholder; // List to clean up key part of the pairs
      keyholder.SetOwner();
      TList valueholder; // List to clean up value part of the pairs
      valueholder.SetOwner();

      // Construct msd list using the slaves
      TIter nextslave(proof->GetListOfActiveSlaves());
      while (TSlave *sl = dynamic_cast<TSlave*>(nextslave())) {
         TList *submasters = 0;
         TPair *msd = dynamic_cast<TPair*>(msds.FindObject(sl->GetMsd()));
         if (!msd) {
            submasters = new TList;
            submasters->SetName(sl->GetMsd());
            keyholder.Add(submasters);
            TList *setelements = new TSortedList(kSortDescending);
            setelements->SetName(TString(sl->GetMsd())+"_Elements");
            valueholder.Add(setelements);
            msds.Add(new TPair(submasters, setelements));
         } else {
            submasters = dynamic_cast<TList*>(msd->Key());
         }
         if (submasters) submasters->Add(sl);
      }

      // Add TDSetElements to msd list
      Long64_t cur = 0; //start of next element
      TIter nextelement(dset->GetListOfElements());
      while (TDSetElement *elem = dynamic_cast<TDSetElement*>(nextelement())) {

         if (elem->GetNum()<1) continue; // get rid of empty elements

         if (nentries !=-1 && cur>=first+nentries) {
            // we are done
            break;
         }

         if (cur+elem->GetNum()-1<first) {
            //element is before first requested entry
            cur+=elem->GetNum();
            continue;
         }

         if (cur<first) {
            //modify element to get proper start
            elem->SetNum(elem->GetNum()-(first-cur));
            elem->SetFirst(elem->GetFirst()+first-cur);
            cur=first;
         }

         if (nentries==-1 || cur+elem->GetNum()<=first+nentries) {
            cur+=elem->GetNum();
         } else {
            //modify element to get proper end
            elem->SetNum(first+nentries-cur);
            cur=first+nentries;
         }

         TPair *msd = dynamic_cast<TPair*>(msds.FindObject(elem->GetMsd()));
         if (!msd) {
            Error("Process", "data requires mass storage domain '%s'"
                  " which is not accessible in this proof session",
                  elem->GetMsd());
            return -1;
         } else {
            TList *elements = dynamic_cast<TList*>(msd->Value());
            if (elements) elements->Add(elem);
         }
      }

      TList usedmasters;
      TIter nextmsd(msds.MakeIterator());
      while (TPair *msd = dynamic_cast<TPair*>(nextmsd())) {
         TList *submasters = dynamic_cast<TList*>(msd->Key());
         TList *setelements = dynamic_cast<TList*>(msd->Value());

         // distribute elements over the masters
         Int_t nmasters = submasters ? submasters->GetSize() : -1;
         Int_t nelements = setelements ? setelements->GetSize() : -1;
         for (Int_t i=0; i<nmasters; i++) {

            Long64_t nent = 0;
            TDSet set(dset->GetType(), dset->GetObjName(),
                      dset->GetDirectory());
            for (Int_t j = (i*nelements)/nmasters;
                       j < ((i+1)*nelements)/nmasters;
                       j++) {
               TDSetElement *elem = setelements ?
                  dynamic_cast<TDSetElement*>(setelements->At(j)) : (TDSetElement *)0;
               if (elem) {
                  set.Add(elem->GetFileName(), elem->GetObjName(),
                        elem->GetDirectory(), elem->GetFirst(),
                        elem->GetNum(), elem->GetMsd());
                  nent += elem->GetNum();
               } else {
                  Warning("Process", "not a TDSetElement object");
               }
            }

            if (set.GetListOfElements()->GetSize()>0) {
               TMessage mesg(kPROOF_PROCESS);
               TString fn(gSystem->BaseName(selector_file));
               TString opt = option;
               mesg << &set << fn << fInput << opt << Long64_t(-1) << Long64_t(0);

               TSlave *sl = dynamic_cast<TSlave*>(submasters->At(i));
               if (sl) {
                  PDB(kGlobal,1) Info("Process",
                                    "Sending TDSet with %d elements to submaster %s",
                                    set.GetListOfElements()->GetSize(),
                                    sl->GetOrdinal());
                  sl->GetSocket()->Send(mesg);
                  usedmasters.Add(sl);

                  // setup progress info
                  fSlaves.AddLast(sl);
                  fSlaveProgress.Set(fSlaveProgress.GetSize()+1);
                  fSlaveProgress[fSlaveProgress.GetSize()-1] = 0;
                  fSlaveTotals.Set(fSlaveTotals.GetSize()+1);
                  fSlaveTotals[fSlaveTotals.GetSize()-1] = nent;
                  fSlaveBytesRead.Set(fSlaveBytesRead.GetSize()+1);
                  fSlaveBytesRead[fSlaveBytesRead.GetSize()-1] = 0;
                  fSlaveInitTime.Set(fSlaveInitTime.GetSize()+1);
                  fSlaveInitTime[fSlaveInitTime.GetSize()-1] = -1.;
                  fSlaveProcTime.Set(fSlaveProcTime.GetSize()+1);
                  fSlaveProcTime[fSlaveProcTime.GetSize()-1] = -1.;
                  fSlaveEvtRti.Set(fSlaveEvtRti.GetSize()+1);
                  fSlaveEvtRti[fSlaveEvtRti.GetSize()-1] = -1.;
                  fSlaveMBRti.Set(fSlaveMBRti.GetSize()+1);
                  fSlaveMBRti[fSlaveMBRti.GetSize()-1] = -1.;
                  fSlaveActW.Set(fSlaveActW.GetSize()+1);
                  fSlaveActW[fSlaveActW.GetSize()-1] = 0;
                  fSlaveTotS.Set(fSlaveTotS.GetSize()+1);
                  fSlaveTotS[fSlaveTotS.GetSize()-1] = 0;
                  fSlaveEffS.Set(fSlaveEffS.GetSize()+1);
                  fSlaveEffS[fSlaveEffS.GetSize()-1] = 0.;
               } else {
                  Warning("Process", "not a TSlave object");
               }
            }
         }
      }

      if ( !IsClient() ) HandleTimer(0);
      PDB(kGlobal,1) Info("Process","Calling Collect");
      proof->Collect(&usedmasters);
      HandleTimer(0);

   }

   StopFeedback();

   PDB(kGlobal,1) Info("Process","Calling Merge Output");
   MergeOutput();

   TPerfStats::Stop();

   return 0;
}

//______________________________________________________________________________
void TProofPlayerSuperMaster::Progress(TSlave *sl, Long64_t total, Long64_t processed)
{
   // Report progress.

   Int_t idx = fSlaves.IndexOf(sl);
   fSlaveProgress[idx] = processed;
   if (fSlaveTotals[idx] != total)
      Warning("Progress", "total events has changed for slave %s", sl->GetName());
   fSlaveTotals[idx] = total;

   Long64_t tot = 0;
   Int_t i;
   for (i = 0; i < fSlaveTotals.GetSize(); i++) tot += fSlaveTotals[i];
   Long64_t proc = 0;
   for (i = 0; i < fSlaveProgress.GetSize(); i++) proc += fSlaveProgress[i];

   Progress(tot, proc);
}

//______________________________________________________________________________
void TProofPlayerSuperMaster::Progress(TSlave *sl, Long64_t total,
                                       Long64_t processed, Long64_t bytesread,
                                       Float_t initTime, Float_t procTime,
                                       Float_t evtrti, Float_t mbrti)
{
   // Report progress.

   PDB(kGlobal,2)
      Info("Progress","%s: %lld %lld %f %f %f %f", sl->GetName(),
                      processed, bytesread, initTime, procTime, evtrti, mbrti);

   Int_t idx = fSlaves.IndexOf(sl);
   if (fSlaveTotals[idx] != total)
      Warning("Progress", "total events has changed for slave %s", sl->GetName());
   fSlaveTotals[idx] = total;
   fSlaveProgress[idx] = processed;
   fSlaveBytesRead[idx] = bytesread;
   fSlaveInitTime[idx] = (initTime > -1.) ? initTime : fSlaveInitTime[idx];
   fSlaveProcTime[idx] = (procTime > -1.) ? procTime : fSlaveProcTime[idx];
   fSlaveEvtRti[idx] = (evtrti > -1.) ? evtrti : fSlaveEvtRti[idx];
   fSlaveMBRti[idx] = (mbrti > -1.) ? mbrti : fSlaveMBRti[idx];

   Int_t i;
   Long64_t tot = 0;
   Long64_t proc = 0;
   Long64_t bytes = 0;
   Float_t init = -1.;
   Float_t ptime = -1.;
   Float_t erti = 0.;
   Float_t srti = 0.;
   Int_t nerti = 0;
   Int_t nsrti = 0;
   for (i = 0; i < fSlaveTotals.GetSize(); i++) {
      tot += fSlaveTotals[i];
      if (i < fSlaveProgress.GetSize())
         proc += fSlaveProgress[i];
      if (i < fSlaveBytesRead.GetSize())
         bytes += fSlaveBytesRead[i];
      if (i < fSlaveInitTime.GetSize())
         if (fSlaveInitTime[i] > -1. && (init < 0. || fSlaveInitTime[i] < init))
            init = fSlaveInitTime[i];
      if (i < fSlaveProcTime.GetSize())
         if (fSlaveProcTime[i] > -1. && (ptime < 0. || fSlaveProcTime[i] > ptime))
            ptime = fSlaveProcTime[i];
      if (i < fSlaveEvtRti.GetSize())
         if (fSlaveEvtRti[i] > -1.) {
            erti += fSlaveEvtRti[i];
            nerti++;
         }
      if (i < fSlaveMBRti.GetSize())
         if (fSlaveMBRti[i] > -1.) {
            srti += fSlaveMBRti[i];
            nsrti++;
         }
   }
   srti = (nsrti > 0) ? srti / nerti : 0.;

   Progress(tot, proc, bytes, init, ptime, erti, srti);
}

//______________________________________________________________________________
void TProofPlayerSuperMaster::Progress(TSlave *wrk, TProofProgressInfo *pi)
{
   // Progress signal.

   if (pi) {
      PDB(kGlobal,2)
         Info("Progress","%s: %lld %lld %lld %f %f %f %f %d %f", wrk->GetOrdinal(),
                         pi->fTotal, pi->fProcessed, pi->fBytesRead,
                         pi->fInitTime, pi->fProcTime, pi->fEvtRateI, pi->fMBRateI,
                         pi->fActWorkers, pi->fEffSessions);

      Int_t idx = fSlaves.IndexOf(wrk);
      if (fSlaveTotals[idx] != pi->fTotal)
         Warning("Progress", "total events has changed for worker %s", wrk->GetName());
      fSlaveTotals[idx] = pi->fTotal;
      fSlaveProgress[idx] = pi->fProcessed;
      fSlaveBytesRead[idx] = pi->fBytesRead;
      fSlaveInitTime[idx] = (pi->fInitTime > -1.) ? pi->fInitTime : fSlaveInitTime[idx];
      fSlaveProcTime[idx] = (pi->fProcTime > -1.) ? pi->fProcTime : fSlaveProcTime[idx];
      fSlaveEvtRti[idx] = (pi->fEvtRateI > -1.) ? pi->fEvtRateI : fSlaveEvtRti[idx];
      fSlaveMBRti[idx] = (pi->fMBRateI > -1.) ? pi->fMBRateI : fSlaveMBRti[idx];
      fSlaveActW[idx] = (pi->fActWorkers > -1) ? pi->fActWorkers : fSlaveActW[idx];
      fSlaveTotS[idx] = (pi->fTotSessions > -1) ? pi->fTotSessions : fSlaveTotS[idx];
      fSlaveEffS[idx] = (pi->fEffSessions > -1.) ? pi->fEffSessions : fSlaveEffS[idx];

      Int_t i;
      Int_t nerti = 0;
      Int_t nsrti = 0;
      TProofProgressInfo pisum(0, 0, 0, -1., -1., 0., 0., 0, 0, 0.);
      for (i = 0; i < fSlaveTotals.GetSize(); i++) {
         pisum.fTotal += fSlaveTotals[i];
         if (i < fSlaveProgress.GetSize())
            pisum.fProcessed += fSlaveProgress[i];
         if (i < fSlaveBytesRead.GetSize())
            pisum.fBytesRead += fSlaveBytesRead[i];
         if (i < fSlaveInitTime.GetSize())
            if (fSlaveInitTime[i] > -1. && (pisum.fInitTime < 0. || fSlaveInitTime[i] < pisum.fInitTime))
               pisum.fInitTime = fSlaveInitTime[i];
         if (i < fSlaveProcTime.GetSize())
            if (fSlaveProcTime[i] > -1. && (pisum.fProcTime < 0. || fSlaveProcTime[i] > pisum.fProcTime))
               pisum.fProcTime = fSlaveProcTime[i];
         if (i < fSlaveEvtRti.GetSize())
            if (fSlaveEvtRti[i] > -1.) {
               pisum.fEvtRateI += fSlaveEvtRti[i];
               nerti++;
            }
         if (i < fSlaveMBRti.GetSize())
            if (fSlaveMBRti[i] > -1.) {
               pisum.fMBRateI += fSlaveMBRti[i];
               nsrti++;
            }
         if (i < fSlaveActW.GetSize())
            pisum.fActWorkers += fSlaveActW[i];
         if (i < fSlaveTotS.GetSize())
            if (fSlaveTotS[i] > -1 && (pisum.fTotSessions < 0. || fSlaveTotS[i] > pisum.fTotSessions))
               pisum.fTotSessions = fSlaveTotS[i];
         if (i < fSlaveEffS.GetSize())
            if (fSlaveEffS[i] > -1. && (pisum.fEffSessions < 0. || fSlaveEffS[i] > pisum.fEffSessions))
               pisum.fEffSessions = fSlaveEffS[i];
      }
      pisum.fMBRateI = (nsrti > 0) ? pisum.fMBRateI / nerti : 0.;

      Progress(&pisum);
   }
}

//______________________________________________________________________________
Bool_t TProofPlayerSuperMaster::HandleTimer(TTimer *)
{
   // Send progress and feedback to client.

   if (fFeedbackTimer == 0) return kFALSE; // timer stopped already

   Int_t i;
   Long64_t tot = 0;
   Long64_t proc = 0;
   Long64_t bytes = 0;
   Float_t init = -1.;
   Float_t ptime = -1.;
   Float_t erti = 0.;
   Float_t srti = 0.;
   Int_t nerti = 0;
   Int_t nsrti = 0;
   for (i = 0; i < fSlaveTotals.GetSize(); i++) {
      tot += fSlaveTotals[i];
      if (i < fSlaveProgress.GetSize())
         proc += fSlaveProgress[i];
      if (i < fSlaveBytesRead.GetSize())
         bytes += fSlaveBytesRead[i];
      if (i < fSlaveInitTime.GetSize())
         if (fSlaveInitTime[i] > -1. && (init < 0. || fSlaveInitTime[i] < init))
            init = fSlaveInitTime[i];
      if (i < fSlaveProcTime.GetSize())
         if (fSlaveProcTime[i] > -1. && (ptime < 0. || fSlaveProcTime[i] > ptime))
            ptime = fSlaveProcTime[i];
      if (i < fSlaveEvtRti.GetSize())
         if (fSlaveEvtRti[i] > -1.) {
            erti += fSlaveEvtRti[i];
            nerti++;
         }
      if (i < fSlaveMBRti.GetSize())
         if (fSlaveMBRti[i] > -1.) {
            srti += fSlaveMBRti[i];
            nsrti++;
         }
   }
   erti = (nerti > 0) ? erti / nerti : 0.;
   srti = (nsrti > 0) ? srti / nerti : 0.;

   TMessage m(kPROOF_PROGRESS);
   if (gProofServ->GetProtocol() > 25) {
      // Fill the message now
      TProofProgressInfo pi(tot, proc, bytes, init, ptime,
                            erti, srti, -1,
                            gProofServ->GetTotSessions(), gProofServ->GetEffSessions());
      m << &pi;
   } else {

      m << tot << proc << bytes << init << ptime << erti << srti;
   }

   // send message to client;
   gProofServ->GetSocket()->Send(m);

   if (fReturnFeedback)
      return TProofPlayerRemote::HandleTimer(0);
   else
      return kFALSE;
}

//______________________________________________________________________________
void TProofPlayerSuperMaster::SetupFeedback()
{
   // Setup reporting of feedback objects and progress messages.

   if (IsClient()) return; // Client does not need timer

   TProofPlayerRemote::SetupFeedback();

   if (fFeedbackTimer) {
      fReturnFeedback = kTRUE;
      return;
   } else {
      fReturnFeedback = kFALSE;
   }

   // setup the timer for progress message
   SafeDelete(fFeedbackTimer);
   fFeedbackPeriod = 2000;
   TProof::GetParameter(fInput, "PROOF_FeedbackPeriod", fFeedbackPeriod);
   fFeedbackTimer = new TTimer;
   fFeedbackTimer->SetObject(this);
   fFeedbackTimer->Start(fFeedbackPeriod, kTRUE);
}<|MERGE_RESOLUTION|>--- conflicted
+++ resolved
@@ -2742,11 +2742,7 @@
          // We have transferred copy of the output objects in TQueryResult,
          // so now we can cleanup the selector, making sure that we do not
          // touch the output objects
-<<<<<<< HEAD
-         if (output) output->SetOwner(kFALSE);
-=======
          if (output) { output->SetOwner(kFALSE); output->Clear("nodelete"); }
->>>>>>> 436cb915
          if (fCreateSelObj) SafeDelete(fSelector);
 
          // Delete fOutput (not needed anymore, cannot be finalized twice),
