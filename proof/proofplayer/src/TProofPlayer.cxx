--- conflicted
+++ resolved
@@ -848,16 +848,6 @@
    gAbort = kFALSE;
    Long64_t entry;
    fProgressStatus->Reset();
-<<<<<<< HEAD
-
-   // Get the frequency for logging memory consumption information
-   TParameter<Long64_t> *par = (TParameter<Long64_t>*)fInput->FindObject("PROOF_MemLogFreq");
-   volatile Long64_t memlogfreq = (par) ? par->GetVal() : 100;
-   volatile Long_t memlim = (gProofServ) ? gProofServ->GetVirtMemHWM() : -1;
-
-   TRY {
-
-=======
    if (gProofServ) gProofServ->ResetBit(TProofServ::kHighMemory);
 
    TRY {
@@ -868,7 +858,6 @@
       Bool_t warnHWMres = kTRUE, warnHWMvir = kTRUE;
       TString lastMsg;
 
->>>>>>> 84c4c19c
       TPair *currentElem = 0;
       // The event loop on the worker
       while ((entry = fEvIter->GetNextEvent()) >= 0 && fSelStatus->IsOk()) {
@@ -879,10 +868,7 @@
 
          // Give the possibility to the selector to access additional info in the
          // incoming packet
-<<<<<<< HEAD
-=======
          lastMsg = "(unfortunately no detailed info is available about current packet)";
->>>>>>> 84c4c19c
          if (dset->Current()) {
             if (!currentElem) {
                currentElem = new TPair(new TObjString("PROOF_CurrentElement"), dset->Current());
@@ -894,9 +880,6 @@
                   dset->Current()->ResetBit(TDSetElement::kNewRun);
                }
             }
-<<<<<<< HEAD
-         }
-=======
             if (dset->TestBit(TDSet::kEmpty)) {
                lastMsg.Form("while processing cycle:%lld - check logs for possible stacktrace", entry);
             } else {
@@ -908,7 +891,6 @@
          }
          // This will be sent to clients in case of exceptions ...
          TProofServ::SetLastMsg(lastMsg);
->>>>>>> 84c4c19c
 
          if (version == 0) {
             PDB(kLoop,3)
@@ -935,34 +917,6 @@
             if (gMonitoringWriter)
                gMonitoringWriter->SendProcessingProgress(fProgressStatus->GetEntries(),
                        TFile::GetFileBytesRead()-readbytesatstart, kFALSE);
-<<<<<<< HEAD
-            if (memlogfreq > 0 && GetEventsProcessed()%memlogfreq == 0) {
-               // Record the memory information
-               ProcInfo_t pi;
-               if (!gSystem->GetProcInfo(&pi)){
-                  Info("Process|Svc", "Memory %ld virtual %ld resident event %d",
-                                      pi.fMemVirtual, pi.fMemResident, GetEventsProcessed());
-                  // Apply limit, if any: warn if above 80%, stop if above 95% of the HWM
-                  TString wmsg;
-                  if (memlim > 0) {
-                     if (pi.fMemVirtual > 0.95 * memlim) {
-                        wmsg.Form("using more than 95% of allowed memory (%ld kB) - STOP processing", pi.fMemVirtual);
-                        Error("Process", wmsg.Data());
-                        wmsg.Insert(0, "ERROR: ");
-                        if (gProofServ) gProofServ->SendAsynMessage(wmsg.Data());
-                        fExitStatus = kStopped;
-                        SetProcessing(kFALSE);
-                        break;
-                     } else if (pi.fMemVirtual > 0.80 * memlim) {
-                        // Refine monitoring
-                        memlogfreq = 1;
-                        wmsg.Form("using more than 80% of allowed memory (%ld kB)", pi.fMemVirtual);
-                        Warning("Process", wmsg.Data());
-                        wmsg.Insert(0, "WARNING: ");
-                        if (gProofServ) gProofServ->SendAsynMessage(wmsg.Data());
-                     }
-                  }
-=======
          }
          // Check the memory footprint, if required
          TString wmsg;
@@ -982,7 +936,6 @@
                if (gProofServ) {
                   wmsg.Insert(0, TString::Format("WARNING:%s, entry:%lld, ", gProofServ->GetOrdinal(), entry));
                   gProofServ->SendAsynMessage(wmsg.Data());
->>>>>>> 84c4c19c
                }
             }
          }
@@ -1895,7 +1848,6 @@
                if (!filemerger->OutputFile(pf->GetOutputFileName())) {
                   Error("MergeOutputFiles", "cannot open the output file");
                   continue;
-<<<<<<< HEAD
                }
                // If only one instance the list in the merger is not yet created: do it now
                if (!pf->IsMerged()) {
@@ -1907,19 +1859,6 @@
                   Error("MergeOutputFiles", "cannot merge the output files");
                   continue;
                }
-=======
-               }
-               // If only one instance the list in the merger is not yet created: do it now
-               if (!pf->IsMerged()) {
-                  TString fileLoc = TString::Format("%s/%s", pf->GetDir(), pf->GetFileName());
-                  filemerger->AddFile(fileLoc);
-               }
-               // Merge
-               if (!filemerger->Merge()) {
-                  Error("MergeOutputFiles", "cannot merge the output files");
-                  continue;
-               }
->>>>>>> 84c4c19c
                // Remove the files
                TList *fileList = filemerger->GetMergeList();
                if (fileList) {
@@ -2650,8 +2589,6 @@
 }
 
 //______________________________________________________________________________
-<<<<<<< HEAD
-=======
 void TProofPlayerRemote::SetLastMergingMsg(TObject *obj)
 {
    // Set the message to be notified in case of exception
@@ -2661,7 +2598,6 @@
 }
 
 //______________________________________________________________________________
->>>>>>> 84c4c19c
 Int_t TProofPlayerRemote::Incorporate(TObject *newobj, TList *outlist, Bool_t &merged)
 {
    // Incorporate object 'newobj' in the list 'outlist'.
@@ -2753,11 +2689,7 @@
    // Attach to the list in the outputlists, if any
    TList *list = 0;
    if (!fOutputLists) {
-<<<<<<< HEAD
-      PDB(kOutput,2) Info("HandleHistogram", "Create fOutputLists");
-=======
       PDB(kOutput,2) Info("HandleHistogram", "create fOutputLists");
->>>>>>> 84c4c19c
       fOutputLists = new TList;
       fOutputLists->SetOwner();
    }
@@ -2816,11 +2748,7 @@
             return obj;
          } else {
             // Create the list to merge in one-go at the end (more efficient
-<<<<<<< HEAD
-            // then merging one by one)
-=======
             // than merging one by one)
->>>>>>> 84c4c19c
             list = new TList;
             list->SetName(h->GetName());
             list->SetOwner();
@@ -2831,11 +2759,7 @@
          }
       }
    }
-<<<<<<< HEAD
-   PDB(kOutput,1) Info("HandleHistogram", "Leaving");
-=======
    PDB(kOutput,1) Info("HandleHistogram", "leaving");
->>>>>>> 84c4c19c
 }
 
 //______________________________________________________________________________
@@ -3059,11 +2983,7 @@
       TMap *map = (TMap*) fFeedbackLists->FindObject(obj->GetName());
       if ( map == 0 ) {
          PDB(kFeedback,2)
-<<<<<<< HEAD
-            Info("StoreFeedback","%s: Map not Found (creating)", ord, obj->GetName() );
-=======
             Info("StoreFeedback", "%s: map for '%s' not found (creating)", ord, obj->GetName());
->>>>>>> 84c4c19c
          // Map must not be owner (ownership is with regards to the keys (only))
          map = new TMap;
          map->SetName(obj->GetName());
@@ -3207,11 +3127,7 @@
 {
    // Is the player running on the client?
 
-<<<<<<< HEAD
-   return fProof->TestBit(TProof::kIsClient);
-=======
    return fProof ? fProof->TestBit(TProof::kIsClient) : kFALSE;
->>>>>>> 84c4c19c
 }
 
 //______________________________________________________________________________
@@ -3263,9 +3179,6 @@
    fProof->AddFeedback(objname);
    Long64_t r = Process(set, selector, option, nentries, firstentry);
    fProof->RemoveFeedback(objname);
-
-   // Remove the feedback canvas
-   FeedBackCanvas(TString::Format("%s_canvas", objname.Data()), kFALSE);
 
    fInput->Remove(varexpobj);
    fInput->Remove(selectionobj);
@@ -3608,37 +3521,6 @@
                mesg << &set << fn << fInput << opt << Long64_t(-1) << Long64_t(0);
 
                TSlave *sl = dynamic_cast<TSlave*>(submasters->At(i));
-<<<<<<< HEAD
-               PDB(kGlobal,1) Info("Process",
-                                   "Sending TDSet with %d elements to submaster %s",
-                                   set.GetListOfElements()->GetSize(),
-                                   sl->GetOrdinal());
-               sl->GetSocket()->Send(mesg);
-               usedmasters.Add(sl);
-
-               // setup progress info
-               fSlaves.AddLast(sl);
-               fSlaveProgress.Set(fSlaveProgress.GetSize()+1);
-               fSlaveProgress[fSlaveProgress.GetSize()-1] = 0;
-               fSlaveTotals.Set(fSlaveTotals.GetSize()+1);
-               fSlaveTotals[fSlaveTotals.GetSize()-1] = nent;
-               fSlaveBytesRead.Set(fSlaveBytesRead.GetSize()+1);
-               fSlaveBytesRead[fSlaveBytesRead.GetSize()-1] = 0;
-               fSlaveInitTime.Set(fSlaveInitTime.GetSize()+1);
-               fSlaveInitTime[fSlaveInitTime.GetSize()-1] = -1.;
-               fSlaveProcTime.Set(fSlaveProcTime.GetSize()+1);
-               fSlaveProcTime[fSlaveProcTime.GetSize()-1] = -1.;
-               fSlaveEvtRti.Set(fSlaveEvtRti.GetSize()+1);
-               fSlaveEvtRti[fSlaveEvtRti.GetSize()-1] = -1.;
-               fSlaveMBRti.Set(fSlaveMBRti.GetSize()+1);
-               fSlaveMBRti[fSlaveMBRti.GetSize()-1] = -1.;
-               fSlaveActW.Set(fSlaveActW.GetSize()+1);
-               fSlaveActW[fSlaveActW.GetSize()-1] = 0;
-               fSlaveTotS.Set(fSlaveTotS.GetSize()+1);
-               fSlaveTotS[fSlaveTotS.GetSize()-1] = 0;
-               fSlaveEffS.Set(fSlaveEffS.GetSize()+1);
-               fSlaveEffS[fSlaveEffS.GetSize()-1] = 0.;
-=======
                if (sl) {
                   PDB(kGlobal,1) Info("Process",
                                     "Sending TDSet with %d elements to submaster %s",
@@ -3672,7 +3554,6 @@
                } else {
                   Warning("Process", "not a TSlave object");
                }
->>>>>>> 84c4c19c
             }
          }
       }
