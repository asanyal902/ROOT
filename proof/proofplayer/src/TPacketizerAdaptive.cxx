// @(#)root/proofplayer:$Id$
// Author: Jan Iwaszkiewicz   11/12/06

/*************************************************************************
 * Copyright (C) 1995-2002, Rene Brun and Fons Rademakers.               *
 * All rights reserved.                                                  *
 *                                                                       *
 * For the licensing terms see $ROOTSYS/LICENSE.                         *
 * For the list of contributors see $ROOTSYS/README/CREDITS.             *
*************************************************************************/

//////////////////////////////////////////////////////////////////////////
//                                                                      //
// TPacketizerAdaptive                                                  //
//                                                                      //
// This packetizer is based on TPacketizer but uses different           //
// load-balancing algorithms and data structures.                       //
// Two main improvements in the load-balancing strategy:                //
// - First one was to change the order in which the files are assigned  //
//   to the computing nodes in such a way that network transfers are    //
//   evenly distributed in the query time. Transfer of the remote files //
//   was often becoming a bottleneck at the end of a query.             //
// - The other improvement is the use of time-based packet size. We     //
//   measure the processing rate of all the nodes and calculate the     //
//   packet size, so that it takes certain amount of time. In this way  //
//   packetizer prevents the situation where the query can't finish     //
//   because of one slow node.                                          //
//                                                                      //
// The data structures: TFileStat, TFileNode and TSlaveStat are         //
// enriched + changed and TFileNode::Compare method is changed.         //
//                                                                      //
//////////////////////////////////////////////////////////////////////////


#include "TPacketizerAdaptive.h"

#include "Riostream.h"
#include "TDSet.h"
#include "TError.h"
#include "TEnv.h"
#include "TEntryList.h"
#include "TEventList.h"
#include "TMap.h"
#include "TMessage.h"
#include "TMonitor.h"
#include "TNtupleD.h"
#include "TObject.h"
#include "TParameter.h"
#include "TPerfStats.h"
#include "TProofDebug.h"
#include "TProof.h"
#include "TProofServ.h"
#include "TSlave.h"
#include "TSocket.h"
#include "TSortedList.h"
#include "TUrl.h"
#include "TClass.h"
#include "TRandom.h"
#include "TMath.h"
#include "TObjString.h"
#include "TList.h"

//
// The following three utility classes manage the state of the
// work to be performed and the slaves involved in the process.
// A list of TFileNode(s) describes the hosts with files, each
// has a list of TFileStat(s) keeping the state for each TDSet
// element (file).
//
// The list of TSlaveStat(s) keep track of the work (being) done
// by each slave
//


//------------------------------------------------------------------------------

class TPacketizerAdaptive::TFileStat : public TObject {

private:
   Bool_t         fIsDone;       // is this element processed
   TFileNode     *fNode;         // my FileNode
   TDSetElement  *fElement;      // location of the file and its range
   Long64_t       fNextEntry;    // cursor in the range, -1 when done // needs changing

public:
   TFileStat(TFileNode *node, TDSetElement *elem, TList *file);

   Bool_t         IsDone() const {return fIsDone;}
   Bool_t         IsSortable() const { return kTRUE; }
   void           SetDone() {fIsDone = kTRUE;}
   TFileNode     *GetNode() const {return fNode;}
   TDSetElement  *GetElement() const {return fElement;}
   Long64_t       GetNextEntry() const {return fNextEntry;}
   void           MoveNextEntry(Long64_t step) {fNextEntry += step;}

   // This method is used to keep a sorted list of remaining files to be processed
   Int_t          Compare(const TObject* obj) const
   {
      // Return -1 if elem.entries < obj.elem.entries, 0 if elem.entries equal
      // and 1 if elem.entries < obj.elem.entries.
      const TFileStat *fst = dynamic_cast<const TFileStat*>(obj);
      if (fst && GetElement() && fst->GetElement()) {
         Long64_t ent = GetElement()->GetNum();
         Long64_t entfst = fst->GetElement()->GetNum();
         if (ent > 0 && entfst > 0) {
            if (ent > entfst) {
               return 1;
            } else if (ent < entfst) {
               return -1;
            } else {
               return 0;
            }
         }
      }
      // No info: assume equal (no change in order)
      return 0;
   }
   void Print(Option_t * = 0) const
   {  // Notify file name and entries
      Printf("TFileStat: %s %lld", fElement ? fElement->GetName() : "---",
                                   fElement ? fElement->GetNum() : -1);
   }
};

TPacketizerAdaptive::TFileStat::TFileStat(TFileNode *node, TDSetElement *elem, TList *files)
   : fIsDone(kFALSE), fNode(node), fElement(elem), fNextEntry(elem->GetFirst())
{
   // Constructor: add to the global list
   if (files) files->Add(this);
}

//------------------------------------------------------------------------------

// a class describing a file node as a part of a session
class TPacketizerAdaptive::TFileNode : public TObject {

private:
   TString        fNodeName;        // FQDN of the node
   TList         *fFiles;           // TDSetElements (files) stored on this node
   TObject       *fUnAllocFileNext; // cursor in fFiles
   TList         *fActFiles;        // files with work remaining
   TObject       *fActFileNext;     // cursor in fActFiles
   Int_t          fMySlaveCnt;      // number of slaves running on this node
                                    // (which can process remote files)
   Int_t          fExtSlaveCnt;     // number of external slaves processing
                                    // files on this node
   Int_t          fRunSlaveCnt;     // total number of slaves processing files
                                    // on this node
   Long64_t       fProcessed;       // number of events processed on this node
   Long64_t       fEvents;          // number of entries in files on this node

   Int_t          fStrategy;        // 0 means the classic and 1 (default) - the adaptive strategy

   TSortedList   *fFilesToProcess;  // Global list of files (TFileStat) to be processed (owned by TPacketizer)

public:
   TFileNode(const char *name, Int_t strategy, TSortedList *files);
   ~TFileNode() { delete fFiles; delete fActFiles; }

   void        IncMySlaveCnt() { fMySlaveCnt++; }
   Int_t       GetMySlaveCnt() const { return fMySlaveCnt; }
   void        IncExtSlaveCnt(const char *slave) { if (fNodeName != slave) fExtSlaveCnt++; }
   void        DecExtSlaveCnt(const char *slave) { if (fNodeName != slave) fExtSlaveCnt--; R__ASSERT(fExtSlaveCnt >= 0); }
   Int_t       GetSlaveCnt() const { return fMySlaveCnt + fExtSlaveCnt; }
   void        IncRunSlaveCnt() { fRunSlaveCnt++; }
   void        DecRunSlaveCnt() { fRunSlaveCnt--; R__ASSERT(fRunSlaveCnt >= 0); }
   Int_t       GetRunSlaveCnt() const { return fRunSlaveCnt; }
   Int_t       GetExtSlaveCnt() const { return fExtSlaveCnt; }
   Int_t       GetNumberOfActiveFiles() const { return fActFiles->GetSize(); }
   Bool_t      IsSortable() const { return kTRUE; }
   Int_t       GetNumberOfFiles() { return fFiles->GetSize(); }
   void        IncProcessed(Long64_t nEvents)
                  { fProcessed += nEvents; }
   Long64_t    GetProcessed() const { return fProcessed; }
   void        DecreaseProcessed(Long64_t nEvents) { fProcessed -= nEvents; }
   // this method is used by Compare() it adds 1, so it returns a number that
   // would be true if one more slave is added.
   Long64_t    GetEventsLeftPerSlave() const
      { return ((fEvents - fProcessed)/(fRunSlaveCnt + 1)); }
   void        IncEvents(Long64_t nEvents) { fEvents += nEvents; }
   const char *GetName() const { return fNodeName.Data(); }
   Long64_t    GetNEvents() const { return fEvents; }

   void Print(Option_t * = 0) const
   {
      TFileStat *fs = 0;
      TDSetElement *e = 0;
      Int_t nn = 0;
      Printf("++++++++++++++++++++++++++++++++++++++++++++++++++++++++++++++++++++++++++++");
      Printf("+++ TFileNode: %s +++", fNodeName.Data());
      Printf("+++ Evts: %lld (total: %lld) ", fProcessed, fEvents);
      Printf("+++ Worker count: int:%d, ext: %d, tot:%d ", fMySlaveCnt, fExtSlaveCnt, fRunSlaveCnt);
      Printf("+++ Files: %d ", fFiles ? fFiles->GetSize() : 0);
      if (fFiles && fFiles->GetSize() > 0) {
         TIter nxf(fFiles);
         while ((fs = (TFileStat *) nxf())) {
            if ((e = fs->GetElement())) {
               Printf("+++  #%d: %s  %lld - %lld (%lld) - next: %lld ", ++nn, e->GetName(),
                     e->GetFirst(), e->GetFirst() + e->GetNum() - 1, e->GetNum(), fs->GetNextEntry());
            } else {
               Printf("+++  #%d: no element! ", ++nn);
            }
         }
      }
      Printf("+++ Active files: %d ", fActFiles ? fActFiles->GetSize() : 0);
      if (fActFiles && fActFiles->GetSize() > 0) {
         TIter nxaf(fActFiles);
         while ((fs = (TFileStat *) nxaf())) {
            if ((e = fs->GetElement())) {
               Printf("+++  #%d: %s  %lld - %lld (%lld) - next: %lld", ++nn, e->GetName(),
                      e->GetFirst(), e->GetFirst() + e->GetNum() - 1, e->GetNum(), fs->GetNextEntry());
            } else {
               Printf("+++  #%d: no element! ", ++nn);
            }
         }
      }
      Printf("++++++++++++++++++++++++++++++++++++++++++++++++++++++++++++++++++++++++++++");
   }

   void Add(TDSetElement *elem, Bool_t tolist)
   {
      TList *files = tolist ? (TList *)fFilesToProcess : (TList *)0;
      TFileStat *f = new TFileStat(this, elem, files);
      fFiles->Add(f);
      if (fUnAllocFileNext == 0) fUnAllocFileNext = fFiles->First();
   }

   TFileStat *GetNextUnAlloc()
   {
      TObject *next = fUnAllocFileNext;

      if (next != 0) {
         // make file active
         fActFiles->Add(next);
         if (fActFileNext == 0) fActFileNext = fActFiles->First();

         // move cursor
         fUnAllocFileNext = fFiles->After(fUnAllocFileNext);
      }
      return (TFileStat *) next;
   }

   TFileStat *GetNextActive()
   {
      TObject *next = fActFileNext;

      if (fActFileNext != 0) {
         fActFileNext = fActFiles->After(fActFileNext);
         if (fActFileNext == 0) fActFileNext = fActFiles->First();
      }

      return (TFileStat *) next;
   }

   void RemoveActive(TFileStat *file)
   {
      if (fActFileNext == file) fActFileNext = fActFiles->After(file);
      fActFiles->Remove(file);
      if (fFilesToProcess) fFilesToProcess->Remove(file);
      if (fActFileNext == 0) fActFileNext = fActFiles->First();
   }

   Int_t Compare(const TObject *other) const
   {
      // Must return -1 if this is smaller than obj, 0 if objects are equal
      // and 1 if this is larger than obj.
      // smaller means more needing a new worker.
      // Two cases are considered depending on
      // relation between harddrive speed and network bandwidth.

      const TFileNode *obj = dynamic_cast<const TFileNode*>(other);
      if (!obj) return 0;

      // how many more events it has than obj

      if (fStrategy == 1) {
         // The default adaptive strategy.
         Int_t myVal = GetRunSlaveCnt();
         Int_t otherVal = obj->GetRunSlaveCnt();
         if (myVal < otherVal) {
            return -1;
         } else if (myVal > otherVal) {
            return 1;
         } else {
            // if this has more events to process than obj
            if ((fEvents - fProcessed) >
                (obj->GetNEvents() - obj->GetProcessed())) {
               return -1;
            } else {
               return 1;
            }
         }
      } else {
         Int_t myVal = GetSlaveCnt();
         Int_t otherVal = obj->GetSlaveCnt();
         if (myVal < otherVal) {
            return -1;
         } else if (myVal > otherVal) {
            return 1;
         } else {
            return 0;
         }
      }
   }

   void Reset()
   {
      fUnAllocFileNext = fFiles->First();
      fActFiles->Clear();
      fActFileNext = 0;
      fExtSlaveCnt = 0;
      fMySlaveCnt = 0;
      fRunSlaveCnt = 0;
   }
};


TPacketizerAdaptive::TFileNode::TFileNode(const char *name, Int_t strategy, TSortedList *files)
   : fNodeName(name), fFiles(new TList), fUnAllocFileNext(0),
     fActFiles(new TList), fActFileNext(0), fMySlaveCnt(0),
<<<<<<< HEAD
     fExtSlaveCnt(0), fRunSlaveCnt(0), fProcessed(0), fEvents(0)
=======
     fExtSlaveCnt(0), fRunSlaveCnt(0), fProcessed(0), fEvents(0),
     fStrategy(strategy), fFilesToProcess(files)
>>>>>>> 84c4c19c
{
   // Constructor

   fFiles->SetOwner();
   fActFiles->SetOwner(kFALSE);
}

//------------------------------------------------------------------------------

class TPacketizerAdaptive::TSlaveStat : public TVirtualPacketizer::TVirtualSlaveStat {

friend class TPacketizerAdaptive;

private:
   TFileNode     *fFileNode;     // corresponding node or 0
   TFileStat     *fCurFile;      // file currently being processed
   TDSetElement  *fCurElem;      // TDSetElement currently being processed
   Long64_t       fCurProcessed; // events processed in the current file
   Float_t        fCurProcTime;  // proc time spent on the current file
   TList         *fDSubSet;      // packets processed by this worker

public:
   TSlaveStat(TSlave *slave);
   ~TSlaveStat();
   TFileNode  *GetFileNode() const { return fFileNode; }
   Long64_t    GetEntriesProcessed() const { return fStatus?fStatus->GetEntries():-1; }
   Double_t    GetProcTime() const { return fStatus?fStatus->GetProcTime():-1; }
   TFileStat  *GetCurFile() { return fCurFile; }
   void        SetFileNode(TFileNode *node) { fFileNode = node; }
   void        UpdateRates(TProofProgressStatus *st);
   Float_t     GetAvgRate() { return fStatus->GetRate(); }
   Float_t     GetCurRate() {
      return (fCurProcTime?fCurProcessed/fCurProcTime:0); }
   Int_t       GetLocalEventsLeft() {
      return fFileNode?(fFileNode->GetEventsLeftPerSlave()):0; }
   TList      *GetProcessedSubSet() { return fDSubSet; }
   TProofProgressStatus *GetProgressStatus() { return fStatus; }
   TProofProgressStatus *AddProcessed(TProofProgressStatus *st = 0);
};

//______________________________________________________________________________
TPacketizerAdaptive::TSlaveStat::TSlaveStat(TSlave *slave)
   : fFileNode(0), fCurFile(0), fCurElem(0),
     fCurProcessed(0), fCurProcTime(0)
{
   // Constructor

   fDSubSet = new TList();
   fDSubSet->SetOwner();
   fSlave = slave;
   fStatus = new TProofProgressStatus();
<<<<<<< HEAD
   fWrkFQDN = TUrl(slave->GetName()).GetHostFQDN();
=======
   // The slave name is a special one in PROOF-Lite: avoid blocking on the DNS
   // for non existing names
   fWrkFQDN = slave->GetName();
   if (strcmp(slave->ClassName(), "TSlaveLite")) {
      fWrkFQDN = TUrl(fWrkFQDN).GetHostFQDN();
      // Get full name for local hosts
      if (fWrkFQDN.Contains("localhost") || fWrkFQDN == "127.0.0.1")
         fWrkFQDN = TUrl(gSystem->HostName()).GetHostFQDN();
   }
   PDB(kPacketizer, 2)
      Info("TSlaveStat", "wrk FQDN: %s", fWrkFQDN.Data());
>>>>>>> 84c4c19c
}

//______________________________________________________________________________
TPacketizerAdaptive::TSlaveStat::~TSlaveStat()
{
   // Cleanup

   SafeDelete(fDSubSet);
   SafeDelete(fStatus);
}

//______________________________________________________________________________
void TPacketizerAdaptive::TSlaveStat::UpdateRates(TProofProgressStatus *st)
{
   // Update packetizer rates

   if (!st) {
      Error("UpdateRates", "no status object!");
      return;
   }
   if (fCurFile->IsDone()) {
      fCurProcTime = 0;
      fCurProcessed = 0;
   } else {
      fCurProcTime += st->GetProcTime() - GetProcTime();
      fCurProcessed += st->GetEntries() - GetEntriesProcessed();
   }
   fCurFile->GetNode()->IncProcessed(st->GetEntries() - GetEntriesProcessed());
   st->SetLastEntries(st->GetEntries() - fStatus->GetEntries());
   SafeDelete(fStatus);
   fStatus = st;
}

//______________________________________________________________________________
TProofProgressStatus *TPacketizerAdaptive::TSlaveStat::AddProcessed(TProofProgressStatus *st)
{
   // Add the current element to the fDSubSet (subset processed by this worker)
   // and if the status arg is given, then change the size of the packet.
   // return the difference (*st - *fStatus)

   if (st && fDSubSet && fCurElem) {
      if (fCurElem->GetNum() != st->GetEntries() - GetEntriesProcessed())
         fCurElem->SetNum(st->GetEntries() - GetEntriesProcessed());
      fDSubSet->Add(fCurElem);
      TProofProgressStatus *diff = new TProofProgressStatus(*st - *fStatus);
      return diff;
   } else {
      Error("AddProcessed", "processed subset of current elem undefined");
      return 0;
   }
}

//------------------------------------------------------------------------------

ClassImp(TPacketizerAdaptive)

<<<<<<< HEAD
Long_t   TPacketizerAdaptive::fgMaxSlaveCnt = -1;
Int_t    TPacketizerAdaptive::fgPacketAsAFraction = 4;
Double_t TPacketizerAdaptive::fgMinPacketTime = 3;
Double_t TPacketizerAdaptive::fgMaxPacketTime = 20;
Int_t    TPacketizerAdaptive::fgStrategy = 1;

=======
>>>>>>> 84c4c19c
//______________________________________________________________________________
TPacketizerAdaptive::TPacketizerAdaptive(TDSet *dset, TList *slaves,
                                         Long64_t first, Long64_t num,
                                         TList *input, TProofProgressStatus *st)
                    : TVirtualPacketizer(input, st)
{
   // Constructor

   PDB(kPacketizer,1) Info("TPacketizerAdaptive",
                           "enter (first %lld, num %lld)", first, num);

   // Init pointer members
   fSlaveStats = 0;
   fUnAllocated = 0;
   fActive = 0;
   fFileNodes = 0;
   fMaxPerfIdx = 1;
   fCachePacketSync = kTRUE;
   fMaxEntriesRatio = 2.;

   fMaxSlaveCnt = -1;
   fPacketAsAFraction = 4;
   fStrategy = 1;
   fFilesToProcess = new TSortedList;
   fFilesToProcess->SetOwner(kFALSE);

   if (!fProgressStatus) {
      Error("TPacketizerAdaptive", "No progress status");
      return;
   }

   // Attempt to synchronize the packet size with the tree cache size
   Int_t cpsync = -1;
   if (TProof::GetParameter(input, "PROOF_PacketizerCachePacketSync", cpsync) != 0) {
      // Check if there is a global cache-packet sync setting
      cpsync = gEnv->GetValue("Packetizer.CachePacketSync", 1);
   }
   if (cpsync >= 0) fCachePacketSync = (cpsync > 0) ? kTRUE : kFALSE;

   // Max file entries to avg allowed ratio for cache-to-packet synchronization
   // (applies only if fCachePacketSync is true; -1. disables the bound)
   if (TProof::GetParameter(input, "PROOF_PacketizerMaxEntriesRatio", fMaxEntriesRatio) != 0) {
      // Check if there is a global ratio setting
      fMaxEntriesRatio = gEnv->GetValue("Packetizer.MaxEntriesRatio", 2.);
   }

   if (!fProgressStatus) {
      Error("TPacketizerAdaptive", "No progress status");
      return;
   }

   // The possibility to change packetizer strategy to the basic TPacketizer's
   // one (in which workers always process their local data first).
   Int_t strategy = -1;
   if (TProof::GetParameter(input, "PROOF_PacketizerStrategy", strategy) != 0) {
      // Check if there is a global strategy setting
      strategy = gEnv->GetValue("Packetizer.Strategy", 1);
   }
   if (strategy == 0) {
<<<<<<< HEAD
      fgStrategy = 0;
=======
      fStrategy = 0;
>>>>>>> 84c4c19c
      Info("TPacketizerAdaptive", "using the basic strategy of TPacketizer");
   } else if (strategy != 1) {
      Warning("TPacketizerAdaptive", "unsupported strategy index (%d): ignore", strategy);
   }

   Long_t maxSlaveCnt = 0;
   if (TProof::GetParameter(input, "PROOF_MaxSlavesPerNode", maxSlaveCnt) == 0) {
      if (maxSlaveCnt < 1) {
         Info("TPacketizerAdaptive",
              "The value of PROOF_MaxSlavesPerNode must be grater than 0");
         maxSlaveCnt = 0;
      }
   } else {
      // Try also with Int_t (recently supported in TProof::SetParameter)
      Int_t mxslcnt = -1;
      if (TProof::GetParameter(input, "PROOF_MaxSlavesPerNode", mxslcnt) == 0) {
         if (mxslcnt < 1) {
            Info("TPacketizerAdaptive",
                 "The value of PROOF_MaxSlavesPerNode must be grater than 0");
            mxslcnt = 0;
         }
         maxSlaveCnt = (Long_t) mxslcnt;
      }
   }

   if (!maxSlaveCnt)
      maxSlaveCnt = gEnv->GetValue("Packetizer.MaxWorkersPerNode", 0);
   if (maxSlaveCnt > 0) {
      fMaxSlaveCnt = maxSlaveCnt;
      Info("TPacketizerAdaptive", "Setting max number of workers per node to %ld",
<<<<<<< HEAD
           fgMaxSlaveCnt);
=======
           fMaxSlaveCnt);
>>>>>>> 84c4c19c
   }

   // if forceLocal parameter is set to 1 then eliminate the cross-worker
   // processing;
   // This minimizes the network usage on the PROOF cluser at the expense of
   // longer jobs processing times.
   // To process successfully the session must have workers with all the data!
   fForceLocal = kFALSE;
   Int_t forceLocal = 0;
   if (TProof::GetParameter(input, "PROOF_ForceLocal", forceLocal) == 0) {
      if (forceLocal == 1)
         fForceLocal = kTRUE;
      else
         Info("TPacketizerAdaptive",
            "The only accepted value of PROOF_ForceLocal parameter is 1 !");
   }

   // Below we provide a possibility to change the way packet size is
   // calculated or define the packet time directly.
   // fPacketAsAFraction can be interpreted as follows:
   // packet time is (expected job proc. time) / fPacketSizeAsAFraction.
   // It substitutes 20 in the old formula to calculate the fPacketSize:
   // fPacketSize = fTotalEntries / (20 * nslaves)
   Int_t packetAsAFraction = 0;
   if (TProof::GetParameter(input, "PROOF_PacketAsAFraction", packetAsAFraction) == 0) {
      if (packetAsAFraction > 0) {
         fPacketAsAFraction = packetAsAFraction;
         Info("TPacketizerAdaptive",
              "using alternate fraction of query time as a packet size: %d",
              packetAsAFraction);
      } else
         Info("TPacketizerAdaptive", "packetAsAFraction parameter must be higher than 0");
   }
<<<<<<< HEAD
   Double_t minPacketTime = 0;
   if (TProof::GetParameter(input, "PROOF_MinPacketTime", minPacketTime) == 0) {
      Info("TPacketizerAdaptive", "setting minimum time for a packet to %f",
           minPacketTime);
      fgMinPacketTime = (Int_t) minPacketTime;
   }
   Double_t maxPacketTime = 0;
   if (TProof::GetParameter(input, "PROOF_MaxPacketTime", maxPacketTime) == 0) {
      Info("TPacketizerAdaptive", "setting maximum packet time for a packet to %f",
           maxPacketTime);
      fgMaxPacketTime = (Int_t) maxPacketTime;
   }
=======

   // Save the config parameters in the dedicated list so that they will be saved
   // in the outputlist and therefore in the relevant TQueryResult
   fConfigParams->Add(new TParameter<Int_t>("PROOF_PacketizerCachePacketSync", (Int_t)fCachePacketSync));
   fConfigParams->Add(new TParameter<Double_t>("PROOF_PacketizerMaxEntriesRatio", fMaxEntriesRatio));
   fConfigParams->Add(new TParameter<Int_t>("PROOF_PacketizerStrategy", fStrategy));
   fConfigParams->Add(new TParameter<Int_t>("PROOF_MaxWorkersPerNode", (Int_t)fMaxSlaveCnt));
   fConfigParams->Add(new TParameter<Int_t>("PROOF_ForceLocal", (Int_t)fForceLocal));
   fConfigParams->Add(new TParameter<Int_t>("PROOF_PacketAsAFraction", fPacketAsAFraction));
>>>>>>> 84c4c19c

   Double_t baseLocalPreference = 1.2;
   TProof::GetParameter(input, "PROOF_BaseLocalPreference", baseLocalPreference);
   fBaseLocalPreference = (Float_t)baseLocalPreference;

   fFileNodes = new TList;
   fFileNodes->SetOwner();
   fUnAllocated = new TList;
   fUnAllocated->SetOwner(kFALSE);
   fActive = new TList;
   fActive->SetOwner(kFALSE);

   fValid = kTRUE;

   // Resolve end-point urls to optmize distribution
   // dset->Lookup(); // moved to TProofPlayerRemote::Process

   // Read list of mounted disks
   TObjArray *partitions = 0;
   TString partitionsStr;
   if (TProof::GetParameter(input, "PROOF_PacketizerPartitions", partitionsStr) != 0)
      partitionsStr = gEnv->GetValue("Packetizer.Partitions", "");
   if (!partitionsStr.IsNull()) {
      Info("TPacketizerAdaptive", "Partitions: %s", partitionsStr.Data());
      partitions = partitionsStr.Tokenize(",");
   }

   // Split into per host and disk entries
   dset->Reset();
   TDSetElement *e;
   while ((e = (TDSetElement*)dset->Next())) {

      if (e->GetValid()) continue;

      // The dataset name, if any
      if (fDataSet.IsNull() && e->GetDataSet() && strlen(e->GetDataSet()))
         fDataSet = e->GetDataSet();

      TUrl url = e->GetFileName();

      // Map non URL filenames to dummy host
      TString host;
      if ( !url.IsValid() ||
          (strncmp(url.GetProtocol(),"root", 4) &&
           strncmp(url.GetProtocol(),"rfio", 4)) ) {
         host = "no-host";
      } else {
         host = url.GetHostFQDN();
      }
      // Get full name for local hosts
      if (host.Contains("localhost") || host == "127.0.0.1") {
         url.SetHost(gSystem->HostName());
         host = url.GetHostFQDN();
      }

      // Find on which disk is the file, if any
      TString disk;
      if (partitions) {
         TIter iString(partitions);
         TObjString* os = 0;
         while ((os = (TObjString *)iString())) {
            // Compare begining of the url with disk mountpoint
            if (strncmp(url.GetFile(), os->GetName(), os->GetString().Length()) == 0) {
               disk = os->GetName();
               break;
            }
         }
      }
      // Node's url
      TString nodeStr;
      if (disk.IsNull())
         nodeStr.Form("%s://%s", url.GetProtocol(), host.Data());
      else
         nodeStr.Form("%s://%s/%s", url.GetProtocol(), host.Data(), disk.Data());
      TFileNode *node = (TFileNode *) fFileNodes->FindObject(nodeStr);

      if (node == 0) {
         node = new TFileNode(nodeStr, fStrategy, fFilesToProcess);
         fFileNodes->Add(node);
         PDB(kPacketizer,2)
            Info("TPacketizerAdaptive", "creating new node '%s' or the element", nodeStr.Data());
      } else {
         PDB(kPacketizer,2)
            Info("TPacketizerAdaptive", "adding element to existing node '%s'", nodeStr.Data());
      }

      node->Add(e, kFALSE);
   }

   fSlaveStats = new TMap;
   fSlaveStats->SetOwner(kFALSE);

   TSlave *slave;
   TIter si(slaves);
   while ((slave = (TSlave*) si.Next())) {
      fSlaveStats->Add( slave, new TSlaveStat(slave) );
      fMaxPerfIdx = slave->GetPerfIdx() > fMaxPerfIdx ?
         slave->GetPerfIdx() : fMaxPerfIdx;
   }

   // Setup file & filenode structure
   Reset();
   // Optimize the number of files to be open when running on subsample
<<<<<<< HEAD
   Int_t validateMode = 0;
   TProof::GetParameter(input, "PROOF_ValidateByFile", validateMode);
   Bool_t byfile = (validateMode > 0 && num > -1) ? kTRUE : kFALSE;
=======
   Bool_t byfile = kFALSE;
   Int_t validateMode = 0;
   if (TProof::GetParameter(input, "PROOF_ValidateByFile", validateMode) == 0)
      byfile = (validateMode > 0 && num > -1) ? kTRUE : kFALSE;
>>>>>>> 84c4c19c
   ValidateFiles(dset, slaves, num, byfile);


   if (!fValid) return;

   // apply global range (first,num) to dset and rebuild structure
   // ommitting TDSet elements that are not needed

   Int_t files = 0;
   fTotalEntries = 0;
   fUnAllocated->Clear();  // avoid dangling pointers
   fActive->Clear();
   fFileNodes->Clear();    // then delete all objects
   PDB(kPacketizer,2)
      Info("TPacketizerAdaptive",
           "processing Range: First %lld, Num %lld", first, num);

   dset->Reset();
   Long64_t cur = 0;
   while (( e = (TDSetElement*)dset->Next())) {

      // Skip invalid or missing file; It will be moved
      // from the dset to the 'MissingFiles' list in the player.
      if (!e->GetValid()) continue;

      TUrl url = e->GetFileName();
      Long64_t eFirst = e->GetFirst();
      Long64_t eNum = e->GetNum();
      PDB(kPacketizer,2)
         Info("TPacketizerAdaptive",
              "processing element: first %lld, num %lld (cur %lld)", eFirst, eNum, cur);

      if (!e->GetEntryList()) {
         // this element is before the start of the global range, skip it
         if (cur + eNum < first) {
            cur += eNum;
            PDB(kPacketizer,2)
               Info("TPacketizerAdaptive",
                    "processing element: skip element cur %lld", cur);
            continue;
         }

         // this element is after the end of the global range, skip it
         if (num != -1 && (first+num <= cur)) {
            cur += eNum;
            PDB(kPacketizer,2)
               Info("TPacketizerAdaptive",
                    "processing element: drop element cur %lld", cur);
            continue; // break ??
         }

         // If this element contains the end of the global range
         // adjust its number of entries
         if (num != -1 && (first+num < cur+eNum)) {
            e->SetNum( first + num - cur );
            eNum = e->GetNum();
            PDB(kPacketizer,2)
               Info("TPacketizerAdaptive",
                    "processing element: adjust end %lld", first + num - cur);
         }

         // If this element contains the start of the global range
         // adjust its start and number of entries
         if (cur < first) {
            e->SetFirst( eFirst + (first - cur) );
            e->SetNum( e->GetNum() - (first - cur) );
            eNum = e->GetNum();
            PDB(kPacketizer,2)
               Info("TPacketizerAdaptive",
                    "processing element: adjust start %lld and end %lld",
                    eFirst + (first - cur), first + num - cur);
         }

         cur += eNum;
      } else {
         TEntryList *enl = dynamic_cast<TEntryList *>(e->GetEntryList());
         if (enl) {
            eNum = enl->GetN();
         } else {
            TEventList *evl = dynamic_cast<TEventList *>(e->GetEntryList());
            eNum = evl ? evl->GetN() : eNum;
         }
         if (!eNum)
            continue;
      }
      PDB(kPacketizer,2)
         Info("TPacketizerAdaptive",
              "processing element: next cur %lld", cur);

      // Map non URL filenames to dummy host
      TString host;
      if ( !url.IsValid() ||
          (strncmp(url.GetProtocol(),"root", 4) &&
           strncmp(url.GetProtocol(),"rfio", 4)) ) {
         host = "no-host";
      } else {
         host = url.GetHostFQDN();
<<<<<<< HEAD
=======
      }
      // Get full name for local hosts
      if (host.Contains("localhost") || host == "127.0.0.1") {
         url.SetHost(gSystem->HostName());
         host = url.GetHostFQDN();
      }

      // Find, on which disk is the file
      TString disk;
      if (partitions) {
         TIter iString(partitions);
         TObjString* os = 0;
         while ((os = (TObjString *)iString())) {
            // Compare begining of the url with disk mountpoint
            if (strncmp(url.GetFile(), os->GetName(), os->GetString().Length()) == 0) {
               disk = os->GetName();
               break;
            }
         }
>>>>>>> 84c4c19c
      }
      // Node's url
      TString nodeStr;
      if (disk.IsNull())
         nodeStr.Form("%s://%s", url.GetProtocol(), host.Data());
      else
         nodeStr.Form("%s://%s/%s", url.GetProtocol(), host.Data(), disk.Data());
      TFileNode *node = (TFileNode*) fFileNodes->FindObject(nodeStr);


      if (node == 0) {
         node = new TFileNode(nodeStr, fStrategy, fFilesToProcess);
         fFileNodes->Add( node );
         PDB(kPacketizer, 2)
            Info("TPacketizerAdaptive", "creating new node '%s' for element", nodeStr.Data());
      } else {
         PDB(kPacketizer, 2)
            Info("TPacketizerAdaptive", "adding element to exiting node '%s'", nodeStr.Data());
      }

      ++files;
      fTotalEntries += eNum;
<<<<<<< HEAD
      node->Add(e);
=======
      node->Add(e, kTRUE);
>>>>>>> 84c4c19c
      node->IncEvents(eNum);
      PDB(kPacketizer,2) e->Print("a");
   }
   PDB(kGlobal,1)
      Info("TPacketizerAdaptive", "processing %lld entries in %d files on %d hosts",
                                  fTotalEntries, files, fFileNodes->GetSize());

   // Set the total number for monitoring
   if (gPerfStats)
      gPerfStats->SetNumEvents(fTotalEntries);

   Reset();

   InitStats();

   if (!fValid)
      SafeDelete(fProgress);

   PDB(kPacketizer,1) Info("TPacketizerAdaptive", "return");
}

//______________________________________________________________________________
TPacketizerAdaptive::~TPacketizerAdaptive()
{
   // Destructor.

   if (fSlaveStats) {
      fSlaveStats->DeleteValues();
   }

   SafeDelete(fSlaveStats);
   SafeDelete(fUnAllocated);
   SafeDelete(fActive);
   SafeDelete(fFileNodes);
   SafeDelete(fFilesToProcess);
}

//______________________________________________________________________________
void TPacketizerAdaptive::InitStats()
{
   // (re)initialise the statistics
   // called at the begining or after a worker dies.

   // calculating how many files from TDSet are not cached on
   // any slave
   Int_t noRemoteFiles = 0;
   fNEventsOnRemLoc = 0;
   Int_t totalNumberOfFiles = 0;
   TIter next(fFileNodes);
   while (TFileNode *fn = (TFileNode*)next()) {
      totalNumberOfFiles += fn->GetNumberOfFiles();
      if (fn->GetMySlaveCnt() == 0) {
         noRemoteFiles += fn->GetNumberOfFiles();
         fNEventsOnRemLoc += (fn->GetNEvents() - fn->GetProcessed());
      }
   }

   if (totalNumberOfFiles == 0) {
      Info("InitStats", "no valid or non-empty file found: setting invalid");
      // No valid files: set invalid and return
      fValid = kFALSE;
      return;
   }

   fFractionOfRemoteFiles = (1.0 * noRemoteFiles) / totalNumberOfFiles;
   Info("InitStats",
        "fraction of remote files %f", fFractionOfRemoteFiles);

   if (!fValid)
      SafeDelete(fProgress);

   PDB(kPacketizer,1) Info("InitStats", "return");
}

//______________________________________________________________________________
TPacketizerAdaptive::TFileStat *TPacketizerAdaptive::GetNextUnAlloc(TFileNode *node, const char *nodeHostName)
{
   // Get next unallocated file from 'node' or other nodes:
   // First try 'node'. If there is no more files, keep trying to
   // find an unallocated file on other nodes.

   TFileStat *file = 0;

   if (node != 0) {
      PDB(kPacketizer, 2)
         Info("GetNextUnAlloc", "looking for file on node %s", node->GetName());
      file = node->GetNextUnAlloc();
      if (file == 0) RemoveUnAllocNode(node);
   } else {
      if (nodeHostName && strlen(nodeHostName) > 0) {

         TFileNode *fn;
         // Make sure that they are in the corrected order
         fUnAllocated->Sort();
         PDB(kPacketizer,2) fUnAllocated->Print();

         // Loop over unallocated fileNode list
         for (int i = 0; i < fUnAllocated->GetSize(); i++) {

            if ((fn = (TFileNode *) fUnAllocated->At(i))) {
               TUrl uu(fn->GetName());
               PDB(kPacketizer, 2)
                  Info("GetNextUnAlloc", "comparing %s with %s...", nodeHostName, uu.GetHost());

               // Check, whether node's hostname is matching with current fileNode (fn)
               if (!strcmp(nodeHostName, uu.GetHost())) {
                  node = fn;

                  // Fetch next unallocated file from this node
                  if ((file = node->GetNextUnAlloc()) == 0) {
                     RemoveUnAllocNode(node);
                     node = 0;
                  } else {
                     PDB(kPacketizer, 2)
                        Info("GetNextUnAlloc", "found! (host: %s)", uu.GetHost());
                     break;
                  }
               }
            } else {
               Warning("GetNextUnAlloc", "unallocate entry %d is empty!", i);
            }
         }

         if (node != 0 && fMaxSlaveCnt > 0 && node->GetExtSlaveCnt() >= fMaxSlaveCnt) {
            // Unlike in TPacketizer we look at the number of ext slaves only.
            PDB(kPacketizer,1)
               Info("GetNextUnAlloc", "reached Workers-per-Node Limit (%ld)", fMaxSlaveCnt);
            node = 0;
         }
      }

      if (node == 0) {
         while (file == 0 && ((node = NextNode()) != 0)) {
            PDB(kPacketizer, 2)
               Info("GetNextUnAlloc", "looking for file on node %s", node->GetName());
            if ((file = node->GetNextUnAlloc()) == 0) RemoveUnAllocNode(node);
         }
      }
   }

   if (file != 0) {
      // if needed make node active
      if (fActive->FindObject(node) == 0) {
         fActive->Add(node);
      }
   }

   return file;
}

//______________________________________________________________________________
TPacketizerAdaptive::TFileNode *TPacketizerAdaptive::NextNode()
{
   // Get next node which has unallocated files.
   // the order is determined by TFileNode::Compare

   fUnAllocated->Sort();
   PDB(kPacketizer,2) {
      fUnAllocated->Print();
   }

   TFileNode *fn = (TFileNode*) fUnAllocated->First();
<<<<<<< HEAD
   if (fn != 0 && fgMaxSlaveCnt > 0 && fn->GetExtSlaveCnt() >= fgMaxSlaveCnt) {
=======
   if (fn != 0 && fMaxSlaveCnt > 0 && fn->GetExtSlaveCnt() >= fMaxSlaveCnt) {
>>>>>>> 84c4c19c
      // unlike in TPacketizer we look at the number of ext slaves only.
      PDB(kPacketizer,1)
         Info("NextNode", "reached Workers-per-Node Limit (%ld)", fMaxSlaveCnt);
      fn = 0;
   }

   return fn;
}

//______________________________________________________________________________
void TPacketizerAdaptive::RemoveUnAllocNode(TFileNode * node)
{
   // Remove unallocated node.

   fUnAllocated->Remove(node);
}

//______________________________________________________________________________
TPacketizerAdaptive::TFileStat *TPacketizerAdaptive::GetNextActive()
{
   // Get next active file.

   TFileNode *node;
   TFileStat *file = 0;

   while (file == 0 && ((node = NextActiveNode()) != 0)) {
         file = node->GetNextActive();
         if (file == 0) RemoveActiveNode(node);
   }

   return file;
}


//______________________________________________________________________________
TPacketizerAdaptive::TFileNode *TPacketizerAdaptive::NextActiveNode()
{
   // Get next active node.

   fActive->Sort();
   PDB(kPacketizer,2) {
      Info("NextActiveNode", "enter");
      fActive->Print();
   }

   TFileNode *fn = (TFileNode*) fActive->First();
   // look at only ext slaves
<<<<<<< HEAD
   if (fn != 0 && fgMaxSlaveCnt > 0 && fn->GetExtSlaveCnt() >= fgMaxSlaveCnt) {
=======
   if (fn != 0 && fMaxSlaveCnt > 0 && fn->GetExtSlaveCnt() >= fMaxSlaveCnt) {
>>>>>>> 84c4c19c
      PDB(kPacketizer,1)
         Info("NextActiveNode","reached Workers-per-Node limit (%ld)", fMaxSlaveCnt);
      fn = 0;
   }

   return fn;
}

//______________________________________________________________________________
void TPacketizerAdaptive::RemoveActive(TFileStat *file)
{
   // Remove file from the list of actives.

   TFileNode *node = file->GetNode();

   node->RemoveActive(file);
   if (node->GetNumberOfActiveFiles() == 0) RemoveActiveNode(node);
}

//______________________________________________________________________________
void TPacketizerAdaptive::RemoveActiveNode(TFileNode *node)
{
   // Remove node from the list of actives.

   fActive->Remove(node);
}

//______________________________________________________________________________
void TPacketizerAdaptive::Reset()
{
   // Reset the internal data structure for packet distribution.

   fUnAllocated->Clear();
   fUnAllocated->AddAll(fFileNodes);

   fActive->Clear();

   TIter files(fFileNodes);
   TFileNode *fn;
   while ((fn = (TFileNode*) files.Next()) != 0) {
      fn->Reset();
   }

   TIter slaves(fSlaveStats);
   TObject *key;
   while ((key = slaves.Next()) != 0) {
      TSlaveStat *slstat = (TSlaveStat*) fSlaveStats->GetValue(key);
      // Find out which file nodes are on the worker machine and assign the
      // one with less workers assigned
      TFileNode *fnmin = 0;
      Int_t fncnt = fSlaveStats->GetSize();
      files.Reset();
      while ((fn = (TFileNode*) files.Next()) != 0) {
         if (!strcmp(slstat->GetName(), TUrl(fn->GetName()).GetHost())) {
            if (fn->GetMySlaveCnt() < fncnt) {
               fnmin = fn;
               fncnt = fn->GetMySlaveCnt();
            }
         }
      }
      if (fnmin != 0 ) {
         slstat->SetFileNode(fnmin);
         fnmin->IncMySlaveCnt();
         PDB(kPacketizer, 2)
            Info("Reset","assigning node '%s' to '%s' (cnt: %d)",
                         fnmin->GetName(), slstat->GetName(), fnmin->GetMySlaveCnt());
      }
      slstat->fCurFile = 0;
   }
}

//______________________________________________________________________________
void TPacketizerAdaptive::ValidateFiles(TDSet *dset, TList *slaves,
                                        Long64_t maxent, Bool_t byfile)
{
   // Check existence of file/dir/tree an get number of entries.
   // Assumes the files have been setup.

   TMap     slaves_by_sock;
   TMonitor mon;
   TList    workers;


   // Setup the communication infrastructure

   workers.AddAll(slaves);
   TIter    si(slaves);
   TSlave   *slm;
   while ((slm = (TSlave*)si.Next()) != 0) {
      PDB(kPacketizer,3)
      Info("ValidateFiles","socket added to monitor: %p (%s)",
          slm->GetSocket(), slm->GetName());
      mon.Add(slm->GetSocket());
      slaves_by_sock.Add(slm->GetSocket(), slm);
   }

   mon.DeActivateAll();

   ((TProof*)gProof)->DeActivateAsyncInput();

   // Some monitoring systems (TXSocketHandler) need to know this
   ((TProof*)gProof)->fCurrentMonitor = &mon;

   // Preparing for client notification
   TString msg("Validating files");
   UInt_t n = 0;
   UInt_t tot = dset->GetListOfElements()->GetSize();
   Bool_t st = kTRUE;

   Long64_t totent = 0, nopenf = 0;
   while (kTRUE) {

      // send work
      while (TSlave *s = (TSlave *)workers.First()) {

         workers.Remove(s);

         // find a file

         TSlaveStat *slstat = (TSlaveStat*)fSlaveStats->GetValue(s);
         TFileNode *node = 0;
         TFileStat *file = 0;

         // try its own node first
         if ((node = slstat->GetFileNode()) != 0) {
            file = GetNextUnAlloc(node);
            if (file == 0)
               slstat->SetFileNode(0);
         }

         // look for a file on any other node if necessary
         if (file == 0)
            file = GetNextUnAlloc();

         if (file != 0) {
            // files are done right away
            RemoveActive(file);

            slstat->fCurFile = file;
            TDSetElement *elem = file->GetElement();
            Long64_t entries = elem->GetEntries(kTRUE, kFALSE);
            if (entries < 0 || strlen(elem->GetTitle()) <= 0) {
               // This is decremented when we get the reply
               file->GetNode()->IncExtSlaveCnt(slstat->GetName());
               TMessage m(kPROOF_GETENTRIES);
               m << dset->IsTree()
               << TString(elem->GetFileName())
               << TString(elem->GetDirectory())
               << TString(elem->GetObjName());

               s->GetSocket()->Send( m );
               mon.Activate(s->GetSocket());
               PDB(kPacketizer,2)
                  Info("ValidateFiles",
                       "sent to worker-%s (%s) via %p GETENTRIES on %s %s %s %s",
                       s->GetOrdinal(), s->GetName(), s->GetSocket(),
                       dset->IsTree() ? "tree" : "objects", elem->GetFileName(),
                       elem->GetDirectory(), elem->GetObjName());
            } else {
               // Fill the info
               elem->SetTDSetOffset(entries);
               if (entries > 0) {
                  // Most likely valid
                  elem->SetValid();
                  if (!elem->GetEntryList()) {
                     if (elem->GetFirst() > entries) {
                        Error("ValidateFiles",
                              "first (%lld) higher then number of entries (%lld) in %s",
                               elem->GetFirst(), entries, elem->GetFileName());
                        // disable element
                        slstat->fCurFile->SetDone();
                        elem->Invalidate();
                        dset->SetBit(TDSet::kSomeInvalid);
                     }
                     if (elem->GetNum() == -1) {
                        elem->SetNum(entries - elem->GetFirst());
                     } else if (elem->GetFirst() + elem->GetNum() > entries) {
                        Warning("ValidateFiles", "num (%lld) + first (%lld) larger then number of"
                                 " keys/entries (%lld) in %s", elem->GetNum(), elem->GetFirst(),
                                 entries, elem->GetFileName());
                        elem->SetNum(entries - elem->GetFirst());
                     }
                     PDB(kPacketizer,2)
                        Info("ValidateFiles",
                             "found elem '%s' with %lld entries", elem->GetFileName(), entries);
                  }
               }
               // Count
               totent += entries;
               nopenf++;
               // Notify the client
               n++;
               gProof->SendDataSetStatus(msg, n, tot, st);

               // This worker is ready for the next validation
               workers.Add(s);
            }
         }
      }

      // Check if there is anything to wait for
      if (mon.GetActive() == 0) {
         if (byfile && maxent > 0) {
            // How many files do we still need ?
            Long64_t nrestf = (maxent - totent) * nopenf / totent ;
            if (nrestf <= 0 && maxent > totent) nrestf = 1;
            if (nrestf > 0) {
               PDB(kPacketizer,3)
<<<<<<< HEAD
                  Info("ValidateFiles", "{%lld, %lld, %lld): needs to validate %lld more files",
=======
                  Info("ValidateFiles", "{%lld, %lld, %lld}: needs to validate %lld more files",
>>>>>>> 84c4c19c
                                         maxent, totent, nopenf, nrestf);
               si.Reset();
               while ((slm = (TSlave *) si.Next()) && nrestf--) {
                  workers.Add(slm);
               }
               continue;
            } else {
               PDB(kPacketizer,3)
                  Info("ValidateFiles", "no need to validate more files");
               break;
            }
         } else {
            break;
         }
      }

      PDB(kPacketizer,3) {
         Info("ValidateFiles", "waiting for %d slaves:", mon.GetActive());
         TList *act = mon.GetListOfActives();
         TIter next(act);
         while (TSocket *s = (TSocket*) next()) {
            TSlave *sl = (TSlave *) slaves_by_sock.GetValue(s);
            if (sl)
               Info("ValidateFiles", "   worker-%s (%s)",
                    sl->GetOrdinal(), sl->GetName());
         }
         delete act;
      }

      TSocket *sock = mon.Select();
      // If we have been interrupted break
      if (!sock) {
         Error("ValidateFiles", "selection has been interrupted - STOP");
         mon.DeActivateAll();
         fValid = kFALSE;
         break;
      }
      mon.DeActivate(sock);

      PDB(kPacketizer,3) Info("ValidateFiles", "select returned: %p", sock);

      TSlave *slave = (TSlave *) slaves_by_sock.GetValue( sock );
      if (!sock->IsValid()) {
         // A socket got invalid during validation
         Error("ValidateFiles", "worker-%s (%s) got invalid - STOP",
               slave->GetOrdinal(), slave->GetName());
         ((TProof*)gProof)->MarkBad(slave, "socket got invalid during validation");
         fValid = kFALSE;
         break;
      }

      TMessage *reply;

      if (sock->Recv(reply) <= 0) {
         // Notify
         Error("ValidateFiles", "Recv failed! for worker-%s (%s)",
                                slave->GetOrdinal(), slave->GetName());
         // Help! lost a slave? ('slave' is deleted inside here ...)
         ((TProof*)gProof)->MarkBad(slave, "receive failed during validation");
         fValid = kFALSE;
         continue;
      }

      if (reply->What() != kPROOF_GETENTRIES) {
         // Not what we want: handover processing to the central machinery
         Int_t what = reply->What();
         ((TProof*)gProof)->HandleInputMessage(slave, reply);
         if (what == kPROOF_FATAL) {
             Error("ValidateFiles", "kPROOF_FATAL from worker-%s (%s)",
                                    slave->GetOrdinal(), slave->GetName());
             fValid = kFALSE;
         } else {
            // Reactivate the socket
            mon.Activate(sock);
         }
         // Get next message
         continue;
      }

      TSlaveStat *slavestat = (TSlaveStat*) fSlaveStats->GetValue( slave );
      TDSetElement *e = slavestat->fCurFile->GetElement();
      slavestat->fCurFile->GetNode()->DecExtSlaveCnt(slavestat->GetName());
      Long64_t entries;

      (*reply) >> entries;

      // Extract object name, if there
      if ((reply->BufferSize() > reply->Length())) {
         TString objname;
         (*reply) >> objname;
         e->SetTitle(objname);
      }

      e->SetTDSetOffset(entries);
      if (entries > 0) {

         // This dataset element is most likely valid
         e->SetValid();

         if (!e->GetEntryList()) {
            if (e->GetFirst() > entries) {
               Error("ValidateFiles",
<<<<<<< HEAD
                     "first (%d) higher then number of entries (%lld) in %s",
                     e->GetFirst(), entries, e->GetFileName() );
=======
                     "first (%lld) higher then number of entries (%lld) in %s",
                      e->GetFirst(), entries, e->GetFileName());
>>>>>>> 84c4c19c

               // Invalidate the element
               slavestat->fCurFile->SetDone();
               e->Invalidate();
               dset->SetBit(TDSet::kSomeInvalid);
            }

            if (e->GetNum() == -1) {
               e->SetNum(entries - e->GetFirst());
            } else if (e->GetFirst() + e->GetNum() > entries) {
               Error("ValidateFiles",
<<<<<<< HEAD
                     "Num (%d) + First (%d) larger then number of keys/entries (%lld) in %s",
                     e->GetNum(), e->GetFirst(), entries, e->GetFileName() );
=======
                     "num (%lld) + first (%lld) larger then number of keys/entries (%lld) in %s",
                      e->GetNum(), e->GetFirst(), entries, e->GetFileName());
>>>>>>> 84c4c19c
               e->SetNum(entries - e->GetFirst());
            }
         }

         // Count
         totent += entries;
         nopenf++;

         // Notify the client
         n++;
         gProof->SendDataSetStatus(msg, n, tot, st);

      } else {

         Error("ValidateFiles", "cannot get entries for file: %s - skipping", e->GetFileName() );
         //
         // Need to fix this with a user option to allow incomplete file sets (rdm)
         //
         //fValid = kFALSE; // all element must be readable!
         if (gProofServ) {
            TMessage m(kPROOF_MESSAGE);
            m << TString(Form("Cannot get entries for file: %s - skipping",
                              e->GetFileName()));
            gProofServ->GetSocket()->Send(m);
         }

         // invalidate element
         e->Invalidate();
         dset->SetBit(TDSet::kSomeInvalid);
      }
      PDB(kPacketizer,3) Info("ValidateFiles", " %lld events validated", totent);

      // Ready for the next job, unless we have enough files
      if (maxent < 0 || ((totent < maxent) && !byfile))
         workers.Add(slave);
   }

   // report std. output from slaves??

   ((TProof*)gProof)->ActivateAsyncInput();

   // This needs to be reset
   ((TProof*)gProof)->fCurrentMonitor = 0;

   // No reason to continue if invalid
   if (!fValid)
      return;

   // compute the offset for each file element
   Long64_t offset = 0;
   Long64_t newOffset = 0;
   TIter next(dset->GetListOfElements());
   TDSetElement *el;
   while ( (el = dynamic_cast<TDSetElement*> (next())) ) {
      if (el->GetValid()) {
         newOffset = offset + el->GetTDSetOffset();
         el->SetTDSetOffset(offset);
         offset = newOffset;
      }
   }
}

//______________________________________________________________________________
Int_t TPacketizerAdaptive::CalculatePacketSize(TObject *slStatPtr, Long64_t cachesz, Int_t learnent)
{
   // The result depends on the fStrategy

   Long64_t num;
   if (fStrategy == 0) {
      // TPacketizer's heuristic for starting packet size
      // Constant packet size;
      Int_t nslaves = fSlaveStats->GetSize();
      if (nslaves > 0) {
         num = fTotalEntries / (fPacketAsAFraction * nslaves);
      } else {
         num = 1;
      }
   } else {
      // The dynamic heuristic for setting the packet size (default)
      // Calculates the packet size based on performance of this slave
      // and estimated time left until the end of the query.
      TSlaveStat* slstat = (TSlaveStat*)slStatPtr;
      Float_t rate = slstat->GetCurRate();
      if (!rate)
         rate = slstat->GetAvgRate();
      if (rate) {

         // Global average rate
         Float_t avgProcRate = (GetEntriesProcessed()/(GetCumProcTime() / fSlaveStats->GetSize()));
<<<<<<< HEAD
         Float_t packetTime = ((fTotalEntries - GetEntriesProcessed())/avgProcRate)/fgPacketAsAFraction;
         // Apply min-max, if required
         if (fgMaxPacketTime > 0. && packetTime > fgMaxPacketTime) packetTime = fgMaxPacketTime;
         if (fgMinPacketTime > 0. && packetTime < fgMinPacketTime) packetTime = fgMinPacketTime;

#if 0  // This test should be done on the compatibility of the currente and average rate
       // We need a small stat class to measure the RMS; nut in any case, if smaller, the
       // last value should be used, not a new, fake average
         // In case the worker has suddenly slowed down
         if (rate < 0.25 * slstat->GetAvgRate())
            rate = (rate + slstat->GetAvgRate()) / 2;
#endif
         num = (Long64_t)(rate * packetTime);

         // Bytes-to-Event conversion
         Float_t bevt = GetBytesRead() / GetEntriesProcessed();
         // Make sure it is not smaller then the cache, if the info is available
         if (cachesz > 0) {
            if (num * bevt < cachesz) {
               num = (Long64_t) (cachesz / bevt);
               packetTime = num / rate;
            }
         }
         PDB(kPacketizer,2)
            Info("CalculatePacketSize","%s: avgr: %f, rate: %f, left: %lld, pacT: %f, sz: %f, num: %lld",
                 slstat->GetName(), avgProcRate, rate, fTotalEntries - GetEntriesProcessed(),
                 packetTime, num*bevt/1048576., num);
      } else { //first packet for this slave in this query
         // Twice the learning phase
         num = (learnent > 0) ? 5 * learnent : 1000;
         PDB(kPacketizer,2)
            Info("CalculatePacketSize","%s: num: %lld", slstat->GetName(),  num);
=======
         Float_t packetTime = ((fTotalEntries - GetEntriesProcessed())/avgProcRate)/fPacketAsAFraction;

         // Bytes-to-Event conversion
         Float_t bevt = GetBytesRead() / GetEntriesProcessed();

         // Make sure it is not smaller then the cache, if the info is available and the size
         // synchronization is required. But apply the cache-packet size synchronization only if there
         // are enough left files to process and the files are all of similar sizes. Otherwise we risk
         // to not exploit optimally all potentially active workers.
         Bool_t cpsync = fCachePacketSync;
         if (fMaxEntriesRatio > 0. && cpsync) {
            if (fFilesToProcess && fFilesToProcess->GetSize() <= fSlaveStats->GetSize()) {
               Long64_t remEntries = fTotalEntries - GetEntriesProcessed();
               Long64_t maxEntries = -1;
               if (fFilesToProcess->Last()) {
                  TDSetElement *elem = (TDSetElement *) ((TPacketizerAdaptive::TFileStat *) fFilesToProcess->Last())->GetElement();
                  if (elem) maxEntries = elem->GetNum();
               }
               if (maxEntries > remEntries / fSlaveStats->GetSize() * fMaxEntriesRatio) {
                  PDB(kPacketizer,3) {
                     Info("CalculatePacketSize", "%s: switching off synchronization of packet and cache sizes:", slstat->GetOrdinal());
                     Info("CalculatePacketSize", "%s: few files (%d) remaining of very different sizes (max/avg = %.2f > %.2f)",
                                                 slstat->GetOrdinal(), fFilesToProcess->GetSize(),
                                                (Double_t)maxEntries / remEntries * fSlaveStats->GetSize(), fMaxEntriesRatio);
                  }
                  cpsync = kFALSE;
               }
            }
         }
         if (cachesz > 0 && cpsync) {
            if ((Long64_t)(rate * packetTime * bevt) < cachesz)
               packetTime = cachesz / bevt / rate;
         }

         // Apply min-max again, if required
         if (fMaxPacketTime > 0. && packetTime > fMaxPacketTime) packetTime = fMaxPacketTime;
         if (fMinPacketTime > 0. && packetTime < fMinPacketTime) packetTime = fMinPacketTime;

         // Translate the packet length in number of entries
         num = (Long64_t)(rate * packetTime);

         // Notify
         PDB(kPacketizer,2)
            Info("CalculatePacketSize","%s: avgr: %f, rate: %f, left: %lld, pacT: %f, sz: %f (csz: %f), num: %lld",
                 slstat->GetOrdinal(), avgProcRate, rate, fTotalEntries - GetEntriesProcessed(),
                 packetTime, num*bevt/1048576., cachesz/1048576., num);

      } else {
         // First packet for this worker in this query
         // Twice the learning phase
         num = (learnent > 0) ? 5 * learnent : 1000;

         // Notify
         PDB(kPacketizer,2)
            Info("CalculatePacketSize","%s: num: %lld", slstat->GetOrdinal(),  num);
>>>>>>> 84c4c19c
      }
   }
   if (num < 1) num = 1;
   return num;
}

//______________________________________________________________________________
Int_t TPacketizerAdaptive::AddProcessed(TSlave *sl,
                                        TProofProgressStatus *status,
                                        Double_t latency,
                                        TList **listOfMissingFiles)
{
   // To be used by GetNextPacket but also in reaction to kPROOF_STOPPROCESS
   // message (when the worker was asked to stop processing during a packet).
   // returns the #entries intended in the last packet - #processed entries

   // find slave
   TSlaveStat *slstat = (TSlaveStat*) fSlaveStats->GetValue( sl );
   if (!slstat) {
      Error("AddProcessed", "TSlaveStat instance for worker %s not found!",
                            (sl ? sl->GetName() : "**undef**"));
      return -1;
   }

   // update stats & free old element

   if ( slstat->fCurElem != 0 ) {
      Long64_t expectedNumEv = slstat->fCurElem->GetNum();
      // Calculate the number of events processed in the last packet
      Long64_t numev;
      if (status && status->GetEntries() > 0)
         numev = status->GetEntries() - slstat->GetEntriesProcessed();
      else
         numev = 0;

      // Calculate the progress made in the last packet
      TProofProgressStatus *progress = 0;
      if (numev > 0) {
         // This also moves the pointer in the corrsponding TFileInfo
         progress = slstat->AddProcessed(status);
         if (progress) {
            (*fProgressStatus) += *progress;
            // update processing rate
            slstat->UpdateRates(status);
         }
      } else {
          progress = new TProofProgressStatus();
      }
      if (progress) {
         PDB(kPacketizer,2)
            Info("GetNextPacket","worker-%s (%s): %lld %7.3lf %7.3lf %7.3lf %lld",
               sl->GetOrdinal(), sl->GetName(), progress->GetEntries(), latency,
               progress->GetProcTime(), progress->GetCPUTime(), progress->GetBytesRead());

         if (gPerfStats)
            gPerfStats->PacketEvent(sl->GetOrdinal(), sl->GetName(),
                                    slstat->fCurElem->GetFileName(),
                                    progress->GetEntries(),
                                    latency,
                                    progress->GetProcTime(),
                                    progress->GetCPUTime(),
                                    progress->GetBytesRead());
         delete progress;
      }
      if (numev != expectedNumEv) {
         // The last packet was not fully processed
         // and will be split in two:
         // - The completed part was marked as done.
         // - Create a new packet with the part to be resubmitted.
         TDSetElement *newPacket = new TDSetElement(*(slstat->fCurElem));
         if (newPacket && numev < expectedNumEv) {
            Long64_t first = newPacket->GetFirst();
            newPacket->SetFirst(first + numev);
            if (listOfMissingFiles && *listOfMissingFiles)
               ReassignPacket(newPacket, listOfMissingFiles);
            else
               Error("AddProcessed", "No list for missing files!");
         } else
            Error("AddProcessed", "Processed too much? (%lld, %lld)", numev, expectedNumEv);

         // TODO: a signal handler which will send info from the worker
         // after a packet fails.
         /* Add it to the failed packets list.
         if (!fFailedPackets) {
            fFailedPackets = new TList();
         }
         fFailedPackets->Add(slstat->fCurElem);
         */
      }

      slstat->fCurElem = 0;
      return (expectedNumEv - numev);
   } else {
      // the kPROOF_STOPPRPOCESS message is send after the worker receives zero
      // as the reply to kPROOF_GETNEXTPACKET
      return -1;
   }
}

//______________________________________________________________________________
TDSetElement *TPacketizerAdaptive::GetNextPacket(TSlave *sl, TMessage *r)
{
   // Get next packet;
   // A meaningfull difference to TPacketizer is the fact that this
   // packetizer, for each worker, tries to predict whether the worker
   // will finish processing it's local files before the end of the query.
   // If yes, it allocates, to those workers, files from non-slave filenodes
   // or from slaves that are overloaded. The check is done every time a new
   // file needs to be assigned.

   if ( !fValid ) {
      return 0;
   }

   // find slave

   TSlaveStat *slstat = (TSlaveStat*) fSlaveStats->GetValue( sl );
   if (!slstat) {
      Error("GetNextPacket", "TSlaveStat instance for worker %s not found!",
                            (sl ? sl->GetName() : "**undef**"));
      return 0;
   }
   // update stats & free old element

   Bool_t firstPacket = kFALSE;
   Long64_t cachesz = -1;
   Int_t learnent = -1;
   if ( slstat->fCurElem != 0 ) {

      Double_t latency, proctime, proccpu;
      TProofProgressStatus *status = 0;

      if (sl->GetProtocol() > 18) {

         (*r) >> latency;
         (*r) >> status;

         if (sl->GetProtocol() > 25) (*r) >> cachesz >> learnent;

      } else {

         Long64_t bytesRead = -1;
         Long64_t totalEntries = -1;

         (*r) >> latency >> proctime >> proccpu;
         // only read new info if available
         if (r->BufferSize() > r->Length()) (*r) >> bytesRead;
         if (r->BufferSize() > r->Length()) (*r) >> totalEntries;
         Long64_t totev = 0;
         if (r->BufferSize() > r->Length()) (*r) >> totev;

         status = new TProofProgressStatus(totev, bytesRead, -1, proctime, proccpu);
      }

      if (AddProcessed(sl, status, latency))
         Error("GetNextPacket", "the worker processed a different # of entries");
      if (fProgressStatus->GetEntries() >= fTotalEntries) {
         if (fProgressStatus->GetEntries() > fTotalEntries)
            Error("GetNextPacket", "Processed too many entries! (%lld, %lld)", fProgressStatus->GetEntries(), fTotalEntries);
<<<<<<< HEAD
         HandleTimer(0);   // Send last timer message
=======
         // Send last timer message and stop the timer
         HandleTimer(0);
>>>>>>> 84c4c19c
         SafeDelete(fProgress);
      }
   } else {
      firstPacket = kTRUE;
   }

   if ( fStop ) {
      HandleTimer(0);
      return 0;
   }

   TFileStat *file = slstat->fCurFile;
   TString nodeName;
   if (file != 0) nodeName = file->GetNode()->GetName();
   TString nodeHostName(slstat->GetName());

   PDB(kPacketizer,3)
      Info("GetNextPacket", "%s: looking for a packet from node '%s'", sl->GetOrdinal(), nodeName.Data());

   // if current file is just finished
   if ( file != 0 && file->IsDone() ) {
      file->GetNode()->DecExtSlaveCnt(slstat->GetName());
      file->GetNode()->DecRunSlaveCnt();
      if (gPerfStats)
         gPerfStats->FileEvent(sl->GetOrdinal(), sl->GetName(), file->GetNode()->GetName(),
                               file->GetElement()->GetFileName(), kFALSE);
      file = 0;
   }
   // Reset the current file field
   slstat->fCurFile = file;

   Long64_t avgEventsLeftPerSlave =
      (fTotalEntries - fProgressStatus->GetEntries()) / fSlaveStats->GetSize();
   if (fTotalEntries == fProgressStatus->GetEntries())
      return 0;
   // get a file if needed
   if ( file == 0) {
      // needs a new file
      Bool_t openLocal;
      // aiming for localPreference == 1 when #local == #remote events left
      Float_t localPreference = fBaseLocalPreference - (fNEventsOnRemLoc /
                                (0.4 *(fTotalEntries - fProgressStatus->GetEntries())));
      if ( slstat->GetFileNode() != 0 ) {
         // local file node exists and has more events to process.
         fUnAllocated->Sort();
         TFileNode* firstNonLocalNode = (TFileNode*)fUnAllocated->First();
         Bool_t nonLocalNodePossible;
         if (fForceLocal)
            nonLocalNodePossible = 0;
         else
<<<<<<< HEAD
            nonLocalNodePossible = firstNonLocalNode?
               (fgMaxSlaveCnt > 0 && firstNonLocalNode->GetExtSlaveCnt() < fgMaxSlaveCnt):0;
=======
            nonLocalNodePossible = firstNonLocalNode ?
                    (fMaxSlaveCnt < 0 || (fMaxSlaveCnt > 0 && firstNonLocalNode->GetExtSlaveCnt() < fMaxSlaveCnt))
                                                     : 0;
>>>>>>> 84c4c19c
         openLocal = !nonLocalNodePossible;
         Float_t slaveRate = slstat->GetAvgRate();
         if ( nonLocalNodePossible && fStrategy == 1) {
            // openLocal is set to kFALSE
            if ( slstat->GetFileNode()->GetRunSlaveCnt() >
                 slstat->GetFileNode()->GetMySlaveCnt() - 1 )
                // external slaves help slstat -> don't open nonlocal files
                // -1 because, at this point slstat is not running
                  openLocal = kTRUE;
            else if ( slaveRate == 0 ) { // first file for this slave
               // GetLocalEventsLeft() counts the potential slave
               // as running on its fileNode.
               if ( slstat->GetLocalEventsLeft() * localPreference
                   > (avgEventsLeftPerSlave))
                  openLocal = kTRUE;
               else if ( (firstNonLocalNode->GetEventsLeftPerSlave())
                     < slstat->GetLocalEventsLeft() * localPreference )
                  openLocal = kTRUE;
               else if ( firstNonLocalNode->GetExtSlaveCnt() > 1 )
                  openLocal = kTRUE;
               else if ( firstNonLocalNode->GetRunSlaveCnt() == 0 )
                  openLocal = kTRUE;
            } else {
               // at this point slstat has a non zero avg rate > 0
               Float_t slaveTime = slstat->GetLocalEventsLeft()/slaveRate;
               // and thus fCumProcTime, fProcessed > 0
               Float_t avgTime = avgEventsLeftPerSlave
                                 /(fProgressStatus->GetEntries()/GetCumProcTime());
               if (slaveTime * localPreference > avgTime)
                  openLocal = kTRUE;
               else if ((firstNonLocalNode->GetEventsLeftPerSlave())
                        < slstat->GetLocalEventsLeft() * localPreference)
                  openLocal = kTRUE;
            }
         }
         if (openLocal || fStrategy == 0) {
            // Try its own node
            file = slstat->GetFileNode()->GetNextUnAlloc();
            if (!file)
               file = slstat->GetFileNode()->GetNextActive();
            if ( file == 0 ) {
               //no more files on this slave.
               slstat->SetFileNode(0);
            }
         }
      }

      // Try to find an unused filenode first
      if(file == 0 && !fForceLocal) {
         file = GetNextUnAlloc(0, nodeHostName);
      }

      // Then look at the active filenodes
      if(file == 0 && !fForceLocal) {
         file = GetNextActive();
      }

      if ( file == 0 ) return 0;

      PDB(kPacketizer,3) if (fFilesToProcess) fFilesToProcess->Print();

      slstat->fCurFile = file;
      // if remote and unallocated file
      if (file->GetNode()->GetMySlaveCnt() == 0 &&
         file->GetElement()->GetFirst() == file->GetNextEntry()) {
         fNEventsOnRemLoc -= file->GetElement()->GetNum();
         if (fNEventsOnRemLoc < 0) {
            Error("GetNextPacket",
                  "inconsistent value for fNEventsOnRemLoc (%lld): stop delivering packets!",
                   fNEventsOnRemLoc);
            return 0;
         }
      }
      file->GetNode()->IncExtSlaveCnt(slstat->GetName());
      file->GetNode()->IncRunSlaveCnt();
      if (gPerfStats)
         gPerfStats->FileEvent(sl->GetOrdinal(), sl->GetName(),
                               file->GetNode()->GetName(),
                               file->GetElement()->GetFileName(), kTRUE);
   }

   Long64_t num = CalculatePacketSize(slstat, cachesz, learnent);

   // get a packet

   TDSetElement *base = file->GetElement();
   Long64_t first = file->GetNextEntry();
   Long64_t last = base->GetFirst() + base->GetNum();

   // if the remaining part is smaller than the (packetsize * 1.5)
   // then increase the packetsize

   if ( first + num * 1.5 >= last ) {
      num = last - first;
      file->SetDone(); // done

      // delete file from active list (unalloc list is single pass, no delete needed)
      RemoveActive(file);

   }

<<<<<<< HEAD
=======
   // Update NextEntry in the file object
   file->MoveNextEntry(num);

>>>>>>> 84c4c19c
   slstat->fCurElem = CreateNewPacket(base, first, num);
   if (base->GetEntryList())
      slstat->fCurElem->SetEntryList(base->GetEntryList(), first, num);

   // Flag the first packet of a new run (dataset)
<<<<<<< HEAD
//   if (slstat->GetProcessedSubSet()->GetSize() <= 0)
=======
>>>>>>> 84c4c19c
   if (firstPacket)
      slstat->fCurElem->SetBit(TDSetElement::kNewRun);
   else
      slstat->fCurElem->ResetBit(TDSetElement::kNewRun);

   PDB(kPacketizer,2)
<<<<<<< HEAD
      Info("GetNextPacket","%s: %s %lld %lld", sl->GetOrdinal(), base->GetFileName(), first, num);
=======
      Info("GetNextPacket","%s: %s %lld %lld (%lld)", sl->GetOrdinal(), base->GetFileName(), first, first + num - 1, num);
>>>>>>> 84c4c19c

   return slstat->fCurElem;
}

//______________________________________________________________________________
Int_t TPacketizerAdaptive::GetActiveWorkers()
{
   // Return the number of workers still processing

   Int_t actw = 0;
   TIter nxw(fSlaveStats);
   TObject *key;
   while ((key = nxw())) {
      TSlaveStat *wrkstat = (TSlaveStat *) fSlaveStats->GetValue(key);
      if (wrkstat && wrkstat->fCurFile) actw++;
   }
   // Done
   return actw;
}

//______________________________________________________________________________
Float_t TPacketizerAdaptive::GetCurrentRate(Bool_t &all)
{
   // Get Estimation of the current rate; just summing the current rates of
   // the active workers

   all = kTRUE;
   // Loop over the workers
   Float_t currate = 0.;
   if (fSlaveStats && fSlaveStats->GetSize() > 0) {
      TIter nxw(fSlaveStats);
      TObject *key;
      while ((key = nxw()) != 0) {
         TSlaveStat *slstat = (TSlaveStat *) fSlaveStats->GetValue(key);
         if (slstat && slstat->GetProgressStatus() && slstat->GetEntriesProcessed() > 0) {
            // Sum-up the current rates
            currate += slstat->GetProgressStatus()->GetCurrentRate();
         } else {
            all = kFALSE;
         }
      }
   }
   // Done
   return currate;
}

//______________________________________________________________________________
Int_t TPacketizerAdaptive::GetEstEntriesProcessed(Float_t t, Long64_t &ent,
                                                  Long64_t &bytes, Long64_t &calls)
{
   // Get estimation for the number of processed entries and bytes read at time t,
   // based on the numbers already processed and the latests worker measured speeds.
   // If t <= 0 the current time is used.
   // Only the estimation for the entries is currently implemented.
   // This is needed to smooth the instantaneous rate plot.

   // Default value
   ent = GetEntriesProcessed();
   bytes = GetBytesRead();
   calls = GetReadCalls();

   // Parse option
   if (fUseEstOpt == kEstOff)
      // Do not use estimation
      return 0;
   Bool_t current = (fUseEstOpt == kEstCurrent) ? kTRUE : kFALSE;

   TTime tnow = gSystem->Now();
<<<<<<< HEAD
   Double_t now = (t > 0) ? (Double_t)t : (Double_t) (Long_t(tnow)) / (Double_t)1000.;
=======
   Double_t now = (t > 0) ? (Double_t)t : Long64_t(tnow) / (Double_t)1000.;
>>>>>>> 84c4c19c
   Double_t dt = -1;

   // Loop over the workers
   Bool_t all = kTRUE;
   Float_t trate = 0.;
   if (fSlaveStats && fSlaveStats->GetSize() > 0) {
      ent = 0;
      TIter nxw(fSlaveStats);
      TObject *key;
      while ((key = nxw()) != 0) {
         TSlaveStat *slstat = (TSlaveStat *) fSlaveStats->GetValue(key);
         if (slstat) {
            // Those surely processed
            Long64_t e = slstat->GetEntriesProcessed();
            if (e <= 0) all = kFALSE;
            // Time elapsed since last update
            dt = now - slstat->GetProgressStatus()->GetLastUpdate();
            // Add estimated entries processed since last update
            Float_t rate = (current && slstat->GetCurRate() > 0) ? slstat->GetCurRate()
                                                                 : slstat->GetAvgRate();
            trate += rate;
            // Add estimated entries processed since last update
            e += (Long64_t) (dt * rate);
            // Add to the total
            ent += e;
            // Notify
            PDB(kPacketizer,3)
               Info("GetEstEntriesProcessed","%s: e:%lld rate:%f dt:%f e:%lld",
                                          slstat->fSlave->GetOrdinal(),
                                          slstat->GetEntriesProcessed(), rate, dt, e);
         }
      }
   }
   // Notify
   dt = now - fProgressStatus->GetLastUpdate();
   PDB(kPacketizer,2)
      Info("GetEstEntriesProcessed",
           "dt: %f, estimated entries: %lld (%lld), bytes read: %lld rate: %f (all: %d)",
                               dt, ent, GetEntriesProcessed(), bytes, trate, all);

   // Check values
   ent = (ent > 0) ? ent : fProgressStatus->GetEntries();
   ent = (ent <= fTotalEntries) ? ent : fTotalEntries;
   bytes = (bytes > 0) ? bytes : fProgressStatus->GetBytesRead();

   // Done
   return ((all) ? 0 : 1);
}

//______________________________________________________________________________
void TPacketizerAdaptive::MarkBad(TSlave *s, TProofProgressStatus *status,
                                  TList **listOfMissingFiles)
{
   // This method can be called at any time during processing
   // as an effect of handling kPROOF_STOPPROCESS
   // If the output list from this worker is going to be sent back to the master,
   // the 'status' includes the number of entries processed by the slave.
   // From this we calculate the remaining part of the packet.
   // 0 indicates that the results from that worker were lost completely.
   // Assume that the filenodes for which we have a TFileNode object
   // are still up and running.

   TSlaveStat *slaveStat = (TSlaveStat *)(fSlaveStats->GetValue(s));
   if (!slaveStat) {
      Error("MarkBad", "Worker does not exist");
      return;
   }
   // Update worker counters
   if (slaveStat->fCurFile && slaveStat->fCurFile->GetNode()) {
      slaveStat->fCurFile->GetNode()->DecExtSlaveCnt(slaveStat->GetName());
      slaveStat->fCurFile->GetNode()->DecRunSlaveCnt();
   }

   // If status is defined, the remaining part of the last packet is
   // reassigned in AddProcessed called from handling kPROOF_STOPPROCESS
   if (!status) {
      // Get the subset processed by the bad worker.
      TList *subSet = slaveStat->GetProcessedSubSet();
      if (subSet) {
         // Take care of the current packet
         if (slaveStat->fCurElem) {
            subSet->Add(slaveStat->fCurElem);
         }
<<<<<<< HEAD
=======
         // Merge overlapping or subsequent elements
         Int_t nmg = 0, ntries = 100;
         TDSetElement *e = 0, *enxt = 0;
         do {
            nmg = 0;
            e = (TDSetElement *) subSet->First();
            while ((enxt = (TDSetElement *) subSet->After(e))) {
               if (e->MergeElement(enxt) >= 0) {
                  nmg++;
                  subSet->Remove(enxt);
                  delete enxt;
               } else {
                  e = enxt;
               }
            }
         } while (nmg > 0 && --ntries > 0);
>>>>>>> 84c4c19c
         // reassign the packets assigned to the bad slave and save the size;
         SplitPerHost(subSet, listOfMissingFiles);
         // the elements were reassigned so should not be deleted
         subSet->SetOwner(0);
      } else {
         Warning("MarkBad", "subset processed by bad worker not found!");
      }
      (*fProgressStatus) -= *(slaveStat->GetProgressStatus());
   }
   // remove slavestat from the map
   fSlaveStats->Remove(s);
   delete slaveStat;
   // recalculate fNEventsOnRemLoc and others
   InitStats();
}

//______________________________________________________________________________
Int_t TPacketizerAdaptive::ReassignPacket(TDSetElement *e,
                                          TList **listOfMissingFiles)
{
   // The file in the listOfMissingFiles can appear several times;
   // in order to fix that, a TDSetElement::Merge method is needed.

   if (!e) {
      Error("ReassignPacket", "Empty packet!");
      return -1;
   }
   // check the old filenode
   TUrl url = e->GetFileName();
   // Check the host from which 'e' was previously read.
   // Map non URL filenames to dummy host
   TString host;
   if ( !url.IsValid() ||
       (strncmp(url.GetProtocol(),"root", 4) &&
        strncmp(url.GetProtocol(),"rfio", 4))) {
      host = "no-host";
   } else {
      host = url.GetHost();
   }

   // if accessible add it back to the old node
   // and do DecProcessed
   TFileNode *node = (TFileNode*) fFileNodes->FindObject( host );
   if (node) {
      // the packet 'e' was processing data from this node.
      node->DecreaseProcessed(e->GetNum());
<<<<<<< HEAD
      node->Add( e );
=======
      node->Add(e, kFALSE); // The file should be already in fFilesToProcess ...
>>>>>>> 84c4c19c
      if (!fUnAllocated->FindObject(node))
         fUnAllocated->Add(node);
      return 0;
   } else {
      // add to the list of missing files
      TFileInfo *fi = e->GetFileInfo();
      if (listOfMissingFiles)
         (*listOfMissingFiles)->Add((TObject *)fi);
      return -1;
   }
}

//______________________________________________________________________________
void TPacketizerAdaptive::SplitPerHost(TList *elements,
                                       TList **listOfMissingFiles)
{
   // Split into per host entries
   // The files in the listOfMissingFiles can appear several times;
   // in order to fix that, a TDSetElement::Merge method is needed.

   if (!elements) {
      Error("SplitPerHost", "Empty list of packets!");
      return;
   }
   if (elements->GetSize() <= 0) {
      Error("SplitPerHost", "The input list contains no elements");
      return;
   }
   TIter subSetIter(elements);
   TDSetElement *e;
   while ((e = (TDSetElement*) subSetIter.Next())) {
      if (ReassignPacket(e, listOfMissingFiles) == -1) {
         // remove from the list in order to delete it.
         if (elements->Remove(e))
<<<<<<< HEAD
            Error("ReassignPacket", "Error removing a missing file");
=======
            Error("SplitPerHost", "Error removing a missing file");
>>>>>>> 84c4c19c
         delete e;
      }

   }
}<|MERGE_RESOLUTION|>--- conflicted
+++ resolved
@@ -318,12 +318,8 @@
 TPacketizerAdaptive::TFileNode::TFileNode(const char *name, Int_t strategy, TSortedList *files)
    : fNodeName(name), fFiles(new TList), fUnAllocFileNext(0),
      fActFiles(new TList), fActFileNext(0), fMySlaveCnt(0),
-<<<<<<< HEAD
-     fExtSlaveCnt(0), fRunSlaveCnt(0), fProcessed(0), fEvents(0)
-=======
      fExtSlaveCnt(0), fRunSlaveCnt(0), fProcessed(0), fEvents(0),
      fStrategy(strategy), fFilesToProcess(files)
->>>>>>> 84c4c19c
 {
    // Constructor
 
@@ -375,9 +371,6 @@
    fDSubSet->SetOwner();
    fSlave = slave;
    fStatus = new TProofProgressStatus();
-<<<<<<< HEAD
-   fWrkFQDN = TUrl(slave->GetName()).GetHostFQDN();
-=======
    // The slave name is a special one in PROOF-Lite: avoid blocking on the DNS
    // for non existing names
    fWrkFQDN = slave->GetName();
@@ -389,7 +382,6 @@
    }
    PDB(kPacketizer, 2)
       Info("TSlaveStat", "wrk FQDN: %s", fWrkFQDN.Data());
->>>>>>> 84c4c19c
 }
 
 //______________________________________________________________________________
@@ -446,15 +438,6 @@
 
 ClassImp(TPacketizerAdaptive)
 
-<<<<<<< HEAD
-Long_t   TPacketizerAdaptive::fgMaxSlaveCnt = -1;
-Int_t    TPacketizerAdaptive::fgPacketAsAFraction = 4;
-Double_t TPacketizerAdaptive::fgMinPacketTime = 3;
-Double_t TPacketizerAdaptive::fgMaxPacketTime = 20;
-Int_t    TPacketizerAdaptive::fgStrategy = 1;
-
-=======
->>>>>>> 84c4c19c
 //______________________________________________________________________________
 TPacketizerAdaptive::TPacketizerAdaptive(TDSet *dset, TList *slaves,
                                          Long64_t first, Long64_t num,
@@ -501,11 +484,6 @@
       fMaxEntriesRatio = gEnv->GetValue("Packetizer.MaxEntriesRatio", 2.);
    }
 
-   if (!fProgressStatus) {
-      Error("TPacketizerAdaptive", "No progress status");
-      return;
-   }
-
    // The possibility to change packetizer strategy to the basic TPacketizer's
    // one (in which workers always process their local data first).
    Int_t strategy = -1;
@@ -514,11 +492,7 @@
       strategy = gEnv->GetValue("Packetizer.Strategy", 1);
    }
    if (strategy == 0) {
-<<<<<<< HEAD
-      fgStrategy = 0;
-=======
       fStrategy = 0;
->>>>>>> 84c4c19c
       Info("TPacketizerAdaptive", "using the basic strategy of TPacketizer");
    } else if (strategy != 1) {
       Warning("TPacketizerAdaptive", "unsupported strategy index (%d): ignore", strategy);
@@ -549,11 +523,7 @@
    if (maxSlaveCnt > 0) {
       fMaxSlaveCnt = maxSlaveCnt;
       Info("TPacketizerAdaptive", "Setting max number of workers per node to %ld",
-<<<<<<< HEAD
-           fgMaxSlaveCnt);
-=======
            fMaxSlaveCnt);
->>>>>>> 84c4c19c
    }
 
    // if forceLocal parameter is set to 1 then eliminate the cross-worker
@@ -587,20 +557,6 @@
       } else
          Info("TPacketizerAdaptive", "packetAsAFraction parameter must be higher than 0");
    }
-<<<<<<< HEAD
-   Double_t minPacketTime = 0;
-   if (TProof::GetParameter(input, "PROOF_MinPacketTime", minPacketTime) == 0) {
-      Info("TPacketizerAdaptive", "setting minimum time for a packet to %f",
-           minPacketTime);
-      fgMinPacketTime = (Int_t) minPacketTime;
-   }
-   Double_t maxPacketTime = 0;
-   if (TProof::GetParameter(input, "PROOF_MaxPacketTime", maxPacketTime) == 0) {
-      Info("TPacketizerAdaptive", "setting maximum packet time for a packet to %f",
-           maxPacketTime);
-      fgMaxPacketTime = (Int_t) maxPacketTime;
-   }
-=======
 
    // Save the config parameters in the dedicated list so that they will be saved
    // in the outputlist and therefore in the relevant TQueryResult
@@ -610,7 +566,6 @@
    fConfigParams->Add(new TParameter<Int_t>("PROOF_MaxWorkersPerNode", (Int_t)fMaxSlaveCnt));
    fConfigParams->Add(new TParameter<Int_t>("PROOF_ForceLocal", (Int_t)fForceLocal));
    fConfigParams->Add(new TParameter<Int_t>("PROOF_PacketAsAFraction", fPacketAsAFraction));
->>>>>>> 84c4c19c
 
    Double_t baseLocalPreference = 1.2;
    TProof::GetParameter(input, "PROOF_BaseLocalPreference", baseLocalPreference);
@@ -714,16 +669,10 @@
    // Setup file & filenode structure
    Reset();
    // Optimize the number of files to be open when running on subsample
-<<<<<<< HEAD
-   Int_t validateMode = 0;
-   TProof::GetParameter(input, "PROOF_ValidateByFile", validateMode);
-   Bool_t byfile = (validateMode > 0 && num > -1) ? kTRUE : kFALSE;
-=======
    Bool_t byfile = kFALSE;
    Int_t validateMode = 0;
    if (TProof::GetParameter(input, "PROOF_ValidateByFile", validateMode) == 0)
       byfile = (validateMode > 0 && num > -1) ? kTRUE : kFALSE;
->>>>>>> 84c4c19c
    ValidateFiles(dset, slaves, num, byfile);
 
 
@@ -821,8 +770,6 @@
          host = "no-host";
       } else {
          host = url.GetHostFQDN();
-<<<<<<< HEAD
-=======
       }
       // Get full name for local hosts
       if (host.Contains("localhost") || host == "127.0.0.1") {
@@ -842,7 +789,6 @@
                break;
             }
          }
->>>>>>> 84c4c19c
       }
       // Node's url
       TString nodeStr;
@@ -865,11 +811,7 @@
 
       ++files;
       fTotalEntries += eNum;
-<<<<<<< HEAD
-      node->Add(e);
-=======
       node->Add(e, kTRUE);
->>>>>>> 84c4c19c
       node->IncEvents(eNum);
       PDB(kPacketizer,2) e->Print("a");
    }
@@ -1032,11 +974,7 @@
    }
 
    TFileNode *fn = (TFileNode*) fUnAllocated->First();
-<<<<<<< HEAD
-   if (fn != 0 && fgMaxSlaveCnt > 0 && fn->GetExtSlaveCnt() >= fgMaxSlaveCnt) {
-=======
    if (fn != 0 && fMaxSlaveCnt > 0 && fn->GetExtSlaveCnt() >= fMaxSlaveCnt) {
->>>>>>> 84c4c19c
       // unlike in TPacketizer we look at the number of ext slaves only.
       PDB(kPacketizer,1)
          Info("NextNode", "reached Workers-per-Node Limit (%ld)", fMaxSlaveCnt);
@@ -1084,11 +1022,7 @@
 
    TFileNode *fn = (TFileNode*) fActive->First();
    // look at only ext slaves
-<<<<<<< HEAD
-   if (fn != 0 && fgMaxSlaveCnt > 0 && fn->GetExtSlaveCnt() >= fgMaxSlaveCnt) {
-=======
    if (fn != 0 && fMaxSlaveCnt > 0 && fn->GetExtSlaveCnt() >= fMaxSlaveCnt) {
->>>>>>> 84c4c19c
       PDB(kPacketizer,1)
          Info("NextActiveNode","reached Workers-per-Node limit (%ld)", fMaxSlaveCnt);
       fn = 0;
@@ -1297,11 +1231,7 @@
             if (nrestf <= 0 && maxent > totent) nrestf = 1;
             if (nrestf > 0) {
                PDB(kPacketizer,3)
-<<<<<<< HEAD
-                  Info("ValidateFiles", "{%lld, %lld, %lld): needs to validate %lld more files",
-=======
                   Info("ValidateFiles", "{%lld, %lld, %lld}: needs to validate %lld more files",
->>>>>>> 84c4c19c
                                          maxent, totent, nopenf, nrestf);
                si.Reset();
                while ((slm = (TSlave *) si.Next()) && nrestf--) {
@@ -1404,13 +1334,8 @@
          if (!e->GetEntryList()) {
             if (e->GetFirst() > entries) {
                Error("ValidateFiles",
-<<<<<<< HEAD
-                     "first (%d) higher then number of entries (%lld) in %s",
-                     e->GetFirst(), entries, e->GetFileName() );
-=======
                      "first (%lld) higher then number of entries (%lld) in %s",
                       e->GetFirst(), entries, e->GetFileName());
->>>>>>> 84c4c19c
 
                // Invalidate the element
                slavestat->fCurFile->SetDone();
@@ -1422,13 +1347,8 @@
                e->SetNum(entries - e->GetFirst());
             } else if (e->GetFirst() + e->GetNum() > entries) {
                Error("ValidateFiles",
-<<<<<<< HEAD
-                     "Num (%d) + First (%d) larger then number of keys/entries (%lld) in %s",
-                     e->GetNum(), e->GetFirst(), entries, e->GetFileName() );
-=======
                      "num (%lld) + first (%lld) larger then number of keys/entries (%lld) in %s",
                       e->GetNum(), e->GetFirst(), entries, e->GetFileName());
->>>>>>> 84c4c19c
                e->SetNum(entries - e->GetFirst());
             }
          }
@@ -1518,40 +1438,6 @@
 
          // Global average rate
          Float_t avgProcRate = (GetEntriesProcessed()/(GetCumProcTime() / fSlaveStats->GetSize()));
-<<<<<<< HEAD
-         Float_t packetTime = ((fTotalEntries - GetEntriesProcessed())/avgProcRate)/fgPacketAsAFraction;
-         // Apply min-max, if required
-         if (fgMaxPacketTime > 0. && packetTime > fgMaxPacketTime) packetTime = fgMaxPacketTime;
-         if (fgMinPacketTime > 0. && packetTime < fgMinPacketTime) packetTime = fgMinPacketTime;
-
-#if 0  // This test should be done on the compatibility of the currente and average rate
-       // We need a small stat class to measure the RMS; nut in any case, if smaller, the
-       // last value should be used, not a new, fake average
-         // In case the worker has suddenly slowed down
-         if (rate < 0.25 * slstat->GetAvgRate())
-            rate = (rate + slstat->GetAvgRate()) / 2;
-#endif
-         num = (Long64_t)(rate * packetTime);
-
-         // Bytes-to-Event conversion
-         Float_t bevt = GetBytesRead() / GetEntriesProcessed();
-         // Make sure it is not smaller then the cache, if the info is available
-         if (cachesz > 0) {
-            if (num * bevt < cachesz) {
-               num = (Long64_t) (cachesz / bevt);
-               packetTime = num / rate;
-            }
-         }
-         PDB(kPacketizer,2)
-            Info("CalculatePacketSize","%s: avgr: %f, rate: %f, left: %lld, pacT: %f, sz: %f, num: %lld",
-                 slstat->GetName(), avgProcRate, rate, fTotalEntries - GetEntriesProcessed(),
-                 packetTime, num*bevt/1048576., num);
-      } else { //first packet for this slave in this query
-         // Twice the learning phase
-         num = (learnent > 0) ? 5 * learnent : 1000;
-         PDB(kPacketizer,2)
-            Info("CalculatePacketSize","%s: num: %lld", slstat->GetName(),  num);
-=======
          Float_t packetTime = ((fTotalEntries - GetEntriesProcessed())/avgProcRate)/fPacketAsAFraction;
 
          // Bytes-to-Event conversion
@@ -1607,7 +1493,6 @@
          // Notify
          PDB(kPacketizer,2)
             Info("CalculatePacketSize","%s: num: %lld", slstat->GetOrdinal(),  num);
->>>>>>> 84c4c19c
       }
    }
    if (num < 1) num = 1;
@@ -1767,12 +1652,8 @@
       if (fProgressStatus->GetEntries() >= fTotalEntries) {
          if (fProgressStatus->GetEntries() > fTotalEntries)
             Error("GetNextPacket", "Processed too many entries! (%lld, %lld)", fProgressStatus->GetEntries(), fTotalEntries);
-<<<<<<< HEAD
-         HandleTimer(0);   // Send last timer message
-=======
          // Send last timer message and stop the timer
          HandleTimer(0);
->>>>>>> 84c4c19c
          SafeDelete(fProgress);
       }
    } else {
@@ -1823,14 +1704,9 @@
          if (fForceLocal)
             nonLocalNodePossible = 0;
          else
-<<<<<<< HEAD
-            nonLocalNodePossible = firstNonLocalNode?
-               (fgMaxSlaveCnt > 0 && firstNonLocalNode->GetExtSlaveCnt() < fgMaxSlaveCnt):0;
-=======
             nonLocalNodePossible = firstNonLocalNode ?
                     (fMaxSlaveCnt < 0 || (fMaxSlaveCnt > 0 && firstNonLocalNode->GetExtSlaveCnt() < fMaxSlaveCnt))
                                                      : 0;
->>>>>>> 84c4c19c
          openLocal = !nonLocalNodePossible;
          Float_t slaveRate = slstat->GetAvgRate();
          if ( nonLocalNodePossible && fStrategy == 1) {
@@ -1932,32 +1808,21 @@
 
    }
 
-<<<<<<< HEAD
-=======
    // Update NextEntry in the file object
    file->MoveNextEntry(num);
 
->>>>>>> 84c4c19c
    slstat->fCurElem = CreateNewPacket(base, first, num);
    if (base->GetEntryList())
       slstat->fCurElem->SetEntryList(base->GetEntryList(), first, num);
 
    // Flag the first packet of a new run (dataset)
-<<<<<<< HEAD
-//   if (slstat->GetProcessedSubSet()->GetSize() <= 0)
-=======
->>>>>>> 84c4c19c
    if (firstPacket)
       slstat->fCurElem->SetBit(TDSetElement::kNewRun);
    else
       slstat->fCurElem->ResetBit(TDSetElement::kNewRun);
 
    PDB(kPacketizer,2)
-<<<<<<< HEAD
-      Info("GetNextPacket","%s: %s %lld %lld", sl->GetOrdinal(), base->GetFileName(), first, num);
-=======
       Info("GetNextPacket","%s: %s %lld %lld (%lld)", sl->GetOrdinal(), base->GetFileName(), first, first + num - 1, num);
->>>>>>> 84c4c19c
 
    return slstat->fCurElem;
 }
@@ -2026,11 +1891,7 @@
    Bool_t current = (fUseEstOpt == kEstCurrent) ? kTRUE : kFALSE;
 
    TTime tnow = gSystem->Now();
-<<<<<<< HEAD
-   Double_t now = (t > 0) ? (Double_t)t : (Double_t) (Long_t(tnow)) / (Double_t)1000.;
-=======
    Double_t now = (t > 0) ? (Double_t)t : Long64_t(tnow) / (Double_t)1000.;
->>>>>>> 84c4c19c
    Double_t dt = -1;
 
    // Loop over the workers
@@ -2114,8 +1975,6 @@
          if (slaveStat->fCurElem) {
             subSet->Add(slaveStat->fCurElem);
          }
-<<<<<<< HEAD
-=======
          // Merge overlapping or subsequent elements
          Int_t nmg = 0, ntries = 100;
          TDSetElement *e = 0, *enxt = 0;
@@ -2132,7 +1991,6 @@
                }
             }
          } while (nmg > 0 && --ntries > 0);
->>>>>>> 84c4c19c
          // reassign the packets assigned to the bad slave and save the size;
          SplitPerHost(subSet, listOfMissingFiles);
          // the elements were reassigned so should not be deleted
@@ -2179,11 +2037,7 @@
    if (node) {
       // the packet 'e' was processing data from this node.
       node->DecreaseProcessed(e->GetNum());
-<<<<<<< HEAD
-      node->Add( e );
-=======
       node->Add(e, kFALSE); // The file should be already in fFilesToProcess ...
->>>>>>> 84c4c19c
       if (!fUnAllocated->FindObject(node))
          fUnAllocated->Add(node);
       return 0;
@@ -2218,11 +2072,7 @@
       if (ReassignPacket(e, listOfMissingFiles) == -1) {
          // remove from the list in order to delete it.
          if (elements->Remove(e))
-<<<<<<< HEAD
-            Error("ReassignPacket", "Error removing a missing file");
-=======
             Error("SplitPerHost", "Error removing a missing file");
->>>>>>> 84c4c19c
          delete e;
       }
 
