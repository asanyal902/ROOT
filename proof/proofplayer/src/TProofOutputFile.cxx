--- conflicted
+++ resolved
@@ -41,8 +41,6 @@
    // Main constructor
 
    fIsLocal = kFALSE;
-<<<<<<< HEAD
-=======
    fMerged = kFALSE;
    fMerger = 0;
    fDataSet = 0;
@@ -68,39 +66,10 @@
    //         "LOCAL"      equivalent to "ML" or "L"
 
    fIsLocal = kFALSE;
->>>>>>> 84c4c19c
    fMerged = kFALSE;
    fMerger = 0;
    fDataSet = 0;
 
-<<<<<<< HEAD
-   Init(path, dsname);
-}
-
-//________________________________________________________________________________
-TProofOutputFile::TProofOutputFile(const char *path,
-                                   const char *option, const char *dsname)
-                 : TNamed(path, "")
-{
-   // Constructor with the old signature, kept for convenience and backard compatibility.
-   // Options:
-   //             'M'      merge: finally merge the created files
-   //             'L'      local: copy locally the files before merging (implies 'M')
-   //             'D'      dataset: create a TFileCollection
-   //             'R'      register: dataset run with dataset registration
-   //             'O'      overwrite: force dataset replacement during registration
-   //             'V'      verify: verify the registered dataset
-   // Special 'option' values for backward compatibility:
-   //              ""      equivalent to "M"
-   //         "LOCAL"      equivalent to "ML" or "L"
-
-   fIsLocal = kFALSE;
-   fMerged = kFALSE;
-   fMerger = 0;
-   fDataSet = 0;
-
-=======
->>>>>>> 84c4c19c
    // Fill the run type and option type
    fRunType = kMerge;
    fTypeOpt = kRemote;
@@ -193,25 +162,6 @@
          if (!dirPath.Contains("<qnum>")) {
             if (!dirPath.EndsWith("/")) dirPath += "/";
             dirPath += "<qnum>";
-<<<<<<< HEAD
-         }
-      }
-      // Resolve the relevant placeholders
-      TProofServ::ResolveKeywords(dirPath, 0);
-      // Save the raw directory
-      fRawDir = dirPath;
-      // Make sure the the path exists
-      if (gSystem->AccessPathName(dirPath)) gSystem->mkdir(dirPath, kTRUE);
-      // Remove prefix, if any
-      TString pfx  = gEnv->GetValue("Path.Localroot","");
-      if (!pfx.IsNull()) dirPath.Remove(0, pfx.Length());
-      // Check if a local data server has been specified
-      if (gSystem->Getenv("LOCALDATASERVER")) {
-         fDir = gSystem->Getenv("LOCALDATASERVER");
-         if (!fDir.EndsWith("/")) fDir += "/";
-      }
-      fDir += Form("%s", dirPath.Data());
-=======
          }
       }
       // Resolve the relevant placeholders
@@ -257,7 +207,6 @@
          if (!fDir.EndsWith("/")) fDir += "/";
       }
       fDir += dirPath;
->>>>>>> 84c4c19c
    } else {
       // Allow for place holders in fFileName (e.g. root://a.ser.ver//data/dir/<group>/<user>/file)
       TProofServ::ResolveKeywords(fFileName, 0);
