--- conflicted
+++ resolved
@@ -426,8 +426,6 @@
       SendAsynMessage(msg.Data());
    }
 
-<<<<<<< HEAD
-=======
    // Setup the idle timer
    if (IsMaster() && !fIdleTOTimer) {
       // Check activity on socket every 5 mins
@@ -442,7 +440,6 @@
       }
    }
 
->>>>>>> 84c4c19c
    // Done
    return 0;
 }
@@ -1010,17 +1007,8 @@
    // Notify the memory footprint
    ProcInfo_t pi;
    if (!gSystem->GetProcInfo(&pi)){
-<<<<<<< HEAD
-      Info("Terminate", "process memory footprint: %ld kB virtual, %ld kB resident ",
-                        pi.fMemVirtual, pi.fMemResident);
-      if (fVirtMemHWM > 0 || fVirtMemMax > 0) {
-         Info("Terminate", "process virtual memory limits: %ld kB HWM, %ld kB max ",
-                           fVirtMemHWM, fVirtMemMax);
-      }
-=======
       Info("Terminate", "process memory footprint: %ld/%ld kB virtual, %ld/%ld kB resident ",
                         pi.fMemVirtual, fgVirtMemMax, pi.fMemResident, fgResMemMax);
->>>>>>> 84c4c19c
    }
 
    // Deactivate current monitor, if any
