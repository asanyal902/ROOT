--- conflicted
+++ resolved
@@ -395,12 +395,8 @@
    UnsolRespProcResult rc = kUNSOL_KEEP;
 
    // If we are closing we will not do anything
-<<<<<<< HEAD
-   if (fAsynProc.TryWait()) {
-=======
    TXSemaphoreGuard semg(&fAsynProc);
    if (!semg.IsValid()) {
->>>>>>> 84c4c19c
       Error("ProcessUnsolicitedMsg", "%p: async semaphore taken by Close()! Should not be here!", this);
       return kUNSOL_CONTINUE;
    }
@@ -409,7 +405,6 @@
       if (gDebug > 2)
          Info("ProcessUnsolicitedMsg", "%p: got empty message: skipping", this);
       // Some one is perhaps interested in empty messages
-      fAsynProc.Post();
       return kUNSOL_CONTINUE;
    } else {
       if (gDebug > 2)
@@ -438,7 +433,6 @@
             Info("ProcessUnsolicitedMsg", "%p: underlying connection timed out", this);
       }
       // Propagate the message to other possible handlers
-      fAsynProc.Post();
       return kUNSOL_CONTINUE;
    }
 
@@ -446,7 +440,6 @@
    if (!fConn || !m->MatchStreamid(fConn->fStreamid)) {
       if (gDebug > 1)
          Info("ProcessUnsolicitedMsg", "%p: IDs do not match: {%d, %d}", this, fConn->fStreamid, m->HeaderSID());
-      fAsynProc.Post();
       return kUNSOL_CONTINUE;
    }
 
@@ -454,10 +447,6 @@
    if (!m) {
       Error("ProcessUnsolicitedMsg", "undefined message - disabling");
       PostMsg(kPROOF_STOP);
-<<<<<<< HEAD
-      fAsynProc.Post();
-=======
->>>>>>> 84c4c19c
       return rc;
    }
 
@@ -465,10 +454,6 @@
    if ((len = m->DataLen()) < (int)sizeof(kXR_int32)) {
       Error("ProcessUnsolicitedMsg", "empty or bad-formed message - disabling");
       PostMsg(kPROOF_STOP);
-<<<<<<< HEAD
-      fAsynProc.Post();
-=======
->>>>>>> 84c4c19c
       return rc;
    }
 
@@ -878,7 +863,6 @@
    }
 
    // We are done
-   fAsynProc.Post();
    return rc;
 }
 
@@ -1379,43 +1363,6 @@
    }
    if (fConn->LowWrite(&Request, 0, 0) != kOK)
       Error("CtrlC", "%p: problems sending ctrl-c request to server", this);
-
-   // Done
-   return;
-}
-
-//______________________________________________________________________________
-void TXSocket::CtrlC()
-{
-   // Interrupt the remote protocol instance. Used to propagate Ctrl-C.
-   // No reply from server is expected.
-
-   TSystem::ResetErrno();
-
-   if (gDebug > 0)
-      Info("CtrlC","%p: sending ctrl-c request to %s", this, GetName());
-
-   // Make sure we are connected
-   if (!IsValid()) {
-      Error("CtrlC","not connected: nothing to do");
-      return;
-   }
-
-   // Prepare request
-   XPClientRequest Request;
-   memset( &Request, 0, sizeof(Request) );
-   fConn->SetSID(Request.header.streamid);
-   Request.proof.requestid = kXP_ctrlc;
-   Request.proof.sid = 0;
-   Request.proof.dlen = 0;
-
-   // We need the right order
-   if (XPD::clientMarshall(&Request) != 0) {
-      Error("CtrlC", "%p: problems marshalling request ", this);
-      return;
-   }
-   if (fConn->LowWrite(&Request, 0, 0) != kOK)
-      Error("CtrlC", "%p: %s: problems sending ctrl-c request to server", this);
 
    // Done
    return;
