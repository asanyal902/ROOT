// @(#)root/proofx:$Id$
// Author: Gerardo Ganis  12/12/2005

/*************************************************************************
 * Copyright (C) 1995-2005, Rene Brun and Fons Rademakers.               *
 * All rights reserved.                                                  *
 *                                                                       *
 * For the licensing terms see $ROOTSYS/LICENSE.                         *
 * For the list of contributors see $ROOTSYS/README/CREDITS.             *
 *************************************************************************/

//////////////////////////////////////////////////////////////////////////
//                                                                      //
// TXSlave                                                              //
//                                                                      //
// This is the version of TSlave for slave servers based on XRD.        //
// See TSlave for details.                                              //
//                                                                      //
//////////////////////////////////////////////////////////////////////////

#include "TXSlave.h"
#include "TProof.h"
#include "TProofServ.h"
#include "TSystem.h"
#include "TEnv.h"
#include "TROOT.h"
#include "TUrl.h"
#include "TMessage.h"
#include "TMonitor.h"
#include "TError.h"
#include "TSysEvtHandler.h"
#include "TVirtualMutex.h"
#include "TThread.h"
#include "TXSocket.h"
#include "TXSocketHandler.h"
#include "Varargs.h"
#include "XProofProtocol.h"

ClassImp(TXSlave)

//______________________________________________________________________________

//---- Hook to the constructor -------------------------------------------------
//---- This is needed to avoid using the plugin manager which may create -------
//---- problems in multi-threaded environments. --------------------------------
TSlave *GetTXSlave(const char *url, const char *ord, Int_t perf,
                     const char *image, TProof *proof, Int_t stype,
                     const char *workdir, const char *msd)
{
   return ((TSlave *)(new TXSlave(url, ord, perf, image,
                                    proof, stype, workdir, msd)));
}

class XSlaveInit {
 public:
   XSlaveInit() {
      TSlave::SetTXSlaveHook(&GetTXSlave);
}};
static XSlaveInit xslave_init;

//______________________________________________________________________________

//---- error handling ----------------------------------------------------------
//---- Needed to avoid blocking on the CINT mutex in printouts -----------------

//______________________________________________________________________________
void TXSlave::DoError(int level, const char *location, const char *fmt, va_list va) const
{
   // Interface to ErrorHandler (protected).

   ::ErrorHandler(level, Form("TXSlave::%s", location), fmt, va);
}

//
// Specific Interrupt signal handler
//
class TXSlaveInterruptHandler : public TSignalHandler {
private:
   TXSocket *fSocket;
public:
   TXSlaveInterruptHandler(TXSocket *s = 0)
      : TSignalHandler(kSigInterrupt, kFALSE), fSocket(s) { }
   Bool_t Notify();
};

//______________________________________________________________________________
Bool_t TXSlaveInterruptHandler::Notify()
{
   // TXSlave interrupt handler.

   Info("Notify","Processing interrupt signal ...");

   // Handle also interrupt condition on socket(s)
   if (fSocket)
      fSocket->SetInterrupt();

   return kTRUE;
}

//______________________________________________________________________________
TXSlave::TXSlave(const char *url, const char *ord, Int_t perf,
               const char *image, TProof *proof, Int_t stype,
               const char *workdir, const char *msd) : TSlave()
{
   // Create a PROOF slave object. Called via the TProof ctor.
   fImage = image;
   fProofWorkDir = workdir;
   fWorkDir = workdir;
   fOrdinal = ord;
   fPerfIdx = perf;
   fProof = proof;
   fSlaveType = (ESlaveType)stype;
   fMsd = msd;
   fIntHandler = 0;
   fValid = kFALSE;

   // Instance of the socket input handler to monitor all the XPD sockets
   TXSocketHandler *sh = TXSocketHandler::GetSocketHandler();
   gSystem->AddFileHandler(sh);

   TXSocket::SetLocation((fProof->IsMaster()) ? "master" : "client");

   Init(url, stype);
}

//______________________________________________________________________________
void TXSlave::Init(const char *host, Int_t stype)
{
   // Init a PROOF slave object. Called via the TXSlave ctor.
   // The Init method is technology specific and is overwritten by derived
   // classes.

   // Url string with host, port information; 'host' may contain 'user' information
   // in the usual form 'user@host'

   // Auxilliary url
   TUrl url(host);
   url.SetProtocol(fProof->fUrl.GetProtocol());
   // Check port
   if (url.GetPort() == TUrl("a").GetPort()) {
      // We use 'rootd' service as default.
      Int_t port = gSystem->GetServiceByName("proofd");
      if (port < 0) {
         if (gDebug > 0)
            Info("Init","service 'proofd' not found by GetServiceByName"
                        ": using default IANA assigned tcp port 1093");
         port = 1093;
      } else {
         if (gDebug > 1)
            Info("Init","port from GetServiceByName: %d", port);
      }
      url.SetPort(port);
   }

   // Fill members
   fName = url.GetHostFQDN();
   fPort = url.GetPort(); // We get the right default if the port is not specified
   // Group specification , if any, uses the password field, i.e. user[:group]
   fGroup = url.GetPasswd();

   // The field 'psid' is interpreted as session ID when we are attaching
   // to an existing session (ID passed in the options field of the url) or
   // to our PROOF protocl version when we are creating a new session
   TString opts(url.GetOptions());
   Bool_t attach = (opts.Length() > 0 && opts.IsDigit()) ? kTRUE : kFALSE;
   Int_t psid = (attach) ? opts.Atoi() : kPROOF_Protocol;

   // Add information about our status (Client or Master)
   TString iam;
   Char_t mode = 's';
   TString alias = fProof->GetTitle();
   if (fProof->IsMaster() && stype == kSlave) {
      iam = "Master";
      mode = 's';
      // Send session tag of the closest master to the slaves
      alias = Form("session-%s|ord:%s", fProof->GetName(), fOrdinal.Data());
   } else if (fProof->IsMaster() && stype == kMaster) {
      iam = "Master";
      mode = 'm';
      // Send session tag of the closest master to the slaves
      alias = Form("session-%s|ord:%s", fProof->GetName(), fOrdinal.Data());
   } else if (!fProof->IsMaster() && stype == kMaster) {
      iam = "Local Client";
      mode = (attach) ? 'A' : 'M';
   } else {
      Error("Init","Impossible PROOF <-> SlaveType Configuration Requested");
      R__ASSERT(0);
   }

   // Add conf file, if required
   if (fProof->fConfFile.Length() > 0)
      alias += Form("|cf:%s",fProof->fConfFile.Data());

   // Send over env variables (may not be supported remotely)
   TString envlist;
   if (!fProof->GetManager() ||
        fProof->GetManager()->GetRemoteProtocol() > 1001) {
<<<<<<< HEAD
         if (gSystem->Getenv("XrdSecPROTOCOL")) {
            // The user forced locally a given authentication protocol:
            // we need to do the same remotely to get the right ceredentials
=======
         // Check if the user forced locally a given authentication protocol:
         // we need to do the same remotely to get the right credentials
         if (gSystem->Getenv("XrdSecPROTOCOL")) {
            TProof::DelEnvVar("XrdSecPROTOCOL");
>>>>>>> 84c4c19c
            TProof::AddEnvVar("XrdSecPROTOCOL", gSystem->Getenv("XrdSecPROTOCOL"));
         }
         const TList *envs = TProof::GetEnvVars();
         if (envs != 0 ) {
            TIter next(envs);
            for (TObject *o = next(); o != 0; o = next()) {
               TNamed *env = dynamic_cast<TNamed*>(o);
               if (env != 0) {
                  if (!envlist.IsNull())
                     envlist += ",";
                  envlist += Form("%s=%s", env->GetName(), env->GetTitle());
               }
            }
         }
   } else {
      if (fProof->GetManager() && TProof::GetEnvVars())
         Info("Init", "** NOT ** sending user envs - RemoteProtocol : %d",
                      fProof->GetManager()->GetRemoteProtocol());
   }

   // Add to the buffer
   if (!envlist.IsNull())
      alias += Form("|envs:%s", envlist.Data());

   // Open connection to a remote XrdPROOF slave server.
   // Login and authentication are dealt with at this level, if required.
   if (!(fSocket = new TXSocket(url.GetUrl(kTRUE), mode, psid,
                                -1, alias, fProof->GetLogLevel(), this))) {
      Error("Init", "while opening the connection to %s - exit", url.GetUrl(kTRUE));
      return;
   }

   // The socket may not be valid
   if (!(fSocket->IsValid())) {
      // Notify only if verbosity is on: most likely the failure has already been notified
      if (gDebug > 0)
         Error("Init", "some severe error occurred while opening "
                       "the connection at %s - exit", url.GetUrl(kTRUE));
      SafeDelete(fSocket);
      return;
   }

   // Set the ordinal in the title for debugging
   fSocket->SetTitle(fOrdinal);

   // Check if the remote server supports user envs setting
   if (!fProof->GetManager() && !envlist.IsNull() &&
      ((TXSocket *)fSocket)->GetXrdProofdVersion() <= 1001) {
      Info("Init","user envs setting sent but unsupported remotely - RemoteProtocol : %d",
                     ((TXSocket *)fSocket)->GetXrdProofdVersion()); 
   }

   // Set the reference to TProof
   ((TXSocket *)fSocket)->fReference = fProof;

   // Protocol run by remote PROOF server
   fProtocol = fSocket->GetRemoteProtocol();

   // Set server type
   fProof->fServType = TProofMgr::kXProofd;

   // Set remote session ID
   fProof->fSessionID = ((TXSocket *)fSocket)->GetSessionID();

   // Set URL entry point for the default data pool
   TString dpu(((TXSocket *)fSocket)->fBuffer);
   if (dpu.Length() > 0)
      fProof->SetDataPoolUrl(dpu);

   // Remove socket from global TROOT socket list. Only the TProof object,
   // representing all slave sockets, will be added to this list. This will
   // ensure the correct termination of all proof servers in case the
   // root session terminates.
   {
      R__LOCKGUARD2(gROOTMutex);
      gROOT->GetListOfSockets()->Remove(fSocket);
   }

   R__LOCKGUARD2(gProofMutex);

   // Fill some useful info
   fUser = ((TXSocket *)fSocket)->fUser;
   PDB(kGlobal,3) {
      Info("Init","%s: fUser is .... %s", iam.Data(), fUser.Data());
   }

   // Set valid
   fValid = kTRUE;
}

//______________________________________________________________________________
Int_t TXSlave::SetupServ(Int_t, const char *)
{
   // Init a PROOF slave object. Called via the TXSlave ctor.
   // The Init method is technology specific and is overwritten by derived
   // classes.

   // Get back startup message of proofserv (we are now talking with
   // the real proofserver and not anymore with the proofd front-end)
   Int_t what;
   char buf[512];
   if (fSocket->Recv(buf, sizeof(buf), what) <= 0) {
      Error("SetupServ", "failed to receive slave startup message");
      Close("S");
      SafeDelete(fSocket);
      fValid = kFALSE;
      return -1;
   }

   if (what == kMESS_NOTOK) {
      SafeDelete(fSocket);
      fValid = kFALSE;
      return -1;
   }

   // protocols less than 4 are incompatible
   if (fProtocol < 4) {
      Error("SetupServ", "incompatible PROOF versions (remote version "
                         "must be >= 4, is %d)", fProtocol);
      SafeDelete(fSocket);
      fValid = kFALSE;
      return -1;
   }

   fProof->fProtocol   = fProtocol;   // protocol of last slave on master

   // set some socket options
   fSocket->SetOption(kNoDelay, 1);

   // We are done
   return 0;
}

//______________________________________________________________________________
TXSlave::~TXSlave()
{
   // Destroy slave.

   Close();
}

//______________________________________________________________________________
void TXSlave::Close(Option_t *opt)
{
   // Close slave socket.

   if (fSocket)
      // Closing socket ...
      fSocket->Close(opt);

   SafeDelete(fInput);
   SafeDelete(fSocket);
}

//______________________________________________________________________________
Int_t TXSlave::Ping()
{
   // Ping the remote master or slave servers.
   // Returns 0 if ok, -1 if it did not ping or in case of error

   if (!IsValid()) return -1;

   return (((TXSocket *)fSocket)->Ping(GetOrdinal()) ? 0 : -1);
}

//______________________________________________________________________________
void TXSlave::Touch()
{
   // Touch the client admin file to proof we are alive.

   if (!IsValid()) return;

   ((TXSocket *)fSocket)->RemoteTouch();
   return;
}

//______________________________________________________________________________
void TXSlave::Interrupt(Int_t type)
{
   // Send interrupt to master or slave servers.
   // Returns 0 if ok, -1 in case of error

   if (!IsValid()) return;

   if (type == TProof::kLocalInterrupt) {

      // Deactivate and flush the local socket (we are not - yet - closing
      // the session, so we do less things that in case of an error ...)
      if (fProof) {

         // Attach to the monitor instance, if any
         TMonitor *mon = fProof->fCurrentMonitor;
         if (mon && fSocket && mon->GetListOfActives()->FindObject(fSocket)) {
            // Synchronous collection in TProof
            if (gDebug > 2)
               Info("Interrupt", "%p: deactivating from monitor %p", this, mon);
            mon->DeActivate(fSocket);
         }
      } else {
         Warning("Interrupt", "%p: reference to PROOF missing", this);
      }

      // Post semaphore to wake up anybody waiting; send as many posts as needed
      if (fSocket) {
         R__LOCKGUARD(((TXSocket *)fSocket)->fAMtx);
         TSemaphore *sem = &(((TXSocket *)fSocket)->fASem);
         while (sem->TryWait() != 1)
            sem->Post();
      }
      return;
   }

   ((TXSocket *)fSocket)->SendInterrupt(type);
   Info("Interrupt","Interrupt of type %d sent", type);
}

//______________________________________________________________________________
void TXSlave::StopProcess(Bool_t abort, Int_t timeout)
{
   // Sent stop/abort request to PROOF server. It will be
   // processed asynchronously by a separate thread.
   if (!IsValid()) return;

   ((TXSocket *)fSocket)->SendUrgent(TXSocket::kStopProcess, (Int_t)abort, timeout);
   if (gDebug > 0)
      Info("StopProcess", "Request of type %d sent over", abort);
}

//_____________________________________________________________________________
Int_t TXSlave::GetProofdProtocol(TSocket *s)
{
   // Find out the remote proofd protocol version.
   // Returns -1 in case of error.

   Int_t rproto = -1;

   UInt_t cproto = 0;
   Int_t len = sizeof(cproto);
   memcpy((char *)&cproto,
      Form(" %d", TSocket::GetClientProtocol()),len);
   Int_t ns = s->SendRaw(&cproto, len);
   if (ns != len) {
      ::Error("TXSlave::GetProofdProtocol",
              "sending %d bytes to proofd server [%s:%d]",
              len, (s->GetInetAddress()).GetHostName(), s->GetPort());
      return -1;
   }

   // Get the remote protocol
   Int_t ibuf[2] = {0};
   len = sizeof(ibuf);
   Int_t nr = s->RecvRaw(ibuf, len);
   if (nr != len) {
      ::Error("TXSlave::GetProofdProtocol",
              "reading %d bytes from proofd server [%s:%d]",
              len, (s->GetInetAddress()).GetHostName(), s->GetPort());
      return -1;
   }
   Int_t kind = net2host(ibuf[0]);
   if (kind == kROOTD_PROTOCOL) {
      rproto = net2host(ibuf[1]);
   } else {
      kind = net2host(ibuf[1]);
      if (kind == kROOTD_PROTOCOL) {
         len = sizeof(rproto);
         nr = s->RecvRaw(&rproto, len);
         if (nr != len) {
            ::Error("TXSlave::GetProofdProtocol",
                    "reading %d bytes from proofd server [%s:%d]",
                    len, (s->GetInetAddress()).GetHostName(), s->GetPort());
            return -1;
         }
         rproto = net2host(rproto);
      }
   }
   if (gDebug > 2)
      ::Info("TXSlave::GetProofdProtocol",
             "remote proofd: buf1: %d, buf2: %d rproto: %d",
             net2host(ibuf[0]),net2host(ibuf[1]),rproto);

   // We are done
   return rproto;
}

//______________________________________________________________________________
TObjString *TXSlave::SendCoordinator(Int_t kind, const char *msg, Int_t int2)
{
   // Send message to intermediate coordinator.
   // If any output is due, this is returned as a generic message

   return ((TXSocket *)fSocket)->SendCoordinator(kind, msg, int2);
}

//______________________________________________________________________________
void TXSlave::SetAlias(const char *alias)
{
   // Set an alias for this session. If reconnection is supported, the alias
   // will be communicated to the remote coordinator so that it can be recovered
   // when reconnecting

   // Nothing to do if not in contact with coordinator
   if (!IsValid()) return;

   ((TXSocket *)fSocket)->SendCoordinator(kSessionAlias, alias);

   return;
}

//______________________________________________________________________________
Int_t TXSlave::SendGroupPriority(const char *grp, Int_t priority)
{
   // Communicate to the coordinator the priprity of the group to which the
   // user belongs
   // Return 0 on success

   // Nothing to do if not in contact with coordinator
   if (!IsValid()) return -1;

   ((TXSocket *)fSocket)->SendCoordinator(kGroupProperties, grp, priority);

   return 0;
}

//_____________________________________________________________________________
Bool_t TXSlave::HandleError(const void *in)
{
   // Handle error on the input socket

   XHandleErr_t *herr = in ? (XHandleErr_t *)in : 0;

   // Try reconnection
   if (fSocket && herr && (herr->fOpt == 1)) {

      ((TXSocket *)fSocket)->Reconnect();
      if (fSocket && fSocket->IsValid()) {
         if (gDebug > 0) {
            if (!strcmp(GetOrdinal(), "0")) {
               Printf("Proof: connection to master at %s:%d re-established",
                     GetName(), GetPort());
            } else {
               Printf("Proof: connection to node '%s' at %s:%d re-established",
                     GetOrdinal(), GetName(), GetPort());
            }
         }
         return kFALSE;
      }
   }

   // This seems a real error: notify the interested parties
   Info("HandleError", "%p:%s:%s got called ... fProof: %p, fSocket: %p (valid: %d)",
                       this, fName.Data(), fOrdinal.Data(), fProof, fSocket,
                       (fSocket ? (Int_t)fSocket->IsValid() : -1));

   // Remove interrupt handler (avoid affecting other clients of the underlying physical
   // connection)
   SetInterruptHandler(kFALSE);

   if (fProof) {

      // Remove PROOF signal handler
      if (fProof->fIntHandler)
         fProof->fIntHandler->Remove();

      Info("HandleError", "%p: proof: %p", this, fProof);

      if (fSocket) {
         // This is need to skip contacting the remote server upon close
         ((TXSocket *)fSocket)->SetSessionID(-1);
         // Synchronous collection in TProof: post fatal message; this will
         // mark the worker as bad and update the internal lists accordingly
         ((TXSocket *)fSocket)->PostMsg(kPROOF_FATAL);
      }

      // On masters we notify clients of the problem occured
      if (fProof->IsMaster()) {
         TString msg(Form("Worker '%s-%s' has been removed from the active list",
                          fName.Data(), fOrdinal.Data()));
         TMessage m(kPROOF_MESSAGE);
         m << msg;
         if (gProofServ)
            gProofServ->GetSocket()->Send(m);
         else
            Warning("HandleError", "%p: global reference to TProofServ missing", this);
      }
   } else {
      Warning("HandleError", "%p: reference to PROOF missing", this);
   }

   Printf("TXSlave::HandleError: %p: DONE ... ", this);

   // We are done
   return kTRUE;
}

//_____________________________________________________________________________
Bool_t TXSlave::HandleInput(const void *)
{
   // Handle asynchronous input on the socket

   if (fProof) {

      // Attach to the monitor instance, if any
      TMonitor *mon = fProof->fCurrentMonitor;

      if (gDebug > 2)
         Info("HandleInput", "%p: %s: proof: %p, mon: %p",
                             this, GetOrdinal(), fProof, mon);

      if (mon && mon->IsActive(fSocket)) {
         // Synchronous collection in TProof
         if (gDebug > 2)
            Info("HandleInput","%p: %s: posting monitor %p", this, GetOrdinal(), mon);
         mon->SetReady(fSocket);
      } else {
         // Asynchronous collection in TProof
         if (gDebug > 2) {
            if (mon) {
               Info("HandleInput", "%p: %s: not active in current monitor"
                                   " - calling TProof::CollectInputFrom",
                                   this, GetOrdinal());
            } else {
               Info("HandleInput", "%p: %s: calling TProof::CollectInputFrom",
                                   this, GetOrdinal());
            }
         }
         if (fProof->CollectInputFrom(fSocket) < 0)
            // Something wrong on the line: flush it
            FlushSocket();
      }
   } else {
      Warning("HandleInput", "%p: %s: reference to PROOF missing", this, GetOrdinal());
      return kFALSE;
   }

   // We are done
   return kTRUE;
}

//_____________________________________________________________________________
void TXSlave::SetInterruptHandler(Bool_t on)
{
   // Set/Unset the interrupt handler

   if (gDebug > 1)
      Info("SetInterruptHandler", "enter: %d", on);

   if (on) {
      if (!fIntHandler)
         fIntHandler = new TXSlaveInterruptHandler((TXSocket *)fSocket);
      fIntHandler->Add();
   } else {
      if (fIntHandler)
         fIntHandler->Remove();
   }
}

//_____________________________________________________________________________
void TXSlave::FlushSocket()
{
   // Clean any input on the socket

   if (gDebug > 1)
      Info("FlushSocket", "enter: %p", fSocket);

   if (fSocket)
      TXSocket::fgPipe.Flush(fSocket);
}<|MERGE_RESOLUTION|>--- conflicted
+++ resolved
@@ -195,16 +195,10 @@
    TString envlist;
    if (!fProof->GetManager() ||
         fProof->GetManager()->GetRemoteProtocol() > 1001) {
-<<<<<<< HEAD
-         if (gSystem->Getenv("XrdSecPROTOCOL")) {
-            // The user forced locally a given authentication protocol:
-            // we need to do the same remotely to get the right ceredentials
-=======
          // Check if the user forced locally a given authentication protocol:
          // we need to do the same remotely to get the right credentials
          if (gSystem->Getenv("XrdSecPROTOCOL")) {
             TProof::DelEnvVar("XrdSecPROTOCOL");
->>>>>>> 84c4c19c
             TProof::AddEnvVar("XrdSecPROTOCOL", gSystem->Getenv("XrdSecPROTOCOL"));
          }
          const TList *envs = TProof::GetEnvVars();
