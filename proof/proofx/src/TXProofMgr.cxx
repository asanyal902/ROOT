// @(#)root/proofx:$Id$
// Author: Gerardo Ganis  12/12/2005

/*************************************************************************
 * Copyright (C) 1995-2005, Rene Brun and Fons Rademakers.               *
 * All rights reserved.                                                  *
 *                                                                       *
 * For the licensing terms see $ROOTSYS/LICENSE.                         *
 * For the list of contributors see $ROOTSYS/README/CREDITS.             *
 *************************************************************************/

//////////////////////////////////////////////////////////////////////////
//                                                                      //
// TXProofMgr                                                           //
//                                                                      //
// The PROOF manager interacts with the PROOF server coordinator to     //
// create or destroy a PROOF session, attach to or detach from          //
// existing one, and to monitor any client activity on the cluster.     //
// At most one manager instance per server is allowed.                  //
//                                                                      //
//////////////////////////////////////////////////////////////////////////

#include <errno.h>
#ifdef WIN32
#include <io.h>
#endif

#include "Getline.h"
#include "TList.h"
#include "TObjArray.h"
#include "TObjString.h"
#include "TProof.h"
#include "TProofLog.h"
#include "TXProofMgr.h"
#include "TXSocket.h"
#include "TXSocketHandler.h"
#include "TROOT.h"
#include "TStopwatch.h"
#include "TSysEvtHandler.h"
#include "XProofProtocol.h"

ClassImp(TXProofMgr)

//
//----- ProofMgr Interrupt signal handler
//
class TProofMgrInterruptHandler : public TSignalHandler {
private:
   TProofMgr *fMgr;

   TProofMgrInterruptHandler(const TProofMgrInterruptHandler&); // Not implemented
   TProofMgrInterruptHandler& operator=(const TProofMgrInterruptHandler&); // Not implemented
public:
   TProofMgrInterruptHandler(TProofMgr *mgr)
      : TSignalHandler(kSigInterrupt, kFALSE), fMgr(mgr) { }
   Bool_t Notify();
};

//______________________________________________________________________________
Bool_t TProofMgrInterruptHandler::Notify()
{
   // TProofMgr interrupt handler.

   // Only on clients
   if (isatty(0) != 0 && isatty(1) != 0) {
      TString u = fMgr->GetUrl();
      Printf("Opening new connection to %s", u.Data());
      TXSocket *s = new TXSocket(u, 'C', kPROOF_Protocol,
                                 kXPROOF_Protocol, 0, -1, (TXHandler *)fMgr);
      if (s && s->IsValid()) {
         // Set the interrupt flag on the server
         s->CtrlC();
      }
   }
   return kTRUE;
}

// Autoloading hooks.
// These are needed to avoid using the plugin manager which may create
// problems in multi-threaded environments.
TProofMgr *GetTXProofMgr(const char *url, Int_t l, const char *al)
{ return ((TProofMgr *) new TXProofMgr(url, l, al)); }

class TXProofMgrInit {
public:
   TXProofMgrInit() {
      TProofMgr::SetTXProofMgrHook(&GetTXProofMgr);
}};
static TXProofMgrInit gxproofmgr_init;

//______________________________________________________________________________
TXProofMgr::TXProofMgr(const char *url, Int_t dbg, const char *alias)
          : TProofMgr(url, dbg, alias)
{
   // Create a PROOF manager for the standard (old) environment.

   // Set the correct servert type
   fServType = kXProofd;

   // Initialize
   if (Init(dbg) != 0) {
      // Failure: make sure the socket is deleted so that its lack of
      // validity is correctly transmitted
      SafeDelete(fSocket);
   }
}

//______________________________________________________________________________
Int_t TXProofMgr::Init(Int_t)
{
   // Do real initialization: open the connection and set the relevant
   // variables.
   // Login and authentication are dealt with at this level, if required.
   // Return 0 in case of success, 1 if the remote server is a 'proofd',
   // -1 in case of error.

   // Here we make sure that the port is explicitly specified in the URL,
   // even when it matches the default value
   TString u = fUrl.GetUrl(kTRUE);

   fSocket = 0;
   if (!(fSocket = new TXSocket(u, 'C', kPROOF_Protocol,
                                kXPROOF_Protocol, 0, -1, this)) ||
       !(fSocket->IsValid())) {
      if (!fSocket || !(fSocket->IsServProofd()))
         if (gDebug > 0)
            Error("Init", "while opening the connection to %s - exit (error: %d)",
                          u.Data(), (fSocket ? fSocket->GetOpenError() : -1));
      if (fSocket && fSocket->IsServProofd())
         fServType = TProofMgr::kProofd;
      return -1;
   }

   // Protocol run by remote PROOF server
   fRemoteProtocol = fSocket->GetRemoteProtocol();

   // We add the manager itself for correct destruction
   {  R__LOCKGUARD2(gROOTMutex);
      gROOT->GetListOfSockets()->Remove(fSocket);
   }

   // Set interrupt PROOF handler from now on
   fIntHandler = new TProofMgrInterruptHandler(this);

   // We are done
   return 0;
}

//______________________________________________________________________________
TXProofMgr::~TXProofMgr()
{
   // Destructor: close the connection

   SetInvalid();
}

//______________________________________________________________________________
void TXProofMgr::SetInvalid()
{
   // Invalidate this manager by closing the connection

   if (fSocket)
      fSocket->Close("P");
   SafeDelete(fSocket);

   // Avoid destroying twice
   {  R__LOCKGUARD2(gROOTMutex);
      gROOT->GetListOfSockets()->Remove(this);
   }
}

//______________________________________________________________________________
TProof *TXProofMgr::AttachSession(TProofDesc *d, Bool_t gui)
{
   // Dummy version provided for completeness. Just returns a pointer to
   // existing session 'id' (as shown by TProof::QuerySessions) or 0 if 'id' is
   // not valid. The boolena 'gui' should be kTRUE when invoked from the GUI.

   if (!IsValid()) {
      Warning("AttachSession","invalid TXProofMgr - do nothing");
      return 0;
   }
   if (!d) {
      Warning("AttachSession","invalid description object - do nothing");
      return 0;
   }

   if (d->GetProof())
      // Nothing to do if already in contact with proofserv
      return d->GetProof();

   // Re-compose url
   TString u(Form("%s/?%d", fUrl.GetUrl(kTRUE), d->GetRemoteId()));

   // We need this to set correctly the kUsingSessionGui bit before the first
   // feedback messages arrive
   if (gui)
      u += "GUI";

   // Attach
   TProof *p = new TProof(u, 0, 0, gDebug, 0, this);
   if (p && p->IsValid()) {

      // Set reference manager
      p->SetManager(this);

      // Save record about this session
      Int_t st = (p->IsIdle()) ? TProofDesc::kIdle
                                 : TProofDesc::kRunning;
      d->SetStatus(st);
      d->SetProof(p);

      // Set session tag
      p->SetName(d->GetName());

   } else {
      // Session creation failed
      Error("AttachSession", "attaching to PROOF session");
   }
   return p;
}

//______________________________________________________________________________
void TXProofMgr::DetachSession(Int_t id, Option_t *opt)
{
   // Detach session with 'id' from its proofserv. The 'id' is the number
   // shown by QuerySessions. The correspondent TProof object is deleted.
   // If id == 0 all the known sessions are detached.
   // Option opt="S" or "s" forces session shutdown.

   if (!IsValid()) {
      Warning("DetachSession","invalid TXProofMgr - do nothing");
      return;
   }

   if (id > 0) {
      // Single session request
      TProofDesc *d = GetProofDesc(id);
      if (d) {
         if (fSocket)
            fSocket->DisconnectSession(d->GetRemoteId(), opt);
         TProof *p = d->GetProof();
         fSessions->Remove(d);
         SafeDelete(p);
         delete d;
      }
   } else if (id == 0) {

      // Requesto to destroy all sessions
      if (fSocket) {
         TString o = Form("%sA",opt);
         fSocket->DisconnectSession(-1, o);
      }
      if (fSessions) {
         // Delete PROOF sessions
         TIter nxd(fSessions);
         TProofDesc *d = 0;
         while ((d = (TProofDesc *)nxd())) {
            TProof *p = d->GetProof();
            SafeDelete(p);
         }
         fSessions->Delete();
      }
   }

   return;
}

//______________________________________________________________________________
void TXProofMgr::DetachSession(TProof *p, Option_t *opt)
{
   // Detach session 'p' from its proofserv. The instance 'p' is invalidated
   // and should be deleted by the caller

   if (!IsValid()) {
      Warning("DetachSession","invalid TXProofMgr - do nothing");
      return;
   }

   if (p) {
      // Single session request
      TProofDesc *d = GetProofDesc(p);
      if (d) {
         if (fSocket)
            fSocket->DisconnectSession(d->GetRemoteId(), opt);
         fSessions->Remove(d);
         p->Close(opt);
         delete d;
      }
   }

   return;
}

//______________________________________________________________________________
Bool_t TXProofMgr::MatchUrl(const char *url)
{
   // Checks if 'url' refers to the same 'user@host:port' entity as the URL
   // in memory. TProofMgr::MatchUrl cannot be used here because of the
   // 'double' default port, implying an additional check on the port effectively
   // open.

   if (!IsValid()) {
      Warning("MatchUrl","invalid TXProofMgr - do nothing");
      return 0;
   }

   TUrl u(url);

   // Correct URL protocol
   if (!strcmp(u.GetProtocol(), TUrl("a").GetProtocol()))
      u.SetProtocol("proof");

   if (u.GetPort() == TUrl("a").GetPort()) {
      // Set default port
      Int_t port = gSystem->GetServiceByName("proofd");
      if (port < 0)
         port = 1093;
      u.SetPort(port);
   }

   // Now we can check
   if (!strcmp(u.GetHostFQDN(), fUrl.GetHost()))
      if (u.GetPort() == fUrl.GetPort() ||
          u.GetPort() == fSocket->GetPort())
         if (strlen(u.GetUser()) <= 0 || !strcmp(u.GetUser(),fUrl.GetUser()))
            return kTRUE;

   // Match failed
   return kFALSE;
}

//______________________________________________________________________________
void TXProofMgr::ShowWorkers()
{
   // Show available workers

   if (!IsValid()) {
      Warning("ShowWorkers","invalid TXProofMgr - do nothing");
      return;
   }

   // Send the request
   TObjString *os = fSocket->SendCoordinator(kQueryWorkers);
   if (os) {
      TObjArray *oa = TString(os->GetName()).Tokenize(TString("&"));
      if (oa) {
         TIter nxos(oa);
         TObjString *to = 0;
         while ((to = (TObjString *) nxos()))
            // Now parse them ...
            Printf("+  %s", to->GetName());
      }
   }
}

//______________________________________________________________________________
TList *TXProofMgr::QuerySessions(Option_t *opt)
{
   // Get list of sessions accessible to this manager

   if (opt && !strncasecmp(opt,"L",1))
      // Just return the existing list
      return fSessions;

   // Nothing to do if not in contact with proofserv
   if (!IsValid()) {
      Warning("QuerySessions","invalid TXProofMgr - do nothing");
      return 0;
   }

   // Create list if not existing
   if (!fSessions) {
      fSessions = new TList();
      fSessions->SetOwner();
   }

   // Send the request
   TList *ocl = new TList;
   TObjString *os = fSocket->SendCoordinator(kQuerySessions);
   if (os) {
      TObjArray *oa = TString(os->GetName()).Tokenize(TString("|"));
      if (oa) {
         TProofDesc *d = 0;
         TIter nxos(oa);
         TObjString *to = (TObjString *) nxos();
         while ((to = (TObjString *) nxos())) {
            // Now parse them ...
            char al[256];
            char tg[256];
            Int_t id = -1, st = -1, nc = 0;
            sscanf(to->GetName(),"%d %s %s %d %d", &id, tg, al, &st, &nc);
            // Add to the list, if not already there
            if (!(d = (TProofDesc *) fSessions->FindObject(tg))) {
               Int_t locid = fSessions->GetSize() + 1;
               d = new TProofDesc(tg, al, GetUrl(), locid, id, st, 0);
               fSessions->Add(d);
            } else {
               // Set missing / update info
               d->SetStatus(st);
               d->SetRemoteId(id);
               d->SetTitle(al);
            }
            // Add to the list for final garbage collection
            ocl->Add(new TObjString(tg));
         }
         SafeDelete(oa);
      }
      SafeDelete(os);
   }

   // Printout and Garbage collection
   if (fSessions->GetSize() > 0) {
      TIter nxd(fSessions);
      TProofDesc *d = 0;
      while ((d = (TProofDesc *)nxd())) {
         if (ocl->FindObject(d->GetName())) {
            if (opt && !strncasecmp(opt,"S",1))
               d->Print("");
         } else {
            fSessions->Remove(d);
            SafeDelete(d);
         }
      }
   }

   // We are done
   return fSessions;
}

//_____________________________________________________________________________
Bool_t TXProofMgr::HandleInput(const void *)
{
   // Handle asynchronous input on the socket

   if (fSocket && fSocket->IsValid()) {
      TMessage *mess;
      if (fSocket->Recv(mess) >= 0) {
         Int_t what = mess->What();
         if (gDebug > 0)
            Info("HandleInput", "%p: got message type: %d", this, what);
         switch (what) {
            case kPROOF_TOUCH:
               fSocket->RemoteTouch();
               break;
            default:
               Warning("HandleInput", "%p: got unknown message type: %d", this, what);
               break;
         }
      }
   } else {
      Warning("HandleInput", "%p: got message but socket is invalid!", this);
   }

   // We are done
   return kTRUE;
}

//_____________________________________________________________________________
Bool_t TXProofMgr::HandleError(const void *in)
{
   // Handle error on the input socket

   XHandleErr_t *herr = in ? (XHandleErr_t *)in : 0;

   // Try reconnection
   if (fSocket && herr && (herr->fOpt == 1)) {
      fSocket->Reconnect();
      if (fSocket && fSocket->IsValid()) {
         if (gDebug > 0)
            Printf("ProofMgr: connection to coordinator at %s re-established",
                   fUrl.GetUrl());
         return kFALSE;
      }
   }
   Printf("TXProofMgr::HandleError: %p: got called ...", this);

   // Interrupt any PROOF session in Collect
   if (fSessions && fSessions->GetSize() > 0) {
      TIter nxd(fSessions);
      TProofDesc *d = 0;
      while ((d = (TProofDesc *)nxd())) {
         TProof *p = (TProof *) d->GetProof();
         if (p)
            p->InterruptCurrentMonitor();
      }
   }
   if (gDebug > 0)
      Printf("TXProofMgr::HandleError: %p: DONE ... ", this);

   // We are done
   return kTRUE;
}

//______________________________________________________________________________
Int_t TXProofMgr::Reset(Bool_t hard, const char *usr)
{
   // Send a cleanup request for the sessions associated with the current user.
   // If 'hard' is true sessions are signalled for termination and moved to
   // terminate at all stages (top master, sub-master, workers). Otherwise
   // (default) only top-master sessions are asked to terminate, triggering
   // a gentle session termination. In all cases all sessions should be gone
   // after a few (2 or 3) session checking cycles.
   // A user with superuser privileges can also asks cleaning for an different
   // user, specified by 'usr', or for all users (usr = *)
   // Return 0 on success, -1 in case of error.

   // Nothing to do if not in contact with proofserv
   if (!IsValid()) {
      Warning("Reset","invalid TXProofMgr - do nothing");
      return -1;
   }

   Int_t h = (hard) ? 1 : 0;
   fSocket->SendCoordinator(kCleanupSessions, usr, h);

   return 0;
}

//_____________________________________________________________________________
TProofLog *TXProofMgr::GetSessionLogs(Int_t isess,
                                      const char *stag, const char *pattern)
{
   // Get logs or log tails from last session associated with this manager
   // instance.
   // The arguments allow to specify a session different from the last one:
   //      isess   specifies a position relative to the last one, i.e. 1
   //              for the next to last session; the absolute value is taken
   //              so -1 and 1 are equivalent.
   //      stag    specifies the unique tag of the wanted session
   // The special value stag = "NR" allows to just initialize the TProofLog
   // object w/o retrieving the files; this may be useful when the number
   // of workers is large and only a subset of logs is required.
   // If 'stag' is specified 'isess' is ignored (unless stag = "NR").
   // If 'pattern' is specified only the lines containing it are retrieved
   // (remote grep functionality); to filter out a pattern 'pat' use
   // pattern = "-v pat".
   // Returns a TProofLog object (to be deleted by the caller) on success,
   // 0 if something wrong happened.

   // Nothing to do if not in contact with proofserv
   if (!IsValid()) {
      Warning("GetSessionLogs","invalid TXProofMgr - do nothing");
      return 0;
   }

   TProofLog *pl = 0;

   // The absolute value of isess counts
   isess = (isess > 0) ? -isess : isess;

   // Special option in stag
   bool retrieve = 1;
   TString sesstag(stag);
   if (sesstag == "NR") {
      retrieve = 0;
      sesstag = "";
   }

   // Get the list of paths
   TObjString *os = fSocket->SendCoordinator(kQueryLogPaths, sesstag.Data(), isess);

   // Analyse it now
   Int_t ii = 0;
   if (os) {
      TString rs(os->GetName());
      Ssiz_t from = 0;
      // The session tag
      TString tag;
      if (!rs.Tokenize(tag, from, "|")) {
         Warning("GetSessionLogs", "Session tag undefined: corruption?\n"
                                   " (received string: %s)", os->GetName());
         return (TProofLog *)0;
      }
      // The pool url
      TString purl;
      if (!rs.Tokenize(purl, from, "|")) {
         Warning("GetSessionLogs", "Pool URL undefined: corruption?\n"
                                   " (received string: %s)", os->GetName());
         return (TProofLog *)0;
      }
      // Create the instance now
      if (!pl)
         pl = new TProofLog(tag, GetUrl(), this);

      // Per-node info
      TString to;
      while (rs.Tokenize(to, from, "|")) {
         if (!to.IsNull()) {
            TString ord(to);
            ord.Strip(TString::kLeading, ' ');
            TString url(ord);
            if ((ii = ord.Index(" ")) != kNPOS)
               ord.Remove(ii);
            if ((ii = url.Index(" ")) != kNPOS)
               url.Remove(0, ii + 1);
            // Add to the list (special tag for valgrind outputs)
            if (url.Contains(".valgrind")) ord += "-valgrind";
            pl->Add(ord, url);
            // Notify
            if (gDebug > 1)
               Info("GetSessionLogs", "ord: %s, url: %s", ord.Data(), url.Data());
         }
      }
      // Cleanup
      SafeDelete(os);
      // Retrieve the default part if required
      if (pl && retrieve) {
         if (pattern && strlen(pattern) > 0)
            pl->Retrieve("*", TProofLog::kGrep, 0, pattern);
         else
            pl->Retrieve();
      }
   }

   // Done
   return pl;
}

//______________________________________________________________________________
TObjString *TXProofMgr::ReadBuffer(const char *fin, Long64_t ofs, Int_t len)
{
   // Read, via the coordinator, 'len' bytes from offset 'ofs' of 'file'.
   // Returns a TObjString with the content or 0, in case of failure

   // Nothing to do if not in contact with proofserv
   if (!IsValid()) {
      Warning("ReadBuffer","invalid TXProofMgr - do nothing");
      return (TObjString *)0;
   }

   // Send the request
   return fSocket->SendCoordinator(kReadBuffer, fin, len, ofs, 0);
}

//______________________________________________________________________________
TObjString *TXProofMgr::ReadBuffer(const char *fin, const char *pattern)
{
   // Read, via the coordinator, lines containing 'pattern' in 'file'.
   // Returns a TObjString with the content or 0, in case of failure

   // Nothing to do if not in contact with proofserv
   if (!IsValid()) {
      Warning("ReadBuffer","invalid TXProofMgr - do nothing");
      return (TObjString *)0;
   }

   // Prepare the buffer
   Int_t plen = strlen(pattern);
   Int_t lfi = strlen(fin);
   char *buf = new char[lfi + plen + 1];
   memcpy(buf, fin, lfi);
   memcpy(buf+lfi, pattern, plen);
   buf[lfi+plen] = 0;

   // Send the request
   return fSocket->SendCoordinator(kReadBuffer, buf, plen, 0, 1);
}

//______________________________________________________________________________
void TXProofMgr::ShowROOTVersions()
{
   // Display what ROOT versions are available on the cluster

   // Nothing to do if not in contact with proofserv
   if (!IsValid()) {
      Warning("ShowROOTVersions","invalid TXProofMgr - do nothing");
      return;
   }

   // Send the request
   TObjString *os = fSocket->SendCoordinator(kQueryROOTVersions);
   if (os) {
      // Display it
      Printf("----------------------------------------------------------\n");
      Printf("Available versions (tag ROOT-vers remote-path PROOF-version):\n");
      Printf("%s", os->GetName());
      Printf("----------------------------------------------------------");
      SafeDelete(os);
   }

   // We are done
   return;
}

//______________________________________________________________________________
void TXProofMgr::SetROOTVersion(const char *tag)
{
   // Set the default ROOT version to be used

   // Nothing to do if not in contact with proofserv
   if (!IsValid()) {
      Warning("SetROOTVersion","invalid TXProofMgr - do nothing");
      return;
   }

   // Send the request
   fSocket->SendCoordinator(kROOTVersion, tag);

   // We are done
   return;
}

//______________________________________________________________________________
Int_t TXProofMgr::SendMsgToUsers(const char *msg, const char *usr)
{
   // Send a message to connected users. Only superusers can do this.
   // The first argument specifies the message or the file from where to take
   // the message.
   // The second argument specifies the user to which to send the message: if
   // empty or null the message is send to all the connected users.
   // return 0 in case of success, -1 in case of error

   Int_t rc = 0;

   // Check input
   if (!msg || strlen(msg) <= 0) {
      Error("SendMsgToUsers","no message to send - do nothing");
      return -1;
   }

   // Buffer (max 32K)
   const Int_t kMAXBUF = 32768;
   char buf[kMAXBUF] = {0};
   char *p = &buf[0];
   Int_t space = kMAXBUF - 1;
   Int_t len = 0;
   Int_t lusr = 0;

   // A specific user?
   if (usr && strlen(usr) > 0 && (strlen(usr) != 1 || usr[0] != '*')) {
      lusr = (strlen(usr) + 3);
      sprintf(buf, "u:%s ", usr);
      p += lusr;
      space -= lusr;
   }

   // Is it from file ?
   if (!gSystem->AccessPathName(msg, kFileExists)) {
      // From file: can we read it ?
      if (gSystem->AccessPathName(msg, kReadPermission)) {
         Error("SendMsgToUsers","request to read message from unreadable file '%s'", msg);
         return -1;
      }
      // Open the file
      FILE *f = 0;
      if (!(f = fopen(msg, "r"))) {
         Error("SendMsgToUsers", "file '%s' cannot be open", msg);
         return -1;
      }
      // Determine the number of bytes to be read from the file.
      Int_t left = (Int_t) lseek(fileno(f), (off_t) 0, SEEK_END);
      lseek(fileno(f), (off_t) 0, SEEK_SET);
      // Now readout from file
      Int_t wanted = left;
      if (wanted > space) {
         wanted = space;
         Warning("SendMsgToUsers",
                 "requested to send %d bytes: max size is %d bytes: truncating", left, space);
      }
      do {
         while ((len = read(fileno(f), p, wanted)) < 0 &&
                  TSystem::GetErrno() == EINTR)
            TSystem::ResetErrno();
         if (len < 0) {
            SysError("SendMsgToUsers", "error reading file");
            break;
         }

         // Update counters
         left -= len;
         p += len;
         wanted = (left > kMAXBUF-1) ? kMAXBUF-1 : left;

      } while (len > 0 && left > 0);
   } else {
      // Add the message to the buffer
      len = strlen(msg);
      if (len > space) {
         Warning("SendMsgToUsers",
                 "requested to send %d bytes: max size is %d bytes: truncating", len, space);
         len = space;
      }
      memcpy(p, msg, len);
   }

   // Null-terminate
   buf[len + lusr] = 0;

   // Send the request
   fSocket->SendCoordinator(kSendMsgToUser, buf);

   return rc;
}

//______________________________________________________________________________
void TXProofMgr::Grep(const char *what, const char *how, const char *where)
{
   // Run 'grep' on the nodes

   // Nothing to do if not in contact with proofserv
   if (!IsValid()) {
      Warning("Grep","invalid TXProofMgr - do nothing");
      return;
   }
   // Server may not support it
   if (fSocket->GetXrdProofdVersion() < 1006) {
      Warning("Grep", "functionality not supported by server");
      return;
   }

   // Send the request
   TObjString *os = Exec(kGrep, what, how, where);

   // Show the result, if any
   if (os) Printf("%s", os->GetName());

   // Cleanup
   SafeDelete(os);
}

//______________________________________________________________________________
void TXProofMgr::Find(const char *what, const char *how, const char *where)
{
   // Run 'find' on the nodes

   // Nothing to do if not in contact with proofserv
   if (!IsValid()) {
      Warning("Find","invalid TXProofMgr - do nothing");
      return;
   }
   // Server may not support it
   if (fSocket->GetXrdProofdVersion() < 1006) {
      Warning("Find", "functionality not supported by server (XrdProofd version: %d)",
                      fSocket->GetXrdProofdVersion());
      return;
   }

   // Send the request
   TObjString *os = Exec(kFind, what, how, where);

   // Show the result, if any
   if (os) Printf("%s", os->GetName());

   // Cleanup
   SafeDelete(os);
}

//______________________________________________________________________________
void TXProofMgr::Ls(const char *what, const char *how, const char *where)
{
   // Run 'ls' on the nodes

   // Nothing to do if not in contact with proofserv
   if (!IsValid()) {
      Warning("Ls","invalid TXProofMgr - do nothing");
      return;
   }
   // Server may not support it
   if (fSocket->GetXrdProofdVersion() < 1006) {
      Warning("Ls", "functionality not supported by server");
      return;
   }

   // Send the request
   TObjString *os = Exec(kLs, what, how, where);

   // Show the result, if any
   if (os) Printf("%s", os->GetName());

   // Cleanup
   SafeDelete(os);
}

//______________________________________________________________________________
void TXProofMgr::More(const char *what, const char *how, const char *where)
{
   // Run 'more' on the nodes

   // Nothing to do if not in contact with proofserv
   if (!IsValid()) {
      Warning("More","invalid TXProofMgr - do nothing");
      return;
   }
   // Server may not support it
   if (fSocket->GetXrdProofdVersion() < 1006) {
      Warning("More", "functionality not supported by server");
      return;
   }

   // Send the request
   TObjString *os = Exec(kMore, what, how, where);

   // Show the result, if any
   if (os) Printf("%s", os->GetName());

   // Cleanup
   SafeDelete(os);
}

//______________________________________________________________________________
Int_t TXProofMgr::Rm(const char *what, const char *how, const char *where)
{
   // Run 'rm' on the nodes. The user is prompted before removal, unless 'how'
   // contains "--force" or a combination of single letter options including 'f',
   // e.g. "-fv".

   // Nothing to do if not in contact with proofserv
   if (!IsValid()) {
      Warning("Rm","invalid TXProofMgr - do nothing");
      return -1;
   }
   // Server may not support it
   if (fSocket->GetXrdProofdVersion() < 1006) {
      Warning("Rm", "functionality not supported by server");
      return -1;
   }

   TString prompt, ans("Y"), opt(how);
   Bool_t force = kFALSE;
   if (!opt.IsNull()) {
      TString t;
      Int_t from = 0;
      while (!force && opt.Tokenize(t, from, " ")) {
         if (t == "--force") {
            force = kTRUE;
         } else if (t.BeginsWith("-") && !t.BeginsWith("--") && t.Contains("f")) {
            force = kTRUE;
         }
      }
   }

   if (!force && isatty(0) != 0 && isatty(1) != 0) {
      // Really remove the file?
      prompt.Form("Do you really want to remove '%s'? [N/y]", what);
      ans = "";
      while (ans != "N" && ans != "Y") {
         ans = Getline(prompt.Data());
         ans.Remove(TString::kTrailing, '\n');
         if (ans == "") ans = "N";
         ans.ToUpper();
         if (ans != "N" && ans != "Y")
            Printf("Please answer y, Y, n or N");
      }
   }

   if (ans == "Y") {
      // Send the request
      TObjString *os = Exec(kRm, what, how, where);
      // Show the result, if any
      if (os) {
         if (gDebug > 1) Printf("%s", os->GetName());
         // Cleanup
         SafeDelete(os);
         // Success
         return 0;
      }
      // Failure
      return -1;
   }
   // Done
   return 0;
}

//______________________________________________________________________________
void TXProofMgr::Tail(const char *what, const char *how, const char *where)
{
   // Run 'tail' on the nodes

   // Nothing to do if not in contact with proofserv
   if (!IsValid()) {
      Warning("Tail","invalid TXProofMgr - do nothing");
      return;
   }
   // Server may not support it
   if (fSocket->GetXrdProofdVersion() < 1006) {
      Warning("Tail", "functionality not supported by server");
      return;
   }

   // Send the request
   TObjString *os = Exec(kTail, what, how, where);

   // Show the result, if any
   if (os) Printf("%s", os->GetName());

   // Cleanup
   SafeDelete(os);
}

//______________________________________________________________________________
Int_t TXProofMgr::Md5sum(const char *what, TString &sum, const char *where)
{
   // Run 'md5sum' on one of the nodes

   // Nothing to do if not in contact with proofserv
   if (!IsValid()) {
      Warning("Md5sum","invalid TXProofMgr - do nothing");
      return -1;
   }
   // Server may not support it
   if (fSocket->GetXrdProofdVersion() < 1006) {
      Warning("Md5sum", "functionality not supported by server");
      return -1;
   }

   if (where && !strcmp(where, "all")) {
      Warning("Md5sum","cannot run on all nodes at once: please specify one");
      return -1;
   }

   // Send the request
   TObjString *os = Exec(kMd5sum, what, 0, where);

   // Show the result, if any
   if (os) {
      if (gDebug > 1) Printf("%s", os->GetName());
      sum = os->GetName();
      // Cleanup
      SafeDelete(os);
      // Success
      return 0;
   }
   // Failure
   return -1;
}

//______________________________________________________________________________
Int_t TXProofMgr::Stat(const char *what, FileStat_t &st, const char *where)
{
   // Run 'stat' on one of the nodes

   // Nothing to do if not in contact with proofserv
   if (!IsValid()) {
      Warning("Stat","invalid TXProofMgr - do nothing");
      return -1;
   }
   // Server may not support it
   if (fSocket->GetXrdProofdVersion() < 1006) {
      Warning("Stat", "functionality not supported by server");
      return -1;
   }

   if (where && !strcmp(where, "all")) {
      Warning("Stat","cannot run on all nodes at once: please specify one");
      return -1;
   }

   // Send the request
   TObjString *os = Exec(kStat, what, 0, where);

   // Show the result, if any
   if (os) {
      if (gDebug > 1) Printf("%s", os->GetName());
      Int_t    mode, uid, gid, islink;
      Long_t   dev, ino, mtime;
      Long64_t size;
#ifdef R__WIN32
      sscanf(os->GetName(), "%ld %ld %d %d %d %I64d %ld %d", &dev, &ino, &mode,
                            &uid, &gid, &size, &mtime, &islink);
#else
      sscanf(os->GetName(), "%ld %ld %d %d %d %lld %ld %d", &dev, &ino, &mode,
                            &uid, &gid, &size, &mtime, &islink);
#endif
      if (dev == -1)
         return -1;
      st.fDev    = dev;
      st.fIno    = ino;
      st.fMode   = mode;
      st.fUid    = uid;
      st.fGid    = gid;
      st.fSize   = size;
      st.fMtime  = mtime;
      st.fIsLink = (islink == 1);

      // Cleanup
      SafeDelete(os);
      // Success
      return 0;
   }
   // Failure
   return -1;
}

//______________________________________________________________________________
TObjString *TXProofMgr::Exec(Int_t action,
                             const char *what, const char *how, const char *where)
{
   // Execute 'action' (see EAdminExecType in 'XProofProtocol.h') at 'where'
   // (default master), with options 'how', on 'what'. The option specified by
   // 'how' are typically unix option for the relate commands. In addition to
   // the unix authorizations, the limitations are:
   //
   //      action = kRm        limited to the sandbox (but basic dirs cannot be
   //                          removed) and on files owned by the user in the
   //                          allowed directories
   //      action = kTail      option '-f' is not supported and will be ignored
   //

   // Nothing to do if not in contact with proofserv
   if (!IsValid()) {
      Warning("Exec","invalid TXProofMgr - do nothing");
      return (TObjString *)0;
   }
   // Server may not support it
   if (fSocket->GetXrdProofdVersion() < 1006) {
      Warning("Exec", "functionality not supported by server");
      return (TObjString *)0;
   }
   // Check 'what'
   if (!what || strlen(what) <= 0) {
      Error("Exec","specifying a path is mandatory");
      return (TObjString *)0;
   }
   // Check the options
   TString opt(how);
   if (action == kTail && !opt.IsNull()) {
      // Keep only static options: -c, --bytes=N, -n , --lines=N, -N
      TString opts(how), o;
      Int_t from = 0;
      Bool_t isc = kFALSE, isn = kFALSE;
      while (opts.Tokenize(o, from, " ")) {
         // Skip values not starting with '-' is not argument to '-c' or '-n'
         if (!o.BeginsWith("-") && !isc && isn) continue;
         if (isc) {
            opt.Form("-c %s", o.Data());
            isc = kFALSE;
         }
         if (isn) {
            opt.Form("-n %s", o.Data());
            isn = kFALSE;
         }
         if (o == "-c") {
            isc = kTRUE;
         } else if (o == "-n") {
            isn = kTRUE;
         } else if (o == "--bytes=" || o == "--lines=") {
            opt = o;
         } else if (o.BeginsWith("-")) {
            o.Remove(TString::kLeading,'-');
            if (o.IsDigit()) opt.Form("-%s", o.Data());
         }
      }
   }

   // Build the command line
   TString cmd(where);
   if (cmd.IsNull()) cmd.Form("%s:%d", fUrl.GetHost(), fUrl.GetPort());
   cmd += "|";
   cmd += what;
   cmd += "|";
   cmd += opt;

   // On clients, handle Ctrl-C during collection
   if (fIntHandler) fIntHandler->Add();

   // Send the request
   TObjString *os = fSocket->SendCoordinator(kExec, cmd.Data(), action);

   // On clients, handle Ctrl-C during collection
   if (fIntHandler) fIntHandler->Remove();

   // Done
   return os;
}

//______________________________________________________________________________
Int_t TXProofMgr::GetFile(const char *remote, const char *local, const char *opt)
{
   // Get file 'remote' into 'local' from the master.
   // If opt contains "force", the file, if it exists remotely, is copied in all cases,
   // otherwise a check is done on the MD5sum.
   // If opt contains "silent" standard notificatons are not printed (errors and
   // warnings and prompts still are).
   // Return 0 on success, -1 on error.

   Int_t rc = -1;
   // Nothing to do if not in contact with proofserv
   if (!IsValid()) {
      Warning("GetFile", "invalid TXProofMgr - do nothing");
      return rc;
   }
   // Server may not support it
   if (fSocket->GetXrdProofdVersion() < 1006) {
      Warning("GetFile", "functionality not supported by server");
      return rc;
   }

   // Check remote path name
   TString filerem(remote);
   if (filerem.IsNull()) {
      Error("GetFile", "remote file path undefined");
      return rc;
   }

   // Parse option
   TString oo(opt);
   oo.ToUpper();
   Bool_t force = (oo.Contains("FORCE")) ? kTRUE : kFALSE;
   Bool_t silent = (oo.Contains("SILENT")) ? kTRUE : kFALSE;

   // Check local path name
   TString fileloc(local);
   if (fileloc.IsNull()) {
      // Set the same as the remote one, in the working dir
      fileloc = gSystem->BaseName(filerem);
   }
   gSystem->ExpandPathName(fileloc);

   // Default open and mode flags
#ifdef WIN32
   UInt_t openflags =  O_WRONLY | O_BINARY;
#else
   UInt_t openflags =  O_WRONLY;
#endif
   UInt_t openmode = 0600;

   // Get information about the local file
   UserGroup_t *ugloc = 0;
   Int_t rcloc = 0;
   FileStat_t stloc;
   if ((rcloc = gSystem->GetPathInfo(fileloc, stloc)) == 0) {
      if (R_ISDIR(stloc.fMode)) {
         // Add the filename of the remote file and re-check
         if (!fileloc.EndsWith("/")) fileloc += "/";
         fileloc += gSystem->BaseName(filerem);
         // Get again the status of the path
         rcloc = gSystem->GetPathInfo(fileloc, stloc);
      }
      if (rcloc == 0) {
         // It exists already. If it is not a regular file we cannot continue
         if (!R_ISREG(stloc.fMode)) {
            if (!silent)
               Printf("[GetFile] local file '%s' exists and is not regular: cannot continue",
                      fileloc.Data());
            return rc;
         }
         // Get our info
         if (!(ugloc = gSystem->GetUserInfo(gSystem->GetUid()))) {
            Error("GetFile", "cannot get user info for additional checks");
            return rc;
         }
         // Can we delete or overwrite it ?
         Bool_t owner = (ugloc->fUid == stloc.fUid && ugloc->fGid == stloc.fGid) ? kTRUE : kFALSE;
         Bool_t group = (!owner && ugloc->fGid == stloc.fGid) ? kTRUE : kFALSE;
         Bool_t other = (!owner && !group) ? kTRUE : kFALSE;
         delete ugloc;
         if ((owner && !(stloc.fMode & kS_IWUSR)) ||
             (group && !(stloc.fMode & kS_IWGRP)) || (other && !(stloc.fMode & kS_IWOTH))) {
            if (!silent) {
               Printf("[GetFile] file '%s' exists: no permission to delete or overwrite the file", fileloc.Data());
               Printf("[GetFile] ownership: owner: %d, group: %d, other: %d", owner, group, other);
               Printf("[GetFile] mode: %x", stloc.fMode);
            }
            return rc;
         }
         // In case we open the file, we need to truncate it
         openflags |=  O_CREAT | O_TRUNC;
      } else {
         // In case we open the file, we need to create it
         openflags |=  O_CREAT;
      }
   } else {
      // In case we open the file, we need to create it
      openflags |=  O_CREAT;
   }

   // Check the remote file exists and get it check sum
   TString remsum;
   if (Md5sum(filerem, remsum) != 0) {
      if (!silent)
         Printf("[GetFile] remote file '%s' does not exists or cannot be read", filerem.Data());
      return rc;
   }

   // If the file exists already locally, check if it is different
   bool same = 0;
   if (rcloc == 0 && !force) {
      TMD5 *md5loc = TMD5::FileChecksum(fileloc);
      if (md5loc) {
         if (remsum == md5loc->AsString()) {
            if (!silent) {
               Printf("[GetFile] local file '%s' and remote file '%s' have the same MD5 check sum",
                      fileloc.Data(), filerem.Data());
               Printf("[GetFile] use option 'force' to override");
            }
            same = 1;
         }
         delete md5loc;
      }

      // If a different file with the same name exists already, ask what to do
      if (!same) {
         char *a = Getline("Local file exists already: would you like to overwrite it? [N/y]");
         if (a[0] == 'n' || a[0] == 'N' || a[0] == '\0') return 0;
      } else {
         return 0;
      }
   }

   // Open the local file for writing
   Int_t fdout = open(fileloc, openflags, openmode);
   if (fdout < 0) {
      Error("GetFile", "could not open local file '%s' for writing: errno: %d", local, errno);
      return rc;
   }

   // Build the command line
   TString cmd(filerem);

   // Disable TXSocket handling while receiving the file (CpProgress processes
   // pending events and this could screw-up synchronization in the TXSocket pipe)
   gSystem->RemoveFileHandler(TXSocketHandler::GetSocketHandler());

   // Send the request
   TStopwatch watch;
   watch.Start();
   TObjString *os = fSocket->SendCoordinator(kGetFile, cmd.Data());

   if (os) {
      // The message contains the size
      Long64_t size;
      sscanf(os->GetName(), "%lld", &size);
      if (size <= 0) {
<<<<<<< HEAD
         Error("GetFile", "received null or negative size: %ldd", size);
=======
         Error("GetFile", "received null or negative size: %lld", size);
>>>>>>> 84c4c19c
         close(fdout);
         return rc;
      }

      // Receive the file
      const Int_t kMAXBUF = 16384;  //32768  //16384  //65536;
      char buf[kMAXBUF];

      rc = 0;
      Int_t rec, r;
      Long64_t filesize = 0, left = 0;
      while (rc == 0 && filesize < size) {
         left = size - filesize;
         if (left > kMAXBUF) left = kMAXBUF;
         rec = fSocket->RecvRaw(&buf, left);
         filesize = (rec > 0) ? (filesize + rec) : filesize;
         if (rec > 0) {
            char *p = buf;
            r = rec;
            while (r) {
               Int_t w = 0;
               while ((w = write(fdout, p, r)) < 0 && TSystem::GetErrno() == EINTR)
                  TSystem::ResetErrno();
               if (w < 0) {
                  SysError("GetFile", "error writing to unit: %d", fdout);
                  rc = -1;
                  break;
               }
               r -= w;
               p += w;
            }
            // Basic progress bar
            CpProgress("GetFile", filesize, size, &watch);
         } else if (rec < 0) {
            rc = -1;
            Error("GetFile", "error during receiving file");
            break;
         }
      }
      // Finalize the progress bar
      CpProgress("GetFile", filesize, size, &watch, kTRUE);

   } else {
      Error("GetFile", "size not received");
      rc = -1;
   }

   // Restore socket handling while receiving the file
   gSystem->AddFileHandler(TXSocketHandler::GetSocketHandler());

   // Close local file
   close(fdout);
   watch.Stop();
   watch.Reset();

   if (rc == 0) {
      // Check if everything went fine
      TMD5 *md5loc = TMD5::FileChecksum(fileloc);
      if (!md5loc) {
         Error("GetFile", "cannot get MD5 checksum of the new local file '%s'", fileloc.Data());
         rc = -1;
      } else if (remsum != md5loc->AsString()) {
         Error("GetFile", "checksums for the local copy and the remote file differ: {rem:%s,loc:%s}",
                           remsum.Data(), md5loc->AsString());
         rc = -1;
         delete md5loc;
      }
   }
   // Done
   return rc;
}

//______________________________________________________________________________
Int_t TXProofMgr::PutFile(const char *local, const char *remote, const char *opt)
{
   // Put file 'local'to 'remote' to the master
   // If opt is "force", the file, if it exists remotely, is copied in all cases,
   // otherwise a check is done on the MD5sum.
   // Return 0 on success, -1 on error

   Int_t rc = -1;
   // Nothing to do if not in contact with proofserv
   if (!IsValid()) {
      Warning("PutFile", "invalid TXProofMgr - do nothing");
      return rc;
   }
   // Server may not support it
   if (fSocket->GetXrdProofdVersion() < 1006) {
      Warning("PutFile", "functionality not supported by server");
      return rc;
   }

   // Check local path name
   TString fileloc(local);
   if (fileloc.IsNull()) {
      Error("PutFile", "local file path undefined");
      return rc;
   }
   gSystem->ExpandPathName(fileloc);

   // Parse option
   TString oo(opt);
   oo.ToUpper();
   Bool_t force = (oo == "FORCE") ? kTRUE : kFALSE;

   // Check remote path name
   TString filerem(remote);
   if (filerem.IsNull()) {
      // Set the same as the local one, in the working dir
      filerem.Form("~/%s", gSystem->BaseName(fileloc));
   } else if (filerem.EndsWith("/")) {
      // Remote path is a directory: add the file name as in the local one
      filerem += gSystem->BaseName(fileloc);
   }

   // Default open flags
#ifdef WIN32
   UInt_t openflags =  O_RDONLY | O_BINARY;
#else
   UInt_t openflags =  O_RDONLY;
#endif

   // Get information about the local file
   Int_t rcloc = 0;
   FileStat_t stloc;
   if ((rcloc = gSystem->GetPathInfo(fileloc, stloc)) != 0 || !R_ISREG(stloc.fMode)) {
      // It dies not exists or it is not a regular file: we cannot continue
      const char *why = (rcloc == 0) ? "is not regular" : "does not exists";
      Printf("[PutFile] local file '%s' %s: cannot continue", fileloc.Data(), why);
      return rc;
   }
   // Get our info
   UserGroup_t *ugloc = 0;
   if (!(ugloc = gSystem->GetUserInfo(gSystem->GetUid()))) {
      Error("PutFile", "cannot get user info for additional checks");
      return rc;
   }
   // Can we read it ?
   Bool_t owner = (ugloc->fUid == stloc.fUid && ugloc->fGid == stloc.fGid) ? kTRUE : kFALSE;
   Bool_t group = (!owner && ugloc->fGid == stloc.fGid) ? kTRUE : kFALSE;
   Bool_t other = (!owner && !group) ? kTRUE : kFALSE;
   delete ugloc;
   if ((owner && !(stloc.fMode & kS_IRUSR)) ||
       (group && !(stloc.fMode & kS_IRGRP)) || (other && !(stloc.fMode & kS_IROTH))) {
      Printf("[PutFile] file '%s': no permission to read the file", fileloc.Data());
      Printf("[PutFile] ownership: owner: %d, group: %d, other: %d", owner, group, other);
      Printf("[PutFile] mode: %x", stloc.fMode);
      return rc;
   }

   // Local MD5 sum
   TString locsum;
   TMD5 *md5loc = TMD5::FileChecksum(fileloc);
   if (!md5loc) {
      Error("PutFile", "cannot calculate the check sum for '%s'", fileloc.Data());
      return rc;
   } else {
      locsum = md5loc->AsString();
      delete md5loc;
   }

   // Check the remote file exists and get it check sum
   Bool_t same = kFALSE;
   FileStat_t strem;
   TString remsum;
   if (Stat(filerem, strem) == 0) {
      if (Md5sum(filerem, remsum) != 0) {
         Printf("[PutFile] remote file exists but the check sum calculation failed");
         return rc;
      }
      // Check sums
      if (remsum == locsum) {
         if (!force) {
            Printf("[PutFile] local file '%s' and remote file '%s' have the same MD5 check sum",
                              fileloc.Data(), filerem.Data());
            Printf("[PutFile] use option 'force' to override");
         }
         same = kTRUE;
      }
      if (!force) {
         // If a different file with the same name exists already, ask what to do
         if (!same) {
            char *a = Getline("Remote file exists already: would you like to overwrite it? [N/y]");
            if (a[0] == 'n' || a[0] == 'N' || a[0] == '\0') return 0;
            force = kTRUE;
         } else {
            return 0;
         }
      }
   }

   // Open the local file
   int fd = open(fileloc.Data(), openflags);
   if (fd < 0) {
      Error("PutFile", "cannot open file '%s': %d", fileloc.Data(), errno);
      return -1;
   }

   // Build the command line: 'path size [opt]'
   TString cmd;
   cmd.Form("%s %lld", filerem.Data(), stloc.fSize);
   if (force) cmd += " force";

   // Disable TXSocket handling while sending the file (CpProgress processes
   // pending events and this could screw-up synchronization in the TXSocket pipe)
   gSystem->RemoveFileHandler(TXSocketHandler::GetSocketHandler());

   // Send the request
   TStopwatch watch;
   watch.Start();
   TObjString *os = fSocket->SendCoordinator(kPutFile, cmd.Data());

   if (os) {

      // Send over the file
      const Int_t kMAXBUF = 16384;  //32768  //16384  //65536;
      char buf[kMAXBUF];

      Long64_t pos = 0;
      lseek(fd, pos, SEEK_SET);

      rc = 0;
      while (rc == 0 && pos < stloc.fSize) {
         Long64_t left = stloc.fSize - pos;
         if (left > kMAXBUF) left = kMAXBUF;
         Int_t siz;
         while ((siz = read(fd, &buf[0], left)) < 0 && TSystem::GetErrno() == EINTR)
            TSystem::ResetErrno();
         if (siz < 0 || siz != left) {
            Error("PutFile", "error reading from file: errno: %d", errno);
            rc = -1;
            break;
         }
         Int_t src = 0;
         if ((src = fSocket->fConn->WriteRaw((void *)&buf[0], left)) != left) {
            Error("PutFile", "error sending over: errno: %d (rc: %d)", TSystem::GetErrno(), src);
            rc = -1;
            break;
         }
         // Basic progress bar
         CpProgress("PutFile", pos, stloc.fSize, &watch);
         // Re-position
         pos += left;
      }
      // Finalize the progress bar
      CpProgress("PutFile", pos, stloc.fSize, &watch, kTRUE);

   } else {
      Error("PutFile", "command could not be executed");
      rc = -1;
   }

   // Restore TXSocket handling
   gSystem->AddFileHandler(TXSocketHandler::GetSocketHandler());

   // Close local file
   close(fd);
   watch.Stop();
   watch.Reset();

   if (rc == 0) {
      // Check if everything went fine
      if (Md5sum(filerem, remsum) != 0) {
         Printf("[PutFile] cannot get MD5 checksum of the new remote file '%s'", filerem.Data());
         rc = -1;
      } else if (remsum != locsum) {
         Printf("[PutFile] checksums for the local copy and the remote file differ: {rem:%s, loc:%s}",
                           remsum.Data(), locsum.Data());
         rc = -1;
      }
   }

   // Done
   return rc;
}

//______________________________________________________________________________
void TXProofMgr::CpProgress(const char *pfx, Long64_t bytes,
                            Long64_t size, TStopwatch *watch, Bool_t cr)
{
   // Print file copy progress.

   // Protection
   if (!pfx || size == 0 || !watch) return;

   fprintf(stderr, "[%s] Total %.02f MB\t|", pfx, (Double_t)size/1048576);

   for (int l = 0; l < 20; l++) {
      if (size > 0) {
         if (l < 20*bytes/size)
            fprintf(stderr, "=");
         else if (l == 20*bytes/size)
            fprintf(stderr, ">");
         else if (l > 20*bytes/size)
            fprintf(stderr, ".");
      } else
         fprintf(stderr, "=");
   }
   // Allow to update the GUI while uploading files
   gSystem->ProcessEvents();
   watch->Stop();
   Double_t copytime = watch->RealTime();
   fprintf(stderr, "| %.02f %% [%.01f MB/s]\r",
           100.0*(size?(bytes/size):1), bytes/copytime/1048576.);
   if (cr) fprintf(stderr, "\n");
   watch->Continue();
}

//______________________________________________________________________________
Int_t TXProofMgr::Cp(const char *src, const char *dst, const char *fmt)
{
   // Copy files in/out of the sandbox. Either 'src' or 'dst' must be in the
   // sandbox.
   // Return 0 on success, -1 on error

   Int_t rc = -1;
   // Nothing to do if not in contact with proofserv
   if (!IsValid()) {
      Warning("Cp", "invalid TXProofMgr - do nothing");
      return rc;
   }
   // Server may not support it
   if (fSocket->GetXrdProofdVersion() < 1006) {
      Warning("Cp", "functionality not supported by server");
      return rc;
   }

   // Check source path name
   TString filesrc(src);
   if (filesrc.IsNull()) {
      Error("Cp", "source file path undefined");
      return rc;
   }
   // Check destination path name
   TString filedst(dst);
   if (filedst.IsNull()) {
      filedst = gSystem->BaseName(TUrl(filesrc.Data()).GetFile());
   } else if (filedst.EndsWith("/")) {
      // Remote path is a directory: add the file name as in the local one
      filedst += gSystem->BaseName(filesrc);
   }

   // Make sure that local files are in the format file://host/<file> otherwise
   // the URL class in the server will not parse them correctly
   TUrl usrc = TUrl(filesrc.Data(), kTRUE).GetUrl();
   filesrc = usrc.GetUrl();
   if (!strcmp(usrc.GetProtocol(), "file"))
      filesrc.Form("file://host/%s", usrc.GetFileAndOptions());
   TUrl udst = TUrl(filedst.Data(), kTRUE).GetUrl();
   filedst = udst.GetUrl();
   if (!strcmp(udst.GetProtocol(), "file"))
      filedst.Form("file://host/%s", udst.GetFileAndOptions());

   // Prepare the command
   TString cmd;
   cmd.Form("%s %s %s", filesrc.Data(), filedst.Data(), (fmt ? fmt : ""));

   // On clients, handle Ctrl-C during collection
   if (fIntHandler) fIntHandler->Add();

   // Send the request
   TObjString *os = fSocket->SendCoordinator(kCpFile, cmd.Data());

   // On clients, handle Ctrl-C during collection
   if (fIntHandler) fIntHandler->Remove();

   // Show the result, if any
   if (os) {
      if (gDebug > 0) Printf("%s", os->GetName());
      rc = 0;
   }

   // Done
   return rc;
}<|MERGE_RESOLUTION|>--- conflicted
+++ resolved
@@ -1322,11 +1322,7 @@
       Long64_t size;
       sscanf(os->GetName(), "%lld", &size);
       if (size <= 0) {
-<<<<<<< HEAD
-         Error("GetFile", "received null or negative size: %ldd", size);
-=======
          Error("GetFile", "received null or negative size: %lld", size);
->>>>>>> 84c4c19c
          close(fdout);
          return rc;
       }
