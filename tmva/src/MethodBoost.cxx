--- conflicted
+++ resolved
@@ -873,11 +873,7 @@
       return;
    }
 
-<<<<<<< HEAD
-   Event * ev; Float_t w;
-=======
    Float_t w;
->>>>>>> fa2ae9e6
    Double_t sumAll=0, sumWrong=0;
 
    // finding the MVA cut value for IsSignalLike, stored in the method
@@ -1038,8 +1034,6 @@
    Data()->SetCurrentType(eTT);
 
    MethodBase* method = singleMethod ? dynamic_cast<MethodBase*>(fMethods.back()) : 0; // ToDo CoVerity flags this line as there is no prtection against a zero-pointer delivered by dynamic_cast
-<<<<<<< HEAD
-=======
    // to make CoVerity happy (although, OF COURSE, the last method in the commitee
    // has to be also of type MethodBase as ANY method is... hence the dynamic_cast
    // will never by "zero" ...
@@ -1050,7 +1044,6 @@
             << Endl;
       std::exit(1);
    }
->>>>>>> fa2ae9e6
    Double_t err = 0.0;
 
    // temporary renormalize the method weights in case of evaluation
@@ -1076,19 +1069,11 @@
    std::vector <Float_t>* mvaRes;
    if (singleMethod && eTT==Types::kTraining)
       mvaRes = fMVAvalues; // values already calculated
-<<<<<<< HEAD
-   else {  //Helge, please check if this logic is correct. ToDo!!!
-      mvaRes = new std::vector <Float_t>(Data()->GetNEvents());
-      for (Long64_t ievt=0; ievt<Data()->GetNEvents(); ievt++) {
-         Data()->GetEvent(ievt);
-         (*mvaRes)[ievt] = singleMethod ? method->GetMvaValue() : GetMvaValue(&err);
-=======
    else {  
       mvaRes = new std::vector <Float_t>(GetNEvents());
       for (Long64_t ievt=0; ievt<GetNEvents(); ievt++) {
          GetEvent(ievt);
          (*mvaRes)[ievt] = singleMethod ? method->GetMvaValue(&err) : GetMvaValue(&err);
->>>>>>> fa2ae9e6
       }
    }
 
