--- conflicted
+++ resolved
@@ -8,12 +8,6 @@
 
 #include "TMVA/PDEFoam.h"
 
-<<<<<<< HEAD
-typedef enum { kNEV, kDISCR, kMONO, kRMS, kRMSOVMEAN } EPlotType;
-typedef enum { kSEPARATE, kUNIFIED, kMONOTARGET, kMULTITARGET } EFoamType;
-
-=======
->>>>>>> fa2ae9e6
 void PlotFoams( TString fin = "weights/TMVAClassification_PDEFoam.weights_foams.root", 
                 bool useTMVAStyle=kTRUE )
 {
