# @(#)root/config:$Id$
# Author: Fons Rademakers  22/09/95

# ROOT Environment settings are handled via the class TEnv. To see
# which values are active do: gEnv->Print().

# Path used by dynamic loader to find shared libraries.
# This path will be appended to the (DY)LD_LIBRARY_PATH on Unix
# and to PATH on Windows.
# Paths are different for Unix and Windows. The example shows the defaults
# for all ROOT applications for either Unix or Windows.
Unix.*.Root.DynamicPath:    .:@libdir@:
WinNT.*.Root.DynamicPath:   .;@bindir@;

# Path used to find macros.
# Paths are different for Unix and Windows. The example shows the defaults
# for all ROOT applications for either Unix or Windows.
Unix.*.Root.MacroPath:      .:@macrodir@:
WinNT.*.Root.MacroPath:     .;@macrodir@;

# Path used to find plugin macros.
# Paths are different for Unix and Windows. The example shows the defaults
# for all ROOT applications for either Unix or Windows.
Unix.*.Root.PluginPath:      :@plugindir@:
WinNT.*.Root.PluginPath:     ;@plugindir@;

# Path where to look for TrueType fonts.
Unix.*.Root.UseTTFonts:     true
*.*.Root.TTFontPath:        @ttffontdir@

# Use Net* API functions.
WinNT.UseNetAPI:         true

# Use thread library (if exists).
Unix.*.Root.UseThreads:     false

# Select the compression algorithm (0=old zlib, 1=new zlib)
# Note, setting this to `0' may be a security vulnerability.
Root.ZipMode:            1

# Show where item is found in the specified path.
Root.ShowPath:           false

# Activate malloc/new, free/delete calls via the TMemStat class
# the parameter buffersize is the number of calls to malloc or free that can be stored in one memory buffer.
# when the buffer is full, the calls to malloc/free pointing to the same location
# are eliminated and not written to the final Tree. The default value 100000
# is such that between 50 and 90% of the calls are eliminated depending on the application.
# the parameter TMemStat.maxcalls is the maximum number of new/delete calls to be monitored
# 5 million calls is a reasonable number
Root.TMemStat:           0
Root.TMemStat.buffersize 100000
Root.TMemStat.maxcalls   5000000
Root.TMemStat.system     gnubuiltin

# Activate memory statistics (size and cnt is used to trap allocation of
# blocks of a certain size after cnt times).
Root.MemStat:            0
Root.MemStat.size:      -1
Root.MemStat.cnt:       -1
Root.ObjectStat:         0

# Activate memory leak checker (use in conjunction with $ROOTSYS/bin/memprobe).
# Currently only works on Linux with gcc.
Root.MemCheck:           0
Root.MemCheckFile:       memcheck.out

# Global debug mode. When >0 turns on progressively more details debugging.
Root.Debug:              0
Root.Stacktrace:         yes
# Allow for a customized backtrace script.
#Root.StacktraceScript:   $(ROOTSYS)/etc/gdb-backtrace.sh
# Allow for a customized backtrace messages (e.g. referencing your own project
# bug tracking system). Change this message rather then the entire script.
# The % characters will be replaced by newlines.
#Root.StacktraceMessage:  The lines below might hint at the cause of the crash.%If they do not help you then please submit a bug report at%http://myproject/bugs. Please post the ENTIRE stack trace%from above as an attachment in addition to anything else%that might help us fixing this issue.

# Ignore errors lower than the ignore level. Possible values:
# Print, Info, Warning, Error, Break, SysError and Fatal.
Root.ErrorIgnoreLevel:   Print

# Settings for X11 behaviour.
X11.Sync:                no
X11.FindBestVisual:      yes
X11.UseXft:              no
X11.XInitThread:         yes

# Settings for Win32 behavior.
Win32.UseSysPointers:    no

# Default editor.
Unix.*.Editor:           vi
WinNT.*.Editor:          notepad

# Default 3d Viewer.
# By default 3-D views are shown in the pad,
# if the next line is activated, the default viewer will be OpenGL.
#Viewer3D.DefaultDrawOption:   ogl

# Default Fitter (current choices are Minuit and Fumili).
Root.Fitter:             Minuit

# Specify list of file endings which TTabCom (TAB completion) should ignore.
#TabCom.FileIgnore:       .cpp:.h:.cmz

# TCanvas specific settings. Opaque move and resize show full pad during
# the operation instead of only the outline. Especially for resize you'll
# need serious CPU power. UseScreenFactor=true means to size canvas according
# to size of screen, so a canvas still looks good on a low resolution
# laptop screen without having to change canvas size in macros.
# HighLightColor 2 = red. ShowEventStatus allows the event status bar to
# be turned on by default. AutoExec allows TExec objects to be executed
# on mouse and key events.
Canvas.MoveOpaque:          false
Canvas.ResizeOpaque:        false
Canvas.UseScreenFactor:     false
Canvas.HighLightColor:      2
Canvas.ShowEventStatus:     false
Canvas.ShowToolTips:        false
Canvas.ShowToolBar:         false
Canvas.ShowEditor:          false
Canvas.AutoExec:            true
Canvas.PrintDirectory       .
#set the default precision when writing floating point numbers in TCanvas::SaveSource
Canvas.SavePrecision        7

# Printer settings.
#WinNT.*.Print.Command:      AcroRd32.exe
#Unix.*.Print.Command:       a2ps -P%p --landscape --columns=2 --margin=30 -rf8.0 %f
#Print.Printer:              32-rb20-hp
#Print.Directory:            .
#Print.FileType:             pdf

# Default histogram binnings for TTree::Draw().
Hist.Binning.1D.x:          100

Hist.Binning.2D.x:           40
Hist.Binning.2D.y:           40
Hist.Binning.2D.Prof:       100

Hist.Binning.3D.x:           20
Hist.Binning.3D.y:           20
Hist.Binning.3D.z:           20
Hist.Binning.3D.Profx:      100
Hist.Binning.3D.Profy:      100

# Default statistics parameters names.
Hist.Stats.Entries    Entries
Hist.Stats.Mean       Mean
Hist.Stats.MeanX      Mean x
Hist.Stats.MeanY      Mean y
Hist.Stats.RMS        RMS
Hist.Stats.RMSX       RMS x
Hist.Stats.RMSY       RMS y
Hist.Stats.Underflow  Underflow
Hist.Stats.Overflow   Overflow
Hist.Stats.Integral   Integral
Hist.Stats.Skewness   Skewness
Hist.Stats.SkewnessX  Skewness x
Hist.Stats.SkewnessY  Skewness y
Hist.Stats.Kurtosis   Kurtosis
Hist.Stats.KurtosisX  Kurtosis x
Hist.Stats.KurtosisY  Kurtosis y

# THtml specific settings (for more see doc of THtml class).
Root.Html.SourceDir:    .
Root.Html.Root:         http://root.cern.ch/root/html
Root.Html.ViewCVS:      http://root.cern.ch/viewcvs/trunk/%f?view=log
Root.Html.Search:       http://www.google.com/search?q=%s+site%3A%u+-site%3A%u%2Fsrc%2F+-site%3A%u%2Fexamples%2F
#Root.Html.OutputDir:   htmldoc/
#Root.Html.Homepage:
#Root.Html.Header:
#Root.Html.Footer:
#Root.Html.Description: //____________________
#Root.Html.Author:      // Author:
#Root.Html.LastUpdate:  // @(#)
#Root.Html.Copyright:   * Copyright

# GUI specific settings.
Gui.Backend:                native
Gui.Factory:                native
Gui.DefaultFont:            -*-helvetica-medium-r-*-*-12-*-*-*-*-*-iso8859-1
Gui.MenuFont:               -*-helvetica-medium-r-*-*-12-*-*-*-*-*-iso8859-1
Gui.MenuHiFont:             -*-helvetica-bold-r-*-*-12-*-*-*-*-*-iso8859-1
Gui.DocFixedFont:           -*-courier-medium-r-*-*-12-*-*-*-*-*-iso8859-1
Gui.DocPropFont:            -*-helvetica-medium-r-*-*-12-*-*-*-*-*-iso8859-1
Gui.IconFont:               -*-helvetica-medium-r-*-*-10-*-*-*-*-*-iso8859-1
Gui.StatusFont:             -*-helvetica-medium-r-*-*-10-*-*-*-*-*-iso8859-1
Gui.BackgroundColor:         #c0c0c0
Gui.ForegroundColor:         black
Gui.SelectBackgroundColor:   #000080
Gui.SelectForegroundColor:   white
Gui.DocumentBackgroundColor: white
Gui.DocumentForegroundColor: black
Gui.TooltipBackgroundColor:  LightYellow
Gui.TooltipForegroundColor:  black
Gui.IconPath:                $(HOME)/icons:@iconpath@:.
Gui.MimeTypeFile:            $(HOME)/.root.mimes
# If above does not exists defaults to this:
#Gui.MimeTypeFile:            @etcdir@/root.mimes
# Type of Browser: TRootBrowser or TRootBrowserLite
Browser.Name:                TRootBrowser
# Browser Options (plugins)
# F: File browser E: Text Editor H: HTML browser 
# C: Canvas I: I/O redirection P: Proof G: GL viewer
Browser.Options:             FCEI
# Can be either small, big, list, details
Browser.IconStyle:           small
# Can be either name, type, size, date
Browser.SortBy:              name
Browser.GroupView:           10000
Browser.ShowHidden:          no
Browser.AutoThumbnail:       yes
# Start URL for the TRootBrowser embedded HTML renderer
Browser.StartUrl:            http://root.cern.ch/root/html/ClassIndex.html

# Rint (interactive ROOT executable) specific alias, logon and logoff macros.
Rint.Load:               rootalias.C
Rint.Logon:              rootlogon.C
Rint.Logoff:             rootlogoff.C
### Prompt colors
# Whether to use default colors for light-on-dark (i.e. reverse) color scheme:
#Rint.ReverseColor:        no
# Prompt colors: #rgb or #rrggbb or color names:
#  "black", "red", "green", "yellow", "blue", "magenta", "cyan", "white"
#  "default" will keep the current terminal color.
# can be combined with string containing "under" and "bold".
#Rint.TypeColor:          bold blue
#Rint.BracketColor:       bold green
#Rint.BadBracketColor:    bold red underlined
#Rint.PromptColor:        default
#Rint.TabComColor:        magenta
#
### History
# Record session commands, set to "-" to turn off command recording.
Rint.History:            $(HOME)/.root_hist
# History file size, once HistSize is reached remove all but HistSave entries,
# set to 0 to turn off command recording.
# Can be overridden by environment variable ROOT_HIST=size[:save],
# the ":save" part is optional.
# Rint.HistSize:         500
# Set to -1 for sensible default (80% of HistSize), set to 0 to disable history.
# Rint.HistSave:         400
# Print a single line welcome message instead of the default verbose version
# Rint.WelcomeLite:      no
# When the interactive ROOT starts, it can automatically load some frequently
# used includes. However, this introduces several overheads
#  - A long list of CINT and system files will be kept open during the session
#  - The initialisation takes more time (noticeable when using gdb or valgrind)
#  - Memory overhead of about 5 Mbytes (1/3 of the base ROOT executable) when
#    including <vector>
# You can set the variable below to 0 to disable the loading of these
# includes at startup. You can set the variable to 1 (default) to load
# only <iostream> , <string> and <RTypesCint.h>. You can set it to 2 to
# load in addition <vector> and <pair>.  We strongly recommend setting
# the variable to 2 if your scripts include <vector> and you execute
# your scripts multiple times.
Rint.Includes:      1

# ACLiC customization.
# ACLiC.Linkdef specifies the suffix that will be added to the script name to
# try to locate a custom linkdef file when generating the dictionary.
ACLiC.Linkdef:          _linkdef
# Set a top directory for storing the libraries produced by ACLiC.
#ACLiC.BuildDir:        /where/I/would/like/my/compiled/scripts
# Add additional include directives for ACLiC compilations.
#ACLiC.IncludePaths:     -I/where/the/includes/are
# Select whether and how ACLiC tracks the dependency of the libraries.
#  0 - No tracking
#  1 - [Default] New libraries are explicitly linked to all currently loaded libraries
#  2 - Generate and use rootmap file for each library
#  3 - Generate rootmap file for each library _and_ explicitly link to the
#      needed libraries.
#ACLiC.LinkLibs:      1

# PROOF related variables
#
# PROOF debug options.
# Proof.DebugLevel:	0
# Proof.DebugMask:	-1
#
# PROOF GDB hooks
# allows a debugger to be attached early in the startup phase of proofserv
#  0 - don't wait
#  1 - master proofserv enters wait loop
#  2 - slave proofserv enters wait loop
#  3 - any proofserv enters wait loop
#
# Proof.GdbHook: 0
#
# To control the number of processes in PROOF-Lite (0 disables PROOF-Lite).
# This setting cannot be overwritten in the user rootrc files.
# ProofLite.MaxWorkers: -1
#
# On the master enable parallel startup of workers using threads
# Proof.ParallelStartup: no
#
# Proof.StatsHist:       no
# Proof.StatsTrace:      no
# Proof.SlaveStatsTrace: no
#
# Proof.CondorHome:     /opt/condor
# Proof.CondorConfig:   /opt/condor/etc/condor_config
#
# PEAC.GmUrl:           http://somewhere:8080/clarens/
# PEAC.LmUrl:           http://elsewhere:8080/clarens/

# Certificate and key
# Clarens.CertFile:     $(HOME)/.globus/usercert.pem
# Clarens.KeyFile:      $(HOME)/.globus/userkey.pem

# Variables related to authentication to rootd and proofd.
#
# Default authentication method for rootd and proofd.
# These are supported for backward compatibility but have a very
# low priority. System defaults are generated by configure as a list
# in system.rootauthrc in $ROOTSYS/etc/ or /etc/root; the file
# $HOME/.rootauthrc can be used to override the system defaults.
# (0=UsrPwd, 1=SRP, 2=Krb5, 3=Globus,4=SSH, 5=UidGid)
Rootd.Authentication:   0
Proofd.Authentication:  0

# Connection is shutdown at timeout expiration. Timeout is in seconds.
# Negotiation cannot be attempted at low level (i.e. inside
# TAuthenticate::Authenticate()) because of synchronization
# problems with the server.
# At higher level, TAuthenticate::HasTimedOut() gives information
# about timeout: 0 = no timeout; 1 = timeout, no methods left;
# 2 = timeout, still methods to be tried .
# Caller should decide about an additional attempt.
# Timeout disabled (< 0) by default. Can be changed on-the-fly
# with the static method TAuthenticate::SetTimeOut(to_value)
#
# Auth.Timeout:        -1

# Password dialog box.
# Set to 0 if you do not want a dialog box to be popped-up
# when a password is requested.
# Default is 1.
#
#  Auth.UsePasswdDialogBox: 0

# Set this to 1 if you want full SRP authentication in PROOF
# (Client-to-Master and Master-to-Slave).
Proofd.SendSRPPwd:      0

# Set this to 1 to use SSH authentication in PROOF servers
# (Master-to-Slave or Slaves-to-DataServers). This is switched
# off by default because credentials forwarding for SSH is not
# controlled by the system; however the user may have other
# ways to guarantee it, so it may want to switch it on.
ProofServ.UseSSH:       0

# Default login name (if not defined is taken from $(HOME)).
#UsrPwd.Login:           qwerty
#SRP.Login:              qwerty
#Krb5.Login:             qwerty@LOCAL.DOM.AIN
#Globus.Login:           cd:~/.globus cf:usercert.pem  kf:userkey.pem  ad:/etc/grid-security/certificates
#SSH.Login:              qwerty
#UidGid.Login:           qwerty

# To be prompted for login information.
#UsrPwd.LoginPrompt:     yes
#SRP.LoginPrompt:        yes
#Krb5.LoginPrompt:       yes
#Globus.LoginPrompt:     yes
#SSH.LoginPrompt:        yes
#UidGid.LoginPrompt:     yes

# To reuse established security context.
UsrPwd.ReUse:         yes
SRP.ReUse:            no
Krb5.ReUse:           no
Globus.ReUse:         yes
SSH.ReUse:            yes

# Duration validity of the sec context for UsrPwd, SRP and SSH.
# Format:  <hours>:<minutes>  (default 24:00)
#UsrPwd.Valid:     24:00
#SRP.Valid:        24:00
#SSH.Valid:        24:00

# To control password encryption for UsrPwd authentication.
UsrPwd.Crypt:         yes

# Globus miscellanea.
# Globus Proxy duration: HH:MM (ex 12:15 for 12 hours and 15 min)
# 'default' for system default.
Globus.ProxyDuration:    default
#Globus.ProxyDuration:    14
# Number of bits for the initial key.
Globus.ProxyKeyBits:     1024

# Path to alternative 'ssh' (to override $PATH if ever needed).
#SSH.ExecDir:      /usr/bin

# In case of error, SSH returns 1 (or 256 = 0x100).
# To trap those errors for which one should retry, error printouts
# must be parsed; any substring found under the Env SSH.ErrorRetry
# triggers a retry condition; strings can be added here
# in the form (including double quotes):
#              +SSH.ErrorRetry:     "<error_string>"
# This is what one usually gets if the server has reached the maximum
# number of sshd daemons (defined by MaxStartups in sshd_config);
# this is a typical case in which one should retry.
SSH.ErrorRetry:   "Connection closed by remote host"
# Max number of retries for SSH in case of retry error (see above).
SSH.MaxRetry:     100

# Type of key to be used for RSA encryption:
# 0 = local; 1 = SSL (default if openssl available).
RSA.KeyType:  1

# In case of 'RSA.KeyType: 1' this specifies the number of bits to
# be used for the Blowfish key used to encrypt the exchanged information
# Default 256, minimum 128, maximum 15912.
#SSL.BFBits:   256

# Server authentication in TServerSocket.
#
# General: file with server access rules
#SrvAuth.DaemonRc: /etc/root/system.daemonrc
#
# UsrPwd: check of host equivalence via /etc/hosts.equiv or $HOME/.rhosts.
#SrvAuth.CheckHostsEquivalence: 1
#
# SRP: pass file (default $HOME/.srootdpass).
#SrvAuth.SRPpassfile:  $HOME/.srootdpass
#
# Globus/GSI: hostcert configuration file.
#SrvAuth.HostCert:  /etc/root/hostcert.conf
# Globus/GSI: gridmap file.
#SrvAuth.GridMap:  /etc/grid-security/grid-mapfile
#
# SSH: port for the sshd daemon.
#SrvAuth.SshdPort:  22

# Force file opening via TNetFile (TXNetFile) if a hostname is specified
# in the Url.
# By default, for local files TFile::Open() invokes directly TFile
#TFile.ForceRemote:  yes

# Control the action to be taken when opening an existing ROOT file which
# looks corrupted; by default an attempt to recover the file is made; if
# this variable is set to no the file is just flagged as zombie.
#TFile.Recover:      no

# Control the usage of asynchronous reading capabilities eventually
# supported by the underlying TFile implementation. Default is yes.
#TFile.AsyncReading:     no

# Special cases for the TUrl parser, where the special cases are parsed
# in a protocol + file part, like rfio:host:/path/file.root,
# castor:/path/file.root or /alien/path/file.root.
# In case the file namespace descriptor ends with - the namespace
# is not a part of the filename.
# Extend in private .rootrc with a +Url.Special line.
Url.Special:         file: rfio: hpss: castor: gfal: dcache:
+Url.Special:        /alien/- /castor/

# PROOF XRD client variables
# Debug level (<0 : errors, 0 : minimal, 1 : low, 2 : medium, 3 : high) [-1]
# XProof.Debug:  0
# Socket read timeout [in secs: default 10 secs]
# XProof.ReadTimeout: 10

# The following env vars are handled by TXNetFile and related classes
# (module netx, libNetx.so).
#
# XNet.ConnectTimeout   - maximum time to wait before server's
#                         response on a connect [120 s]
# XNet.RequestTimeout   - maximum time to wait before considering
#                         a read/write failure [300 s]
# XNet.ConnectDomainAllowRE
#                       - sequence of TRegexp regular expressions
#                         separated by a |.
#                         A domain is granted access to for the
#                         first connection if it matches one of these
#                         regexps. Example:
#                         slac.stanford.edu|pd.infn.it|fe.infn.it
# XNet.ConnectDomainDenyRE
#                       - sequence of TRegexp regular expressions
#                         separated by a |.
#                         A domain is denied access to for the
#                         first connection if it matches one of these
#                         regexps. Example:
#                         slac.stanford.edu|pd.infn.it|fe.infn.it
# XNet.RedirDomainAllowRE
#                       - sequence of TRegexp regular expressions
#                         separated by a |.
#                         A domain is granted access to for a
#                         redirection if it matches one of these
#                         regexps. Example:
#                         slac.stanford.edu|pd.infn.it|fe.infn.it
# XNet.RedirDomainDenyRE
#                       - sequence of TRegexp regular expressions
#                         separated by a |.
#                         A domain is denied access to for a
#                         redirection if it matches one of these
#                         regexps. Example:
#                         slac.stanford.edu|pd.infn.it|fe.infn.it
# XNet.MaxRedirectCount - maximum number of redirections from
#                         server [16]
# XNet.Debug            - log verbosity level
#                         (0=nothing,
#                          1=messages of interest to the user,
#                          2=messages of interest to the developers
#                            (includes also user messages),
#                          3=dump of all sent/received data buffers
#                            (includes also user and developers
#                             messages). [0]
#                          4=dump also the data received/sent at the lower level
# XNet.ReconnectWait    - sleep-time before going back to the
#                         load balancer (or rebouncing to the same
#                         failing host) after a read/write error
#                         [5 s]
# XNet.ReadAheadSize    - read ahead value, in bytes, to use with the XrdClient
#                         internal caching scheme
#                         Generally not much useful together with the TFile cache,
#                         which will disable the readahead as soon it starts operating,
#                         i.e. requesting async data through XrdClient.
#                         Note that we cannot suppose that the TFile cache
#                         will start working at the beginning of the data processing.
#                         Setting a read ahead size > 0 will involve this phase,
#                         sometimes it could be an advantage, sometimes not.
#                         If > 0, TXNetFile will switch it on again if it sees that
#                         synchronous ReadBuffer requests are issued again

XNet.ReadAheadSize: 0

# XNet.ReadCacheSize    - Default read cache size inside XrdClient, in bytes.
#                         TXNetFile/TFileReadCache automatically sets this to a
#                         'correct' value when needed.
#                         Set a value here to override a *minimum*
#                         size. It is not preallocated.
#                         TFile/TXNetFile can anyway make it grow
#                         automatically when needed.

XNet.ReadCacheSize: 10000000

# XNet.FirstConnectMaxCnt
#                       - Number of connect retries to the first host

# XNet.PrintTAG         - Print a particular string the developers 
#                         can choose to quickly recognize the
#                         version at run time [0]

# XNet.ParStreamsPerPhyConn
#                       - Number of additional TCP streams to use per
#                         each physical connection
#                         0=monostream mode
#                         1-15=multistream mode

XNet.ParStreamsPerPhyConn: 0

# XNet.DfltTcpWindowSize
#                       - Default size of the TCP window; set to 0 to use the
#                         system default, which means automatic scaling under Linux
#                         and MacOsX (at least). Value in bytes [0]
# XNet.DfltTcpWindowSize  262144

<<<<<<< HEAD
=======
# XNet.TransactionTimeout
#                       - The maximum amount of time either a request or a server
#                         wait request can be before the client declares an error.
# XNet.TransactionTimeout: 28800
>>>>>>> 84c4c19c

# Example of custom setting for the Rint application (root.exe).
# This overrides the default specified above for a generic application.
# Color 5 is yellow.
Rint.Canvas.HighLightColor:      5<|MERGE_RESOLUTION|>--- conflicted
+++ resolved
@@ -559,13 +559,10 @@
 #                         and MacOsX (at least). Value in bytes [0]
 # XNet.DfltTcpWindowSize  262144
 
-<<<<<<< HEAD
-=======
 # XNet.TransactionTimeout
 #                       - The maximum amount of time either a request or a server
 #                         wait request can be before the client declares an error.
 # XNet.TransactionTimeout: 28800
->>>>>>> 84c4c19c
 
 # Example of custom setting for the Rint application (root.exe).
 # This overrides the default specified above for a generic application.
