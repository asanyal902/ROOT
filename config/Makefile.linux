# -*- mode: makefile -*-
#
# Makefile of ROOT for Linux with glibc and gcc 2.9x, gcc 3 (>RH5.1)

PLATFORM      = linux

DEBUGFLAGS    = -g
OPTFLAGS      = -O2
ifeq (debug,$(findstring debug,$(ROOTBUILD)))
OPT           = $(DEBUGFLAGS)
NOOPT         =
else
OPT           = $(OPTFLAGS)
NOOPT         =
endif

# Compiler:
CXX           = g++
CC            = gcc
CXXFLAGS      = -pipe -m32 -Wall -W -Woverloaded-virtual \
                -fPIC $(EXTRA_CXXFLAGS)
CFLAGS        = -pipe -m32 -Wall -W -fPIC $(EXTRA_CFLAGS)
CINTCXXFLAGS  = -pipe -m32 -Wall -W -Woverloaded-virtual \
                -fPIC $(EXTRA_CXXFLAGS) \
                -DG__REGEXP -DG__UNIX -DG__SHAREDLIB \
                -DG__OSFDLL -DG__ROOT -DG__REDIRECTIO \
                -DG__STD_EXCEPTION
CINTCFLAGS    = -pipe -m32 -Wall -W -fPIC $(EXTRA_CFLAGS) \
                -DG__REGEXP -DG__UNIX -DG__SHAREDLIB \
                -DG__OSFDLL -DG__ROOT -DG__REDIRECTIO \
                -DG__STD_EXCEPTION
COMPILER      = gnu

# Linker:
LD            = g++
LDFLAGS       = -m32 $(OPT) $(EXTRA_LDFLAGS)
SOFLAGS       = -shared -Wl,-soname,
SOEXT         = so

# System libraries:
SYSLIBS       = -lm -ldl $(OSTHREADLIBDIR) $(OSTHREADLIB) -rdynamic
XLIBS         = $(XPMLIBDIR) $(XPMLIB) $(X11LIBDIR) -lXext -lX11
CILIBS        = -lm -ldl -rdynamic
CRYPTLIBS     = -lcrypt

# Fortran:
ifneq ($(findstring gfortran, $(F77)),)
ifeq ($(F77),)
# only needed to get default compiler in ./configure
F77           = gfortran
<<<<<<< HEAD
F77FLAGS      = -m32 -fPIC -std=legacy
F77LIBS      := $(shell $(F77) -m32 -print-file-name=libgfortran.$(SOEXT))
F77LIBS      += $(shell $(F77) -m32 -print-file-name=libgfortranbegin.a) -lnsl
ifeq ($(shell which g77 2>&1 | sed -ne "s/.*\/g77/g77/p"),g77)
ifneq ($(shell g77 -print-file-name=libg2c.so),libg2c.so)
F77LIBS      += $(shell g77 -print-file-name=libg2c.so) -lnsl
else
F77LIBS      += $(shell g77 -print-file-name=libg2c.a) -lnsl
endif
endif
=======
>>>>>>> 30be9341
endif
F77FLAGS      = -m32 -fPIC -std=legacy
F77LIBS      := $(shell $(F77) -m32 -print-file-name=libgfortran.$(SOEXT))
F77LIBS      += $(shell $(F77) -m32 -print-file-name=libgfortranbegin.a)
endif

ifneq ($(findstring g77, $(F77)),)
ifeq ($(F77),)
# only needed to get default compiler in ./configure
F77           = g77
<<<<<<< HEAD
=======
endif
>>>>>>> 30be9341
F77FLAGS      = -m32 -fPIC
ifneq ($(shell $(F77) -print-file-name=libg2c.so),libg2c.so)
F77LIBS      := $(shell $(F77) -m32 -print-file-name=libg2c.so) -lnsl
else
F77LIBS      := $(shell $(F77) -m32 -print-file-name=libg2c.a) -lnsl
endif
endif

# Extras<|MERGE_RESOLUTION|>--- conflicted
+++ resolved
@@ -48,19 +48,6 @@
 ifeq ($(F77),)
 # only needed to get default compiler in ./configure
 F77           = gfortran
-<<<<<<< HEAD
-F77FLAGS      = -m32 -fPIC -std=legacy
-F77LIBS      := $(shell $(F77) -m32 -print-file-name=libgfortran.$(SOEXT))
-F77LIBS      += $(shell $(F77) -m32 -print-file-name=libgfortranbegin.a) -lnsl
-ifeq ($(shell which g77 2>&1 | sed -ne "s/.*\/g77/g77/p"),g77)
-ifneq ($(shell g77 -print-file-name=libg2c.so),libg2c.so)
-F77LIBS      += $(shell g77 -print-file-name=libg2c.so) -lnsl
-else
-F77LIBS      += $(shell g77 -print-file-name=libg2c.a) -lnsl
-endif
-endif
-=======
->>>>>>> 30be9341
 endif
 F77FLAGS      = -m32 -fPIC -std=legacy
 F77LIBS      := $(shell $(F77) -m32 -print-file-name=libgfortran.$(SOEXT))
@@ -71,10 +58,7 @@
 ifeq ($(F77),)
 # only needed to get default compiler in ./configure
 F77           = g77
-<<<<<<< HEAD
-=======
 endif
->>>>>>> 30be9341
 F77FLAGS      = -m32 -fPIC
 ifneq ($(shell $(F77) -print-file-name=libg2c.so),libg2c.so)
 F77LIBS      := $(shell $(F77) -m32 -print-file-name=libg2c.so) -lnsl
