--- conflicted
+++ resolved
@@ -39,10 +39,7 @@
 SESSIONVIEWERLIBDEPM   = $(PROOFLIB) $(GUILIB) $(HISTLIB) $(GPADLIB) $(GRAFLIB) \
                          $(TREELIB) $(MATHCORELIB)
 X3DLIBDEPM             = $(G3DLIB) $(GUILIB)
-<<<<<<< HEAD
-=======
 CLARENSLIBDEPM         = $(MATHCORELIB)
->>>>>>> 84c4c19c
 PEACLIBDEPM            = $(PROOFLIB) $(CLARENSLIB)
 PEACGUILIBDEPM         = $(GUILIB)
 EGLIBDEPM              = $(G3DLIB) $(GRAFLIB) $(GPADLIB) $(MATHCORELIB)
@@ -78,22 +75,12 @@
 ALIENLIBDEPM           = $(XMLLIB) $(NETXLIB) $(TREELIB) $(PROOFPLAYERLIB) \
                          $(NETLIB) $(IOLIB)
 ROOFITCORELIBDEPM      = $(HISTLIB) $(GRAFLIB) $(MATRIXLIB) $(TREELIB) \
-<<<<<<< HEAD
-                         $(MINUITLIB) $(IOLIB) $(MATHCORELIB) $(FOAMLIB) $(PROOFLIB)
-=======
                          $(MINUITLIB) $(IOLIB) $(MATHCORELIB) $(FOAMLIB)
->>>>>>> 84c4c19c
 ROOFITLIBDEPM          = $(ROOFITCORELIB) $(TREELIB) $(IOLIB) $(MATRIXLIB) \
-                         $(MATHCORELIB) 
+                         $(MATHCORELIB)
 ROOSTATSLIBDEPM        = $(ROOFITLIB) $(ROOFITCORELIB) $(TREELIB) $(IOLIB) \
                          $(MATRIXLIB) $(HISTLIB) $(MATHCORELIB) $(GRAFLIB) \
                          $(GPADLIB)
-<<<<<<< HEAD
-TEMPLATEFACTORYLIBDEPM = $(ROOFITLIB) $(ROOFITCORELIB) $(TREELIB) $(IOLIB) \
-                         $(MATRIXLIB) $(HISTLIB) $(MATHCORELIB) $(GRAFLIB) \
-                         $(GPADLIB) $(XMLLIB) $(ROOSTATSLIB) $(XMLPARSERLIB) 
-=======
->>>>>>> 84c4c19c
 CINTEXLIBDEPM          = $(REFLEXLIB)
 REFLEXDICTLIBDEPM      = $(REFLEXLIB)
 RAUTHLIBDEPM           = $(NETLIB) $(IOLIB)
@@ -192,10 +179,6 @@
 ROOFITCORELIBDEP       = $(ROOFITCORELIBDEPM)
 ROOFITLIBDEP           = $(ROOFITLIBDEPM)
 ROOSTATSLIBDEP         = $(ROOSTATSLIBDEPM)
-<<<<<<< HEAD
-TEMPLATEFACTORYLIBDEP  = $(TEMPLATEFACTORYLIBDEPM)
-=======
->>>>>>> 84c4c19c
 CINTEXLIBDEP           = $(CINTEXLIBDEPM)
 REFEXDICTLIBDEP        = $(REFLEXDICTLIBDEPM)
 RAUTHLIBDEP            = $(RAUTHLIBDEPM)
@@ -331,25 +314,13 @@
                           lib/libProofPlayer.lib lib/libNet.lib lib/RIO.lib
 ROOFITCORELIBEXTRA      = lib/libHist.lib lib/libGraf.lib lib/libMatrix.lib \
                           lib/libTree.lib lib/libMinuit.lib lib/libRIO.lib \
-<<<<<<< HEAD
-                          lib/libMathCore.lib lib/libFoam.lib lib/libProof.lib
-=======
                           lib/libMathCore.lib lib/libFoam.lib
->>>>>>> 84c4c19c
 ROOFITLIBEXTRA          = lib/libRooFitCore.lib lib/libTree.lib lib/libRIO.lib \
                           lib/libMatrix.lib lib/libMathCore.lib
 ROOSTATSLIBEXTRA        = lib/libRooFit.lib lib/libRooFitCore.lib \
                           lib/libTree.lib lib/libRIO.lib lib/libHist.lib \
                           lib/libMatrix.lib lib/libMathCore.lib \
                           lib/libGraf.lib lib/libGpad.lib
-<<<<<<< HEAD
-TEMPLATEFACTORYLIBEXTRA = lib/libRooFit.lib lib/libRooFitCore.lib \
-                          lib/libTree.lib lib/libRIO.lib lib/libHist.lib \
-                          lib/libMatrix.lib lib/libMathCore.lib \
-                          lib/libGraf.lib lib/libGpad.lib lib/RooStats.lib \
-                          lib/libXMLParser.lib
-=======
->>>>>>> 84c4c19c
 CINTEXLIBEXTRA          = lib/libReflex.lib
 REFLEXDICTLIBEXTRA      = lib/libReflex.lib
 RAUTHLIBEXTRA           = lib/libNet.lib lib/libRIO.lib
@@ -465,19 +436,10 @@
 FOAMLIBEXTRA            = -Llib -lHist
 ALIENLIBEXTRA           = -Llib -lXMLIO -lNetx -lTree -lProofPlayer -lNet -lRIO
 ROOFITCORELIBEXTRA      = -Llib -lHist -lGraf -lMatrix -lTree -lMinuit -lRIO \
-<<<<<<< HEAD
-                          -lMathCore -lFoam -lProof
-ROOFITLIBEXTRA          = -Llib -lRooFitCore -lTree -lRIO -lMatrix -lMathCore
-ROOSTATSLIBEXTRA        = -Llib -lRooFit -lRooFitCore -lTree -lRIO -lMatrix \
-                          -lHist -lMathCore -lGraf -lGpad
-TEMPLATEFACTORYLIBEXTRA = -Llib -lRooFit -lRooFitCore -lTree -lRIO -lMatrix \
-                          -lHist -lMathCore -lGraf -lGpad -lRooStats -lXMLParser
-=======
                           -lMathCore -lFoam
 ROOFITLIBEXTRA          = -Llib -lRooFitCore -lTree -lRIO -lMatrix -lMathCore
 ROOSTATSLIBEXTRA        = -Llib -lRooFit -lRooFitCore -lTree -lRIO -lMatrix \
                           -lHist -lMathCore -lGraf -lGpad
->>>>>>> 84c4c19c
 CINTEXLIBEXTRA          = -Llib -lReflex
 REFLEXDICTLIBEXTRA      = -Llib -lReflex
 RAUTHLIBEXTRA           = -Llib -lNet -lRIO
