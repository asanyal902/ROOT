aix                  for AIX 4.x with xlC
aix5                 for AIX 5.x with xlC
aixgcc               for AIX 5.x with gcc >= 3
alphacxx6            for DEC Unix with cxx6
alphagcc             for DEC Unix with gcc
freebsd4             for FreeBSD 4.x with gcc
freebsd5             for FreeBSD 5.x and 6.x with gcc
freebsd7             for FreeBSD 7.x with gcc
hpuxacc              for HP-UX 10.20 with HP aCC
hpuxgcc              for HP-UX 10.20 with gcc
hpuxia64acc          for HP-UX 11i v1.5 (IA-64) with HP aCC
hurddeb              for Debian GNU/Hurd with gcc
<<<<<<< HEAD
=======
ios                  for Apple iOS on armv7 device
iossim               for Apple iOS on i386 simulator
>>>>>>> 84c4c19c
linux                for i386 Linux with gcc >= 3
linuxicc             for i386 Linux with Intel's icc
linuxalphagcc        for Alpha Linux with gcc
linuxarm             for ARM Linux with gcc
linuxhppa            for HPPA Linux with gcc
linuxia64ecc         for Itanium Linux with Intel icc
linuxia64gcc         for Itanium Linux with gcc >= 3
linuxmips            for MIPS Linux with gcc
linuxppcgcc          for PPC Linux with gcc
linuxppc64gcc        for PPC 64 Linux  with gcc >= 3
linuxx8664gcc        for x86-64 Linux with gcc >= 3.x
linuxx8664icc        for x86-64 Linux with Intel icc >=10.x
lynxos               for LynxOS with gcc
macosx               for MacOS X >= 10.4 with gcc
macosxicc            for MacOS X >= 10.4 with Intel icc (Intel only)
macosx64             for MacOS X >= 10.5 with gcc 4.0 64 bit mode
<<<<<<< HEAD
macosxxlc            for MacOS X >= 10.4 with IBM xl compilers (PPC only)
=======
>>>>>>> 84c4c19c
openbsd              for OpenBSD >= 3.7 with gcc
sgicc                for SGI IRIX 6.x with CC
sgicc64              for SGI IRIX 6.x with CC 64 bits
sgigcc               for SGI IRIX 6.x with gcc
sgin32gcc            for SGI IRIX 6.4 with gcc using n32 ABI
solaris              for Solaris with CC
solarisCC5           for Solaris with CC 5.0
solaris64CC5         for Solaris with CC 5.0 64 bits
solarisgcc           for Solaris with gcc
win32                for Win32 with VC++ and gdk based GUI
win32gcc             for Win32 with cygwin/gcc<|MERGE_RESOLUTION|>--- conflicted
+++ resolved
@@ -10,11 +10,8 @@
 hpuxgcc              for HP-UX 10.20 with gcc
 hpuxia64acc          for HP-UX 11i v1.5 (IA-64) with HP aCC
 hurddeb              for Debian GNU/Hurd with gcc
-<<<<<<< HEAD
-=======
 ios                  for Apple iOS on armv7 device
 iossim               for Apple iOS on i386 simulator
->>>>>>> 84c4c19c
 linux                for i386 Linux with gcc >= 3
 linuxicc             for i386 Linux with Intel's icc
 linuxalphagcc        for Alpha Linux with gcc
@@ -31,10 +28,6 @@
 macosx               for MacOS X >= 10.4 with gcc
 macosxicc            for MacOS X >= 10.4 with Intel icc (Intel only)
 macosx64             for MacOS X >= 10.5 with gcc 4.0 64 bit mode
-<<<<<<< HEAD
-macosxxlc            for MacOS X >= 10.4 with IBM xl compilers (PPC only)
-=======
->>>>>>> 84c4c19c
 openbsd              for OpenBSD >= 3.7 with gcc
 sgicc                for SGI IRIX 6.x with CC
 sgicc64              for SGI IRIX 6.x with CC 64 bits
