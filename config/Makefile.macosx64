--- conflicted
+++ resolved
@@ -31,16 +31,10 @@
 CXX           = g++
 CC            = gcc
 CXXFLAGS      = -m64 -pipe -Wshadow -W -Wall -Woverloaded-virtual \
-<<<<<<< HEAD
-                -fsigned-char -fno-common $(EXTRA_CXXFLAGS) $(FINK_CXXFLAGS)
-CFLAGS        = -m64 -pipe -Wshadow -W -Wall -fsigned-char -fno-common \
-                $(EXTRA_CFLAGS) $(FINK_CFLAGS)
-=======
                 -fsigned-char -fno-common $(EXTRA_CXXFLAGS) $(FINK_CXXFLAGS) \
                 $(TARGETFLAGS)
 CFLAGS        = -m64 -pipe -Wshadow -W -Wall -fsigned-char -fno-common \
                 $(EXTRA_CFLAGS) $(FINK_CFLAGS) $(TARGETFLAGS)
->>>>>>> 84c4c19c
 CINTCXXFLAGS  = -m64 -pipe -W -Wall -Woverloaded-virtual \
                 -fsigned-char -fno-common $(EXTRA_CXXFLAGS) $(FINK_CXXFLAGS) \
                 -DG__REGEXP -DG__UNIX -DG__SHAREDLIB \
@@ -55,22 +49,11 @@
 
 # Linker:
 LD            = g++
-<<<<<<< HEAD
-LDFLAGS       = $(OPT) -m64
-FORCELINK     = yes
-NEEDFINK      = yes
-ifeq ($(MACOSX_DEPLOYMENT_TARGET),)
-MACOSXTARGET := MACOSX_DEPLOYMENT_TARGET=10.$(MACOSX_MINOR)
-else
-MACOSXTARGET := MACOSX_DEPLOYMENT_TARGET=$(MACOSX_DEPLOYMENT_TARGET)
-endif
-=======
 LDFLAGS       = $(OPT) -m64 -mmacosx-version-min=$(MACOSXVERS)
 
 FORCELINK     = yes
 NEEDFINK      = yes
 
->>>>>>> 84c4c19c
 ifeq ($(subst $(MACOSX_MINOR),,1234),1234)
 ifeq ($(USECONFIG),FALSE)
 SOFLAGS       = -dynamiclib -single_module \
