// @(#)root/io:$Id$
// Author: Rene Brun   12/10/2000

/*************************************************************************
 * Copyright (C) 1995-2000, Rene Brun and Fons Rademakers.               *
 * All rights reserved.                                                  *
 *                                                                       *
 * For the licensing terms see $ROOTSYS/LICENSE.                         *
 * For the list of contributors see $ROOTSYS/README/CREDITS.             *
 *************************************************************************/

#include "TBuffer.h"
#include "TFile.h"
#include "TClass.h"
#include "TBufferFile.h"
#include "TClonesArray.h"
#include "TError.h"
#include "TRef.h"
#include "TProcessID.h"
#include "TStreamer.h"
#include "TStreamerElement.h"
#include "TStreamerInfo.h"
#include "TVirtualCollectionProxy.h"
#include "TContainerConverters.h"
#include "TVirtualArray.h"
#include "TVirtualObject.h"

//==========CPP macros

#define DOLOOP for(Int_t k=0; k<narr; ++k)

#define ReadBasicTypeElem(name,index)           \
   {                                            \
      name *x=(name*)(arr[index]+ioffset);      \
      b >> *x;                                  \
   }

#define ReadBasicType(name)                     \
   {                                            \
      ReadBasicTypeElem(name,0);                \
   }

#define ReadBasicTypeLoop(name)                                \
   {                                                           \
      for(Int_t k=0; k<narr; ++k) ReadBasicTypeElem(name,k);   \
   }

#define ReadBasicArrayElem(name,index)          \
   {                                            \
      name *x=(name*)(arr[index]+ioffset);      \
      b.ReadFastArray(x,fLength[i]);            \
   }

#define ReadBasicArray(name)                     \
   {                                             \
      ReadBasicArrayElem(name,0);                \
   }

#define ReadBasicArrayLoop(name)                               \
   {                                                           \
      for(Int_t k=0; k<narr; ++k) ReadBasicArrayElem(name,k)   \
   }

#define ReadBasicPointerElem(name,index)        \
   {                                            \
      Char_t isArray;                           \
      b >> isArray;                             \
      Int_t *l = (Int_t*)(arr[index]+imethod);  \
      if (*l < 0 || *l > b.BufferSize()) continue;     \
      name **f = (name**)(arr[index]+ioffset);  \
      int j;                                    \
      if (isArray) for(j=0;j<fLength[i];j++) {  \
         delete [] f[j];                        \
         f[j] = 0; if (*l <=0) continue;        \
         f[j] = new name[*l];                   \
         b.ReadFastArray(f[j],*l);              \
      }                                         \
   }

#define ReadBasicPointer(name)                  \
   {                                            \
      const int imethod = fMethod[i]+eoffset;   \
      ReadBasicPointerElem(name,0);             \
   }

#define ReadBasicPointerLoop(name)              \
   {                                            \
      int imethod = fMethod[i]+eoffset;         \
      for(int k=0; k<narr; ++k) {               \
         ReadBasicPointerElem(name,k);          \
      }                                         \
   }

#define SkipCBasicType(name)                    \
   {                                            \
      name dummy;                               \
      DOLOOP{ b >> dummy; }                     \
      break;                                    \
   }

#define SkipCFloat16(name)                       \
   {                                             \
      name dummy;                                \
      DOLOOP { b.ReadFloat16(&dummy,aElement); } \
      break;                                     \
   }

#define SkipCDouble32(name)                      \
   {                                             \
      name dummy;                                \
      DOLOOP { b.ReadDouble32(&dummy,aElement); }\
      break;                                     \
   }

#define SkipCBasicArray(name,ReadArrayFunc)              \
    {                                                    \
      name* readbuf = new name[fLength[i]];              \
      DOLOOP {                                           \
          b.ReadArrayFunc(readbuf, fLength[i]);          \
      }                                                  \
      delete[] readbuf;                                  \
      break;                                             \
    }

#define SkipCBasicPointer(name,ReadArrayFunc)                             \
   {                                                                      \
      Int_t addCounter = -111;                                            \
      if ((imethod>0) && (fMethod[i]>0)) addCounter = -1;                 \
      if((addCounter<-1) && (aElement!=0) && (aElement->IsA()==TStreamerBasicPointer::Class())) { \
         TStreamerElement* elemCounter = (TStreamerElement*) thisVar->GetElements()->FindObject(((TStreamerBasicPointer*)aElement)->GetCountName()); \
         if (elemCounter) addCounter = elemCounter->GetTObjectOffset();   \
      }                                                                   \
      if (addCounter>=-1) {                                               \
         int len = aElement->GetArrayDim()?aElement->GetArrayLength():1;  \
         Char_t isArray;                                                  \
         DOLOOP {                                                         \
            b >> isArray;                                                 \
            char *arr_k = arr[k];                                         \
            Int_t *l = (addCounter==-1 && arr_k) ? (Int_t*)(arr_k+imethod) : &addCounter;  \
            if (*l>0) {                                                   \
               name* readbuf = new name[*l];                              \
               for (int j=0;j<len;j++)                                    \
                  b.ReadArrayFunc(readbuf, *l);                           \
               delete[] readbuf;                                          \
            }                                                             \
         }                                                                \
      }                                                                   \
      break;                                                              \
   }

//______________________________________________________________________________
#ifdef R__BROKEN_FUNCTION_TEMPLATES
// Support for non standard compilers
template <class T>
Int_t TStreamerInfo__ReadBufferSkipImp(TStreamerInfo* thisVar,
                                       TBuffer &b, const T &arr, Int_t i, Int_t kase,
                                       TStreamerElement *aElement, Int_t narr,
                                       Int_t eoffset, ULong_t *fMethod,Int_t *fLength,
                                       TStreamerInfo::TCompInfo * fComp,
                                       Version_t &fOldVersion)
{
   // Skip an element.
#else
template <class T>
Int_t TStreamerInfo::ReadBufferSkip(TBuffer &b, const T &arr, Int_t i, Int_t kase,
                                    TStreamerElement *aElement, Int_t narr,
                                    Int_t eoffset)
{
   // Skip an element.
   TStreamerInfo* thisVar = this;
#endif
   //  Skip elements in a TClonesArray

   TClass* cle = fComp[i].fClass;

   Int_t imethod = fMethod[i]+eoffset;

   switch (kase) {

      // skip basic types
      case TStreamerInfo::kSkip + TStreamerInfo::kBool:      SkipCBasicType(Bool_t);
      case TStreamerInfo::kSkip + TStreamerInfo::kChar:      SkipCBasicType(Char_t);
      case TStreamerInfo::kSkip + TStreamerInfo::kShort:     SkipCBasicType(Short_t);
      case TStreamerInfo::kSkip + TStreamerInfo::kInt:       SkipCBasicType(Int_t);
      case TStreamerInfo::kSkip + TStreamerInfo::kLong:      SkipCBasicType(Long_t);
      case TStreamerInfo::kSkip + TStreamerInfo::kLong64:    SkipCBasicType(Long64_t);
      case TStreamerInfo::kSkip + TStreamerInfo::kFloat:     SkipCBasicType(Float_t);
      case TStreamerInfo::kSkip + TStreamerInfo::kFloat16:   SkipCFloat16(Float_t);
      case TStreamerInfo::kSkip + TStreamerInfo::kDouble:    SkipCBasicType(Double_t);
      case TStreamerInfo::kSkip + TStreamerInfo::kDouble32:  SkipCDouble32(Double32_t)
      case TStreamerInfo::kSkip + TStreamerInfo::kUChar:     SkipCBasicType(UChar_t);
      case TStreamerInfo::kSkip + TStreamerInfo::kUShort:    SkipCBasicType(UShort_t);
      case TStreamerInfo::kSkip + TStreamerInfo::kUInt:      SkipCBasicType(UInt_t);
      case TStreamerInfo::kSkip + TStreamerInfo::kULong:     SkipCBasicType(ULong_t);
      case TStreamerInfo::kSkip + TStreamerInfo::kULong64:   SkipCBasicType(ULong64_t);
      case TStreamerInfo::kSkip + TStreamerInfo::kBits:      SkipCBasicType(UInt_t);

         // skip array of basic types  array[8]
      case TStreamerInfo::kSkipL + TStreamerInfo::kBool:     SkipCBasicArray(Bool_t,ReadFastArray);
      case TStreamerInfo::kSkipL + TStreamerInfo::kChar:     SkipCBasicArray(Char_t,ReadFastArray);
      case TStreamerInfo::kSkipL + TStreamerInfo::kShort:    SkipCBasicArray(Short_t,ReadFastArray);
      case TStreamerInfo::kSkipL + TStreamerInfo::kInt:      SkipCBasicArray(Int_t,ReadFastArray);
      case TStreamerInfo::kSkipL + TStreamerInfo::kLong:     SkipCBasicArray(Long_t,ReadFastArray);
      case TStreamerInfo::kSkipL + TStreamerInfo::kLong64:   SkipCBasicArray(Long64_t,ReadFastArray);
      case TStreamerInfo::kSkipL + TStreamerInfo::kFloat16:  SkipCBasicArray(Float_t,ReadFastArrayFloat16);
      case TStreamerInfo::kSkipL + TStreamerInfo::kFloat:    SkipCBasicArray(Float_t,ReadFastArray);
      case TStreamerInfo::kSkipL + TStreamerInfo::kDouble32: SkipCBasicArray(Double_t,ReadFastArrayDouble32)
      case TStreamerInfo::kSkipL + TStreamerInfo::kDouble:   SkipCBasicArray(Double_t,ReadFastArray);
      case TStreamerInfo::kSkipL + TStreamerInfo::kUChar:    SkipCBasicArray(UChar_t,ReadFastArray);
      case TStreamerInfo::kSkipL + TStreamerInfo::kUShort:   SkipCBasicArray(UShort_t,ReadFastArray);
      case TStreamerInfo::kSkipL + TStreamerInfo::kUInt:     SkipCBasicArray(UInt_t,ReadFastArray);
      case TStreamerInfo::kSkipL + TStreamerInfo::kULong:    SkipCBasicArray(ULong_t,ReadFastArray);
      case TStreamerInfo::kSkipL + TStreamerInfo::kULong64:  SkipCBasicArray(ULong64_t,ReadFastArray);

   // skip pointer to an array of basic types  array[n]
      case TStreamerInfo::kSkipP + TStreamerInfo::kBool:     SkipCBasicPointer(Bool_t,ReadFastArray);
      case TStreamerInfo::kSkipP + TStreamerInfo::kChar:     SkipCBasicPointer(Char_t,ReadFastArray);
      case TStreamerInfo::kSkipP + TStreamerInfo::kShort:    SkipCBasicPointer(Short_t,ReadFastArray);
      case TStreamerInfo::kSkipP + TStreamerInfo::kInt:      SkipCBasicPointer(Int_t,ReadFastArray);
      case TStreamerInfo::kSkipP + TStreamerInfo::kLong:     SkipCBasicPointer(Long_t,ReadFastArray);
      case TStreamerInfo::kSkipP + TStreamerInfo::kLong64:   SkipCBasicPointer(Long64_t,ReadFastArray);
      case TStreamerInfo::kSkipP + TStreamerInfo::kFloat:    SkipCBasicPointer(Float_t,ReadFastArray);
      case TStreamerInfo::kSkipP + TStreamerInfo::kFloat16:  SkipCBasicPointer(Float_t,ReadFastArrayFloat16);
      case TStreamerInfo::kSkipP + TStreamerInfo::kDouble:   SkipCBasicPointer(Double_t,ReadFastArray);
      case TStreamerInfo::kSkipP + TStreamerInfo::kDouble32: SkipCBasicPointer(Double_t,ReadFastArrayDouble32)
      case TStreamerInfo::kSkipP + TStreamerInfo::kUChar:    SkipCBasicPointer(UChar_t,ReadFastArray);
      case TStreamerInfo::kSkipP + TStreamerInfo::kUShort:   SkipCBasicPointer(UShort_t,ReadFastArray);
      case TStreamerInfo::kSkipP + TStreamerInfo::kUInt:     SkipCBasicPointer(UInt_t,ReadFastArray);
      case TStreamerInfo::kSkipP + TStreamerInfo::kULong:    SkipCBasicPointer(ULong_t,ReadFastArray);
      case TStreamerInfo::kSkipP + TStreamerInfo::kULong64:  SkipCBasicPointer(ULong64_t,ReadFastArray);

      // skip char*
      case TStreamerInfo::kSkip + TStreamerInfo::kCharStar: {
         DOLOOP {
            Int_t nch; b >> nch;
            if (nch>0) {
               char* readbuf = new char[nch];
               b.ReadFastArray(readbuf,nch);
               delete[] readbuf;
            }
         }
         break;
      }

      // skip Class*   derived from TObject
      case TStreamerInfo::kSkip + TStreamerInfo::kObjectP: {
         DOLOOP{
            for (Int_t j=0;j<fLength[i];j++) {
               b.SkipObjectAny();
            }
         }
         break;
      }

      // skip array counter //[n]
      case TStreamerInfo::kSkip + TStreamerInfo::kCounter: {
         DOLOOP {
            Int_t dummy; b >> dummy;
            aElement->SetTObjectOffset(dummy);
         }
         break;
      }

      // skip Class *  derived from TObject with comment field  //->
      // skip Class    derived from TObject
      case TStreamerInfo::kSkip + TStreamerInfo::kObjectp:
      case TStreamerInfo::kSkip + TStreamerInfo::kObject:  {
         if (cle == TRef::Class()) {
            TRef refjunk;
            DOLOOP{ refjunk.Streamer(b);}
         } else {
            DOLOOP{
               b.SkipObjectAny();
            }
         }
         break;
      }

      // skip Special case for TString, TObject, TNamed
      case TStreamerInfo::kSkip + TStreamerInfo::kTString: {
         TString s;
         DOLOOP {
            s.Streamer(b);
         }
         break;
      }
      case TStreamerInfo::kSkip + TStreamerInfo::kTObject: {
         TObject x;
         DOLOOP {
            x.Streamer(b);
         }
         break;
      }
      case TStreamerInfo::kSkip + TStreamerInfo::kTNamed:  {
         TNamed n;
         DOLOOP {
            n.Streamer(b);
         }
      break;
      }

      // skip Class *  not derived from TObject with comment field  //->
      case TStreamerInfo::kSkip + TStreamerInfo::kAnyp: {
         DOLOOP {
            b.SkipObjectAny();
         }
         break;
      }

      // skip Class*   not derived from TObject
      case TStreamerInfo::kSkip + TStreamerInfo::kAnyP: {
         DOLOOP {
            for (Int_t j=0;j<fLength[i];j++) {
               b.SkipObjectAny();
            }
         }
         break;
      }

      // skip Any Class not derived from TObject
      case TStreamerInfo::kSkip + TStreamerInfo::kAny:    {
         DOLOOP {
            b.SkipObjectAny();
         }
         break;
      }

      // skip Any Class not derived from TObject
      case TStreamerInfo::kSkip + TStreamerInfo::kSTLp:
      case TStreamerInfo::kSkip + TStreamerInfo::kSTLp + TStreamerInfo::kOffsetL:
      case TStreamerInfo::kSkip + TStreamerInfo::kSTL:     {
         if (fOldVersion<3) return 0;
         b.SkipObjectAny();
         break;
      }

      // skip Base Class
      case TStreamerInfo::kSkip + TStreamerInfo::kBase:    {
         DOLOOP {
            b.SkipObjectAny();
         }
         break;
      }

      case TStreamerInfo::kSkip + TStreamerInfo::kStreamLoop:
      case TStreamerInfo::kSkip + TStreamerInfo::kStreamer: {
         DOLOOP {
            b.SkipObjectAny();
            }
         break;
      }
      default:
         //Error("ReadBufferClones","The element type %d is not supported yet\n",fType[i]);
         return -1;
   }
   return 0;
}

#define ConvCBasicType(name,stream)                                       \
   {                                                                      \
      DOLOOP {                                                            \
         name u;                                                          \
         stream;                                                          \
         switch(fNewType[i]) {                                            \
            case TStreamerInfo::kBool:    {Bool_t   *x=(Bool_t*)(arr[k]+ioffset);   *x = (Bool_t)u;   break;} \
            case TStreamerInfo::kChar:    {Char_t   *x=(Char_t*)(arr[k]+ioffset);   *x = (Char_t)u;   break;} \
            case TStreamerInfo::kShort:   {Short_t  *x=(Short_t*)(arr[k]+ioffset);  *x = (Short_t)u;  break;} \
            case TStreamerInfo::kInt:     {Int_t    *x=(Int_t*)(arr[k]+ioffset);    *x = (Int_t)u;    break;} \
            case TStreamerInfo::kLong:    {Long_t   *x=(Long_t*)(arr[k]+ioffset);   *x = (Long_t)u;   break;} \
            case TStreamerInfo::kLong64:  {Long64_t *x=(Long64_t*)(arr[k]+ioffset); *x = (Long64_t)u; break;} \
            case TStreamerInfo::kFloat:   {Float_t  *x=(Float_t*)(arr[k]+ioffset);  *x = (Float_t)u;  break;} \
            case TStreamerInfo::kFloat16: {Float_t  *x=(Float_t*)(arr[k]+ioffset);  *x = (Float_t)u;  break;} \
            case TStreamerInfo::kDouble:  {Double_t *x=(Double_t*)(arr[k]+ioffset); *x = (Double_t)u; break;} \
            case TStreamerInfo::kDouble32:{Double_t *x=(Double_t*)(arr[k]+ioffset); *x = (Double_t)u; break;} \
            case TStreamerInfo::kUChar:   {UChar_t  *x=(UChar_t*)(arr[k]+ioffset);  *x = (UChar_t)u;  break;} \
            case TStreamerInfo::kUShort:  {UShort_t *x=(UShort_t*)(arr[k]+ioffset); *x = (UShort_t)u; break;} \
            case TStreamerInfo::kUInt:    {UInt_t   *x=(UInt_t*)(arr[k]+ioffset);   *x = (UInt_t)u;   break;} \
            case TStreamerInfo::kULong:   {ULong_t  *x=(ULong_t*)(arr[k]+ioffset);  *x = (ULong_t)u;  break;} \
            case TStreamerInfo::kULong64: {ULong64_t*x=(ULong64_t*)(arr[k]+ioffset);*x = (ULong64_t)u;break;} \
         }                                                                \
      } break;                                                            \
   }

#define ConvCBasicArrayTo(newtype)                                        \
   {                                                                      \
      newtype *f=(newtype*)(arr[k]+ioffset);                              \
      for (j=0;j<len;j++) f[j] = (newtype)readbuf[j];                     \
      break;                                                              \
   }

#define ConvCBasicArray(name,ReadArrayFunc)                                             \
   {                                                                      \
      int j, len = fLength[i];                                            \
      name* readbuf = new name[len];                                      \
      int newtype = fNewType[i]%20;                                       \
      DOLOOP {                                                            \
          b.ReadArrayFunc(readbuf, len);                                  \
          switch(newtype) {                                               \
             case TStreamerInfo::kBool:     ConvCBasicArrayTo(Bool_t);    \
             case TStreamerInfo::kChar:     ConvCBasicArrayTo(Char_t);    \
             case TStreamerInfo::kShort:    ConvCBasicArrayTo(Short_t);   \
             case TStreamerInfo::kInt:      ConvCBasicArrayTo(Int_t);     \
             case TStreamerInfo::kLong:     ConvCBasicArrayTo(Long_t);    \
             case TStreamerInfo::kLong64:   ConvCBasicArrayTo(Long64_t);  \
             case TStreamerInfo::kFloat:    ConvCBasicArrayTo(Float_t);   \
             case TStreamerInfo::kFloat16:  ConvCBasicArrayTo(Float_t);   \
             case TStreamerInfo::kDouble:   ConvCBasicArrayTo(Double_t);  \
             case TStreamerInfo::kDouble32: ConvCBasicArrayTo(Double_t);  \
             case TStreamerInfo::kUChar:    ConvCBasicArrayTo(UChar_t);   \
             case TStreamerInfo::kUShort:   ConvCBasicArrayTo(UShort_t);  \
             case TStreamerInfo::kUInt:     ConvCBasicArrayTo(UInt_t);    \
             case TStreamerInfo::kULong:    ConvCBasicArrayTo(ULong_t);   \
             case TStreamerInfo::kULong64:  ConvCBasicArrayTo(ULong64_t); \
          }                                                               \
      }                                                                   \
      delete[] readbuf;                                                   \
      break;                                                              \
   }

#define ConvCBasicPointerTo(newtype,ReadArrayFunc)                        \
   {                                                                      \
     newtype **f=(newtype**)(arr[k]+ioffset);                             \
     for (j=0;j<len;j++) {                                                \
       delete [] f[j];                                                    \
       f[j] = 0;                                                          \
       if (*l <=0 || *l > b.BufferSize()) continue;                       \
       f[j] = new newtype[*l];                                            \
       newtype *af = f[j];                                                \
       b.ReadArrayFunc(readbuf, *l);                                      \
       for (jj=0;jj<*l;jj++) af[jj] = (newtype)readbuf[jj];               \
     }                                                                    \
     break;                                                               \
   }

#define ConvCBasicPointer(name,ReadArrayFunc)                                           \
   {                                                                      \
      Char_t isArray;                                                     \
      int j, jj, len = aElement->GetArrayDim()?aElement->GetArrayLength():1; \
      name* readbuf = 0;                                                  \
      int newtype = fNewType[i] %20;                                      \
      Int_t imethod = fMethod[i]+eoffset;                                 \
      DOLOOP {                                                            \
         b >> isArray;                                                    \
         Int_t *l = (Int_t*)(arr[k]+imethod);                             \
         if (*l>0 && *l < b.BufferSize()) readbuf = new name[*l];         \
         switch(newtype) {                                                \
            case TStreamerInfo::kBool:     ConvCBasicPointerTo(Bool_t,ReadArrayFunc);   \
            case TStreamerInfo::kChar:     ConvCBasicPointerTo(Char_t,ReadArrayFunc);   \
            case TStreamerInfo::kShort:    ConvCBasicPointerTo(Short_t,ReadArrayFunc);  \
            case TStreamerInfo::kInt:      ConvCBasicPointerTo(Int_t,ReadArrayFunc);    \
            case TStreamerInfo::kLong:     ConvCBasicPointerTo(Long_t,ReadArrayFunc);   \
            case TStreamerInfo::kLong64:   ConvCBasicPointerTo(Long64_t,ReadArrayFunc); \
            case TStreamerInfo::kFloat:    ConvCBasicPointerTo(Float_t,ReadArrayFunc);  \
            case TStreamerInfo::kFloat16:  ConvCBasicPointerTo(Float_t,ReadArrayFunc);  \
            case TStreamerInfo::kDouble:   ConvCBasicPointerTo(Double_t,ReadArrayFunc); \
            case TStreamerInfo::kDouble32: ConvCBasicPointerTo(Double_t,ReadArrayFunc); \
            case TStreamerInfo::kUChar:    ConvCBasicPointerTo(UChar_t,ReadArrayFunc);  \
            case TStreamerInfo::kUShort:   ConvCBasicPointerTo(UShort_t,ReadArrayFunc); \
            case TStreamerInfo::kUInt:     ConvCBasicPointerTo(UInt_t,ReadArrayFunc);   \
            case TStreamerInfo::kULong:    ConvCBasicPointerTo(ULong_t,ReadArrayFunc);  \
            case TStreamerInfo::kULong64:  ConvCBasicPointerTo(ULong64_t,ReadArrayFunc); \
         }                                                                \
         delete[] readbuf;                                                \
         readbuf = 0;                                                     \
      } break;                                                            \
   }

//______________________________________________________________________________
#ifdef R__BROKEN_FUNCTION_TEMPLATES
// Support for non standard compilers
template <class T>
Int_t TStreamerInfo__ReadBufferArtificialImp(TBuffer &b, const T &arr,  Int_t i, Int_t kase,
                                             TStreamerElement *aElement, Int_t narr,
                                             Int_t eoffset,
                                             ULong_t *&fMethod, ULong_t *& /*fElem*/,Int_t *&fLength,
                                             TClass *& /*fClass*/, Int_t *&fOffset, Int_t *&fNewType,
                                             Int_t & /*fNdata*/, Int_t *& /*fType*/, TStreamerElement *& /*fgElement*/,
                                             TStreamerInfo::TCompInfo *& /*fComp*/,
                                             Version_t & /* fOldVersion */ )
#else
template <class T>
Int_t TStreamerInfo::ReadBufferArtificial(TBuffer &b, const T &arr,  Int_t /* i */, Int_t /* kase */,
                                          TStreamerElement *aElement, Int_t narr,
                                          Int_t eoffset)
#endif
{
   // Handle Artificial StreamerElement

   TStreamerArtificial *artElement = (TStreamerArtificial*)aElement;
   ROOT::TSchemaRule::ReadRawFuncPtr_t rawfunc = artElement->GetReadRawFunc();

   if (rawfunc) {
      for(Int_t k=0; k<narr; ++k) {
         rawfunc( arr[k], b ); // Intentionally pass the object, so that the member can be set from other members.
      }
      return 0;
   }

   ROOT::TSchemaRule::ReadFuncPtr_t readfunc = artElement->GetReadFunc();
   // Process the result
   if (readfunc) {
      TVirtualObject obj(0);
      TVirtualArray *objarr = ((TBufferFile&)b).PeekDataCache();
      if (objarr) {
         obj.fClass = objarr->fClass;
         for(Int_t k=0; k<narr; ++k) {
            obj.fObject = objarr->GetObjectAt(k);
            readfunc(arr[k]+eoffset, &obj);
         }
         obj.fObject = 0; // Prevent auto deletion
      } else {
         for(Int_t k=0; k<narr; ++k) {
            readfunc(arr[k]+eoffset, &obj);
         }
      }
      return 0;
   }

   return 0;
}

//______________________________________________________________________________
#ifdef R__BROKEN_FUNCTION_TEMPLATES
// Support for non standard compilers
template <class T>
Int_t TStreamerInfo__ReadBufferConvImp(TBuffer &b, const T &arr,  Int_t i, Int_t kase,
                                       TStreamerElement *aElement, Int_t narr,
                                       Int_t eoffset,
                                       ULong_t *&fMethod, ULong_t *& /*fElem*/,Int_t *&fLength,
                                       TClass *& /*fClass*/, Int_t *&fOffset, Int_t *&fNewType,
                                       Int_t & /*fNdata*/, Int_t *& /*fType*/, TStreamerElement *& /*fgElement*/,
                                       TStreamerInfo::TCompInfo *& /*fComp*/,
                                       Version_t & /* fOldVersion */ )
#else
template <class T>
Int_t TStreamerInfo::ReadBufferConv(TBuffer &b, const T &arr,  Int_t i, Int_t kase,
                                    TStreamerElement *aElement, Int_t narr,
                                    Int_t eoffset)
#endif
{
   //  Convert elements of a TClonesArray

   Int_t ioffset = eoffset+fOffset[i];

   switch (kase) {

      // convert basic types
      case TStreamerInfo::kConv + TStreamerInfo::kBool:    ConvCBasicType(Bool_t,b >> u);
      case TStreamerInfo::kConv + TStreamerInfo::kChar:    ConvCBasicType(Char_t,b >> u);
      case TStreamerInfo::kConv + TStreamerInfo::kShort:   ConvCBasicType(Short_t,b >> u);
      case TStreamerInfo::kConv + TStreamerInfo::kInt:     ConvCBasicType(Int_t,b >> u);
      case TStreamerInfo::kConv + TStreamerInfo::kLong:    ConvCBasicType(Long_t,b >> u);
      case TStreamerInfo::kConv + TStreamerInfo::kLong64:  ConvCBasicType(Long64_t,b >> u);
      case TStreamerInfo::kConv + TStreamerInfo::kFloat:   ConvCBasicType(Float_t,b >> u);
      case TStreamerInfo::kConv + TStreamerInfo::kFloat16: ConvCBasicType(Float_t,b.ReadFloat16(&u,aElement));
      case TStreamerInfo::kConv + TStreamerInfo::kDouble:  ConvCBasicType(Double_t,b >> u);
      case TStreamerInfo::kConv + TStreamerInfo::kDouble32:ConvCBasicType(Double_t,b.ReadDouble32(&u,aElement));
      case TStreamerInfo::kConv + TStreamerInfo::kUChar:   ConvCBasicType(UChar_t,b >> u);
      case TStreamerInfo::kConv + TStreamerInfo::kUShort:  ConvCBasicType(UShort_t,b >> u);
      case TStreamerInfo::kConv + TStreamerInfo::kUInt:    ConvCBasicType(UInt_t,b >> u);
      case TStreamerInfo::kConv + TStreamerInfo::kULong:   ConvCBasicType(ULong_t,b >> u);
#if defined(_MSC_VER) && (_MSC_VER <= 1200)
      case TStreamerInfo::kConv + TStreamerInfo::kULong64: ConvCBasicType(Long64_t,b >> u)
#else
      case TStreamerInfo::kConv + TStreamerInfo::kULong64: ConvCBasicType(ULong64_t,b >> u)
#endif
      case TStreamerInfo::kConv + TStreamerInfo::kBits:    ConvCBasicType(UInt_t,b >> u);

         // convert array of basic types  array[8]
      case TStreamerInfo::kConvL + TStreamerInfo::kBool:    ConvCBasicArray(Bool_t,ReadFastArray);
      case TStreamerInfo::kConvL + TStreamerInfo::kChar:    ConvCBasicArray(Char_t,ReadFastArray);
      case TStreamerInfo::kConvL + TStreamerInfo::kShort:   ConvCBasicArray(Short_t,ReadFastArray);
      case TStreamerInfo::kConvL + TStreamerInfo::kInt:     ConvCBasicArray(Int_t,ReadFastArray);
      case TStreamerInfo::kConvL + TStreamerInfo::kLong:    ConvCBasicArray(Long_t,ReadFastArray);
      case TStreamerInfo::kConvL + TStreamerInfo::kLong64:  ConvCBasicArray(Long64_t,ReadFastArray);
      case TStreamerInfo::kConvL + TStreamerInfo::kFloat:   ConvCBasicArray(Float_t,ReadFastArray);
      case TStreamerInfo::kConvL + TStreamerInfo::kFloat16: ConvCBasicArray(Float_t,ReadFastArrayFloat16);
      case TStreamerInfo::kConvL + TStreamerInfo::kDouble:  ConvCBasicArray(Double_t,ReadFastArray);
      case TStreamerInfo::kConvL + TStreamerInfo::kDouble32:ConvCBasicArray(Double_t,ReadFastArrayDouble32);
      case TStreamerInfo::kConvL + TStreamerInfo::kUChar:   ConvCBasicArray(UChar_t,ReadFastArray);
      case TStreamerInfo::kConvL + TStreamerInfo::kUShort:  ConvCBasicArray(UShort_t,ReadFastArray);
      case TStreamerInfo::kConvL + TStreamerInfo::kUInt:    ConvCBasicArray(UInt_t,ReadFastArray);
      case TStreamerInfo::kConvL + TStreamerInfo::kULong:   ConvCBasicArray(ULong_t,ReadFastArray);
#if defined(_MSC_VER) && (_MSC_VER <= 1200)
      case TStreamerInfo::kConvL + TStreamerInfo::kULong64: ConvCBasicArray(Long64_t,ReadFastArray)
#else
      case TStreamerInfo::kConvL + TStreamerInfo::kULong64: ConvCBasicArray(ULong64_t,ReadFastArray)
#endif

   // convert pointer to an array of basic types  array[n]
      case TStreamerInfo::kConvP + TStreamerInfo::kBool:    ConvCBasicPointer(Bool_t,ReadFastArray);
      case TStreamerInfo::kConvP + TStreamerInfo::kChar:    ConvCBasicPointer(Char_t,ReadFastArray);
      case TStreamerInfo::kConvP + TStreamerInfo::kShort:   ConvCBasicPointer(Short_t,ReadFastArray);
      case TStreamerInfo::kConvP + TStreamerInfo::kInt:     ConvCBasicPointer(Int_t,ReadFastArray);
      case TStreamerInfo::kConvP + TStreamerInfo::kLong:    ConvCBasicPointer(Long_t,ReadFastArray);
      case TStreamerInfo::kConvP + TStreamerInfo::kLong64:  ConvCBasicPointer(Long64_t,ReadFastArray);
      case TStreamerInfo::kConvP + TStreamerInfo::kFloat:   ConvCBasicPointer(Float_t,ReadFastArray);
      case TStreamerInfo::kConvP + TStreamerInfo::kFloat16: ConvCBasicPointer(Float_t,ReadFastArrayFloat16);
      case TStreamerInfo::kConvP + TStreamerInfo::kDouble:  ConvCBasicPointer(Double_t,ReadFastArray);
      case TStreamerInfo::kConvP + TStreamerInfo::kDouble32:ConvCBasicPointer(Double_t,ReadFastArrayDouble32);
      case TStreamerInfo::kConvP + TStreamerInfo::kUChar:   ConvCBasicPointer(UChar_t,ReadFastArray);
      case TStreamerInfo::kConvP + TStreamerInfo::kUShort:  ConvCBasicPointer(UShort_t,ReadFastArray);
      case TStreamerInfo::kConvP + TStreamerInfo::kUInt:    ConvCBasicPointer(UInt_t,ReadFastArray);
      case TStreamerInfo::kConvP + TStreamerInfo::kULong:   ConvCBasicPointer(ULong_t,ReadFastArray);
#if defined(_MSC_VER) && (_MSC_VER <= 1200)
      case TStreamerInfo::kConvP + TStreamerInfo::kULong64: ConvCBasicPointer(Long64_t,ReadFastArray)
#else
      case TStreamerInfo::kConvP + TStreamerInfo::kULong64: ConvCBasicPointer(ULong64_t,ReadFastArray)
#endif

      default:
         // Warning("ReadBufferConv","The element type %d is not supported yet",fType[i]);
         return -1;

   }

   return 0;
}

// Helper function for TStreamerInfo::ReadBuffer
namespace {
   template <class T> Bool_t R__TestUseCache(TStreamerElement *element)
   {
      return element->TestBit(TStreamerElement::kCache);
   }

   template <> Bool_t R__TestUseCache<TVirtualArray>(TStreamerElement*)
   {
      // We are already using the cache, no need to recurse one more time.
      return kFALSE;
   }
}

//______________________________________________________________________________
#ifdef R__BROKEN_FUNCTION_TEMPLATES
// Support for non standard compilers
template <class T>
Int_t TStreamerInfo__ReadBufferImp(TStreamerInfo *thisVar,
                                   TBuffer &b, const T &arr, Int_t first,
                                   Int_t narr, Int_t eoffset, Int_t arrayMode,
                                   ULong_t *&fMethod, ULong_t *&fElem, Int_t *&fLength,
                                   TClass *&fClass, Int_t *&fOffset, Int_t *& /*fNewType*/,
                                   Int_t &fNdata, Int_t *&fType, TStreamerElement *&fgElement,
                                   TStreamerInfo::TCompInfo *&fComp,
                                   Version_t &fOldVersion)
{
   //  Deserialize information from buffer b into object at pointer
   //  if (arrayMode & 1) ptr is a pointer to array of pointers to the objects
   //  otherwise it is a pointer to a pointer to a single object.
   //  This also means that T is of a type such that arr[i] is a pointer to an
   //  object.  Currently the only anticipated instantiation are for T==char**
   //  and T==TVirtualCollectionProxy

#else
template <class T>
Int_t TStreamerInfo::ReadBuffer(TBuffer &b, const T &arr, Int_t first,
                                Int_t narr, Int_t eoffset, Int_t arrayMode)
{
   //  Deserialize information from buffer b into object at pointer
   //  if (arrayMode & 1) ptr is a pointer to array of pointers to the objects
   //  otherwise it is a pointer to a pointer to a single object.
   //  This also means that T is of a type such that arr[i] is a pointer to an
   //  object.  Currently the only anticipated instantiation are for T==char**
   //  and T==TVirtualCollectionProxy

   TStreamerInfo *thisVar = this;
#endif
   Bool_t needIncrement = !( arrayMode & 2 );
   arrayMode = arrayMode & (~2);
   
   if (needIncrement) b.IncrementLevel(thisVar);

   Int_t last;

   if (!fType) {
      char *ptr = (arrayMode&1)? 0:arr[0];
      fClass->BuildRealData(ptr);
      thisVar->BuildOld();
   }

   //loop on all active members

   if (first < 0) {first = 0; last = fNdata;}
   else            last = first+1;

   // In order to speed up the case where the object being written is
   // not in a collection (i.e. arrayMode is false), we actually
   // duplicate the code for the elementary types using this typeOffset.
   static const int kHaveLoop = 1024;
   const Int_t typeOffset = arrayMode ? kHaveLoop : 0;

   TClass     *cle      = 0;
   TClass     *newCle   = 0;
   TMemberStreamer *pstreamer=0;
   Int_t isPreAlloc = 0;
   for (Int_t i=first;i<last;i++) {
      if (needIncrement) b.SetStreamerElementNumber(i);
      TStreamerElement * aElement  = (TStreamerElement*)fElem[i];
      fgElement = aElement;

      if (R__TestUseCache<T>(aElement)) {
         Int_t bufpos = b.Length();
         if (((TBufferFile&)b).PeekDataCache()==0) {
            Warning("ReadBuffer","Skipping %s::%s because the cache is missing.",thisVar->GetName(),aElement->GetName());
            thisVar->ReadBufferSkip(b,arr,i,fType[i]+TStreamerInfo::kSkip,aElement,narr,eoffset);
         } else {
            if (gDebug > 1) {
               printf("ReadBuffer, class:%s, name=%s, fType[%d]=%d,"
                  " %s, bufpos=%d, arr=%p, eoffset=%d, Redirect=%p\n",
                  fClass->GetName(),aElement->GetName(),i,fType[i],
                  aElement->ClassName(),b.Length(),arr[0], eoffset,((TBufferFile&)b).PeekDataCache()->GetObjectAt(0));
            }
            thisVar->ReadBuffer(b,*((TBufferFile&)b).PeekDataCache(),i,narr,eoffset, arrayMode);
         }
         if (aElement->TestBit(TStreamerElement::kRepeat)) { b.SetBufferOffset(bufpos); }
         continue;
      }
      const Int_t ioffset = fOffset[i]+eoffset;

      if (gDebug > 1) {
         printf("ReadBuffer, class:%s, name=%s, fType[%d]=%d,"
                " %s, bufpos=%d, arr=%p, offset=%d\n",
                fClass->GetName(),aElement->GetName(),i,fType[i],
                aElement->ClassName(),b.Length(),arr[0], ioffset);
      }

      Int_t kase = fType[i];

      switch (kase + typeOffset) {

         // read basic types
         case TStreamerInfo::kBool:               ReadBasicType(Bool_t);    continue;
         case TStreamerInfo::kChar:               ReadBasicType(Char_t);    continue;
         case TStreamerInfo::kShort:              ReadBasicType(Short_t);   continue;
         case TStreamerInfo::kInt:                ReadBasicType(Int_t);     continue;
         case TStreamerInfo::kLong:               ReadBasicType(Long_t);    continue;
         case TStreamerInfo::kLong64:             ReadBasicType(Long64_t);  continue;
         case TStreamerInfo::kFloat:              ReadBasicType(Float_t);   continue;
         case TStreamerInfo::kDouble:             ReadBasicType(Double_t);  continue;
         case TStreamerInfo::kUChar:              ReadBasicType(UChar_t);   continue;
         case TStreamerInfo::kUShort:             ReadBasicType(UShort_t);  continue;
         case TStreamerInfo::kUInt:               ReadBasicType(UInt_t);    continue;
         case TStreamerInfo::kULong:              ReadBasicType(ULong_t);   continue;
         case TStreamerInfo::kULong64:            ReadBasicType(ULong64_t); continue;
         case TStreamerInfo::kFloat16: {
            Float_t *x=(Float_t*)(arr[0]+ioffset);
            b.ReadFloat16(x,aElement);
            continue;
         }
         case TStreamerInfo::kDouble32: {
            Double_t *x=(Double_t*)(arr[0]+ioffset);
            b.ReadDouble32(x,aElement);
            continue;
         }

         case TStreamerInfo::kBool   + kHaveLoop: ReadBasicTypeLoop(Bool_t);    continue;
         case TStreamerInfo::kChar   + kHaveLoop: ReadBasicTypeLoop(Char_t);    continue;
         case TStreamerInfo::kShort  + kHaveLoop: ReadBasicTypeLoop(Short_t);   continue;
         case TStreamerInfo::kInt    + kHaveLoop: ReadBasicTypeLoop(Int_t);     continue;
         case TStreamerInfo::kLong   + kHaveLoop: ReadBasicTypeLoop(Long_t);    continue;
         case TStreamerInfo::kLong64 + kHaveLoop: ReadBasicTypeLoop(Long64_t);  continue;
         case TStreamerInfo::kFloat  + kHaveLoop: ReadBasicTypeLoop(Float_t);   continue;
         case TStreamerInfo::kDouble + kHaveLoop: ReadBasicTypeLoop(Double_t);  continue;
         case TStreamerInfo::kUChar  + kHaveLoop: ReadBasicTypeLoop(UChar_t);   continue;
         case TStreamerInfo::kUShort + kHaveLoop: ReadBasicTypeLoop(UShort_t);  continue;
         case TStreamerInfo::kUInt   + kHaveLoop: ReadBasicTypeLoop(UInt_t);    continue;
         case TStreamerInfo::kULong  + kHaveLoop: ReadBasicTypeLoop(ULong_t);   continue;
         case TStreamerInfo::kULong64+ kHaveLoop: ReadBasicTypeLoop(ULong64_t); continue;
         case TStreamerInfo::kFloat16 + kHaveLoop: {
            for(Int_t k=0; k<narr; ++k) {
               Float_t *x=(Float_t*)(arr[k]+ioffset);
               b.ReadFloat16(x,aElement);
            }
            continue;
         }
         case TStreamerInfo::kDouble32 + kHaveLoop: {
            for(Int_t k=0; k<narr; ++k) {
               Double_t *x=(Double_t*)(arr[k]+ioffset);
               b.ReadDouble32(x,aElement);
            }
            continue;
         }

         // read array of basic types  like array[8]
         case TStreamerInfo::kOffsetL + TStreamerInfo::kBool:   ReadBasicArray(Bool_t);    continue;
         case TStreamerInfo::kOffsetL + TStreamerInfo::kChar:   ReadBasicArray(Char_t);    continue;
         case TStreamerInfo::kOffsetL + TStreamerInfo::kShort:  ReadBasicArray(Short_t);   continue;
         case TStreamerInfo::kOffsetL + TStreamerInfo::kInt:    ReadBasicArray(Int_t);     continue;
         case TStreamerInfo::kOffsetL + TStreamerInfo::kLong:   ReadBasicArray(Long_t);    continue;
         case TStreamerInfo::kOffsetL + TStreamerInfo::kLong64: ReadBasicArray(Long64_t);  continue;
         case TStreamerInfo::kOffsetL + TStreamerInfo::kFloat:  ReadBasicArray(Float_t);   continue;
         case TStreamerInfo::kOffsetL + TStreamerInfo::kDouble: ReadBasicArray(Double_t);  continue;
         case TStreamerInfo::kOffsetL + TStreamerInfo::kUChar:  ReadBasicArray(UChar_t);   continue;
         case TStreamerInfo::kOffsetL + TStreamerInfo::kUShort: ReadBasicArray(UShort_t);  continue;
         case TStreamerInfo::kOffsetL + TStreamerInfo::kUInt:   ReadBasicArray(UInt_t);    continue;
         case TStreamerInfo::kOffsetL + TStreamerInfo::kULong:  ReadBasicArray(ULong_t);   continue;
         case TStreamerInfo::kOffsetL + TStreamerInfo::kULong64:ReadBasicArray(ULong64_t); continue;
         case TStreamerInfo::kOffsetL + TStreamerInfo::kFloat16: {
            b.ReadFastArrayFloat16((Float_t*)(arr[0]+ioffset),fLength[i],aElement);
            continue;
         }
         case TStreamerInfo::kOffsetL + TStreamerInfo::kDouble32: {
            b.ReadFastArrayDouble32((Double_t*)(arr[0]+ioffset),fLength[i],aElement);
            continue;
         }

         case TStreamerInfo::kOffsetL + TStreamerInfo::kBool    + kHaveLoop: ReadBasicArrayLoop(Bool_t);    continue;
         case TStreamerInfo::kOffsetL + TStreamerInfo::kChar    + kHaveLoop: ReadBasicArrayLoop(Char_t);    continue;
         case TStreamerInfo::kOffsetL + TStreamerInfo::kShort   + kHaveLoop: ReadBasicArrayLoop(Short_t);   continue;
         case TStreamerInfo::kOffsetL + TStreamerInfo::kInt     + kHaveLoop: ReadBasicArrayLoop(Int_t);     continue;
         case TStreamerInfo::kOffsetL + TStreamerInfo::kLong    + kHaveLoop: ReadBasicArrayLoop(Long_t);    continue;
         case TStreamerInfo::kOffsetL + TStreamerInfo::kLong64  + kHaveLoop: ReadBasicArrayLoop(Long64_t);  continue;
         case TStreamerInfo::kOffsetL + TStreamerInfo::kFloat   + kHaveLoop: ReadBasicArrayLoop(Float_t);   continue;
         case TStreamerInfo::kOffsetL + TStreamerInfo::kDouble  + kHaveLoop: ReadBasicArrayLoop(Double_t);  continue;
         case TStreamerInfo::kOffsetL + TStreamerInfo::kUChar   + kHaveLoop: ReadBasicArrayLoop(UChar_t);   continue;
         case TStreamerInfo::kOffsetL + TStreamerInfo::kUShort  + kHaveLoop: ReadBasicArrayLoop(UShort_t);  continue;
         case TStreamerInfo::kOffsetL + TStreamerInfo::kUInt    + kHaveLoop: ReadBasicArrayLoop(UInt_t);    continue;
         case TStreamerInfo::kOffsetL + TStreamerInfo::kULong   + kHaveLoop: ReadBasicArrayLoop(ULong_t);   continue;
         case TStreamerInfo::kOffsetL + TStreamerInfo::kULong64 + kHaveLoop: ReadBasicArrayLoop(ULong64_t); continue;
         case TStreamerInfo::kOffsetL + TStreamerInfo::kFloat16 + kHaveLoop: {
            for(Int_t k=0; k<narr; ++k) {
               b.ReadFastArrayFloat16((Float_t*)(arr[k]+ioffset),fLength[i],aElement);
            }
            continue;
         }
         case TStreamerInfo::kOffsetL + TStreamerInfo::kDouble32+ kHaveLoop: {
            for(Int_t k=0; k<narr; ++k) {
               b.ReadFastArrayDouble32((Double_t*)(arr[k]+ioffset),fLength[i],aElement);
            }
            continue;
         }

         // read pointer to an array of basic types  array[n]
         case TStreamerInfo::kOffsetP + TStreamerInfo::kBool:   ReadBasicPointer(Bool_t);  continue;
         case TStreamerInfo::kOffsetP + TStreamerInfo::kChar:   ReadBasicPointer(Char_t);  continue;
         case TStreamerInfo::kOffsetP + TStreamerInfo::kShort:  ReadBasicPointer(Short_t);  continue;
         case TStreamerInfo::kOffsetP + TStreamerInfo::kInt:    ReadBasicPointer(Int_t);  continue;
         case TStreamerInfo::kOffsetP + TStreamerInfo::kLong:   ReadBasicPointer(Long_t);  continue;
         case TStreamerInfo::kOffsetP + TStreamerInfo::kLong64: ReadBasicPointer(Long64_t);  continue;
         case TStreamerInfo::kOffsetP + TStreamerInfo::kFloat:  ReadBasicPointer(Float_t);  continue;
         case TStreamerInfo::kOffsetP + TStreamerInfo::kDouble: ReadBasicPointer(Double_t);  continue;
         case TStreamerInfo::kOffsetP + TStreamerInfo::kUChar:  ReadBasicPointer(UChar_t);  continue;
         case TStreamerInfo::kOffsetP + TStreamerInfo::kUShort: ReadBasicPointer(UShort_t);  continue;
         case TStreamerInfo::kOffsetP + TStreamerInfo::kUInt:   ReadBasicPointer(UInt_t);  continue;
         case TStreamerInfo::kOffsetP + TStreamerInfo::kULong:  ReadBasicPointer(ULong_t);  continue;
         case TStreamerInfo::kOffsetP + TStreamerInfo::kULong64:ReadBasicPointer(ULong64_t);  continue;
         case TStreamerInfo::kOffsetP + TStreamerInfo::kFloat16: {
            Char_t isArray;
            b >> isArray;
            const int imethod = fMethod[i]+eoffset;
            Int_t *l = (Int_t*)(arr[0]+imethod);
            Float_t **f = (Float_t**)(arr[0]+ioffset);
            int j;
            for(j=0;j<fLength[i];j++) {
               delete [] f[j];
               f[j] = 0; if (*l <=0) continue;
               f[j] = new Float_t[*l];
               b.ReadFastArrayFloat16(f[j],*l,aElement);
            }
            continue;
         }
         case TStreamerInfo::kOffsetP + TStreamerInfo::kDouble32: {
            Char_t isArray;
            b >> isArray;
            const int imethod = fMethod[i]+eoffset;
            Int_t *l = (Int_t*)(arr[0]+imethod);
            Double_t **f = (Double_t**)(arr[0]+ioffset);
            int j;
            for(j=0;j<fLength[i];j++) {
               delete [] f[j];
               f[j] = 0; if (*l <=0) continue;
               f[j] = new Double_t[*l];
               b.ReadFastArrayDouble32(f[j],*l,aElement);
            }
            continue;
         }

         case TStreamerInfo::kOffsetP + TStreamerInfo::kBool    + kHaveLoop: ReadBasicPointerLoop(Bool_t);    continue;
         case TStreamerInfo::kOffsetP + TStreamerInfo::kChar    + kHaveLoop: ReadBasicPointerLoop(Char_t);    continue;
         case TStreamerInfo::kOffsetP + TStreamerInfo::kShort   + kHaveLoop: ReadBasicPointerLoop(Short_t);   continue;
         case TStreamerInfo::kOffsetP + TStreamerInfo::kInt     + kHaveLoop: ReadBasicPointerLoop(Int_t);     continue;
         case TStreamerInfo::kOffsetP + TStreamerInfo::kLong    + kHaveLoop: ReadBasicPointerLoop(Long_t);    continue;
         case TStreamerInfo::kOffsetP + TStreamerInfo::kLong64  + kHaveLoop: ReadBasicPointerLoop(Long64_t);  continue;
         case TStreamerInfo::kOffsetP + TStreamerInfo::kFloat   + kHaveLoop: ReadBasicPointerLoop(Float_t);   continue;
         case TStreamerInfo::kOffsetP + TStreamerInfo::kDouble  + kHaveLoop: ReadBasicPointerLoop(Double_t);  continue;
         case TStreamerInfo::kOffsetP + TStreamerInfo::kUChar   + kHaveLoop: ReadBasicPointerLoop(UChar_t);   continue;
         case TStreamerInfo::kOffsetP + TStreamerInfo::kUShort  + kHaveLoop: ReadBasicPointerLoop(UShort_t);  continue;
         case TStreamerInfo::kOffsetP + TStreamerInfo::kUInt    + kHaveLoop: ReadBasicPointerLoop(UInt_t);    continue;
         case TStreamerInfo::kOffsetP + TStreamerInfo::kULong   + kHaveLoop: ReadBasicPointerLoop(ULong_t);   continue;
         case TStreamerInfo::kOffsetP + TStreamerInfo::kULong64 + kHaveLoop: ReadBasicPointerLoop(ULong64_t); continue;
         case TStreamerInfo::kOffsetP + TStreamerInfo::kFloat16 + kHaveLoop: {
            const int imethod = fMethod[i]+eoffset;
            for(Int_t k=0; k<narr; ++k) {
               Char_t isArray;
               b >> isArray;
               Int_t *l = (Int_t*)(arr[k]+imethod);
               Float_t **f = (Float_t**)(arr[k]+ioffset);
               int j;
               for(j=0;j<fLength[i];j++) {
                  delete [] f[j];
                  f[j] = 0; if (*l <=0) continue;
                  f[j] = new Float_t[*l];
                  b.ReadFastArrayFloat16(f[j],*l,aElement);
               }
            }
            continue;
         }
         case TStreamerInfo::kOffsetP + TStreamerInfo::kDouble32+ kHaveLoop: {
            const int imethod = fMethod[i]+eoffset;
            for(Int_t k=0; k<narr; ++k) {
               Char_t isArray;
               b >> isArray;
               Int_t *l = (Int_t*)(arr[k]+imethod);
               Double_t **f = (Double_t**)(arr[k]+ioffset);
               int j;
               for(j=0;j<fLength[i];j++) {
                  delete [] f[j];
                  f[j] = 0; if (*l <=0) continue;
                  f[j] = new Double_t[*l];
                  b.ReadFastArrayDouble32(f[j],*l,aElement);
               }
            }
            continue;
         }
      }

      switch (kase) {

         // char*
         case TStreamerInfo::kCharStar: {
            DOLOOP {
               Int_t nch; b >> nch;
               char **f = (char**)(arr[k]+ioffset);
               delete [] *f;
               *f = 0; if (nch <=0) continue;
               *f = new char[nch+1];
               b.ReadFastArray(*f,nch); (*f)[nch] = 0;
            }
         }
         continue;

         // special case for TObject::fBits in case of a referenced object
         case TStreamerInfo::kBits: {
            DOLOOP {
               UInt_t *x=(UInt_t*)(arr[k]+ioffset); b >> *x;
               if ((*x & kIsReferenced) != 0) {
                  UShort_t pidf;
                  b >> pidf;
                  pidf += b.GetPidOffset();
                  TProcessID *pid = b.ReadProcessID(pidf);
                  if (pid!=0) {
                     TObject *obj = (TObject*)(arr[k]+eoffset);
                     UInt_t gpid = pid->GetUniqueID();
                     UInt_t uid;
                     if (gpid>=0xff) {
                        uid = obj->GetUniqueID() | 0xff000000;
                     } else {
                        uid = ( obj->GetUniqueID() & 0xffffff) + (gpid<<24);
                     }
                     obj->SetUniqueID(uid);
                     pid->PutObjectWithID(obj);
                  }
               }
            }
         }
         continue;

         // array counter //[n]
         case TStreamerInfo::kCounter: {
            DOLOOP {
               Int_t *x=(Int_t*)(arr[k]+ioffset);
               b >> *x;
            }
         }
         continue;


         // Special case for TString, TObject, TNamed
         case TStreamerInfo::kTString: { DOLOOP { ((TString*)(arr[k]+ioffset))->Streamer(b);         } } continue;
         case TStreamerInfo::kTObject: { DOLOOP { ((TObject*)(arr[k]+ioffset))->TObject::Streamer(b);} } continue;
         case TStreamerInfo::kTNamed:  { DOLOOP { ((TNamed*) (arr[k]+ioffset))->TNamed::Streamer(b) ;} } continue;

      }

   SWIT:
      isPreAlloc= 0;
      cle       = fComp[i].fClass;
      newCle    = fComp[i].fNewClass;
      pstreamer = fComp[i].fStreamer;

      switch (kase) {

         case TStreamerInfo::kAnyp:    // Class*  not derived from TObject with    comment field //->
         case TStreamerInfo::kAnyp+TStreamerInfo::kOffsetL:
         case TStreamerInfo::kObjectp: // Class*      derived from TObject with    comment field  //->
         case TStreamerInfo::kObjectp+TStreamerInfo::kOffsetL:
            isPreAlloc = 1;
            // Intentional fallthrough now that isPreAlloc is set.
         case TStreamerInfo::kObjectP: // Class* derived from TObject with no comment field NOTE: Re-added by Phil
         case TStreamerInfo::kObjectP+TStreamerInfo::kOffsetL:
         case TStreamerInfo::kAnyP:    // Class*  not derived from TObject with no comment field NOTE:: Re-added by Phil
         case TStreamerInfo::kAnyP+TStreamerInfo::kOffsetL: {
            DOLOOP {
               b.ReadFastArray((void**)(arr[k]+ioffset),cle,fLength[i],isPreAlloc,pstreamer);
            }
         }
         continue;

//        case TStreamerInfo::kSTLvarp:           // Variable size array of STL containers.
//             {
//                TMemberStreamer *pstreamer = fComp[i].fStreamer;
//                TClass *cl                 = fComp[i].fClass;
//                ROOT::NewArrFunc_t arraynew = cl->GetNewArray();
//                ROOT::DelArrFunc_t arraydel = cl->GetDeleteArray();
//                UInt_t start,count;
//                // Version_t v =
//                b.ReadVersion(&start, &count, cle);
//                if (pstreamer == 0) {
//                   Int_t size = cl->Size();
//                   Int_t imethod = fMethod[i]+eoffset;
//                   DOLOOP {
//                      char **contp = (char**)(arr[k]+ioffset);
//                      const Int_t *counter = (Int_t*)(arr[k]+imethod);
//                      const Int_t sublen = (*counter);

//                      for(int j=0;j<fLength[i];++j) {
//                         if (arraydel) arraydel(contp[j]);
//                         contp[j] = 0;
//                         if (sublen<=0) continue;
//                         if (arraynew) {
//                            contp[j] = (char*)arraynew(sublen, 0);
//                            char *cont = contp[j];
//                            for(int k=0;k<sublen;++k) {
//                               cl->Streamer( cont, b );
//                               cont += size;
//                            }
//                         } else {
//                            // Can't create an array of object
//                            Error("ReadBuffer","The element %s::%s type %d (%s) can be read because of the class does not have access to new %s[..]\n",
//                                  GetName(),aElement->GetFullName(),kase,aElement->GetTypeName(),GetName());
//                            void *cont = cl->New();
//                            for(int k=0;k<sublen;++k) {
//                               cl->Streamer( cont, b );
//                            }
//                         }
//                      }
//                   }
//                } else {
//                   DOLOOP{(*pstreamer)(b,arr[k]+ioffset,fLength[i]);}
//                }
//                b.CheckByteCount(start,count,aElement->GetFullName());
//             }
//             continue;

         case TStreamerInfo::kSTLp:            // Pointer to Container with no virtual table (stl) and no comment
         case TStreamerInfo::kSTLp + TStreamerInfo::kOffsetL: // array of pointers to Container with no virtual table (stl) and no comment
            {
               UInt_t start,count;
               Version_t vers = b.ReadVersion(&start, &count, cle);

               if ( vers & TBufferFile::kStreamedMemberWise ) {
                  // Collection was saved member-wise

                  vers &= ~( TBufferFile::kStreamedMemberWise );
                  
                  TClass *newClass = aElement->GetNewClass();
                  TClass *oldClass = aElement->GetClassPointer();
                  if( vers < 9 && newClass && newClass!=oldClass ) {
<<<<<<< HEAD
                     Error( "ReadBuffer", "Unfortunately, version %d of TStreamerInfo (used in %s) did not record enough information to convert a %d into a %s.",
=======
                     Error( "ReadBuffer", "Unfortunately, version %d of TStreamerInfo (used in %s) did not record enough information to convert a %s into a %s.",
>>>>>>> 84c4c19c
                           vers, b.GetParent() ? b.GetParent()->GetName() : "memory/socket", oldClass->GetName(), newClass->GetName() );
                     continue;
                  }

                  UInt_t startDummy, countDummy;
                  Version_t vClVersion = 0; // For vers less than 9, we have to use the current version.
                  if( vers >= 9 ) {
                     vClVersion = b.ReadVersion( &startDummy, &countDummy, cle->GetCollectionProxy()->GetValueClass() );
                  }

                  TVirtualCollectionProxy *newProxy = (newClass ? newClass->GetCollectionProxy() : 0);
                  TVirtualCollectionProxy *oldProxy = oldClass->GetCollectionProxy();
                  TStreamerInfo *subinfo = 0;
                  
                  if( newProxy ) {
<<<<<<< HEAD
=======
                     // coverity[dererence] oldProxy->GetValueClass() can not be null since this was streamed memberwise.
>>>>>>> 84c4c19c
                     subinfo = (TStreamerInfo*)newProxy->GetValueClass()->GetConversionStreamerInfo( oldProxy->GetValueClass(), vClVersion );
                  } else {
                     subinfo = (TStreamerInfo*)oldProxy->GetValueClass()->GetStreamerInfo( vClVersion );
                     newProxy = oldProxy;
                  }
                  if (subinfo->IsOptimized()) {
                     subinfo->SetBit(TVirtualStreamerInfo::kCannotOptimize);
                     subinfo->Compile();
                  }
                  DOLOOP {
                     void* env;
                     void **contp = (void**)(arr[k]+ioffset);
                     int j;
                     for(j=0;j<fLength[i];j++) {
                        void *cont = contp[j];
                        if (cont==0) {
                           contp[j] = cle->New();
                           cont = contp[j];
                        }
                        TVirtualCollectionProxy::TPushPop helper( newProxy, cont );
                        Int_t nobjects;
                        b >> nobjects;
                        env = newProxy->Allocate(nobjects,true);
                        if (vers<7) {
                           subinfo->ReadBuffer(b,*newProxy,-1,nobjects,0,1);
                        } else {
                           subinfo->ReadBufferSTL(b,newProxy,nobjects,-1,0);
                        }
                        newProxy->Commit(env);
                     }
                  }
                  b.CheckByteCount(start,count,aElement->GetFullName());
                  continue;
               }
               if (pstreamer == 0) {
                  DOLOOP {
                     void **contp = (void**)(arr[k]+ioffset);
                     int j;
                     for(j=0;j<fLength[i];j++) {
                        void *cont = contp[j];
                        if (cont==0) {
                           // int R__n;
                           // b >> R__n;
                           // b.SetOffset(b.GetOffset()-4); // rewind to the start of the int
                           // if (R__n) continue;
                           contp[j] = cle->New();
                           cont = contp[j];
                        }
                        cle->Streamer( cont, b );
                     }
                  }
               } else {
                  DOLOOP {(*pstreamer)(b,arr[k]+ioffset,fLength[i]);}
               }
               b.CheckByteCount(start,count,aElement->GetFullName());
            }
            continue;

         case TStreamerInfo::kSTL:                // Container with no virtual table (stl) and no comment
         case TStreamerInfo::kSTL + TStreamerInfo::kOffsetL:     // array of Container with no virtual table (stl) and no comment
            {
               UInt_t start, count;
               Version_t vers = b.ReadVersion(&start, &count, cle);

               if ( vers & TBufferFile::kStreamedMemberWise ) {
                  // Collection was saved member-wise
                  vers &= ~( TBufferFile::kStreamedMemberWise );

                  TClass *newClass = aElement->GetNewClass();
                  TClass *oldClass = aElement->GetClassPointer();

                  if( vers < 8 && newClass && newClass!=oldClass ) {
<<<<<<< HEAD
                     Error( "ReadBuffer", "Unfortunately, version %d of TStreamerInfo (used in %s) did not record enough information to convert a %d into a %s.",
                           vers, b.GetParent() ? b.GetParent()->GetName() : "memory/socket", oldClass->GetName(), newClass->GetName() );
                     continue;
                  }
=======
                     Error( "ReadBuffer", "Unfortunately, version %d of TStreamerInfo (used in %s) did not record enough information to convert a %s into a %s.",
                           vers, b.GetParent() ? b.GetParent()->GetName() : "memory/socket", oldClass->GetName(), newClass->GetName() );
                     continue;
                  }
                  TVirtualCollectionProxy *oldProxy = oldClass->GetCollectionProxy();
                  TClass *valueClass = oldClass->GetCollectionProxy()->GetValueClass();
>>>>>>> 84c4c19c
                  UInt_t startDummy, countDummy;
                  Version_t vClVersion = 0; // For vers less than 8, we have to use the current version.
                  if( vers >= 8 ) {
                     vClVersion = b.ReadVersion( &startDummy, &countDummy, valueClass );
                  }

                  if (valueClass == 0) {
                     // MemberWise streaming applies to only collection of classes, and hence
                     // valueClass can only be null if we are reading without the original library
                     // and the collection is always empty,
                     // So let's skip the rest (which requires the StreamerInfo of the valueClass ... which we do not have)

                     b.SetBufferOffset(start+count+sizeof(UInt_t));
                     continue;
                  }

                  TVirtualCollectionProxy *newProxy = (newClass ? newClass->GetCollectionProxy() : 0);
                  TStreamerInfo *subinfo = 0;

                  if( newProxy ) {
                     // coverity[dererence] oldProxy->GetValueClass() can not be null since this was streamed memberwise.
                     subinfo = (TStreamerInfo*)newProxy->GetValueClass()->GetConversionStreamerInfo( oldProxy->GetValueClass(), vClVersion );
                  } else {
                     subinfo = (TStreamerInfo*)valueClass->GetStreamerInfo( vClVersion );
                     newProxy = oldProxy;
                  }
                  if (subinfo->IsOptimized()) {
                     subinfo->SetBit(TVirtualStreamerInfo::kCannotOptimize);
                     subinfo->Compile();
                  }

                  DOLOOP {
                     int objectSize = cle->Size();
                     char *obj = arr[k]+ioffset;
                     char *end = obj + fLength[i]*objectSize;

                     for(; obj<end; obj+=objectSize) {
                        TVirtualCollectionProxy::TPushPop helper( newProxy, obj );
                        Int_t nobjects;
                        b >> nobjects;
                        void* env = newProxy->Allocate(nobjects,true);
                        if (vers<7) {
                           subinfo->ReadBuffer(b,*newProxy,-1,nobjects,0,1);
                        } else {
                           subinfo->ReadBufferSTL(b,newProxy,nobjects,-1,0);
                        }
                        newProxy->Commit(env);
                     }
                  }
                  b.CheckByteCount(start,count,aElement->GetTypeName());
                  continue;
               }
               if (fOldVersion<3){   // case of old TStreamerInfo
                  //  Backward compatibility. Some TStreamerElement's where without
                  //  Streamer but were not removed from element list
                  if (aElement->IsBase() && aElement->IsA()!=TStreamerBase::Class()) {
                     b.SetBufferOffset(start);  //there is no byte count
                  } else if (vers==0) {
                     b.SetBufferOffset(start);  //there is no byte count
                  }
               }
               if (pstreamer == 0) {
                  if( !newCle ) {
                     newCle = cle;
                     cle = 0;
                  }
                  DOLOOP {
                     b.ReadFastArray((void*)(arr[k]+ioffset),newCle,fLength[i],(TMemberStreamer*)0, cle );
                  }
               } else {
                  DOLOOP {(*pstreamer)(b,arr[k]+ioffset,fLength[i]);}
               }
               b.CheckByteCount(start,count,aElement->GetTypeName());
            }
            continue;

         case TStreamerInfo::kObject: // Class derived from TObject
            if (cle->IsStartingWithTObject() && cle->GetClassInfo()) {
               DOLOOP {((TObject*)(arr[k]+ioffset))->Streamer(b);}
               continue; // intentionally inside the if statement.
                      // if the class does not start with its TObject part (or does
                      // not have one), we use the generic case.
            }
         case TStreamerInfo::kAny:    // Class not derived from TObject
            if (pstreamer) {
               DOLOOP {(*pstreamer)(b,arr[k]+ioffset,0);}
            } else {
               if( newCle )
                  DOLOOP { newCle->Streamer( arr[k]+ioffset, b, cle ); }
               else
                  DOLOOP { cle->Streamer(arr[k]+ioffset,b);}
            }
            continue;

         case TStreamerInfo::kObject+TStreamerInfo::kOffsetL:  {
            TFile *file = (TFile*)b.GetParent();
            if (file && file->GetVersion() < 30208) {
               // For older ROOT file we use a totally different case to treat
               // this situation, so we change 'kase' and restart.
               kase = TStreamerInfo::kStreamer;
               goto SWIT;
            }
            // there is intentionally no break/continue statement here.
            // For newer ROOT file, we always use the generic case for kOffsetL(s)
         }

         case TStreamerInfo::kAny+TStreamerInfo::kOffsetL: {
            DOLOOP {
               b.ReadFastArray((void*)(arr[k]+ioffset),cle,fLength[i],pstreamer);
            }
            continue;
         }

         // Base Class
         case TStreamerInfo::kBase:
            if (!(arrayMode&1)) {
               if(pstreamer)  {kase = TStreamerInfo::kStreamer; goto SWIT;}
               DOLOOP { ((TStreamerBase*)aElement)->ReadBuffer(b,arr[k]);}
            } else {
               // FIXME: what is that?
               Int_t clversion = ((TStreamerBase*)aElement)->GetBaseVersion();
               ((TStreamerInfo*)cle->GetStreamerInfo(clversion))->ReadBuffer(b,arr,-1,narr,ioffset,arrayMode);
            }
            continue;

         case TStreamerInfo::kOffsetL + TStreamerInfo::kTString:
         case TStreamerInfo::kOffsetL + TStreamerInfo::kTObject:
         case TStreamerInfo::kOffsetL + TStreamerInfo::kTNamed:
         {
            //  Backward compatibility. Some TStreamerElement's where without
            //  Streamer but were not removed from element list
            UInt_t start,count;
            Version_t v = b.ReadVersion(&start, &count, cle);
            if (fOldVersion<3){   // case of old TStreamerInfo
               if (count<= 0    || v   !=  fOldVersion) {
                  b.SetBufferOffset(start);
                  continue;
               }
            }
            DOLOOP {
               b.ReadFastArray((void*)(arr[k]+ioffset),cle,fLength[i],pstreamer);
            }
            b.CheckByteCount(start,count,aElement->GetFullName());
            continue;
         }


         case TStreamerInfo::kStreamer:{
            //  Backward compatibility. Some TStreamerElement's where without
            //  Streamer but were not removed from element list
            UInt_t start,count;
            Version_t v = b.ReadVersion(&start, &count, cle);
            if (fOldVersion<3){   // case of old TStreamerInfo
               if (aElement->IsBase() && aElement->IsA()!=TStreamerBase::Class()) {
                  b.SetBufferOffset(start);  //it was no byte count
               } else if (kase == TStreamerInfo::kSTL || kase == TStreamerInfo::kSTL+TStreamerInfo::kOffsetL ||
                          count<= 0    || v   !=  fOldVersion) {
                  b.SetBufferOffset(start);
                  continue;
               }
            }
            if (pstreamer == 0) {
               Error("ReadBuffer","Streamer for %s is null\n",aElement->GetName());
               if (gDebug > 0) {
                  aElement->ls(); continue;
               }
            } else {
               DOLOOP {(*pstreamer)(b,arr[k]+ioffset,fLength[i]);}
            }
            b.CheckByteCount(start,count,aElement->GetFullName());
         }
         continue;

         case TStreamerInfo::kStreamLoop:
            // -- A pointer to a varying-length array of objects.
            // MyClass* ary; //[n]
            // -- Or a pointer to a varying-length array of pointers to objects.
            // MyClass** ary; //[n]
         case TStreamerInfo::kStreamLoop + TStreamerInfo::kOffsetL:
            // -- An array of pointers to a varying-length array of objects.
            // MyClass* ary[d]; //[n]
            // -- Or an array of pointers to a varying-length array of pointers to objects.
            // MyClass** ary[d]; //[n]
         {
            // Get the class of the data member.
            TClass* cl = fComp[i].fClass;
            // Which are we, an array of objects or an array of pointers to objects?
            Bool_t isPtrPtr = (strstr(aElement->GetTypeName(), "**") != 0);
            // Check for a private streamer.
            if (pstreamer) {
               // -- We have a private streamer.
               // Read the class version and byte count from the buffer.
               UInt_t start = 0;
               UInt_t count = 0;
               b.ReadVersion(&start, &count, cl);
               // Loop over the entries in the clones array or the STL container.
               for (Int_t k = 0; k < narr; ++k) {
                  Int_t* counter = (Int_t*) (arr[k] /*entry pointer*/ + eoffset /*entry offset*/ + fMethod[i] /*counter offset*/);
                  // And call the private streamer, passing it the buffer, the object, and the counter.
                  (*pstreamer)(b, arr[k] /*entry pointer*/ + ioffset /*object offset*/, *counter);
               }
               b.CheckByteCount(start, count, aElement->GetFullName());
               // We are done, next streamer element.
               continue;
            }
            // At this point we do *not* have a private streamer.
            // Get the version of the file we are reading from.
            TFile* file = (TFile*) b.GetParent();
            // By default assume the file version is the newest.
            Int_t fileVersion = kMaxInt;
            if (file) {
               fileVersion = file->GetVersion();
            }
            // Read the class version and byte count from the buffer.
            UInt_t start = 0;
            UInt_t count = 0;
            b.ReadVersion(&start, &count, cl);
            if (fileVersion > 51508) {
               // -- Newer versions allow polymorpic pointers.
               // Loop over the entries in the clones array or the STL container.
               for (Int_t k = 0; k < narr; ++k) {
                  // Get the counter for the varying length array.
                  Int_t vlen = *((Int_t*) (arr[k] /*entry pointer*/ + eoffset /*entry offset*/ + fMethod[i] /*counter offset*/));
                  //Int_t realLen;
                  //b >> realLen;
                  //if (realLen != vlen) {
                  //   fprintf(stderr, "read vlen: %d  realLen: %s\n", vlen, realLen);
                  //}
                  // Get a pointer to the array of pointers.
                  char** pp = (char**) (arr[k] /*entry pointer*/ + ioffset /*object offset*/);
                  if (!pp) {
                     continue;
                  }
                  // Loop over each element of the array of pointers to varying-length arrays.
                  for (Int_t ndx = 0; ndx < fLength[i]; ++ndx) {
                     //if (!pp[ndx]) {
                        // -- We do not have a pointer to a varying-length array.
                        //Error("ReadBuffer", "The pointer to element %s::%s type %d (%s) is null\n", thisVar->GetName(), aElement->GetFullName(), fType[i], aElement->GetTypeName());
                        //continue;
                     //}
                     // Delete any memory at pp[ndx].
                     if (!isPtrPtr) {
                        cl->DeleteArray(pp[ndx]);
                        pp[ndx] = 0;
                     } else {
                        // Using vlen is wrong here because it has already
                        // been overwritten with the value needed to read
                        // the current record.  Fixing this will require
                        // doing a pass over the object at the beginning
                        // of the I/O and releasing all the buffer memory
                        // for varying length arrays before we overwrite
                        // the counter values.
                        //
                        // For now we will just leak memory, just as we
                        // have always done in the past.  Fix this.
                        //
                        //char** r = (char**) pp[ndx];
                        //if (r) {
                        //   for (Int_t v = 0; v < vlen; ++v) {
                        //      cl->Destructor(r[v]);
                        //      r[v] = 0;
                        //   }
                        //}
                        delete[] pp[ndx];
                        pp[ndx] = 0;
                     }
                     if (!vlen) {
                        continue;
                     }
                     // Note: We now have pp[ndx] is null.
                     // Allocate memory to read into.
                     if (!isPtrPtr) {
                        // -- We are a varying-length array of objects.
                        // Note: Polymorphism is not allowed here.
                        // Allocate a new array of objects to read into.
                        pp[ndx] = (char*) cl->NewArray(vlen);
                        if (!pp[ndx]) {
                           Error("ReadBuffer", "Memory allocation failed!\n");
                           continue;
                        }
                     } else {
                        // -- We are a varying-length array of pointers to objects.
                        // Note: The object pointers are allowed to be polymorphic.
                        // Allocate a new array of pointers to objects to read into.
                        pp[ndx] = (char*) new char*[vlen];
                        if (!pp[ndx]) {
                           Error("ReadBuffer", "Memory allocation failed!\n");
                           continue;
                        }
                        // And set each pointer to null.
                        memset(pp[ndx], 0, vlen * sizeof(char*)); // This is the right size we really have a char**: pp[ndx] = (char*) new char*[vlen];
                     }
                     if (!isPtrPtr) {
                        // -- We are a varying-length array of objects.
                        b.ReadFastArray(pp[ndx], cl, vlen, 0);
                     }
                     else {
                        // -- We are a varying-length array of object pointers.
                        b.ReadFastArray((void**) pp[ndx], cl, vlen, kFALSE, 0);
                     } // isPtrPtr
                  } // ndx
               } // k
            }
            else {
               // -- Older versions do *not* allow polymorpic pointers.
               // Loop over the entries in the clones array or the STL container.
               for (Int_t k = 0; k < narr; ++k) {
                  // Get the counter for the varying length array.
                  Int_t vlen = *((Int_t*) (arr[k] /*entry pointer*/ + eoffset /*entry offset*/ + fMethod[i] /*counter offset*/));
                  //Int_t realLen;
                  //b >> realLen;
                  //if (realLen != vlen) {
                  //   fprintf(stderr, "read vlen: %d  realLen: %s\n", vlen, realLen);
                  //}
                  // Get a pointer to the array of pointers.
                  char** pp = (char**) (arr[k] /*entry pointer*/ + ioffset /*object offset*/);
                  if (!pp) {
                     continue;
                  }
                  // Loop over each element of the array of pointers to varying-length arrays.
                  for (Int_t ndx = 0; ndx < fLength[i]; ++ndx) {
                     //if (!pp[ndx]) {
                        // -- We do not have a pointer to a varying-length array.
                        //Error("ReadBuffer", "The pointer to element %s::%s type %d (%s) is null\n", thisVar->GetName(), aElement->GetFullName(), fType[i], aElement->GetTypeName());
                        //continue;
                     //}
                     // Delete any memory at pp[ndx].
                     if (!isPtrPtr) {
                        cl->DeleteArray(pp[ndx]);
                        pp[ndx] = 0;
                     } else {
                        // Using vlen is wrong here because it has already
                        // been overwritten with the value needed to read
                        // the current record.  Fixing this will require
                        // doing a pass over the object at the beginning
                        // of the I/O and releasing all the buffer memory
                        // for varying length arrays before we overwrite
                        // the counter values.
                        //
                        // For now we will just leak memory, just as we
                        // have always done in the past.  Fix this.
                        //
                        //char** r = (char**) pp[ndx];
                        //if (r) {
                        //   for (Int_t v = 0; v < vlen; ++v) {
                        //      cl->Destructor(r[v]);
                        //      r[v] = 0;
                        //   }
                        //}
                        delete[] pp[ndx];
                        pp[ndx] = 0;
                     }
                     if (!vlen) {
                        continue;
                     }
                     // Note: We now have pp[ndx] is null.
                     // Allocate memory to read into.
                     if (!isPtrPtr) {
                        // -- We are a varying-length array of objects.
                        // Note: Polymorphism is not allowed here.
                        // Allocate a new array of objects to read into.
                        pp[ndx] = (char*) cl->NewArray(vlen);
                        if (!pp[ndx]) {
                           Error("ReadBuffer", "Memory allocation failed!\n");
                           continue;
                        }
                     } else {
                        // -- We are a varying-length array of pointers to objects.
                        // Note: The object pointers are allowed to be polymorphic.
                        // Allocate a new array of pointers to objects to read into.
                        pp[ndx] = (char*) new char*[vlen];
                        if (!pp[ndx]) {
                           Error("ReadBuffer", "Memory allocation failed!\n");
                           continue;
                        }
                        // And set each pointer to null.
                        memset(pp[ndx], 0, vlen * sizeof(char*)); // This is the right size we really have a char**: pp[ndx] = (char*) new char*[vlen];
                     }
                     if (!isPtrPtr) {
                        // -- We are a varying-length array of objects.
                        // Loop over the elements of the varying length array.
                        for (Int_t v = 0; v < vlen; ++v) {
                           // Read the object from the buffer.
                           cl->Streamer(pp[ndx] + (v * cl->Size()), b);
                        } // v
                     }
                     else {
                        // -- We are a varying-length array of object pointers.
                        // Get a pointer to the object pointer array.
                        char** r = (char**) pp[ndx];
                        // Loop over the elements of the varying length array.
                        for (Int_t v = 0; v < vlen; ++v) {
                           // Allocate an object to read into.
                           r[v] = (char*) cl->New();
                           if (!r[v]) {
                              // Do not print a second error messsage here.
                              //Error("ReadBuffer", "Memory allocation failed!\n");
                              continue;
                           }
                           // Read the object from the buffer.
                           cl->Streamer(r[v], b);
                        } // v
                     } // isPtrPtr
                  } // ndx
               } // k
            } // fileVersion
            b.CheckByteCount(start, count, aElement->GetFullName());
            continue;
         }

         case TStreamerInfo::kCacheNew:
            ((TBufferFile&)b).PushDataCache( new TVirtualArray( aElement->GetClassPointer(), narr ) );
            continue;
         case TStreamerInfo::kCacheDelete:
            delete ((TBufferFile&)b).PopDataCache();
            continue;

         default: {
            int ans = -1;

            if (TStreamerInfo::kCache <= kase && kase < TStreamerInfo::kArtificial) {

               //T &cache_add = *(T*)b.PeekDataCacheArray();
               R__ASSERT(kFALSE); // cache_add);

               // thisVar->ReadBuffer(b,cache_addr,i,kase-TStreamerInfo::kCache,aElement,narr,eoffset)

               continue;
            }

            if (kase >= TStreamerInfo::kConv)
               ans = thisVar->ReadBufferConv(b,arr,i,kase,aElement,narr,eoffset);
            if (ans==0) continue;

            if (kase >= TStreamerInfo::kSkip)
               ans = thisVar->ReadBufferSkip(b,arr,i,kase,aElement,narr,eoffset);
            if (ans==0) continue;

            if (kase >= TStreamerInfo::kArtificial) {
               ans = thisVar->ReadBufferArtificial(b,arr,i,kase,aElement,narr,eoffset);
            }
            if (ans==0) continue;
         }
         if (aElement)
            Error("ReadBuffer","The element %s::%s type %d (%s) is not supported yet\n",
                  thisVar->GetName(),aElement->GetFullName(),kase,aElement->GetTypeName());
         else
            Error("ReadBuffer","The TStreamerElement for %s %d is missing!\n",
                  thisVar->GetName(),i);

         continue;
      }
   }
   if (needIncrement) b.DecrementLevel(thisVar);
   return 0;
}

#ifdef R__BROKEN_FUNCTION_TEMPLATES

Int_t TStreamerInfo::ReadBufferSkip(TBuffer &b, char** const &arr, Int_t i, Int_t kase,
                                    TStreamerElement *aElement, Int_t narr,
                                    Int_t eoffset)
{
  return TStreamerInfo__ReadBufferSkipImp(this,b,arr,i,kase,aElement,narr,eoffset,
                                          fMethod,fLength,fComp,fOldVersion);
}

Int_t TStreamerInfo::ReadBufferSkip(TBuffer &b, const TVirtualCollectionProxy &arr, Int_t i, Int_t kase,
                                    TStreamerElement *aElement, Int_t narr,
                                    Int_t eoffset)
{
  return TStreamerInfo__ReadBufferSkipImp(this, b,arr,i,kase,aElement,narr,eoffset,
                                          fMethod,fLength,fComp,fOldVersion);
}

Int_t TStreamerInfo::ReadBufferSkip(TBuffer &b, const TVirtualArray &arr, Int_t i, Int_t kase,
                                    TStreamerElement *aElement, Int_t narr,
                                    Int_t eoffset)
{
  return TStreamerInfo__ReadBufferSkipImp(this, b,arr,i,kase,aElement,narr,eoffset,
                                          fMethod,fLength,fComp,fOldVersion);
}

Int_t TStreamerInfo::ReadBufferSkip(TBuffer &b, const TVirtualArray &arr, Int_t i, Int_t kase,
                                    TStreamerElement *aElement, Int_t narr,
                                    Int_t eoffset)
{
  return TStreamerInfo__ReadBufferSkipImp(this, b,arr,i,kase,aElement,narr,eoffset,
                                          fMethod,fLength,fComp,fOldVersion);
}

Int_t TStreamerInfo::ReadBufferConv(TBuffer &b, char** const &arr,  Int_t i, Int_t kase,
                                    TStreamerElement *aElement, Int_t narr,
                                    Int_t eoffset)
{
  return TStreamerInfo__ReadBufferConvImp(b,arr,i,kase,aElement,narr,eoffset,fMethod,
                                          fElem,fLength,fClass,fOffset,fNewType,fNdata,fType,fgElement,fComp,
                                          fOldVersion);
}

Int_t TStreamerInfo::ReadBufferConv(TBuffer &b, const TVirtualCollectionProxy &arr,  Int_t i, Int_t kase,
                                    TStreamerElement *aElement, Int_t narr,
                                    Int_t eoffset)
{
  return TStreamerInfo__ReadBufferConvImp(b,arr,i,kase,aElement,narr,eoffset,fMethod,
                                          fElem,fLength,fClass,fOffset,fNewType,fNdata,fType,fgElement,fComp,
                                          fOldVersion);
}

Int_t TStreamerInfo::ReadBufferConv(TBuffer &b, const TVirtualArray &arr,  Int_t i, Int_t kase,
                                    TStreamerElement *aElement, Int_t narr,
                                    Int_t eoffset)
{
  return TStreamerInfo__ReadBufferConvImp(b,arr,i,kase,aElement,narr,eoffset,fMethod,
                                          fElem,fLength,fClass,fOffset,fNewType,fNdata,fType,fgElement,fComp,
                                          fOldVersion);
}

<<<<<<< HEAD
Int_t TStreamerInfo::ReadBufferConv(TBuffer &b, const TVirtualArray &arr,  Int_t i, Int_t kase,
                                    TStreamerElement *aElement, Int_t narr,
                                    Int_t eoffset)
{
  return TStreamerInfo__ReadBufferConvImp(b,arr,i,kase,aElement,narr,eoffset,fMethod,
                                          fElem,fLength,fClass,fOffset,fNewType,fNdata,fType,fgElement,fComp,
                                          fOldVersion);
}

=======
>>>>>>> 84c4c19c
Int_t TStreamerInfo::ReadBufferArtificial(TBuffer &b, char** const &arr,  Int_t i, Int_t kase,
                                    TStreamerElement *aElement, Int_t narr,
                                    Int_t eoffset)
{
  return TStreamerInfo__ReadBufferArtificialImp(b,arr,i,kase,aElement,narr,eoffset,fMethod,
                                          fElem,fLength,fClass,fOffset,fNewType,fNdata,fType,fgElement,fComp,
                                          fOldVersion);
}

Int_t TStreamerInfo::ReadBufferArtificial(TBuffer &b, const TVirtualCollectionProxy &arr,  Int_t i, Int_t kase,
                                    TStreamerElement *aElement, Int_t narr,
                                    Int_t eoffset)
{
  return TStreamerInfo__ReadBufferArtificialImp(b,arr,i,kase,aElement,narr,eoffset,fMethod,
                                          fElem,fLength,fClass,fOffset,fNewType,fNdata,fType,fgElement,fComp,
                                          fOldVersion);
}

<<<<<<< HEAD
Int_t TStreamerInfo::ReadBufferArtificial(TBuffer &b, const TPointerCollectionAdapter &arr,  Int_t i, Int_t kase,
                                    TStreamerElement *aElement, Int_t narr,
                                    Int_t eoffset)
{
  return TStreamerInfo__ReadBufferArtificialImp(b,arr,i,kase,aElement,narr,eoffset,fMethod,
                                          fElem,fLength,fClass,fOffset,fNewType,fNdata,fType,fgElement,fComp,
                                          fOldVersion);
}

=======
>>>>>>> 84c4c19c
Int_t TStreamerInfo::ReadBufferArtificial(TBuffer &b, const TVirtualArray &arr,  Int_t i, Int_t kase,
                                    TStreamerElement *aElement, Int_t narr,
                                    Int_t eoffset)
{
  return TStreamerInfo__ReadBufferArtificialImp(b,arr,i,kase,aElement,narr,eoffset,fMethod,
                                          fElem,fLength,fClass,fOffset,fNewType,fNdata,fType,fgElement,fComp,
                                          fOldVersion);
}

Int_t TStreamerInfo::ReadBuffer(TBuffer &b, char** const &arr, Int_t first,
                                Int_t narr, Int_t eoffset, Int_t arrayMode)
{
  return TStreamerInfo__ReadBufferImp(this,b,arr,first,narr,eoffset,arrayMode,fMethod,fElem,
                                      fLength,fClass,fOffset,fNewType,fNdata,fType,fgElement,fComp,fOldVersion);
}

Int_t TStreamerInfo::ReadBuffer(TBuffer &b, const TVirtualCollectionProxy &arr, Int_t first,
                                Int_t narr, Int_t eoffset, Int_t arrayMode)
{
  return TStreamerInfo__ReadBufferImp(this,b,arr,first,narr,eoffset,arrayMode,fMethod,fElem,
                                      fLength,fClass,fOffset,fNewType,fNdata,fType,fgElement,fComp,fOldVersion);
}

Int_t TStreamerInfo::ReadBuffer(TBuffer &b, const TVirtualArray &arr, Int_t first,
                                Int_t narr, Int_t eoffset, Int_t arrayMode)
{
  return TStreamerInfo__ReadBufferImp(this,b,arr,first,narr,eoffset,arrayMode,fMethod,fElem,
                                      fLength,fClass,fOffset,fNewType,fNdata,fType,fgElement,fComp,fOldVersion);
}

Int_t TStreamerInfo::ReadBuffer(TBuffer &b, const TVirtualArray &arr, Int_t first,
                                Int_t narr, Int_t eoffset, Int_t arrayMode)
{
  return TStreamerInfo__ReadBufferImp(this,b,arr,first,narr,eoffset,arrayMode,fMethod,fElem,
                                      fLength,fClass,fOffset,fNewType,fNdata,fType,fgElement,fComp,fOldVersion);
}

#endif


#ifdef R__EXPLICIT_FUNCTION_INSTANTIATION

template Int_t TStreamerInfo::ReadBufferSkip<char**>(TBuffer &b, char** const &arr, Int_t i, Int_t kase,
                                       TStreamerElement *aElement, Int_t narr,
                                       Int_t eoffset);
template Int_t TStreamerInfo::ReadBufferSkip<TVirtualCollectionProxy>(TBuffer &b, const TVirtualCollectionProxy &arr, Int_t i, Int_t kase,
                                       TStreamerElement *aElement, Int_t narr,
                                       Int_t eoffset);
template Int_t TStreamerInfo::ReadBufferSkip<TStreamerInfo::TPointerCollectionAdapter>(TBuffer &b, const TPointerCollectionAdapter &arr, Int_t i, Int_t kase,
                                       TStreamerElement *aElement, Int_t narr,
                                       Int_t eoffset);
template Int_t TStreamerInfo::ReadBufferSkip<TVirtualArray>(TBuffer &b, const TVirtualArray &arr, Int_t i, Int_t kase,
                                       TStreamerElement *aElement, Int_t narr,
                                       Int_t eoffset);

template Int_t TStreamerInfo::ReadBufferConv<char**>(TBuffer &b, char** const &arr,  Int_t i, Int_t kase,
                                       TStreamerElement *aElement, Int_t narr,
                                       Int_t eoffset);
template Int_t TStreamerInfo::ReadBufferConv<TVirtualCollectionProxy>(TBuffer &b, const TVirtualCollectionProxy &arr,  Int_t i, Int_t kase,
                                       TStreamerElement *aElement, Int_t narr,
                                       Int_t eoffset);
template Int_t TStreamerInfo::ReadBufferConv<TStreamerInfo::TPointerCollectionAdapter>(TBuffer &b, const TPointerCollectionAdapter &arr,  Int_t i, Int_t kase,
                                       TStreamerElement *aElement, Int_t narr,
                                       Int_t eoffset);
template Int_t TStreamerInfo::ReadBufferConv<TVirtualArray>(TBuffer &b, const TVirtualArray &arr,  Int_t i, Int_t kase,
                                       TStreamerElement *aElement, Int_t narr,
                                       Int_t eoffset);

template Int_t TStreamerInfo::ReadBufferArtificial<char**>(TBuffer &b, char** const &arr,  Int_t i, Int_t kase,
                                             TStreamerElement *aElement, Int_t narr,
                                             Int_t eoffset);
template Int_t TStreamerInfo::ReadBufferArtificial<TVirtualCollectionProxy>(TBuffer &b, const TVirtualCollectionProxy &arr,  Int_t i, Int_t kase,
                                             TStreamerElement *aElement, Int_t narr,
                                             Int_t eoffset);
template Int_t TStreamerInfo::ReadBufferArtificial<TStreamerInfo::TPointerCollectionAdapter>(TBuffer &b, const TPointerCollectionAdapter &arr,  Int_t i, Int_t kase,
                                             TStreamerElement *aElement, Int_t narr,
                                             Int_t eoffset);
template Int_t TStreamerInfo::ReadBufferArtificial<TVirtualArray>(TBuffer &b, const TVirtualArray &arr,  Int_t i, Int_t kase,
                                             TStreamerElement *aElement, Int_t narr,
                                             Int_t eoffset);

template Int_t TStreamerInfo::ReadBuffer<char**>(TBuffer &b, char** const &arr, Int_t first,
                                                 Int_t narr, Int_t eoffset, Int_t arrayMode);
template Int_t TStreamerInfo::ReadBuffer<TVirtualCollectionProxy>(TBuffer &b, const TVirtualCollectionProxy &arr, Int_t first,
                                                                  Int_t narr, Int_t eoffset, Int_t arrayMode);
template Int_t TStreamerInfo::ReadBuffer<TStreamerInfo::TPointerCollectionAdapter>(TBuffer &b, const TPointerCollectionAdapter &arr, Int_t first,
                                                                    Int_t narr, Int_t eoffset, Int_t arrayMode);
template Int_t TStreamerInfo::ReadBuffer<TVirtualArray>(TBuffer &b, const TVirtualArray &arr, Int_t first,
                                                        Int_t narr, Int_t eoffset, Int_t arrayMode);

#endif


#ifdef R__EXPLICIT_FUNCTION_INSTANTIATION

template Int_t TStreamerInfo::ReadBufferSkip<char**>(TBuffer &b, char** const &arr, Int_t i, Int_t kase,
                                       TStreamerElement *aElement, Int_t narr,
                                       Int_t eoffset);
template Int_t TStreamerInfo::ReadBufferSkip<TVirtualCollectionProxy>(TBuffer &b, const TVirtualCollectionProxy &arr, Int_t i, Int_t kase,
                                       TStreamerElement *aElement, Int_t narr,
                                       Int_t eoffset);
template Int_t TStreamerInfo::ReadBufferSkip<TVirtualArray>(TBuffer &b, const TVirtualArray &arr, Int_t i, Int_t kase,
                                       TStreamerElement *aElement, Int_t narr,
                                       Int_t eoffset);

template Int_t TStreamerInfo::ReadBufferConv<char**>(TBuffer &b, char** const &arr,  Int_t i, Int_t kase,
                                       TStreamerElement *aElement, Int_t narr,
                                       Int_t eoffset);
template Int_t TStreamerInfo::ReadBufferConv<TVirtualCollectionProxy>(TBuffer &b, const TVirtualCollectionProxy &arr,  Int_t i, Int_t kase,
                                       TStreamerElement *aElement, Int_t narr,
                                       Int_t eoffset);
template Int_t TStreamerInfo::ReadBufferConv<TVirtualArray>(TBuffer &b, const TVirtualArray &arr,  Int_t i, Int_t kase,
                                       TStreamerElement *aElement, Int_t narr,
                                       Int_t eoffset);

template Int_t TStreamerInfo::ReadBufferArtificial<char**>(TBuffer &b, char** const &arr,  Int_t i, Int_t kase,
                                             TStreamerElement *aElement, Int_t narr,
                                             Int_t eoffset);
template Int_t TStreamerInfo::ReadBufferArtificial<TVirtualCollectionProxy>(TBuffer &b, const TVirtualCollectionProxy &arr,  Int_t i, Int_t kase,
                                             TStreamerElement *aElement, Int_t narr,
                                             Int_t eoffset);
template Int_t TStreamerInfo::ReadBufferArtificial<TVirtualArray>(TBuffer &b, const TVirtualArray &arr,  Int_t i, Int_t kase,
                                             TStreamerElement *aElement, Int_t narr,
                                             Int_t eoffset);

template Int_t TStreamerInfo::ReadBuffer<char**>(TBuffer &b, char** const &arr, Int_t first,
                                                 Int_t narr, Int_t eoffset, Int_t arrayMode);
template Int_t TStreamerInfo::ReadBuffer<TVirtualCollectionProxy>(TBuffer &b, const TVirtualCollectionProxy &arr, Int_t first,
                                                                  Int_t narr, Int_t eoffset, Int_t arrayMode);
template Int_t TStreamerInfo::ReadBuffer<TVirtualArray>(TBuffer &b, const TVirtualArray &arr, Int_t first,
                                                        Int_t narr, Int_t eoffset, Int_t arrayMode);

#endif


//______________________________________________________________________________
Int_t TStreamerInfo::ReadBufferSTL(TBuffer &b, TVirtualCollectionProxy *cont,
                                   Int_t nc, Int_t first, Int_t eoffset)
{
   //  The STL vector/list is deserialized from the buffer b

   if (!nc) return 0;
   int ret = ReadBuffer(b, *cont, first,nc,eoffset,1);
   return ret;
}

//______________________________________________________________________________
Int_t TStreamerInfo::ReadBufferClones(TBuffer &b, TClonesArray *clones,
                                      Int_t nc, Int_t first, Int_t eoffset)
{
   // Read for TClonesArray.

   char **arr = (char **)clones->GetObjectRef(0);
   return ReadBuffer(b,arr,first,nc,eoffset,1);
}<|MERGE_RESOLUTION|>--- conflicted
+++ resolved
@@ -1066,11 +1066,7 @@
                   TClass *newClass = aElement->GetNewClass();
                   TClass *oldClass = aElement->GetClassPointer();
                   if( vers < 9 && newClass && newClass!=oldClass ) {
-<<<<<<< HEAD
-                     Error( "ReadBuffer", "Unfortunately, version %d of TStreamerInfo (used in %s) did not record enough information to convert a %d into a %s.",
-=======
                      Error( "ReadBuffer", "Unfortunately, version %d of TStreamerInfo (used in %s) did not record enough information to convert a %s into a %s.",
->>>>>>> 84c4c19c
                            vers, b.GetParent() ? b.GetParent()->GetName() : "memory/socket", oldClass->GetName(), newClass->GetName() );
                      continue;
                   }
@@ -1086,10 +1082,7 @@
                   TStreamerInfo *subinfo = 0;
                   
                   if( newProxy ) {
-<<<<<<< HEAD
-=======
                      // coverity[dererence] oldProxy->GetValueClass() can not be null since this was streamed memberwise.
->>>>>>> 84c4c19c
                      subinfo = (TStreamerInfo*)newProxy->GetValueClass()->GetConversionStreamerInfo( oldProxy->GetValueClass(), vClVersion );
                   } else {
                      subinfo = (TStreamerInfo*)oldProxy->GetValueClass()->GetStreamerInfo( vClVersion );
@@ -1162,19 +1155,12 @@
                   TClass *oldClass = aElement->GetClassPointer();
 
                   if( vers < 8 && newClass && newClass!=oldClass ) {
-<<<<<<< HEAD
-                     Error( "ReadBuffer", "Unfortunately, version %d of TStreamerInfo (used in %s) did not record enough information to convert a %d into a %s.",
-                           vers, b.GetParent() ? b.GetParent()->GetName() : "memory/socket", oldClass->GetName(), newClass->GetName() );
-                     continue;
-                  }
-=======
                      Error( "ReadBuffer", "Unfortunately, version %d of TStreamerInfo (used in %s) did not record enough information to convert a %s into a %s.",
                            vers, b.GetParent() ? b.GetParent()->GetName() : "memory/socket", oldClass->GetName(), newClass->GetName() );
                      continue;
                   }
                   TVirtualCollectionProxy *oldProxy = oldClass->GetCollectionProxy();
                   TClass *valueClass = oldClass->GetCollectionProxy()->GetValueClass();
->>>>>>> 84c4c19c
                   UInt_t startDummy, countDummy;
                   Version_t vClVersion = 0; // For vers less than 8, we have to use the current version.
                   if( vers >= 8 ) {
@@ -1658,14 +1644,6 @@
                                           fMethod,fLength,fComp,fOldVersion);
 }
 
-Int_t TStreamerInfo::ReadBufferSkip(TBuffer &b, const TVirtualArray &arr, Int_t i, Int_t kase,
-                                    TStreamerElement *aElement, Int_t narr,
-                                    Int_t eoffset)
-{
-  return TStreamerInfo__ReadBufferSkipImp(this, b,arr,i,kase,aElement,narr,eoffset,
-                                          fMethod,fLength,fComp,fOldVersion);
-}
-
 Int_t TStreamerInfo::ReadBufferConv(TBuffer &b, char** const &arr,  Int_t i, Int_t kase,
                                     TStreamerElement *aElement, Int_t narr,
                                     Int_t eoffset)
@@ -1693,18 +1671,6 @@
                                           fOldVersion);
 }
 
-<<<<<<< HEAD
-Int_t TStreamerInfo::ReadBufferConv(TBuffer &b, const TVirtualArray &arr,  Int_t i, Int_t kase,
-                                    TStreamerElement *aElement, Int_t narr,
-                                    Int_t eoffset)
-{
-  return TStreamerInfo__ReadBufferConvImp(b,arr,i,kase,aElement,narr,eoffset,fMethod,
-                                          fElem,fLength,fClass,fOffset,fNewType,fNdata,fType,fgElement,fComp,
-                                          fOldVersion);
-}
-
-=======
->>>>>>> 84c4c19c
 Int_t TStreamerInfo::ReadBufferArtificial(TBuffer &b, char** const &arr,  Int_t i, Int_t kase,
                                     TStreamerElement *aElement, Int_t narr,
                                     Int_t eoffset)
@@ -1723,8 +1689,7 @@
                                           fOldVersion);
 }
 
-<<<<<<< HEAD
-Int_t TStreamerInfo::ReadBufferArtificial(TBuffer &b, const TPointerCollectionAdapter &arr,  Int_t i, Int_t kase,
+Int_t TStreamerInfo::ReadBufferArtificial(TBuffer &b, const TVirtualArray &arr,  Int_t i, Int_t kase,
                                     TStreamerElement *aElement, Int_t narr,
                                     Int_t eoffset)
 {
@@ -1733,17 +1698,6 @@
                                           fOldVersion);
 }
 
-=======
->>>>>>> 84c4c19c
-Int_t TStreamerInfo::ReadBufferArtificial(TBuffer &b, const TVirtualArray &arr,  Int_t i, Int_t kase,
-                                    TStreamerElement *aElement, Int_t narr,
-                                    Int_t eoffset)
-{
-  return TStreamerInfo__ReadBufferArtificialImp(b,arr,i,kase,aElement,narr,eoffset,fMethod,
-                                          fElem,fLength,fClass,fOffset,fNewType,fNdata,fType,fgElement,fComp,
-                                          fOldVersion);
-}
-
 Int_t TStreamerInfo::ReadBuffer(TBuffer &b, char** const &arr, Int_t first,
                                 Int_t narr, Int_t eoffset, Int_t arrayMode)
 {
@@ -1764,66 +1718,6 @@
   return TStreamerInfo__ReadBufferImp(this,b,arr,first,narr,eoffset,arrayMode,fMethod,fElem,
                                       fLength,fClass,fOffset,fNewType,fNdata,fType,fgElement,fComp,fOldVersion);
 }
-
-Int_t TStreamerInfo::ReadBuffer(TBuffer &b, const TVirtualArray &arr, Int_t first,
-                                Int_t narr, Int_t eoffset, Int_t arrayMode)
-{
-  return TStreamerInfo__ReadBufferImp(this,b,arr,first,narr,eoffset,arrayMode,fMethod,fElem,
-                                      fLength,fClass,fOffset,fNewType,fNdata,fType,fgElement,fComp,fOldVersion);
-}
-
-#endif
-
-
-#ifdef R__EXPLICIT_FUNCTION_INSTANTIATION
-
-template Int_t TStreamerInfo::ReadBufferSkip<char**>(TBuffer &b, char** const &arr, Int_t i, Int_t kase,
-                                       TStreamerElement *aElement, Int_t narr,
-                                       Int_t eoffset);
-template Int_t TStreamerInfo::ReadBufferSkip<TVirtualCollectionProxy>(TBuffer &b, const TVirtualCollectionProxy &arr, Int_t i, Int_t kase,
-                                       TStreamerElement *aElement, Int_t narr,
-                                       Int_t eoffset);
-template Int_t TStreamerInfo::ReadBufferSkip<TStreamerInfo::TPointerCollectionAdapter>(TBuffer &b, const TPointerCollectionAdapter &arr, Int_t i, Int_t kase,
-                                       TStreamerElement *aElement, Int_t narr,
-                                       Int_t eoffset);
-template Int_t TStreamerInfo::ReadBufferSkip<TVirtualArray>(TBuffer &b, const TVirtualArray &arr, Int_t i, Int_t kase,
-                                       TStreamerElement *aElement, Int_t narr,
-                                       Int_t eoffset);
-
-template Int_t TStreamerInfo::ReadBufferConv<char**>(TBuffer &b, char** const &arr,  Int_t i, Int_t kase,
-                                       TStreamerElement *aElement, Int_t narr,
-                                       Int_t eoffset);
-template Int_t TStreamerInfo::ReadBufferConv<TVirtualCollectionProxy>(TBuffer &b, const TVirtualCollectionProxy &arr,  Int_t i, Int_t kase,
-                                       TStreamerElement *aElement, Int_t narr,
-                                       Int_t eoffset);
-template Int_t TStreamerInfo::ReadBufferConv<TStreamerInfo::TPointerCollectionAdapter>(TBuffer &b, const TPointerCollectionAdapter &arr,  Int_t i, Int_t kase,
-                                       TStreamerElement *aElement, Int_t narr,
-                                       Int_t eoffset);
-template Int_t TStreamerInfo::ReadBufferConv<TVirtualArray>(TBuffer &b, const TVirtualArray &arr,  Int_t i, Int_t kase,
-                                       TStreamerElement *aElement, Int_t narr,
-                                       Int_t eoffset);
-
-template Int_t TStreamerInfo::ReadBufferArtificial<char**>(TBuffer &b, char** const &arr,  Int_t i, Int_t kase,
-                                             TStreamerElement *aElement, Int_t narr,
-                                             Int_t eoffset);
-template Int_t TStreamerInfo::ReadBufferArtificial<TVirtualCollectionProxy>(TBuffer &b, const TVirtualCollectionProxy &arr,  Int_t i, Int_t kase,
-                                             TStreamerElement *aElement, Int_t narr,
-                                             Int_t eoffset);
-template Int_t TStreamerInfo::ReadBufferArtificial<TStreamerInfo::TPointerCollectionAdapter>(TBuffer &b, const TPointerCollectionAdapter &arr,  Int_t i, Int_t kase,
-                                             TStreamerElement *aElement, Int_t narr,
-                                             Int_t eoffset);
-template Int_t TStreamerInfo::ReadBufferArtificial<TVirtualArray>(TBuffer &b, const TVirtualArray &arr,  Int_t i, Int_t kase,
-                                             TStreamerElement *aElement, Int_t narr,
-                                             Int_t eoffset);
-
-template Int_t TStreamerInfo::ReadBuffer<char**>(TBuffer &b, char** const &arr, Int_t first,
-                                                 Int_t narr, Int_t eoffset, Int_t arrayMode);
-template Int_t TStreamerInfo::ReadBuffer<TVirtualCollectionProxy>(TBuffer &b, const TVirtualCollectionProxy &arr, Int_t first,
-                                                                  Int_t narr, Int_t eoffset, Int_t arrayMode);
-template Int_t TStreamerInfo::ReadBuffer<TStreamerInfo::TPointerCollectionAdapter>(TBuffer &b, const TPointerCollectionAdapter &arr, Int_t first,
-                                                                    Int_t narr, Int_t eoffset, Int_t arrayMode);
-template Int_t TStreamerInfo::ReadBuffer<TVirtualArray>(TBuffer &b, const TVirtualArray &arr, Int_t first,
-                                                        Int_t narr, Int_t eoffset, Int_t arrayMode);
 
 #endif
 
