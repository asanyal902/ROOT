--- conflicted
+++ resolved
@@ -526,14 +526,10 @@
                TVirtualCollectionProxy *proxy = cl->GetCollectionProxy();
                TClass* vClass = proxy ? proxy->GetValueClass() : 0;
 
-<<<<<<< HEAD
-               if (!b.TestBit(TBuffer::kCannotHandleMemberWiseStreaming) && thisVar->GetStreamMemberWise() && cl->CanSplit()
-=======
                if (!b.TestBit(TBuffer::kCannotHandleMemberWiseStreaming) 
                    && proxy && vClass
                    && thisVar->GetStreamMemberWise() 
                    && cl->CanSplit()
->>>>>>> 84c4c19c
                    && !(strspn(aElement->GetTitle(),"||") == 2)
                    && !(gInterpreter->ClassInfo_RootFlag(vClass->GetClassInfo()) & 1) ) {
                   // Let's save the collection member-wise.
@@ -581,13 +577,9 @@
                TMemberStreamer *pstreamer = fComp[i].fStreamer;
                TVirtualCollectionProxy *proxy = cl->GetCollectionProxy();
                TClass* vClass = proxy ? proxy->GetValueClass() : 0;
-<<<<<<< HEAD
-               if (!b.TestBit(TBuffer::kCannotHandleMemberWiseStreaming) && thisVar->GetStreamMemberWise() && cl->CanSplit()
-=======
                if (!b.TestBit(TBuffer::kCannotHandleMemberWiseStreaming)
                    && proxy && vClass
                    && thisVar->GetStreamMemberWise() && cl->CanSplit()
->>>>>>> 84c4c19c
                    && !(strspn(aElement->GetTitle(),"||") == 2)
                    && !(vClass->GetClassInfo() && (gInterpreter->ClassInfo_RootFlag(vClass->GetClassInfo()) & 1) ) ) {
                   // Let's save the collection in member-wise order.
