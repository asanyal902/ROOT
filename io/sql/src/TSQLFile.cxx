--- conflicted
+++ resolved
@@ -1524,11 +1524,7 @@
    if (fSQL==0) return kFALSE;
 
    if (fSQL->HasTable(tablename)) return kTRUE;
-<<<<<<< HEAD
-   
-=======
-
->>>>>>> 84c4c19c
+
    TString buf(tablename);
    buf.ToLower();
    if (fSQL->HasTable(buf.Data())) return kTRUE;
