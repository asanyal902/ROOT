// @(#)root/sql:$Id$
// Author: Sergey Linev  20/11/2005

/*************************************************************************
 * Copyright (C) 1995-2005, Rene Brun and Fons Rademakers.               *
 * All rights reserved.                                                  *
 *                                                                       *
 * For the licensing terms see $ROOTSYS/LICENSE.                         *
 * For the list of contributors see $ROOTSYS/README/CREDITS.             *
 *************************************************************************/

//________________________________________________________________________
//
// Class for serializing/deserializing object to/from SQL data base.
// It redefines most of TBuffer class function to convert simple types,
// array of simple types and objects to/from TSQLStructure objects.
// TBufferSQL2 class uses streaming mechanism, provided by ROOT system,
// therefore most of ROOT and user classes can be stored. There are
// limitations for complex objects like TTree, TClonesArray, TDirectory and
// few other, which can not be converted to SQL (yet).
//________________________________________________________________________

#include "TBufferSQL2.h"

#include "TObjArray.h"
#include "TROOT.h"
#include "TDataType.h"
#include "TClass.h"
#include "TClassTable.h"
#include "TMap.h"
#include "TExMap.h"
#include "TMethodCall.h"
#include "TStreamerInfo.h"
#include "TStreamerElement.h"
#include "TProcessID.h"
#include "TFile.h"
#include "TMemberStreamer.h"
#include "TStreamer.h"
#include "Riostream.h"
#include "snprintf.h"
#include <stdlib.h>
#include "TStreamerInfoActions.h"

#include "TSQLServer.h"
#include "TSQLResult.h"
#include "TSQLRow.h"
#include "TSQLStructure.h"
#include "TSQLObjectData.h"
#include "TSQLFile.h"
#include "TSQLClassInfo.h"

#ifdef R__VISUAL_CPLUSPLUS
#define FLong64    "%I64d"
#define FULong64   "%I64u"
#else
#define FLong64    "%lld"
#define FULong64   "%llu"
#endif

ClassImp(TBufferSQL2);

//______________________________________________________________________________
TBufferSQL2::TBufferSQL2() :
   TBufferFile(),
   fSQL(0),
   fStructure(0),
   fStk(0),
   fObjMap(0),
   fReadBuffer(),
   fErrorFlag(0),
   fExpectedChain(kFALSE),
   fCompressLevel(0),
   fReadVersionBuffer(-1),
   fObjIdCounter(1),
   fIgnoreVerification(kFALSE),
   fObjectsInfos(0),
   fFirstObjId(0),
   fLastObjId(0),
   fPoolsMap(0)
{
   // Default constructor, should not be used
}

//______________________________________________________________________________
TBufferSQL2::TBufferSQL2(TBuffer::EMode mode) :
   TBufferFile(mode),
   fSQL(0),
   fStructure(0),
   fStk(0),
   fObjMap(0),
   fReadBuffer(),
   fErrorFlag(0),
   fExpectedChain(kFALSE),
   fCompressLevel(0),
   fReadVersionBuffer(-1),
   fObjIdCounter(1),
   fIgnoreVerification(kFALSE),
   fObjectsInfos(0),
   fFirstObjId(0),
   fLastObjId(0),
   fPoolsMap(0)
{
   // Creates buffer object to serailize/deserialize data to/from sql.
   // Mode should be either TBuffer::kRead or TBuffer::kWrite.

   SetParent(0);
   SetBit(kCannotHandleMemberWiseStreaming);
   SetBit(kTextBasedStreaming);
}

//______________________________________________________________________________
TBufferSQL2::TBufferSQL2(TBuffer::EMode mode, TSQLFile* file) :
   TBufferFile(mode),
   fSQL(0),
   fStructure(0),
   fStk(0),
   fObjMap(0),
   fReadBuffer(),
   fErrorFlag(0),
   fExpectedChain(kFALSE),
   fCompressLevel(0),
   fReadVersionBuffer(-1),
   fObjIdCounter(1),
   fIgnoreVerification(kFALSE),
   fObjectsInfos(0),
   fFirstObjId(0),
   fLastObjId(0),
   fPoolsMap(0)
{
   // Creates buffer object to serailize/deserialize data to/from sql.
   // This constructor should be used, if data from buffer supposed to be stored in file.
   // Mode should be either TBuffer::kRead or TBuffer::kWrite.

   fBufSize = 1000000000;

   // for TClonesArray recognize if this is special case
   SetBit(kCannotHandleMemberWiseStreaming);
   SetBit(kTextBasedStreaming);

   SetParent(file);
   fSQL = file;
   if (file!=0)
      SetCompressionLevel(file->GetCompressionLevel());
}

//______________________________________________________________________________
TBufferSQL2::~TBufferSQL2()
{
   // destroy sql buffer
   if (fObjMap) delete fObjMap;

   if (fStructure!=0) {
      delete fStructure;
      fStructure = 0;
   }

   if (fObjectsInfos!=0) {
      fObjectsInfos->Delete();
      delete fObjectsInfos;
   }

   if (fPoolsMap!=0) {
      fPoolsMap->DeleteValues();
      delete fPoolsMap;
   }
}

//______________________________________________________________________________
TSQLStructure* TBufferSQL2::SqlWriteAny(const void* obj, const TClass* cl, Long64_t objid)
{
   // Convert object of any class to sql structures
   // Return pointer on created TSQLStructure
   // TSQLStructure object will be owned by TBufferSQL2

   fErrorFlag = 0;

   fStructure = 0;

   fFirstObjId = objid;
   fObjIdCounter = objid;

   SqlWriteObject(obj, cl);

   if (gDebug>3)
      if (fStructure!=0) {
         cout << "==== Printout of Sql structures ===== " << endl;
         fStructure->Print("*");
         cout << "=========== End printout ============ " << endl;
      }

   return fStructure;
}

//______________________________________________________________________________
void* TBufferSQL2::SqlReadAny(Long64_t keyid, Long64_t objid, TClass** cl, void* obj)
{
   // Recreate object from sql structure.
   // Return pointer to read object.
   // if (cl!=0) returns pointer to class of object

   if (cl) *cl = 0;
   if (fSQL==0) return 0;

   fCurrentData = 0;
   fErrorFlag = 0;

   fReadVersionBuffer = -1;

   fObjectsInfos = fSQL->SQLObjectsInfo(keyid);
//   fObjectsInfos = 0;
   fFirstObjId = objid;
   fLastObjId = objid;
   if (fObjectsInfos!=0) {
      TSQLObjectInfo* objinfo = (TSQLObjectInfo*) fObjectsInfos->Last();
      if (objinfo!=0) fLastObjId = objinfo->GetObjId();
   }

   return SqlReadObjectDirect(obj, cl, objid);
}

//______________________________________________________________________________
Bool_t TBufferSQL2::SqlObjectInfo(Long64_t objid, TString& clname, Version_t& version)
{
// Returns object info like classname and version
// Should be taken from buffer, which is produced in the begginnig

   if ((objid<0) || (fObjectsInfos==0)) return kFALSE;

 //  if (fObjectsInfos==0) return fSQL->SQLObjectInfo(objid, clname, version);

   // suppose that objects info are sorted out

   Long64_t shift = objid - fFirstObjId;

   TSQLObjectInfo* info = 0;
   if ((shift>=0) && (shift<=fObjectsInfos->GetLast())) {
      info = (TSQLObjectInfo*) fObjectsInfos->At(shift);
      if (info->GetObjId()!=objid) info = 0;
   }

   if (info==0) {
      // I hope, i will never get inside it
      Info("SqlObjectInfo", "Standard not works %lld", objid);
      for (Int_t n=0;n<=fObjectsInfos->GetLast();n++) {
         info = (TSQLObjectInfo*) fObjectsInfos->At(n);
         if (info->GetObjId()==objid) break;
         info = 0;
      }
   }

   if (info==0) return kFALSE;

   clname = info->GetObjClassName();
   version = info->GetObjVersion();
   return kTRUE;
}


//______________________________________________________________________________
TSQLObjectData* TBufferSQL2::SqlObjectData(Long64_t objid, TSQLClassInfo* sqlinfo)
{
   // creates TSQLObjectData for specifed object id and specified class
   // Object data for each class can be stored in two different tables.
   // First table contains data in column-wise form for simple types like integer,
   // strings and so on when second table contains any other data which cannot
   // be converted into column-wise representation.
   // TSQLObjectData will contain results of the requests to both such tables for
   // concrete object id.

   TSQLResult *classdata = 0;
   TSQLRow *classrow = 0;

   if (sqlinfo->IsClassTableExist()) {

      TSQLObjectDataPool* pool = 0;

      if (fPoolsMap!=0)
        pool = (TSQLObjectDataPool*) fPoolsMap->GetValue(sqlinfo);

      if ((pool==0) && (fLastObjId>=fFirstObjId)) {
         if (gDebug>4) Info("SqlObjectData","Before request to %s",sqlinfo->GetClassTableName());
         TSQLResult *alldata = fSQL->GetNormalClassDataAll(fFirstObjId, fLastObjId, sqlinfo);
         if (gDebug>4) Info("SqlObjectData","After request res = 0x%lx",(Long_t)alldata);
         if (alldata==0) {
            Error("SqlObjectData","Cannot get data from table %s",sqlinfo->GetClassTableName());
            return 0;
         }

         if (fPoolsMap==0) fPoolsMap = new TMap();
         pool = new TSQLObjectDataPool(sqlinfo, alldata);
         fPoolsMap->Add(sqlinfo, pool);
      }

      if (pool==0) return 0;

      if (pool->GetSqlInfo()!=sqlinfo) {
         Error("SqlObjectData","Missmatch in pools map !!! CANNOT BE !!!");
         return 0;
      }

      classdata = pool->GetClassData();

      classrow = pool->GetObjectRow(objid);
      if (classrow==0) {
         Error("SqlObjectData","Can not find row for objid = %lld in table %s", objid, sqlinfo->GetClassTableName());
         return 0;
      }
   }

   TSQLResult *blobdata = 0;
   TSQLStatement* blobstmt = fSQL->GetBlobClassDataStmt(objid, sqlinfo);

   if (blobstmt==0) blobdata = fSQL->GetBlobClassData(objid, sqlinfo);

   return new TSQLObjectData(sqlinfo, objid, classdata, classrow, blobdata, blobstmt);
}

//______________________________________________________________________________
void TBufferSQL2::WriteObject(const TObject *obj)
{
   // Convert object into sql structures.
   // !!! Should be used only by TBufferSQL2 itself.
   // Use SqlWrite() functions to convert your object to sql
   // Redefined here to avoid gcc 3.x warning

   TBufferFile::WriteObject(obj);
}

//______________________________________________________________________________
Int_t TBufferSQL2::SqlWriteObject(const void* obj, const TClass* cl, TMemberStreamer *streamer, Int_t streamer_index)
{
   // Write object to buffer
   // If object was written before, only pointer will be stored
   // Return id of saved object

   if (gDebug>1)
      cout << " SqlWriteObject " << obj << " : cl = " << (cl ? cl->GetName() : "null") << endl;

   PushStack();

   Long64_t objid = -1;

   if (cl==0) obj = 0;

   if (obj==0)
      objid = 0;
   else
   if (fObjMap!=0) {
      ULong_t hash = TString::Hash(&obj, sizeof(void*));
      Long_t value = fObjMap->GetValue(hash, (Long_t) obj);
      if (value>0)
         objid = fFirstObjId + value - 1;
   }

   if (gDebug>1)
      cout << "    Find objectid = " << objid << endl;

   if (objid>=0) {
      Stack()->SetObjectPointer(objid);
      PopStack();
      return objid;
   }

   objid = fObjIdCounter++;

   Stack()->SetObjectRef(objid, cl);

   ULong_t hash = TString::Hash(&obj, sizeof(void*));
   if (fObjMap==0) fObjMap = new TExMap();
   if (fObjMap->GetValue(hash, (Long_t) obj)==0)
      fObjMap->Add(hash, (Long_t) obj, (Long_t) objid - fFirstObjId + 1);

   if (streamer!=0)
      (*streamer)(*this, (void*) obj, streamer_index);
   else
      ((TClass*)cl)->Streamer((void*)obj, *this);

   if (gDebug>1)
      cout << "Done write of " << cl->GetName() << endl;

   PopStack();

   return objid;
}

//______________________________________________________________________________
void* TBufferSQL2::SqlReadObject(void* obj, TClass** cl, TMemberStreamer *streamer, Int_t streamer_index, const TClass *onFileClass)
{
   // Read object from the buffer

   if (cl) *cl = 0;

   if (fErrorFlag>0) return obj;

   Bool_t findptr = kFALSE;

   const char* refid = fCurrentData->GetValue();
   if ((refid==0) || (strlen(refid)==0)) {
      Error("SqlReadObject","Invalid object reference value");
      fErrorFlag = 1;
      return obj;
   }

   Long64_t objid = -1;
   sscanf(refid, FLong64, &objid);

   if (gDebug>2)
      Info("SqlReadObject","Starting objid = %lld column=%s", objid, fCurrentData->GetLocatedField());

   if (!fCurrentData->IsBlobData() ||
       fCurrentData->VerifyDataType(sqlio::ObjectPtr,kFALSE)) {
      if (objid==0) {
         obj = 0;
         findptr = kTRUE;
      } else {
         if (objid==-1) {
            findptr = kTRUE;
         } else {
            if ((fObjMap!=0) && (objid>=fFirstObjId)) {
               void* obj1 = (void*) (Long_t)fObjMap->GetValue((Long_t) objid - fFirstObjId);
               if (obj1!=0) {
                  obj = obj1;
                  findptr = kTRUE;
                  TString clname;
                  Version_t version;
                  if ((cl!=0) && SqlObjectInfo(objid, clname, version))
                     *cl = TClass::GetClass(clname);
               }
            }
         }
      }
   }

   if ((gDebug>3) && findptr)
      cout << "    Found pointer " << (obj ? obj : 0)
           << " class = " << ((cl && *cl) ? (*cl)->GetName() : "null") << endl;

   if (findptr) {
      fCurrentData->ShiftToNextValue();
      return obj;
   }

   if (fCurrentData->IsBlobData())
      if (!fCurrentData->VerifyDataType(sqlio::ObjectRef)) {
         Error("SqlReadObject","Object reference or pointer is not found in blob data");
         fErrorFlag = 1;
         return obj;
      }

   fCurrentData->ShiftToNextValue();

   if ((gDebug>2) || (objid<0))
      cout << "Found object reference " << objid << endl;

   return SqlReadObjectDirect(obj, cl, objid, streamer, streamer_index, onFileClass);
}

//______________________________________________________________________________
void* TBufferSQL2::SqlReadObjectDirect(void* obj, TClass** cl, Long64_t objid, TMemberStreamer *streamer, Int_t streamer_index, const TClass *onFileClass)
{
   // Read object data.
   // Class name and version are taken from special objects table.

   TString clname;
   Version_t version;

   if (!SqlObjectInfo(objid, clname, version)) return obj;

   if (gDebug>2)
      Info("SqlReadObjectDirect","objid = %lld clname = %s ver = %d",objid, clname.Data(), version);

   TSQLClassInfo* sqlinfo = fSQL->FindSQLClassInfo(clname.Data(), version);

   TClass* objClass = TClass::GetClass(clname);
   if (objClass == TDirectory::Class()) objClass = TDirectoryFile::Class();

   if ((objClass==0) || (sqlinfo==0)) {
      Error("SqlReadObjectDirect","Class %s is not known", clname.Data());
      return obj;
   }

   if (obj==0) obj = objClass->New();

   if (fObjMap==0) fObjMap = new TExMap();

   fObjMap->Add((Long_t) objid - fFirstObjId, (Long_t) obj);

   PushStack()->SetObjectRef(objid, objClass);

   TSQLObjectData* olddata = fCurrentData;

   if (sqlinfo->IsClassTableExist()) {
      // TObject and TString classes treated differently
      if ((objClass==TObject::Class()) || (objClass==TString::Class())) {

         TSQLObjectData* objdata = new TSQLObjectData;
         if (objClass==TObject::Class())
            TSQLStructure::UnpackTObject(fSQL, this, objdata, objid, version);
         else
            if (objClass==TString::Class())
               TSQLStructure::UnpackTString(fSQL, this, objdata, objid, version);

         Stack()->AddObjectData(objdata);
         fCurrentData = objdata;
      } else
         // before normal streamer first version will be read and
         // then streamer functions of TStreamerInfo class
         fReadVersionBuffer = version;
   } else {
      TSQLObjectData* objdata = SqlObjectData(objid, sqlinfo);
      if ((objdata==0) || !objdata->PrepareForRawData()) {
         Error("SqlReadObjectDirect","No found raw data for obj %lld in class %s version %d table", objid, clname.Data(), version);
         fErrorFlag = 1;
         return obj;
      }

      Stack()->AddObjectData(objdata);

      fCurrentData = objdata;
   }

   if (streamer!=0) {
      streamer->SetOnFileClass( onFileClass );
      (*streamer)(*this, (void*)obj, streamer_index);
   } else {
      objClass->Streamer((void*)obj, *this, onFileClass);
   }

   PopStack();

   if (gDebug>1)
      cout << "Read object of class " << objClass->GetName() << " done" << endl << endl;

   if (cl!=0) *cl = objClass;

   fCurrentData = olddata;

   return obj;
}

//______________________________________________________________________________
void  TBufferSQL2::IncrementLevel(TVirtualStreamerInfo* info)
{
   // Function is called from TStreamerInfo WriteBuffer and Readbuffer functions
   // and indent new level in data structure.
   // This call indicates, that TStreamerInfo functions starts streaming
   // object data of correspondent class

   if (info==0) return;

   PushStack()->SetStreamerInfo((TStreamerInfo*)info);

   if (gDebug>2)
      cout << " IncrementLevel " << info->GetName() << endl;

   WorkWithClass(info->GetName(), info->GetClassVersion());
}

//______________________________________________________________________________
void  TBufferSQL2::DecrementLevel(TVirtualStreamerInfo* info)
{
   // Function is called from TStreamerInfo WriteBuffer and Readbuffer functions
   // and decrease level in sql structure.

   TSQLStructure* curr = Stack();
   if (curr->GetType()==TSQLStructure::kSqlElement) PopStack(); // for element
   PopStack();  // for streamerinfo

   // restore value of object data
   fCurrentData = Stack()->GetObjectData(kTRUE);

   fExpectedChain = kFALSE;

   if (gDebug>2)
      cout << " DecrementLevel " << info->GetClass()->GetName() << endl;
}

//______________________________________________________________________________
void TBufferSQL2::SetStreamerElementNumber(Int_t number)
{
   // Function is called from TStreamerInfo WriteBuffer and Readbuffer functions
   // and add/verify next element in sql tables
   // This calls allows separate data, correspondent to one class member, from another

   if (number>0) PopStack();
   TSQLStructure* curr = Stack();

   TStreamerInfo* info = curr->GetStreamerInfo();
   if (info==0) {
      Error("SetStreamerElementNumber","Error in structures stack");
      return;
   }
   TStreamerElement* elem = info->GetStreamerElementReal(number, 0);

   Int_t comp_type = info->GetTypes()[number];

   Int_t elem_type = elem->GetType();

   fExpectedChain = ((elem_type>0) && (elem_type<20)) &&
      (comp_type - elem_type == TStreamerInfo::kOffsetL);

   WorkWithElement(elem, number);
}

//______________________________________________________________________________
void TBufferSQL2::ClassBegin(const TClass* cl, Version_t classversion)
{
   // This method inform buffer data of which class now
   // will be streamed. When reading, classversion should be specified
   // as was read by TBuffer::ReadVersion() call
   //
   // ClassBegin(), ClassEnd() & ClassMemeber() should be used in
   // custom class streamers to specify which kind of data are
   // now streamed to/from buffer. That information is used to correctly
   // convert class data to/from "normal" sql tables with meaningfull names
   // and correct datatypes. Without that functions data from custom streamer
   // will be saved as "raw" data in special _streamer_ table one value after another
   // Such MUST be used when object is written with standard ROOT streaming
   // procedure, but should be read back in custom streamer.
   // For example, custom streamer of TNamed class may look like:

// void TNamed::Streamer(TBuffer &b)
//   UInt_t R__s, R__c;
//   if (b.IsReading()) {
//      Version_t R__v = b.ReadVersion(&R__s, &R__c);
//      b.ClassBegin(TNamed::Class(), R__v);
//      b.ClassMember("TObject");
//      TObject::Streamer(b);
//      b.ClassMember("fName","TString");
//      fName.Streamer(b);
//      b.ClassMember("fTitle","TString");
//      fTitle.Streamer(b);
//      b.ClassEnd(TNamed::Class());
//      b.SetBufferOffset(R__s+R__c+sizeof(UInt_t));
//   } else {
//      TNamed::Class()->WriteBuffer(b,this);
//   }

   if (classversion<0) classversion = cl->GetClassVersion();

   PushStack()->SetCustomClass(cl, classversion);

   if (gDebug>2) Info("ClassBegin", "%s", cl->GetName());

   WorkWithClass(cl->GetName(), classversion);
}

//______________________________________________________________________________
void TBufferSQL2::ClassEnd(const TClass* cl)
{
   // Method indicates end of streaming of classdata in custom streamer.
   // See ClassBegin() method for more details.

   TSQLStructure* curr = Stack();
   if (curr->GetType()==TSQLStructure::kSqlCustomElement) PopStack(); // for element
   PopStack();  // for streamerinfo

   // restore value of object data
   fCurrentData = Stack()->GetObjectData(kTRUE);

   fExpectedChain = kFALSE;

   if (gDebug>2) Info("ClassEnd","%s",cl->GetName());
}

//______________________________________________________________________________
void TBufferSQL2::ClassMember(const char* name, const char* typeName, Int_t arrsize1, Int_t arrsize2)
{
   // Method indicates name and typename of class memeber,
   // which should be now streamed in custom streamer
   // Following combinations are supported:
   // 1. name = "ClassName", typeName = 0 or typename==ClassName
   //    This is a case, when data of parent class "ClassName" should be streamed.
   //    For instance, if class directly inherited from TObject, custom
   //    streamer should include following code:
   //    b.ClassMember("TObject");
   //    TObject::Streamer(b);
   // 2. Basic data type
   //      b.ClassMember("fInt","Int_t");
   //      b >> fInt;
   // 3. Array of basic data types
   //      b.ClassMember("fArr","Int_t", 5);
   //      b.ReadFastArray(fArr, 5);
   // 4. Object as data member
   //      b.ClassMemeber("fName","TString");
   //      fName.Streamer(b);
   // 5. Pointer on object as datamember
   //      b.ClassMemeber("fObj","TObject*");
   //      b.StreamObject(b);
   // arrsize1 and arrsize2 arguments (when specified) indicate first and
   // second dimension of array. Can be used for array of basic types.
   // For more details see ClassBegin() method description.

   if (typeName==0) typeName = name;

   if ((name==0) || (strlen(name)==0)) {
      Error("ClassMember","Invalid member name");
      fErrorFlag = 1;
      return;
   }

   TString tname = typeName;

   Int_t typ_id = -1;

   if (strcmp(typeName,"raw:data")==0)
      typ_id = TStreamerInfo::kMissing;

   if (typ_id<0) {
      TDataType *dt = gROOT->GetType(typeName);
      if (dt!=0)
         if ((dt->GetType()>0) && (dt->GetType()<20))
            typ_id = dt->GetType();
   }

   if (typ_id<0)
      if (strcmp(name, typeName)==0) {
         TClass* cl = TClass::GetClass(tname.Data());
         if (cl!=0) typ_id = TStreamerInfo::kBase;
      }

   if (typ_id<0) {
      Bool_t isptr = kFALSE;
      if (tname[tname.Length()-1]=='*') {
         tname.Resize(tname.Length()-1);
         isptr = kTRUE;
      }
      TClass* cl = TClass::GetClass(tname.Data());
      if (cl==0) {
         Error("ClassMember","Invalid class specifier %s", typeName);
         fErrorFlag = 1;
         return;
      }

      if (cl->IsTObject())
         typ_id = isptr ? TStreamerInfo::kObjectp : TStreamerInfo::kObject;
      else
         typ_id = isptr ? TStreamerInfo::kAnyp : TStreamerInfo::kAny;

      if ((cl==TString::Class()) && !isptr)
         typ_id = TStreamerInfo::kTString;
   }

   TStreamerElement* elem = 0;

   if (typ_id == TStreamerInfo::kMissing) {
      elem = new TStreamerElement(name,"title",0, typ_id, "raw:data");
   } else

   if (typ_id==TStreamerInfo::kBase) {
      TClass* cl = TClass::GetClass(tname.Data());
      if (cl!=0) {
         TStreamerBase* b = new TStreamerBase(tname.Data(), "title", 0);
         b->SetBaseVersion(cl->GetClassVersion());
         elem = b;
      }
   } else

   if ((typ_id>0) && (typ_id<20)) {
      elem = new TStreamerBasicType(name, "title", 0, typ_id, typeName);
   } else

   if ((typ_id==TStreamerInfo::kObject) ||
       (typ_id==TStreamerInfo::kTObject) ||
       (typ_id==TStreamerInfo::kTNamed)) {
      elem = new TStreamerObject(name, "title", 0, tname.Data());
   } else

   if (typ_id==TStreamerInfo::kObjectp) {
      elem = new TStreamerObjectPointer(name, "title", 0, tname.Data());
   } else

   if (typ_id==TStreamerInfo::kAny) {
      elem = new TStreamerObjectAny(name, "title", 0, tname.Data());
   } else

   if (typ_id==TStreamerInfo::kAnyp) {
      elem = new TStreamerObjectAnyPointer(name, "title", 0, tname.Data());
   } else

   if (typ_id==TStreamerInfo::kTString) {
      elem = new TStreamerString(name, "title", 0);
   }

   if (elem==0) {
      Error("ClassMember","Invalid combination name = %s type = %s", name, typeName);
      fErrorFlag = 1;
      return;
   }

   if (arrsize1>0) {
      elem->SetArrayDim(arrsize2>0 ? 2 : 1);
      elem->SetMaxIndex(0, arrsize1);
      if (arrsize2>0)
         elem->SetMaxIndex(1, arrsize2);
   }

   // return stack to CustomClass node
   if (Stack()->GetType()==TSQLStructure::kSqlCustomElement) PopStack();

   fExpectedChain = kFALSE;

   // we indicate that there is no streamerinfo
   WorkWithElement(elem, -1);
}

//______________________________________________________________________________
void TBufferSQL2::WorkWithClass(const char* classname, Version_t classversion)
{
   // This function is a part of IncrementLevel method.
   // Also used in StartClass method

   fExpectedChain = kFALSE;

   if (IsReading()) {
      Long64_t objid = 0;

//      if ((fCurrentData!=0) && fCurrentData->VerifyDataType(sqlio::ObjectInst, kFALSE))
//        if (!fCurrentData->IsBlobData()) Info("WorkWithClass","Big problem %s", fCurrentData->GetValue());

      if ((fCurrentData!=0) && fCurrentData->IsBlobData() &&
          fCurrentData->VerifyDataType(sqlio::ObjectInst, kFALSE)) {
         objid = atoi(fCurrentData->GetValue());
         fCurrentData->ShiftToNextValue();
         TString sobjid;
         sobjid.Form("%lld",objid);
         Stack()->ChangeValueOnly(sobjid.Data());
      } else
         objid = Stack()->DefineObjectId(kTRUE);
      if (objid<0) {
         Error("WorkWithClass","cannot define object id");
         fErrorFlag = 1;
         return;
      }

      TSQLClassInfo* sqlinfo = fSQL->FindSQLClassInfo(classname, classversion);
      if (sqlinfo==0) {
         Error("WorkWithClass","Can not find table for class %s version %d", classname, classversion);
         fErrorFlag = 1;
         return;
      }

      TSQLObjectData* objdata = SqlObjectData(objid, sqlinfo);
      if (objdata==0) {
         Error("WorkWithClass","Request error for data of object %lld for class %s version %d", objid, classname, classversion);
         fErrorFlag = 1;
         return;
      }

      Stack()->AddObjectData(objdata);

      fCurrentData = objdata;
   }
}

//______________________________________________________________________________
void TBufferSQL2::WorkWithElement(TStreamerElement* elem, Int_t number)
{
   // This function is a part of SetStreamerElementNumber method.
   // It is introduced for reading of data for specified data memeber of class.
   // Used also in ReadFastArray methods to resolve problem of compressed data,
   // when several data memebers of the same basic type streamed with single ...FastArray call

   if (gDebug>2)
      Info("WorkWithElement","elem = %s",elem->GetName());

   if (number>=0)
      PushStack()->SetStreamerElement(elem, number);
   else
      PushStack()->SetCustomElement(elem);

   if (IsReading()) {

      if (fCurrentData==0) {
         Error("WorkWithElement","Object data is lost");
         fErrorFlag = 1;
         return;
      }

      fCurrentData = Stack()->GetObjectData(kTRUE);

      Int_t located = Stack()->LocateElementColumn(fSQL, this, fCurrentData);

      if (located==TSQLStructure::kColUnknown) {
         Error("WorkWithElement","Cannot locate correct column in the table");
         fErrorFlag = 1;
         return;
      } else
         if ((located==TSQLStructure::kColObject) ||
             (located==TSQLStructure::kColObjectArray) ||
             (located==TSQLStructure::kColParent)) {
            // search again for object data while for BLOB it should be already assign
            fCurrentData = Stack()->GetObjectData(kTRUE);
         }
   }
}

//______________________________________________________________________________
TClass* TBufferSQL2::ReadClass(const TClass*, UInt_t*)
{
   // suppressed function of TBuffer

   return 0;
}

//______________________________________________________________________________
void TBufferSQL2::WriteClass(const TClass*)
{
   // suppressed function of TBuffer
}

//______________________________________________________________________________
Int_t TBufferSQL2::CheckByteCount(UInt_t /*r_s */, UInt_t /*r_c*/, const TClass* /*cl*/)
{
   // suppressed function of TBuffer

   return 0;
}

//______________________________________________________________________________
Int_t  TBufferSQL2::CheckByteCount(UInt_t, UInt_t, const char*)
{
   // suppressed function of TBuffer

   return 0;
}

//______________________________________________________________________________
void TBufferSQL2::SetByteCount(UInt_t, Bool_t)
{
   // suppressed function of TBuffer
}

//______________________________________________________________________________
void TBufferSQL2::SkipVersion(const TClass *cl)
{
   // Skip class version from I/O buffer.
   ReadVersion(0,0,cl);
}

//______________________________________________________________________________
Version_t TBufferSQL2::ReadVersion(UInt_t *start, UInt_t *bcnt, const TClass *)
{
   // read version value from buffer
   // actually version is normally defined by table name
   // and kept in intermediate variable fReadVersionBuffer

   Version_t res = 0;

   if (start) *start = 0;
   if (bcnt) *bcnt = 0;

   if (fReadVersionBuffer>=0) {
      res = fReadVersionBuffer;
      fReadVersionBuffer = -1;
      if (gDebug>3)
         cout << "TBufferSQL2::ReadVersion from buffer = " << res << endl;
   } else
   if ((fCurrentData!=0) && fCurrentData->IsBlobData() &&
       fCurrentData->VerifyDataType(sqlio::Version)) {
      TString value = fCurrentData->GetValue();
      res = value.Atoi();
      if (gDebug>3)
         cout << "TBufferSQL2::ReadVersion from blob " << fCurrentData->GetBlobPrefixName() << " = " << res << endl;
      fCurrentData->ShiftToNextValue();
   } else {
      Error("ReadVersion", "No correspondent tags to read version");
      fErrorFlag = 1;
   }

   return res;
}

//______________________________________________________________________________
UInt_t TBufferSQL2::WriteVersion(const TClass *cl, Bool_t /* useBcnt */)
{
   // Copies class version to buffer, but not writes it to sql immidiately
   // Version will be used to produce complete table
   // name, which will include class version

   if (gDebug>2)
      cout << "TBufferSQL2::WriteVersion " << (cl ? cl->GetName() : "null") << "   ver = " << (cl ? cl->GetClassVersion() : 0) << endl;

   if (cl)
      Stack()->AddVersion(cl);

   return 0;
}

//______________________________________________________________________________
void* TBufferSQL2::ReadObjectAny(const TClass*)
{
   // Read object from buffer. Only used from TBuffer.

   return SqlReadObject(0);
}

//______________________________________________________________________________
void TBufferSQL2::SkipObjectAny()
{
   // ?????? Skip any kind of object from buffer
   // !!!!!! fix me, not yet implemented
   // Should be just skip of current column later
}

//______________________________________________________________________________
void TBufferSQL2::WriteObjectClass(const void *actualObjStart, const TClass *actualClass)
{
   // Write object to buffer. Only used from TBuffer

   if (gDebug>2)
      cout << "TBufferSQL2::WriteObject of class " << (actualClass ? actualClass->GetName() : " null") << endl;
   SqlWriteObject(actualObjStart, actualClass);
}

#define SQLReadArrayUncompress(vname, arrsize)  \
   {                                            \
      while(indx<arrsize)                       \
         SqlReadBasic(vname[indx++]);           \
   }


#define SQLReadArrayCompress(vname, arrsize)                            \
   {                                                                    \
      while(indx<arrsize) {                                             \
         const char* name = fCurrentData->GetBlobPrefixName();          \
         Int_t first, last, res;                                        \
         if (strstr(name,sqlio::IndexSepar)==0) {                       \
            res = sscanf(name,"[%d", &first); last = first;             \
         } else res = sscanf(name,"[%d..%d", &first, &last);            \
         if (gDebug>5) cout << name << " first = " << first << " last = " << last << " res = " << res << endl; \
         if ((first!=indx) || (last<first) || (last>=arrsize)) {        \
            Error("SQLReadArrayCompress","Error reading array content %s", name); \
            fErrorFlag = 1;                                             \
            break;                                                      \
         }                                                              \
         SqlReadBasic(vname[indx]); indx++;                             \
         while(indx<=last)                                              \
            vname[indx++] = vname[first];                               \
      }                                                                 \
   }


// macro to read content of array with compression
#define SQLReadArrayContent(vname, arrsize, withsize)                   \
   {                                                                    \
      if (gDebug>3) cout << "SQLReadArrayContent  " << (arrsize) << endl; \
      PushStack()->SetArray(withsize ? arrsize : -1);                   \
      Int_t indx = 0;                                                   \
      if (fCurrentData->IsBlobData())                                   \
         SQLReadArrayCompress(vname, arrsize)                           \
         else                                                           \
            SQLReadArrayUncompress(vname, arrsize)                      \
               PopStack();                                              \
      if (gDebug>3) cout << "SQLReadArrayContent done " << endl;        \
   }

// macro to read array, which include size attribute
#define TBufferSQL2_ReadArray(tname, vname)     \
   {                                            \
      Int_t n = SqlReadArraySize();             \
      if (n<=0) return 0;                       \
      if (!vname) vname = new tname[n];         \
      SQLReadArrayContent(vname, n, kTRUE);     \
      return n;                                 \
   }

//______________________________________________________________________________
void TBufferSQL2::ReadFloat16 (Float_t *f, TStreamerElement * /*ele*/)
{
   // Read Float16 value

   SqlReadBasic(*f);
}

//______________________________________________________________________________
void TBufferSQL2::ReadDouble32 (Double_t *d, TStreamerElement * /*ele*/)
{
   // Read Double32 value

   SqlReadBasic(*d);
}

//______________________________________________________________________________
void TBufferSQL2::ReadWithFactor(Float_t *ptr, Double_t /* factor */, Double_t /* minvalue */)
{
   // Read a Double32_t from the buffer when the factor and minimun value have been specified
   // see comments about Double32_t encoding at TBufferFile::WriteDouble32().
   // Currently TBufferXML does not optimize space in this case.
   
   SqlReadBasic(*ptr);
}

//______________________________________________________________________________
void TBufferSQL2::ReadWithNbits(Float_t *ptr, Int_t /* nbits */) 
{
   // Read a Float16_t from the buffer when the number of bits is specified (explicitly or not)
   // see comments about Float16_t encoding at TBufferFile::WriteFloat16().
   // Currently TBufferXML does not optimize space in this case.
   
   SqlReadBasic(*ptr);
}

//______________________________________________________________________________
void TBufferSQL2::ReadWithFactor(Double_t *ptr, Double_t /* factor */, Double_t /* minvalue */) 
{
   // Read a Double32_t from the buffer when the factor and minimun value have been specified
   // see comments about Double32_t encoding at TBufferFile::WriteDouble32().   
   // Currently TBufferXML does not optimize space in this case.
   
   SqlReadBasic(*ptr);
}

//______________________________________________________________________________
void TBufferSQL2::ReadWithNbits(Double_t *ptr, Int_t /* nbits */) 
{
   // Read a Double32_t from the buffer when the number of bits is specified (explicitly or not)
   // see comments about Double32_t encoding at TBufferFile::WriteDouble32().   
   // Currently TBufferXML does not optimize space in this case.
   
   SqlReadBasic(*ptr);
}

//______________________________________________________________________________
void TBufferSQL2::WriteFloat16 (Float_t *f, TStreamerElement * /*ele*/)
{
   // Write Float16 value

   SqlWriteBasic(*f);
}

//______________________________________________________________________________
void TBufferSQL2::WriteDouble32 (Double_t *d, TStreamerElement * /*ele*/)
{
   // Write Double32 value

   SqlWriteBasic(*d);
}

//______________________________________________________________________________
Int_t TBufferSQL2::ReadArray(Bool_t    *&b)
{
   // Read array of Bool_t from buffer

   TBufferSQL2_ReadArray(Bool_t,b);
}

//______________________________________________________________________________
Int_t TBufferSQL2::ReadArray(Char_t    *&c)
{
   // Read array of Char_t from buffer

   TBufferSQL2_ReadArray(Char_t,c);
}

//______________________________________________________________________________
Int_t TBufferSQL2::ReadArray(UChar_t   *&c)
{
   // Read array of UChar_t from buffer

   TBufferSQL2_ReadArray(UChar_t,c);
}

//______________________________________________________________________________
Int_t TBufferSQL2::ReadArray(Short_t   *&h)
{
   // Read array of Short_t from buffer

   TBufferSQL2_ReadArray(Short_t,h);
}

//______________________________________________________________________________
Int_t TBufferSQL2::ReadArray(UShort_t  *&h)
{
   // Read array of UShort_t from buffer

   TBufferSQL2_ReadArray(UShort_t,h);
}

//______________________________________________________________________________
Int_t TBufferSQL2::ReadArray(Int_t     *&i)
{
   // Read array of Int_t from buffer

   TBufferSQL2_ReadArray(Int_t,i);
}

//______________________________________________________________________________
Int_t TBufferSQL2::ReadArray(UInt_t    *&i)
{
   // Read array of UInt_t from buffer

   TBufferSQL2_ReadArray(UInt_t,i);
}

//______________________________________________________________________________
Int_t TBufferSQL2::ReadArray(Long_t    *&l)
{
   // Read array of Long_t from buffer

   TBufferSQL2_ReadArray(Long_t,l);
}

//______________________________________________________________________________
Int_t TBufferSQL2::ReadArray(ULong_t   *&l)
{
   // Read array of ULong_t from buffer

   TBufferSQL2_ReadArray(ULong_t,l);
}

//______________________________________________________________________________
Int_t TBufferSQL2::ReadArray(Long64_t  *&l)
{
   // Read array of Long64_t from buffer

   TBufferSQL2_ReadArray(Long64_t,l);
}

//______________________________________________________________________________
Int_t TBufferSQL2::ReadArray(ULong64_t *&l)
{
   // Read array of ULong64_t from buffer

   TBufferSQL2_ReadArray(ULong64_t,l);
}

//______________________________________________________________________________
Int_t TBufferSQL2::ReadArray(Float_t   *&f)
{
   // Read array of Float_t from buffer

   TBufferSQL2_ReadArray(Float_t,f);
}

//______________________________________________________________________________
Int_t TBufferSQL2::ReadArray(Double_t  *&d)
{
   // Read array of Double_t from buffer

   TBufferSQL2_ReadArray(Double_t,d);
}

//______________________________________________________________________________
Int_t TBufferSQL2::ReadArrayFloat16(Float_t  *&f, TStreamerElement * /*ele*/)
{
   // Read array of Float16_t from buffer

   TBufferSQL2_ReadArray(Float_t,f);
}

//______________________________________________________________________________
Int_t TBufferSQL2::ReadArrayDouble32(Double_t  *&d, TStreamerElement * /*ele*/)
{
   // Read array of Double32_t from buffer

   TBufferSQL2_ReadArray(Double_t,d);
}

// macro to read static array, which include size attribute
#define TBufferSQL2_ReadStaticArray(vname)      \
   {                                            \
      Int_t n = SqlReadArraySize();             \
      if (n<=0) return 0;                       \
      if (!vname) return 0;                     \
      SQLReadArrayContent(vname, n, kTRUE);     \
      return n;                                 \
   }

//______________________________________________________________________________
Int_t TBufferSQL2::ReadStaticArray(Bool_t    *b)
{
   // Read array of Bool_t from buffer

   TBufferSQL2_ReadStaticArray(b);
}

//______________________________________________________________________________
Int_t TBufferSQL2::ReadStaticArray(Char_t    *c)
{
   // Read array of Char_t from buffer

   TBufferSQL2_ReadStaticArray(c);
}

//______________________________________________________________________________
Int_t TBufferSQL2::ReadStaticArray(UChar_t   *c)
{
   // Read array of UChar_t from buffer

   TBufferSQL2_ReadStaticArray(c);
}

//______________________________________________________________________________
Int_t TBufferSQL2::ReadStaticArray(Short_t   *h)
{
   // Read array of Short_t from buffer

   TBufferSQL2_ReadStaticArray(h);
}

//______________________________________________________________________________
Int_t TBufferSQL2::ReadStaticArray(UShort_t  *h)
{
   // Read array of UShort_t from buffer

   TBufferSQL2_ReadStaticArray(h);
}

//______________________________________________________________________________
Int_t TBufferSQL2::ReadStaticArray(Int_t     *i)
{
   // Read array of Int_t from buffer

   TBufferSQL2_ReadStaticArray(i);
}

//______________________________________________________________________________
Int_t TBufferSQL2::ReadStaticArray(UInt_t    *i)
{
   // Read array of UInt_t from buffer

   TBufferSQL2_ReadStaticArray(i);
}

//______________________________________________________________________________
Int_t TBufferSQL2::ReadStaticArray(Long_t    *l)
{
   // Read array of Long_t from buffer

   TBufferSQL2_ReadStaticArray(l);
}

//______________________________________________________________________________
Int_t TBufferSQL2::ReadStaticArray(ULong_t   *l)
{
   // Read array of ULong_t from buffer

   TBufferSQL2_ReadStaticArray(l);
}

//______________________________________________________________________________
Int_t TBufferSQL2::ReadStaticArray(Long64_t  *l)
{
   // Read array of Long64_t from buffer

   TBufferSQL2_ReadStaticArray(l);
}

//______________________________________________________________________________
Int_t TBufferSQL2::ReadStaticArray(ULong64_t *l)
{
   // Read array of ULong64_t from buffer

   TBufferSQL2_ReadStaticArray(l);
}

//______________________________________________________________________________
Int_t TBufferSQL2::ReadStaticArray(Float_t   *f)
{
   // Read array of Float_t from buffer

   TBufferSQL2_ReadStaticArray(f);
}

//______________________________________________________________________________
Int_t TBufferSQL2::ReadStaticArray(Double_t  *d)
{
   // Read array of Double_t from buffer

   TBufferSQL2_ReadStaticArray(d);
}

//______________________________________________________________________________
Int_t TBufferSQL2::ReadStaticArrayFloat16(Float_t  *f, TStreamerElement * /*ele*/)
{
   // Read array of Float16_t from buffer

   TBufferSQL2_ReadStaticArray(f);
}

//______________________________________________________________________________
Int_t TBufferSQL2::ReadStaticArrayDouble32(Double_t  *d, TStreamerElement * /*ele*/)
{
   // Read array of Double32_t from buffer

   TBufferSQL2_ReadStaticArray(d);
}

// macro to read content of array, which not include size of array
// macro also treat situation, when instead of one single array chain of several elements should be produced
#define TBufferSQL2_ReadFastArray(vname)                                \
   {                                                                    \
      if (n<=0) return;                                                 \
      TStreamerElement* elem = Stack(0)->GetElement();                  \
      if ((elem!=0) && (elem->GetType()>TStreamerInfo::kOffsetL) &&     \
          (elem->GetType()<TStreamerInfo::kOffsetP) &&                  \
          (elem->GetArrayLength()!=n)) fExpectedChain = kTRUE;          \
      if (fExpectedChain) {                                             \
         fExpectedChain = kFALSE;                                       \
         Int_t startnumber = Stack(0)->GetElementNumber();              \
         TStreamerInfo* info = Stack(1)->GetStreamerInfo();             \
         Int_t number = 0;                                              \
         Int_t index = 0;                                               \
         while (index<n) {                                              \
            elem = info->GetStreamerElementReal(startnumber, number++); \
            if (number>1) { PopStack(); WorkWithElement(elem, startnumber); } \
            if (elem->GetType()<TStreamerInfo::kOffsetL) {              \
               SqlReadBasic(vname[index]);                              \
               index++;                                                 \
            } else {                                                    \
               Int_t elemlen = elem->GetArrayLength();                  \
               SQLReadArrayContent((vname+index), elemlen, kFALSE);     \
               index+=elemlen;                                          \
            }                                                           \
         }                                                              \
      } else {                                                          \
         SQLReadArrayContent(vname, n, kFALSE);                         \
      }                                                                 \
   }
//______________________________________________________________________________
void TBufferSQL2::ReadFastArray(Bool_t    *b, Int_t n)
{
   // read array of Bool_t from buffer

   TBufferSQL2_ReadFastArray(b);
}

//______________________________________________________________________________
void TBufferSQL2::ReadFastArray(Char_t    *c, Int_t n)
{
   // read array of Char_t from buffer
   // if nodename==CharStar, read all array as string

   if ((n>0) && fCurrentData->IsBlobData() &&
       fCurrentData->VerifyDataType(sqlio::CharStar, kFALSE)) {
      const char* buf = SqlReadCharStarValue();
      if ((buf==0) || (n<=0)) return;
      Int_t size = strlen(buf);
      if (size<n) size = n;
      memcpy(c, buf, size);
   } else {
      //     cout << "call standard macro TBufferSQL2_ReadFastArray" << endl;
      TBufferSQL2_ReadFastArray(c);
   }
}

//______________________________________________________________________________
void TBufferSQL2::ReadFastArray(UChar_t   *c, Int_t n)
{
   // read array of UChar_t from buffer

   TBufferSQL2_ReadFastArray(c);
}

//______________________________________________________________________________
void TBufferSQL2::ReadFastArray(Short_t   *h, Int_t n)
{
   // read array of Short_t from buffer

   TBufferSQL2_ReadFastArray(h);
}

//______________________________________________________________________________
void TBufferSQL2::ReadFastArray(UShort_t  *h, Int_t n)
{
   // read array of UShort_t from buffer

   TBufferSQL2_ReadFastArray(h);
}

//______________________________________________________________________________
void TBufferSQL2::ReadFastArray(Int_t     *i, Int_t n)
{
   // read array of Int_t from buffer

   TBufferSQL2_ReadFastArray(i);
}

//______________________________________________________________________________
void TBufferSQL2::ReadFastArray(UInt_t    *i, Int_t n)
{
   // read array of UInt_t from buffer

   TBufferSQL2_ReadFastArray(i);
}

//______________________________________________________________________________
void TBufferSQL2::ReadFastArray(Long_t    *l, Int_t n)
{
   // read array of Long_t from buffer

   TBufferSQL2_ReadFastArray(l);
}

//______________________________________________________________________________
void TBufferSQL2::ReadFastArray(ULong_t   *l, Int_t n)
{
   // read array of ULong_t from buffer

   TBufferSQL2_ReadFastArray(l);
}

//______________________________________________________________________________
void TBufferSQL2::ReadFastArray(Long64_t  *l, Int_t n)
{
   // read array of Long64_t from buffer

   TBufferSQL2_ReadFastArray(l);
}

//______________________________________________________________________________
void TBufferSQL2::ReadFastArray(ULong64_t *l, Int_t n)
{
   // read array of ULong64_t from buffer

   TBufferSQL2_ReadFastArray(l);
}

//______________________________________________________________________________
void TBufferSQL2::ReadFastArray(Float_t   *f, Int_t n)
{
   // read array of Float_t from buffer

   TBufferSQL2_ReadFastArray(f);
}

//______________________________________________________________________________
void TBufferSQL2::ReadFastArray(Double_t  *d, Int_t n)
{
   // read array of Double_t from buffer

   TBufferSQL2_ReadFastArray(d);
}

//______________________________________________________________________________
void TBufferSQL2::ReadFastArrayFloat16(Float_t  *f, Int_t n, TStreamerElement * /*ele*/)
{
   // read array of Float16_t from buffer

   TBufferSQL2_ReadFastArray(f);
}

//______________________________________________________________________________
void TBufferSQL2::ReadFastArrayDouble32(Double_t  *d, Int_t n, TStreamerElement * /*ele*/)
{
   // read array of Double32_t from buffer

   TBufferSQL2_ReadFastArray(d);
}

//______________________________________________________________________________
void TBufferSQL2::ReadFastArray(void  *start, const TClass *cl, Int_t n, TMemberStreamer *streamer, const TClass* onFileClass )
{
   // Same functionality as TBuffer::ReadFastArray(...) but
   // instead of calling cl->Streamer(obj,buf) call here
   // buf.StreamObject(obj, cl). In that case it is easy to understand where
   // object data is started and finished

   if (gDebug>2)
      Info("ReadFastArray","(void *");

   if (streamer) {
      StreamObject(start, streamer, cl, 0, onFileClass);
//      (*streamer)(*this,start,0);
      return;
   }

   int objectSize = cl->Size();
   char *obj = (char*)start;
   char *end = obj + n*objectSize;

   for(; obj<end; obj+=objectSize) {
      StreamObject(obj, cl, onFileClass);
   }
   //   TBuffer::ReadFastArray(start, cl, n, s);
}

//______________________________________________________________________________
void TBufferSQL2::ReadFastArray(void **start, const TClass *cl, Int_t n, Bool_t isPreAlloc, TMemberStreamer *streamer, const TClass* onFileClass )
{
   // Same functionality as TBuffer::ReadFastArray(...) but
   // instead of calling cl->Streamer(obj,buf) call here
   // buf.StreamObject(obj, cl). In that case it is easy to understand where
   // object data is started and finished

   if (gDebug>2)
      Info("ReadFastArray","(void **  pre = %d  n = %d", isPreAlloc, n);

   if (streamer) {
      if (isPreAlloc) {
         for (Int_t j=0;j<n;j++) {
            if (!start[j]) start[j] = ((TClass*)cl)->New();
         }
      }
      StreamObject((void*)start, streamer, cl, 0, onFileClass);
//      (*streamer)(*this,(void*)start,0);
      return;
   }

   if (!isPreAlloc) {

      for (Int_t j=0; j<n; j++){
         //delete the object or collection
         if (start[j] && TStreamerInfo::CanDelete()) ((TClass*)cl)->Destructor(start[j],kFALSE); // call delete and desctructor
         start[j] = ReadObjectAny(cl);
      }

   } else {   //case //-> in comment

      for (Int_t j=0; j<n; j++) {
         if (!start[j]) start[j] = ((TClass*)cl)->New();
         StreamObject(start[j], cl, onFileClass);
      }
   }

   if (gDebug>2)
      Info("ReadFastArray","(void ** Done" );

   //   TBuffer::ReadFastArray(startp, cl, n, isPreAlloc, s);
}

//______________________________________________________________________________
Int_t TBufferSQL2::SqlReadArraySize()
{
   // Reads array size, written in raw data table.
   // Used in ReadArray methods, where TBuffer need to read array size first.

   const char* value = SqlReadValue(sqlio::Array);
   if ((value==0) || (strlen(value)==0)) return 0;
   Int_t sz = atoi(value);
   return sz;
}

// macro to write content of noncompressed array, not used
#define SQLWriteArrayNoncompress(vname, arrsize)        \
   {                                                    \
      for(Int_t indx=0;indx<arrsize;indx++) {           \
         SqlWriteBasic(vname[indx]);                    \
         Stack()->ChildArrayIndex(indx, 1);             \
      }                                                 \
   }

// macro to write content of compressed array
#define SQLWriteArrayCompress(vname, arrsize)                           \
   {                                                                    \
      Int_t indx = 0;                                                   \
      while(indx<arrsize) {                                             \
         Int_t curr = indx; indx++;                                     \
         while ((indx<arrsize) && (vname[indx]==vname[curr])) indx++;   \
         SqlWriteBasic(vname[curr]);                                    \
         Stack()->ChildArrayIndex(curr, indx-curr);                     \
      }                                                                 \
   }

#define SQLWriteArrayContent(vname, arrsize, withsize)  \
   {                                                    \
      PushStack()->SetArray(withsize ? arrsize : -1);   \
      if (fCompressLevel>0) {                           \
         SQLWriteArrayCompress(vname, arrsize)          \
            } else {                                    \
         SQLWriteArrayNoncompress(vname, arrsize)       \
            }                                           \
      PopStack();                                       \
   }

// macro to write array, which include size
#define TBufferSQL2_WriteArray(vname)           \
   {                                            \
      SQLWriteArrayContent(vname, n, kTRUE);    \
   }

//______________________________________________________________________________
void TBufferSQL2::WriteArray(const Bool_t    *b, Int_t n)
{
   // Write array of Bool_t to buffer

   TBufferSQL2_WriteArray(b);
}

//______________________________________________________________________________
void TBufferSQL2::WriteArray(const Char_t    *c, Int_t n)
{
   // Write array of Char_t to buffer

   TBufferSQL2_WriteArray(c);
}

//______________________________________________________________________________
void TBufferSQL2::WriteArray(const UChar_t   *c, Int_t n)
{
   // Write array of UChar_t to buffer

   TBufferSQL2_WriteArray(c);
}

//______________________________________________________________________________
void TBufferSQL2::WriteArray(const Short_t   *h, Int_t n)
{
   // Write array of Short_t to buffer

   TBufferSQL2_WriteArray(h);
}

//______________________________________________________________________________
void TBufferSQL2::WriteArray(const UShort_t  *h, Int_t n)
{
   // Write array of UShort_t to buffer

   TBufferSQL2_WriteArray(h);
}

//______________________________________________________________________________
void TBufferSQL2::WriteArray(const Int_t     *i, Int_t n)
{
   // Write array of Int_ to buffer

   TBufferSQL2_WriteArray(i);
}

//______________________________________________________________________________
void TBufferSQL2::WriteArray(const UInt_t    *i, Int_t n)
{
   // Write array of UInt_t to buffer

   TBufferSQL2_WriteArray(i);
}

//______________________________________________________________________________
void TBufferSQL2::WriteArray(const Long_t    *l, Int_t n)
{
   // Write array of Long_t to buffer

   TBufferSQL2_WriteArray(l);
}

//______________________________________________________________________________
void TBufferSQL2::WriteArray(const ULong_t   *l, Int_t n)
{
   // Write array of ULong_t to buffer

   TBufferSQL2_WriteArray(l);
}

//______________________________________________________________________________
void TBufferSQL2::WriteArray(const Long64_t  *l, Int_t n)
{
   // Write array of Long64_t to buffer

   TBufferSQL2_WriteArray(l);
}

//______________________________________________________________________________
void TBufferSQL2::WriteArray(const ULong64_t *l, Int_t n)
{
   // Write array of ULong64_t to buffer

   TBufferSQL2_WriteArray(l);
}

//______________________________________________________________________________
void TBufferSQL2::WriteArray(const Float_t   *f, Int_t n)
{
   // Write array of Float_t to buffer

   TBufferSQL2_WriteArray(f);
}

//______________________________________________________________________________
void TBufferSQL2::WriteArray(const Double_t  *d, Int_t n)
{
   // Write array of Double_t to buffer

   TBufferSQL2_WriteArray(d);
}

//______________________________________________________________________________
void TBufferSQL2::WriteArrayFloat16(const Float_t  *f, Int_t n, TStreamerElement * /*ele*/)
{
   // Write array of Float16_t to buffer

   TBufferSQL2_WriteArray(f);
}

//______________________________________________________________________________
void TBufferSQL2::WriteArrayDouble32(const Double_t  *d, Int_t n, TStreamerElement * /*ele*/)
{
   // Write array of Double32_t to buffer

   TBufferSQL2_WriteArray(d);
}

// write array without size attribute
// macro also treat situation, when instead of one single array chain of several elements should be produced
#define TBufferSQL2_WriteFastArray(vname)                               \
   {                                                                    \
      if (n<=0) return;                                                 \
      TStreamerElement* elem = Stack(0)->GetElement();                  \
      if ((elem!=0) && (elem->GetType()>TStreamerInfo::kOffsetL) &&     \
          (elem->GetType()<TStreamerInfo::kOffsetP) &&                  \
          (elem->GetArrayLength()!=n)) fExpectedChain = kTRUE;          \
      if (fExpectedChain) {                                             \
         TStreamerInfo* info = Stack(1)->GetStreamerInfo();             \
         Int_t startnumber = Stack(0)->GetElementNumber();              \
         Int_t number = 0;                                              \
         Int_t index = 0;                                               \
         while (index<n) {                                              \
            elem = info->GetStreamerElementReal(startnumber, number++); \
            if (number>1) { PopStack(); WorkWithElement(elem, startnumber + number); } \
            if (elem->GetType()<TStreamerInfo::kOffsetL) {              \
               SqlWriteBasic(vname[index]);                             \
               index++;                                                 \
            } else {                                                    \
               Int_t elemlen = elem->GetArrayLength();                  \
               SQLWriteArrayContent((vname+index), elemlen, kFALSE);    \
               index+=elemlen;                                          \
            }                                                           \
            fExpectedChain = kFALSE;                                    \
         }                                                              \
      } else {                                                          \
         SQLWriteArrayContent(vname, n, kFALSE);                        \
      }                                                                 \
   }

//______________________________________________________________________________
void TBufferSQL2::WriteFastArray(const Bool_t    *b, Int_t n)
{
   // Write array of Bool_t to buffer

   TBufferSQL2_WriteFastArray(b);
}

//______________________________________________________________________________
void TBufferSQL2::WriteFastArray(const Char_t    *c, Int_t n)
{
   // Write array of Char_t to buffer
   // it will be reproduced as CharStar node with string as attribute

   Bool_t usedefault = (n==0) || fExpectedChain;

   const Char_t* ccc = c;
   // check if no zeros in the array
   if (!usedefault)
      for (int i=0;i<n;i++)
         if (*ccc++==0) { usedefault = kTRUE; break; }

   if (usedefault) {
      TBufferSQL2_WriteFastArray(c);
   } else {
      Char_t* buf = new Char_t[n+1];
      memcpy(buf, c, n);
      buf[n] = 0;
      SqlWriteValue(buf, sqlio::CharStar);
      delete[] buf;
   }
}

//______________________________________________________________________________
void TBufferSQL2::WriteFastArray(const UChar_t   *c, Int_t n)
{
   // Write array of UChar_t to buffer

   TBufferSQL2_WriteFastArray(c);
}

//______________________________________________________________________________
void TBufferSQL2::WriteFastArray(const Short_t   *h, Int_t n)
{
   // Write array of Short_t to buffer

   TBufferSQL2_WriteFastArray(h);
}

//______________________________________________________________________________
void TBufferSQL2::WriteFastArray(const UShort_t  *h, Int_t n)
{
   // Write array of UShort_t to buffer

   TBufferSQL2_WriteFastArray(h);
}

//______________________________________________________________________________
void TBufferSQL2::WriteFastArray(const Int_t     *i, Int_t n)
{
   // Write array of Int_t to buffer

   TBufferSQL2_WriteFastArray(i);
}

//______________________________________________________________________________
void TBufferSQL2::WriteFastArray(const UInt_t    *i, Int_t n)
{
   // Write array of UInt_t to buffer

   TBufferSQL2_WriteFastArray(i);
}

//______________________________________________________________________________
void TBufferSQL2::WriteFastArray(const Long_t    *l, Int_t n)
{
   // Write array of Long_t to buffer

   TBufferSQL2_WriteFastArray(l);
}

//______________________________________________________________________________
void TBufferSQL2::WriteFastArray(const ULong_t   *l, Int_t n)
{
   // Write array of ULong_t to buffer

   TBufferSQL2_WriteFastArray(l);
}

//______________________________________________________________________________
void TBufferSQL2::WriteFastArray(const Long64_t  *l, Int_t n)
{
   // Write array of Long64_t to buffer

   TBufferSQL2_WriteFastArray(l);
}

//______________________________________________________________________________
void TBufferSQL2::WriteFastArray(const ULong64_t *l, Int_t n)
{
   // Write array of ULong64_t to buffer

   TBufferSQL2_WriteFastArray(l);
}

//______________________________________________________________________________
void TBufferSQL2::WriteFastArray(const Float_t   *f, Int_t n)
{
   // Write array of Float_t to buffer

   TBufferSQL2_WriteFastArray(f);
}

//______________________________________________________________________________
void TBufferSQL2::WriteFastArray(const Double_t  *d, Int_t n)
{
   // Write array of Double_t to buffer

   TBufferSQL2_WriteFastArray(d);
}

//______________________________________________________________________________
void TBufferSQL2::WriteFastArrayFloat16(const Float_t  *f, Int_t n, TStreamerElement * /*ele*/)
{
   // Write array of Float16_t to buffer

   TBufferSQL2_WriteFastArray(f);
}

//______________________________________________________________________________
void TBufferSQL2::WriteFastArrayDouble32(const Double_t  *d, Int_t n, TStreamerElement * /*ele*/)
{
   // Write array of Double32_t to buffer

   TBufferSQL2_WriteFastArray(d);
}

//______________________________________________________________________________
void  TBufferSQL2::WriteFastArray(void  *start,  const TClass *cl, Int_t n, TMemberStreamer *streamer)
{
   // Same functionality as TBuffer::WriteFastArray(...) but
   // instead of calling cl->Streamer(obj,buf) call here
   // buf.StreamObject(obj, cl). In that case it is easy to understand where
   // object data is started and finished

   if (streamer) {
      StreamObject(start, streamer, cl, 0);
//      (*streamer)(*this, start, 0);
      return;
   }

   char *obj = (char*)start;
   if (!n) n=1;
   int size = cl->Size();

   for(Int_t j=0; j<n; j++,obj+=size)
      StreamObject(obj, cl);

   //   TBuffer::WriteFastArray(start, cl, n, s);
}

//______________________________________________________________________________
Int_t TBufferSQL2::WriteFastArray(void **start, const TClass *cl, Int_t n, Bool_t isPreAlloc, TMemberStreamer *streamer)
{
   // Same functionality as TBuffer::WriteFastArray(...) but
   // instead of calling cl->Streamer(obj,buf) call here
   // buf.StreamObject(obj, cl). In that case it is easy to understand where
   // object data is started and finished

   if (streamer) {
      StreamObject((void*) start, streamer, cl, 0);
//      (*streamer)(*this,(void*)start,0);
      return 0;
   }

   int strInfo = 0;

   Int_t res = 0;

   if (!isPreAlloc) {

      for (Int_t j=0;j<n;j++) {
         //must write StreamerInfo if pointer is null
         if (!strInfo && !start[j] ) ForceWriteInfo(((TClass*)cl)->GetStreamerInfo(),kFALSE);
         strInfo = 2003;
         res |= WriteObjectAny(start[j],cl);
      }

   } else {	//case //-> in comment

      for (Int_t j=0;j<n;j++) {
         if (!start[j]) start[j] = ((TClass*)cl)->New();
         StreamObject(start[j], cl);
      }

   }
   return res;

//   return TBuffer::WriteFastArray(startp, cl, n, isPreAlloc, s);
}

//______________________________________________________________________________
void TBufferSQL2::StreamObject(void *obj, const type_info &typeinfo, const TClass *onFileClass)
{
   // steram object to/from buffer

   StreamObject(obj, TClass::GetClass(typeinfo), onFileClass);
}

//______________________________________________________________________________
void TBufferSQL2::StreamObject(void *obj, const char *className, const TClass *onFileClass)
{
   // steram object to/from buffer

   StreamObject(obj, TClass::GetClass(className), onFileClass);
}

//______________________________________________________________________________
void TBufferSQL2::StreamObject(void *obj, const TClass *cl, const TClass *onFileClass)
{
   // steram object to/from buffer

   if (gDebug>1)
      cout << " TBufferSQL2::StreamObject class = " << (cl ? cl->GetName() : "none") << endl;
   if (IsReading())
      SqlReadObject(obj, 0, 0, 0, onFileClass);
   else
      SqlWriteObject(obj, cl);
}

//______________________________________________________________________________
void TBufferSQL2::StreamObject(TObject *obj)
{
   // steram object to/from buffer

   StreamObject(obj, obj ? obj->IsA() : TObject::Class());
}

//______________________________________________________________________________
void TBufferSQL2::StreamObject(void *obj, TMemberStreamer *streamer, const TClass *cl, Int_t n, const TClass *onFileClass)
{
   // steram object to/from buffer

   if (streamer==0) return;

   if (gDebug>1)
      cout << "Stream object of class = " << cl->GetName() << endl;
//   (*streamer)(*this, obj, n);

   if (IsReading())
      SqlReadObject(obj, 0, streamer, n, onFileClass);
   else
      SqlWriteObject(obj, cl, streamer, n);
}

// macro for right shift operator for basic type
#define TBufferSQL2_operatorin(vname)           \
   {                                            \
      SqlReadBasic(vname);                      \
   }

//______________________________________________________________________________
void TBufferSQL2::ReadBool(Bool_t    &b)
{
   // Reads Bool_t value from buffer

   TBufferSQL2_operatorin(b);
}

//______________________________________________________________________________
void TBufferSQL2::ReadChar(Char_t    &c)
{
   // Reads Char_t value from buffer

   TBufferSQL2_operatorin(c);
}

//______________________________________________________________________________
void TBufferSQL2::ReadUChar(UChar_t   &c)
{
   // Reads UChar_t value from buffer

   TBufferSQL2_operatorin(c);
}

//______________________________________________________________________________
void TBufferSQL2::ReadShort(Short_t   &h)
{
   // Reads Short_t value from buffer

   TBufferSQL2_operatorin(h);
}

//______________________________________________________________________________
void TBufferSQL2::ReadUShort(UShort_t  &h)
{
   // Reads UShort_t value from buffer

   TBufferSQL2_operatorin(h);
}

//______________________________________________________________________________
void TBufferSQL2::ReadInt(Int_t     &i)
{
   // Reads Int_t value from buffer

   TBufferSQL2_operatorin(i);
}

//______________________________________________________________________________
void TBufferSQL2::ReadUInt(UInt_t    &i)
{
   // Reads UInt_t value from buffer

   TBufferSQL2_operatorin(i);
}

//______________________________________________________________________________
void TBufferSQL2::ReadLong(Long_t    &l)
{
   // Reads Long_t value from buffer

   TBufferSQL2_operatorin(l);
}

//______________________________________________________________________________
void TBufferSQL2::ReadULong(ULong_t   &l)
{
   // Reads ULong_t value from buffer

   TBufferSQL2_operatorin(l);
}

//______________________________________________________________________________
void TBufferSQL2::ReadLong64(Long64_t  &l)
{
   // Reads Long64_t value from buffer

   TBufferSQL2_operatorin(l);
}

//______________________________________________________________________________
void TBufferSQL2::ReadULong64(ULong64_t &l)
{
   // Reads ULong64_t value from buffer

   TBufferSQL2_operatorin(l);
}

//______________________________________________________________________________
void TBufferSQL2::ReadFloat(Float_t   &f)
{
   // Reads Float_t value from buffer

   TBufferSQL2_operatorin(f);
}

//______________________________________________________________________________
void TBufferSQL2::ReadDouble(Double_t  &d)
{
   // Reads Double_t value from buffer

   TBufferSQL2_operatorin(d);
}

//______________________________________________________________________________
void TBufferSQL2::ReadCharP(Char_t    *c)
{
   // Reads array of characters from buffer

   const char* buf = SqlReadCharStarValue();
   strcpy(c, buf);
}

//________________________________________________________________________
void TBufferSQL2::ReadTString(TString   &)
{
   // Operator>>

   //strcpy(str,(*fRowPtr)->GetField(*fIter));
   //if (fIter != fColumnVec->end()) ++fIter;
   printf("ERROR NOT IMPLEMENTED\n");
}

//________________________________________________________________________
void TBufferSQL2::WriteTString(const TString   &)
{
   // Operator>>

   //strcpy(str,(*fRowPtr)->GetField(*fIter));
   //if (fIter != fColumnVec->end()) ++fIter;
   printf("ERROR NOT IMPLEMENTED\n");
}

// macro for right shift operator for basic types
#define TBufferSQL2_operatorout(vname)          \
   {                                            \
      SqlWriteBasic(vname);                     \
   }

//______________________________________________________________________________
void TBufferSQL2::WriteBool(Bool_t    b)
{
   // Writes Bool_t value to buffer

   TBufferSQL2_operatorout(b);
}

//______________________________________________________________________________
void TBufferSQL2::WriteChar(Char_t    c)
{
   // Writes Char_t value to buffer

   TBufferSQL2_operatorout(c);
}

//______________________________________________________________________________
void TBufferSQL2::WriteUChar(UChar_t   c)
{
   // Writes UChar_t value to buffer

   TBufferSQL2_operatorout(c);
}

//______________________________________________________________________________
void TBufferSQL2::WriteShort(Short_t   h)
{
   // Writes Short_t value to buffer

   TBufferSQL2_operatorout(h);
}

//______________________________________________________________________________
void TBufferSQL2::WriteUShort(UShort_t  h)
{
   // Writes UShort_t value to buffer

   TBufferSQL2_operatorout(h);
}

//______________________________________________________________________________
void TBufferSQL2::WriteInt(Int_t     i)
{
   // Writes Int_t value to buffer

   TBufferSQL2_operatorout(i);
}

//______________________________________________________________________________
void TBufferSQL2::WriteUInt(UInt_t    i)
{
   // Writes UInt_t value to buffer

   TBufferSQL2_operatorout(i);
}

//______________________________________________________________________________
void TBufferSQL2::WriteLong(Long_t    l)
{
   // Writes Long_t value to buffer

   TBufferSQL2_operatorout(l);
}

//______________________________________________________________________________
void TBufferSQL2::WriteULong(ULong_t   l)
{
   // Writes ULong_t value to buffer

   TBufferSQL2_operatorout(l);
}

//______________________________________________________________________________
void TBufferSQL2::WriteLong64(Long64_t  l)
{
   // Writes Long64_t value to buffer

   TBufferSQL2_operatorout(l);
}

//______________________________________________________________________________
void TBufferSQL2::WriteULong64(ULong64_t l)
{
   // Writes ULong64_t value to buffer

   TBufferSQL2_operatorout(l);
}

//______________________________________________________________________________
void TBufferSQL2::WriteFloat(Float_t   f)
{
   // Writes Float_t value to buffer

   TBufferSQL2_operatorout(f);
}

//______________________________________________________________________________
void TBufferSQL2::WriteDouble(Double_t  d)
{
   // Writes Double_t value to buffer

   TBufferSQL2_operatorout(d);
}

//______________________________________________________________________________
void TBufferSQL2::WriteCharP(const Char_t *c)
{
   // Writes array of characters to buffer

   SqlWriteValue(c, sqlio::CharStar);
}

//______________________________________________________________________________
Bool_t TBufferSQL2::SqlWriteBasic(Char_t value)
{
   // converts Char_t to string and creates correspondent sql structure

   char buf[50];
   snprintf(buf, sizeof(buf), "%d", value);
   return SqlWriteValue(buf, sqlio::Char);
}

//______________________________________________________________________________
Bool_t  TBufferSQL2::SqlWriteBasic(Short_t value)
{
   // converts Short_t to string and creates correspondent sql structure

   char buf[50];
   snprintf(buf, sizeof(buf), "%hd", value);
   return SqlWriteValue(buf, sqlio::Short);
}

//______________________________________________________________________________
Bool_t TBufferSQL2::SqlWriteBasic(Int_t value)
{
   // converts Int_t to string and creates correspondent sql structure

   char buf[50];
   snprintf(buf, sizeof(buf), "%d", value);
   return SqlWriteValue(buf, sqlio::Int);
}

//______________________________________________________________________________
Bool_t TBufferSQL2::SqlWriteBasic(Long_t value)
{
   // converts Long_t to string and creates correspondent sql structure

   char buf[50];
   snprintf(buf, sizeof(buf), "%ld", value);
   return SqlWriteValue(buf, sqlio::Long);
}

//______________________________________________________________________________
Bool_t TBufferSQL2::SqlWriteBasic(Long64_t value)
{
   // converts Long64_t to string and creates correspondent sql structure

   char buf[50];
   snprintf(buf, sizeof(buf), "%lld", value);
   return SqlWriteValue(buf, sqlio::Long64);
}

//______________________________________________________________________________
Bool_t  TBufferSQL2::SqlWriteBasic(Float_t value)
{
   // converts Float_t to string and creates correspondent sql structure

   char buf[200];
   snprintf(buf, sizeof(buf), TSQLServer::GetFloatFormat(), value);
   return SqlWriteValue(buf, sqlio::Float);
}

//______________________________________________________________________________
Bool_t TBufferSQL2::SqlWriteBasic(Double_t value)
{
   // converts Double_t to string and creates correspondent sql structure

   char buf[128];
   snprintf(buf, sizeof(buf), TSQLServer::GetFloatFormat(), value);
   return SqlWriteValue(buf, sqlio::Double);
}

//______________________________________________________________________________
Bool_t TBufferSQL2::SqlWriteBasic(Bool_t value)
{
   // converts Bool_t to string and creates correspondent sql structure

   return SqlWriteValue(value ? sqlio::True : sqlio::False, sqlio::Bool);
}

//______________________________________________________________________________
Bool_t TBufferSQL2::SqlWriteBasic(UChar_t value)
{
   // converts UChar_t to string and creates correspondent sql structure

   char buf[50];
   snprintf(buf, sizeof(buf), "%u", value);
   return SqlWriteValue(buf, sqlio::UChar);
}

//______________________________________________________________________________
Bool_t TBufferSQL2::SqlWriteBasic(UShort_t value)
{
   // converts UShort_t to string and creates correspondent sql structure

   char buf[50];
   snprintf(buf, sizeof(buf), "%hu", value);
   return SqlWriteValue(buf, sqlio::UShort);
}

//______________________________________________________________________________
Bool_t TBufferSQL2::SqlWriteBasic(UInt_t value)
{
   // converts UInt_t to string and creates correspondent sql structure

   char buf[50];
   snprintf(buf, sizeof(buf), "%u", value);
   return SqlWriteValue(buf, sqlio::UInt);
}

//______________________________________________________________________________
Bool_t TBufferSQL2::SqlWriteBasic(ULong_t value)
{
   // converts ULong_t to string and creates correspondent sql structure

   char buf[50];
   snprintf(buf, sizeof(buf), "%lu", value);
   return SqlWriteValue(buf, sqlio::ULong);
}

//______________________________________________________________________________
Bool_t TBufferSQL2::SqlWriteBasic(ULong64_t value)
{
   // converts ULong64_t to string and creates correspondent sql structure

   char buf[50];
   snprintf(buf, sizeof(buf), FULong64, value);
   return SqlWriteValue(buf, sqlio::ULong64);
}

//______________________________________________________________________________

Bool_t TBufferSQL2::SqlWriteValue(const char* value, const char* tname)
{
   // create structure in stack, which holds specified value

   Stack()->AddValue(value, tname);

   return kTRUE;
}

//______________________________________________________________________________
void TBufferSQL2::SqlReadBasic(Char_t& value)
{
   // read current value from table and convert it to Char_t value

   const char* res = SqlReadValue(sqlio::Char);
   if (res) {
      int n;
      sscanf(res,"%d", &n);
      value = n;
   } else
      value = 0;
}

//______________________________________________________________________________
void TBufferSQL2::SqlReadBasic(Short_t& value)
{
   // read current value from table and convert it to Short_t value

   const char* res = SqlReadValue(sqlio::Short);
   if (res)
      sscanf(res,"%hd", &value);
   else
      value = 0;
}

//______________________________________________________________________________
void TBufferSQL2::SqlReadBasic(Int_t& value)
{
   // read current value from table and convert it to Int_t value

   const char* res = SqlReadValue(sqlio::Int);
   if (res)
      sscanf(res,"%d", &value);
   else
      value = 0;
}

//______________________________________________________________________________
void TBufferSQL2::SqlReadBasic(Long_t& value)
{
   // read current value from table and convert it to Long_t value

   const char* res = SqlReadValue(sqlio::Long);
   if (res)
      sscanf(res,"%ld", &value);
   else
      value = 0;
}

//______________________________________________________________________________
void TBufferSQL2::SqlReadBasic(Long64_t& value)
{
   // read current value from table and convert it to Long64_t value

   const char* res = SqlReadValue(sqlio::Long64);
   if (res)
      sscanf(res, FLong64, &value);
   else
      value = 0;
}

//______________________________________________________________________________
void TBufferSQL2::SqlReadBasic(Float_t& value)
{
   // read current value from table and convert it to Float_t value

   const char* res = SqlReadValue(sqlio::Float);
   if (res)
      sscanf(res, "%f", &value);
   else
      value = 0.;
}

//______________________________________________________________________________
void TBufferSQL2::SqlReadBasic(Double_t& value)
{
   // read current value from table and convert it to Double_t value

   const char* res = SqlReadValue(sqlio::Double);
   if (res)
      sscanf(res, "%lf", &value);
   else
      value = 0.;
}

//______________________________________________________________________________
void TBufferSQL2::SqlReadBasic(Bool_t& value)
{
   // read current value from table and convert it to Bool_t value

   const char* res = SqlReadValue(sqlio::Bool);
   if (res)
      value = (strcmp(res, sqlio::True)==0);
   else
      value = kFALSE;
}

//______________________________________________________________________________
void TBufferSQL2::SqlReadBasic(UChar_t& value)
{
   // read current value from table and convert it to UChar_t value

   const char* res = SqlReadValue(sqlio::UChar);
   if (res) {
      unsigned int n;
      sscanf(res,"%ud", &n);
      value = n;
   } else
      value = 0;
}

//______________________________________________________________________________
void TBufferSQL2::SqlReadBasic(UShort_t& value)
{
   // read current value from table and convert it to UShort_t value

   const char* res = SqlReadValue(sqlio::UShort);
   if (res)
      sscanf(res,"%hud", &value);
   else
      value = 0;
}

//______________________________________________________________________________
void TBufferSQL2::SqlReadBasic(UInt_t& value)
{
   // read current value from table and convert it to UInt_t value

   const char* res = SqlReadValue(sqlio::UInt);
   if (res)
      sscanf(res,"%u", &value);
   else
      value = 0;
}

//______________________________________________________________________________
void TBufferSQL2::SqlReadBasic(ULong_t& value)
{
   // read current value from table and convert it to ULong_t value

   const char* res = SqlReadValue(sqlio::ULong);
   if (res)
      sscanf(res,"%lu", &value);
   else
      value = 0;
}

//______________________________________________________________________________
void TBufferSQL2::SqlReadBasic(ULong64_t& value)
{
   // read current value from table and convert it to ULong64_t value

   const char* res = SqlReadValue(sqlio::ULong64);
   if (res)
      sscanf(res, FULong64, &value);
   else
      value = 0;
}

//______________________________________________________________________________
const char* TBufferSQL2::SqlReadValue(const char* tname)
{
   // read string value from current stack node

   if (fErrorFlag>0) return 0;

   if (fCurrentData==0) {
      Error("SqlReadValue","No object data to read from");
      fErrorFlag = 1;
      return 0;
   }

   if (!fIgnoreVerification)
      if (!fCurrentData->VerifyDataType(tname)) {
         fErrorFlag = 1;
         return 0;
      }

   fReadBuffer = fCurrentData->GetValue();

   fCurrentData->ShiftToNextValue();

   if (gDebug>4)
      cout << "   SqlReadValue " << tname << " = " << fReadBuffer << endl;

   return fReadBuffer.Data();
}

//______________________________________________________________________________
const char* TBufferSQL2::SqlReadCharStarValue()
{
   // read CharStar value, if it has special code, request it from large table
   const char* res = SqlReadValue(sqlio::CharStar);
   if ((res==0) || (fSQL==0)) return 0;

   Long64_t objid = Stack()->DefineObjectId(kTRUE);

   Int_t strid = fSQL->IsLongStringCode(objid, res);
   if (strid<=0) return res;

   fSQL->GetLongString(objid, strid, fReadBuffer);

   return fReadBuffer.Data();
}


//______________________________________________________________________________
TSQLStructure* TBufferSQL2::PushStack()
{
   // Push stack with structurual information about streamed object

   TSQLStructure* res = new TSQLStructure;
   if (fStk==0) {
      fStructure = res;
   } else {
      fStk->Add(res);
   }

   fStk = res;   // add in the stack
   return fStk;
}

//______________________________________________________________________________
TSQLStructure* TBufferSQL2::PopStack()
{
   // Pop stack

   if (fStk==0) return 0;
   fStk = fStk->GetParent();
   return fStk;
}

//______________________________________________________________________________
TSQLStructure* TBufferSQL2::Stack(Int_t depth)
{
   // returns head of stack

   TSQLStructure* curr = fStk;
   while ((depth-->0) && (curr!=0)) curr = curr->GetParent();
   return curr;
}


//______________________________________________________________________________
void TBufferSQL2::SetFloatFormat(const char* fmt)
{
   // set printf format for float/double members, default "%e"
   // changes global TSQLServer variable
<<<<<<< HEAD
   
   TSQLServer::SetFloatFormat(fmt);
}
    
=======

   TSQLServer::SetFloatFormat(fmt);
}

>>>>>>> 84c4c19c
//______________________________________________________________________________
const char* TBufferSQL2::GetFloatFormat()
{
   // return current printf format for float/double members, default "%e"
   // return format, hold by TSQLServer

   return TSQLServer::GetFloatFormat();
<<<<<<< HEAD
}
=======
}

//______________________________________________________________________________
Int_t TBufferSQL2::ReadSequence(const TStreamerInfoActions::TActionSequence &sequence, void *obj) 
{
   // Read one collection of objects from the buffer using the StreamerInfoLoopAction.
   // The collection needs to be a split TClonesArray or a split vector of pointers.
   
   TVirtualStreamerInfo *info = sequence.fStreamerInfo;
   IncrementLevel(info);
   
   if (gDebug) {
      //loop on all active members
      TStreamerInfoActions::ActionContainer_t::const_iterator end = sequence.fActions.end();
      for(TStreamerInfoActions::ActionContainer_t::const_iterator iter = sequence.fActions.begin();
          iter != end;
          ++iter) {      
         // Idea: Try to remove this function call as it is really needed only for XML streaming.
         SetStreamerElementNumber((*iter).fConfiguration->fElemId);
         (*iter).PrintDebug(*this,obj);
         (*iter)(*this,obj);
      }
      
   } else {
      //loop on all active members
      TStreamerInfoActions::ActionContainer_t::const_iterator end = sequence.fActions.end();
      for(TStreamerInfoActions::ActionContainer_t::const_iterator iter = sequence.fActions.begin();
          iter != end;
          ++iter) {      
         // Idea: Try to remove this function call as it is really needed only for XML streaming.
         SetStreamerElementNumber((*iter).fConfiguration->fElemId);
         (*iter)(*this,obj);
      }
   }
   
   DecrementLevel(info);
   return 0;
}

//______________________________________________________________________________
Int_t TBufferSQL2::ReadSequenceVecPtr(const TStreamerInfoActions::TActionSequence &sequence, void *start_collection, void *end_collection) 
{
   // Read one collection of objects from the buffer using the StreamerInfoLoopAction.
   // The collection needs to be a split TClonesArray or a split vector of pointers.
   
   TVirtualStreamerInfo *info = sequence.fStreamerInfo;
   IncrementLevel(info);
   
   if (gDebug) {
      //loop on all active members
      TStreamerInfoActions::ActionContainer_t::const_iterator end = sequence.fActions.end();
      for(TStreamerInfoActions::ActionContainer_t::const_iterator iter = sequence.fActions.begin();
          iter != end;
          ++iter) {      
         // Idea: Try to remove this function call as it is really needed only for XML streaming.
         SetStreamerElementNumber((*iter).fConfiguration->fElemId);
         (*iter).PrintDebug(*this,*(char**)start_collection);  // Warning: This limits us to TClonesArray and vector of pointers.
         (*iter)(*this,start_collection,end_collection);
      }
      
   } else {
      //loop on all active members
      TStreamerInfoActions::ActionContainer_t::const_iterator end = sequence.fActions.end();
      for(TStreamerInfoActions::ActionContainer_t::const_iterator iter = sequence.fActions.begin();
          iter != end;
          ++iter) {      
         // Idea: Try to remove this function call as it is really needed only for XML streaming.
         SetStreamerElementNumber((*iter).fConfiguration->fElemId);
         (*iter)(*this,start_collection,end_collection);
      }
   }
   
   DecrementLevel(info);
   return 0;
}

//______________________________________________________________________________
Int_t TBufferSQL2::ReadSequence(const TStreamerInfoActions::TActionSequence &sequence, void *start_collection, void *end_collection) 
{
   // Read one collection of objects from the buffer using the StreamerInfoLoopAction.
   
   TVirtualStreamerInfo *info = sequence.fStreamerInfo;
   IncrementLevel(info);
   
   TStreamerInfoActions::TLoopConfiguration *loopconfig = sequence.fLoopConfig;
   if (gDebug) {
      
      // Get the address of the first item for the PrintDebug.
      // (Performance is not essential here since we are going to print to
      // the screen anyway).
      void *arr0 = loopconfig->GetFirstAddress(start_collection,end_collection);
      // loop on all active members
      TStreamerInfoActions::ActionContainer_t::const_iterator end = sequence.fActions.end();
      for(TStreamerInfoActions::ActionContainer_t::const_iterator iter = sequence.fActions.begin();
          iter != end;
          ++iter) {      
         // Idea: Try to remove this function call as it is really needed only for XML streaming.
         SetStreamerElementNumber((*iter).fConfiguration->fElemId);
         (*iter).PrintDebug(*this,arr0);
         (*iter)(*this,start_collection,end_collection,loopconfig);
      }
      
   } else {
      //loop on all active members
      TStreamerInfoActions::ActionContainer_t::const_iterator end = sequence.fActions.end();
      for(TStreamerInfoActions::ActionContainer_t::const_iterator iter = sequence.fActions.begin();
          iter != end;
          ++iter) {      
         // Idea: Try to remove this function call as it is really needed only for XML streaming.
         SetStreamerElementNumber((*iter).fConfiguration->fElemId);
         (*iter)(*this,start_collection,end_collection,loopconfig);
      }
   }
   
   DecrementLevel(info);
   return 0;
}
>>>>>>> 84c4c19c
<|MERGE_RESOLUTION|>--- conflicted
+++ resolved
@@ -37,7 +37,6 @@
 #include "TMemberStreamer.h"
 #include "TStreamer.h"
 #include "Riostream.h"
-#include "snprintf.h"
 #include <stdlib.h>
 #include "TStreamerInfoActions.h"
 
@@ -2722,17 +2721,10 @@
 {
    // set printf format for float/double members, default "%e"
    // changes global TSQLServer variable
-<<<<<<< HEAD
-   
+
    TSQLServer::SetFloatFormat(fmt);
 }
-    
-=======
-
-   TSQLServer::SetFloatFormat(fmt);
-}
-
->>>>>>> 84c4c19c
+
 //______________________________________________________________________________
 const char* TBufferSQL2::GetFloatFormat()
 {
@@ -2740,9 +2732,6 @@
    // return format, hold by TSQLServer
 
    return TSQLServer::GetFloatFormat();
-<<<<<<< HEAD
-}
-=======
 }
 
 //______________________________________________________________________________
@@ -2860,4 +2849,3 @@
    DecrementLevel(info);
    return 0;
 }
->>>>>>> 84c4c19c
