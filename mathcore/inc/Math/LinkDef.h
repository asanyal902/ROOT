// @(#)root/mathcore:$Id$


#ifdef __CINT__

#pragma link off all globals;
#pragma link off all classes;
#pragma link off all functions;

#pragma link C++ nestedclass;
#pragma link C++ nestedtypedef;

#pragma link C++ namespace ROOT;
#pragma link C++ namespace ROOT::Math;

// for automatic loading
#ifdef MAKE_MAPS
#pragma link C++ class TMath;
//#pragma link C++ class ROOT::Math;
#endif


#pragma link C++ typedef ROOT::Math::IGenFunction;
#pragma link C++ typedef ROOT::Math::IMultiGenFunction;
#pragma link C++ typedef ROOT::Math::IGradFunction;
#pragma link C++ typedef ROOT::Math::IMultiGradFunction;



#pragma link C++ class ROOT::Math::IBaseFunctionOneDim+;
#pragma link C++ class ROOT::Math::IGradientOneDim+;
#pragma link C++ class ROOT::Math::IGradientFunctionOneDim+;
#pragma link C++ class ROOT::Math::IBaseParam+;

#pragma link C++ class ROOT::Math::IParametricFunctionOneDim+;
#pragma link C++ class ROOT::Math::IParametricGradFunctionOneDim+;

#pragma link C++ class ROOT::Math::IBaseFunctionMultiDim+;
#pragma link C++ class ROOT::Math::IGradientMultiDim+;
#pragma link C++ class ROOT::Math::IGradientFunctionMultiDim+;
#pragma link C++ class ROOT::Math::IParametricFunctionMultiDim+;
#pragma link C++ class ROOT::Math::IParametricGradFunctionMultiDim+;

#pragma link C++ class ROOT::Math::Functor-;
#pragma link C++ class ROOT::Math::GradFunctor-;
#pragma link C++ class ROOT::Math::Functor1D-;
#pragma link C++ class ROOT::Math::GradFunctor1D-;

#pragma link C++ class ROOT::Math::Minimizer+;
#pragma link C++ class ROOT::Math::IntegratorOneDim+;
#pragma link C++ class ROOT::Math::IntegratorMultiDim+;
#pragma link C++ class ROOT::Math::VirtualIntegrator+;
#pragma link C++ class ROOT::Math::VirtualIntegratorOneDim+;
#pragma link C++ class ROOT::Math::VirtualIntegratorMultiDim+;
#pragma link C++ class ROOT::Math::AdaptiveIntegratorMultiDim+;
#pragma link C++ typedef ROOT::Math::Integrator;

#pragma link C++ class ROOT::Math::BasicFitMethodFunction<ROOT::Math::IBaseFunctionMultiDim>+;
#pragma link C++ class ROOT::Math::BasicFitMethodFunction<ROOT::Math::IGradientFunctionMultiDim>+;

#pragma link C++ class ROOT::Math::Factory+;

<<<<<<< HEAD
#pragma link C++ class ROOT::Math::GaussIntegratorOneDim+;
=======
#pragma link C++ class ROOT::Math::GaussIntegrator+;
>>>>>>> ab0972e3
#pragma link C++ class ROOT::Math::GaussLegendreIntegrator+;
#pragma link C++ class ROOT::Math::RichardsonDerivator+;

#pragma link C++ class ROOT::Math::RootFinder+;
#pragma link C++ class ROOT::Math::IRootFinderMethod+;
#pragma link C++ class ROOT::Math::BrentRootFinder+;
#pragma link C++ class ROOT::Math::BrentMinimizer1D+;

#include "LinkDef_Func.h" 

#endif<|MERGE_RESOLUTION|>--- conflicted
+++ resolved
@@ -60,11 +60,7 @@
 
 #pragma link C++ class ROOT::Math::Factory+;
 
-<<<<<<< HEAD
-#pragma link C++ class ROOT::Math::GaussIntegratorOneDim+;
-=======
 #pragma link C++ class ROOT::Math::GaussIntegrator+;
->>>>>>> ab0972e3
 #pragma link C++ class ROOT::Math::GaussLegendreIntegrator+;
 #pragma link C++ class ROOT::Math::RichardsonDerivator+;
 
