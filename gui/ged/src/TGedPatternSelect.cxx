--- conflicted
+++ resolved
@@ -45,7 +45,6 @@
 #include "TGButton.h"
 #include "Riostream.h"
 #include "RStipples.h"
-
 
 ClassImp(TGedPopup)
 ClassImp(TGedSelect)
@@ -469,10 +468,6 @@
 #ifdef R__HAS_COCOA
             gVirtualX->SetWMTransientHint(fPopup->GetId(), GetId());
 #endif
-<<<<<<< HEAD
-
-=======
->>>>>>> 42ceb1f8
             fPopup->PlacePopup(ax, ay, fPopup->GetDefaultWidth(),
                                fPopup->GetDefaultHeight());
          }
