// @(#)root/gui:$Id$
// Author: Fons Rademakers   09/01/98

/*************************************************************************
 * Copyright (C) 1995-2000, Rene Brun and Fons Rademakers.               *
 * All rights reserved.                                                  *
 *                                                                       *
 * For the licensing terms see $ROOTSYS/LICENSE.                         *
 * For the list of contributors see $ROOTSYS/README/CREDITS.             *
 *************************************************************************/
/**************************************************************************

    This source is based on Xclass95, a Win95-looking GUI toolkit.
    Copyright (C) 1996, 1997 David Barth, Ricky Ralston, Hector Peraza.

    Xclass95 is free software; you can redistribute it and/or
    modify it under the terms of the GNU Library General Public
    License as published by the Free Software Foundation; either
    version 2 of the License, or (at your option) any later version.

**************************************************************************/

//////////////////////////////////////////////////////////////////////////
//                                                                      //
// TGMenuBar, TGPopupMenu, TGMenuTitle and TGMenuEntry                  //
//                                                                      //
// The TGMenu.h header contains all different menu classes.             //
//                                                                      //
// The TGMenuBar class implements a menu bar widget. It is used to      //
// specify and provide access to common and frequently used application //
// actions grouped under menu titles (TGMenuTitle class). The menu bar  //
// takes the highest-level of the menu system and it is a starting      //
// point for many interactions. It is always visible and allows using   //
// the keyboard equivalents. The geometry of the menu bar is            //
// automatically set to the parent widget, i.e. the menu bar            //
// automatically resizes itself so that it has the same width as its    //
// parent (typically TGMainFrame). A menu bar contains one or more      //
// popup menus and usually is placed along the top of the application   //
// window. Any popup menu is invisible until the user invokes it by     //
// using the mouse pointer or the keyboard.                             //
//                                                                      //
// Popup menus implemented by TGPopupMenu class are unique in that,     //
// by convention, they are not placed with the other GUI components in  //
// the user interfaces. Instead, a popup menu usually appears either in //
// a menu bar or as a context menu on the TOP of the GUI. For that      //
// reason it needs gClient->GetDefaultRoot() as a parent to get the     //
// pointer to the root (i.e. desktop) window. This way a popup menu     //
// will never be embedded.                                              //
// NOTE: Using gClient->GetRoot() as a parent of TGPopupMenu will not   //
// avoid the possibility of embedding the corresponding popup menu      //
// because the current window hierarchy can be changed by using         //
// gClient->SetRoot() method.                                           //
//                                                                      //
// As a context menus TGPopupMenu shows up after pressing the right     //
// mouse button, over a popup-enabled component. The popup menu then    //
// appears under the mouse pointer.                                     //
//                                                                      //
// Selecting a menu item will generate the event:                       //
// kC_COMMAND, kCM_MENU, menu id, user data.                            //
//                                                                      //
//////////////////////////////////////////////////////////////////////////

#include "TGMenu.h"
#include "TGResourcePool.h"
#include "TTimer.h"
#include "TMath.h"
#include "TSystem.h"
#include "TList.h"
#include "Riostream.h"
#include "KeySymbols.h"
#include "TGButton.h"
#include "TQConnection.h"
#include "TParameter.h"

const TGGC   *TGPopupMenu::fgDefaultGC = 0;
const TGGC   *TGPopupMenu::fgDefaultSelectedGC = 0;
const TGGC   *TGPopupMenu::fgDefaultSelectedBackgroundGC = 0;
const TGFont *TGPopupMenu::fgDefaultFont = 0;
const TGFont *TGPopupMenu::fgHilightFont = 0;

const TGGC   *TGMenuTitle::fgDefaultGC = 0;
const TGGC   *TGMenuTitle::fgDefaultSelectedGC = 0;
const TGFont *TGMenuTitle::fgDefaultFont = 0;


ClassImp(TGMenuBar)
ClassImp(TGMenuTitle)
ClassImpQ(TGPopupMenu)


//______________________________________________________________________________
class TPopupDelayTimer : public TTimer {
private:
   TGPopupMenu   *fPopup;   // popup menu
public:
   TPopupDelayTimer(TGPopupMenu *p, Long_t ms) : TTimer(ms, kTRUE) { fPopup = p; }
   Bool_t Notify();
};

//______________________________________________________________________________
Bool_t TPopupDelayTimer::Notify()
{
   // Notify when timer times out and reset the timer.

   fPopup->HandleTimer(0);
   Reset();
   return kFALSE;
}


//////////////////////////////////////////////////////////////////////////
//                                                                      //
// TGMenuBar member functions.                                          //
//                                                                      //
//////////////////////////////////////////////////////////////////////////

//______________________________________________________________________________
TGMenuBar::TGMenuBar(const TGWindow *p, UInt_t w, UInt_t h, UInt_t options)
   : TGHorizontalFrame(p, w, h, options | kHorizontalFrame)
{
   // Create a menu bar object.

   fCurrent       = 0;
   fTitles        = new TList;
   fStick         = kTRUE;
   fDefaultCursor = fClient->GetResourcePool()->GetGrabCursor();
   fTrash         = new TList();

   gVirtualX->GrabButton(fId, kButton1, kAnyModifier,
                       kButtonPressMask | kButtonReleaseMask | kEnterWindowMask,
                       kNone, kNone);

   fKeyNavigate = kFALSE;

   fMenuMore = new TGPopupMenu(gClient->GetDefaultRoot());
   fMenuMore->AddLabel("Hidden Menus");
   fMenuMore->AddSeparator();
   fMenuBarMoreLayout = new TGLayoutHints(kLHintsTop | kLHintsRight);

   fWithExt = kFALSE;
   fOutLayouts = new TList();
   fNeededSpace = new TList();
}

//______________________________________________________________________________
TGMenuBar::~TGMenuBar()
{
   // Delete menu bar object. Removes also the hot keys from the main frame,
   // so hitting them will not cause the menus to popup.

   TGFrameElement *el;
   TGMenuTitle    *t;
   Int_t           keycode;

   if (!MustCleanup()) {
      fTrash->Delete();
   }
   delete fTrash;

   const TGMainFrame *main = (TGMainFrame *)GetMainFrame();

   if (!MustCleanup()) {
      TIter next(fList);
      while ((el = (TGFrameElement *) next())) {
         t = (TGMenuTitle *) el->fFrame;
         if ((keycode = t->GetHotKeyCode()) != 0 && main) {
            main->RemoveBind(this, keycode, kKeyMod1Mask);
         }
      }
   }

   // delete TGMenuTitles
   if (fTitles && !MustCleanup()) fTitles->Delete();
   delete fTitles;

   delete fOutLayouts;
   fNeededSpace->Delete();
   delete fNeededSpace;
   delete fMenuMore;
   delete fMenuBarMoreLayout;
}

//______________________________________________________________________________
void TGMenuBar::Layout()
{
   // Clculates whether the >> menu must be shown or not and 
   // which menu titles are hidden. 

   if (GetDefaultWidth() > GetWidth()) {
      while (!(GetDefaultWidth() < GetWidth() || 
               GetList()->GetSize() <= 1)) {
         TGFrameElement* entry = GetLastOnLeft();
         TGMenuTitle* menuTitle = (TGMenuTitle*) entry->fFrame;
         fNeededSpace->AddLast(new TParameter<Int_t>("", menuTitle->GetWidth() + 
                                                         entry->fLayout->GetPadLeft() + 
                                                         entry->fLayout->GetPadRight() ) );
         fOutLayouts->AddLast( entry->fLayout );
         fMenuMore->AddPopup( menuTitle->GetName(), menuTitle->GetMenu() );
         menuTitle->GetMenu()->Connect("PoppedUp()", "TGMenuBar", this, "PopupConnection()");
         RemovePopup( menuTitle->GetName() );
      }
   }

   if (fNeededSpace->GetSize() > 0) {
      Int_t neededWidth = ((TParameter<Int_t>*) fNeededSpace->Last())->GetVal();
      Bool_t fit = kFALSE;
      if (fNeededSpace->GetSize() > 1)
         fit = GetDefaultWidth() + neededWidth + 5 < GetWidth();
      else 
         fit = GetDefaultWidth() + neededWidth - 7 < GetWidth();
      while (fit) {
         TGMenuEntry* menu = (TGMenuEntry*) fMenuMore->GetListOfEntries()->Last();
         TGLayoutHints* layout = (TGLayoutHints*) fOutLayouts->Last();
         ULong_t  hints = layout->GetLayoutHints();
         TGPopupMenu* beforeMenu = 0;
         if (hints & kLHintsRight) {
            TGFrameElement* entry = GetLastOnLeft();
            TGMenuTitle* beforeMenuTitle = (TGMenuTitle*) entry->fFrame;
            beforeMenu = beforeMenuTitle->GetMenu();
         }

         menu->GetPopup()->Disconnect("PoppedUp()", this, "PopupConnection()");
         AddPopup( menu->GetName(), menu->GetPopup(), layout, beforeMenu );
         fOutLayouts->Remove( fOutLayouts->Last() );
         fNeededSpace->Remove( fNeededSpace->Last() );
         fMenuMore->DeleteEntry(menu);

         if (fNeededSpace->GetSize() > 0) {
            neededWidth = ((TParameter<Int_t>*)fNeededSpace->Last())->GetVal();
            if (fNeededSpace->GetSize() > 1)
               fit = GetDefaultWidth() + neededWidth + 5 < GetWidth();
            else 
               fit = GetDefaultWidth() + neededWidth - 7 < GetWidth();
         } else 
            fit = kFALSE;
      }
   }

   if (fNeededSpace->GetSize() > 0) {
      if (!fWithExt) {
         AddPopup(">>", fMenuMore, fMenuBarMoreLayout,
                  ((TGMenuTitle*)((TGFrameElement*)GetList()->First())->fFrame)->GetMenu());
         fWithExt = kTRUE;
      }
   } else {
      RemovePopup(">>");
      fWithExt = kFALSE;
   }

   MapSubwindows();
   TGHorizontalFrame::Layout();
}

//______________________________________________________________________________
TGFrameElement* TGMenuBar::GetLastOnLeft()
{
   // Returns the last visible menu title on the left of the '>>' 
   // in the menu bar.

   TIter next(GetList());
   while (TGFrameElement *entry = (TGFrameElement*) next()) {
   
      TGMenuTitle* menuTitle = (TGMenuTitle*) entry->fFrame;
      TGLayoutHints* tmpLayout = (TGLayoutHints*) entry->fLayout;
      ULong_t  hints = tmpLayout->GetLayoutHints();

      if (hints & kLHintsRight && menuTitle->GetMenu() != fMenuMore) {
         return entry;
      }
   }

   return ((TGFrameElement*)GetList()->Last());
}

//______________________________________________________________________________
void TGMenuBar::PopupConnection()
{
   // Connects the corresponding cascaded menu to the proper slots,
   // according to the highlighted menu entry in '>>' menu.

   // Disconnect all previous signals
   TList* slots = fMenuMore->GetListOfSignals();
   TIter next (slots);
   while (TList* connlist = (TList*) next()) {
   
      const char* signal_name = connlist->GetName();
      TIter next2(connlist);
      while (TQConnection* conn = (TQConnection*) next2()) {
         const char* slot_name = conn->GetName();
         void* receiver = conn->GetReceiver();
         fMenuMore->Disconnect(signal_name, receiver, slot_name);
      }
   }
   fMenuMore->fMsgWindow = 0;

   // Check wheter the current entry is a menu or not (just in case)
   TGMenuEntry* currentEntry = fMenuMore->GetCurrent();
   if (currentEntry->GetType() != kMenuPopup) return;

   // Connect the corresponding active signals to the >> menu
   TGPopupMenu* currentMenu = currentEntry->GetPopup();

   slots = currentMenu->GetListOfSignals();
   TIter next3 (slots);
   while (TList* connlist = (TList*) next3()) {
   
      const char* signal_name = connlist->GetName();
      if (strcmp(signal_name, "Activated(int)") == 0) {
         TIter next2(connlist);
         while (TQConnection* conn = (TQConnection*) next2()) {

            const char* slot_name = conn->GetName();
            const char* class_name = conn->GetClassName();
            void* receiver = conn->GetReceiver();
            fMenuMore->Connect(signal_name, class_name, receiver, slot_name);
         }
      }
   }

   fMenuMore->fMsgWindow = currentMenu->fMsgWindow;
}

//______________________________________________________________________________
void TGMenuBar::BindKeys(Bool_t on)
{
   // If on kTRUE bind arrow, popup menu hot keys, otherwise
   // remove key bindings.

   gVirtualX->GrabKey(fId, gVirtualX->KeysymToKeycode(kKey_Left), kAnyModifier, on);
   gVirtualX->GrabKey(fId, gVirtualX->KeysymToKeycode(kKey_Right), kAnyModifier, on);
   gVirtualX->GrabKey(fId, gVirtualX->KeysymToKeycode(kKey_Up), kAnyModifier, on);
   gVirtualX->GrabKey(fId, gVirtualX->KeysymToKeycode(kKey_Down), kAnyModifier, on);
   gVirtualX->GrabKey(fId, gVirtualX->KeysymToKeycode(kKey_Enter), kAnyModifier, on);
   gVirtualX->GrabKey(fId, gVirtualX->KeysymToKeycode(kKey_Return), kAnyModifier, on);
   gVirtualX->GrabKey(fId, gVirtualX->KeysymToKeycode(kKey_Escape), kAnyModifier, on);

   if (fCurrent && fCurrent->GetMenu()) {
      BindMenu(fCurrent->GetMenu(), on);
   }
}

//______________________________________________________________________________
void TGMenuBar::BindMenu(TGPopupMenu* subMenu, Bool_t on) 
{
   // If on kTRUE bind subMenu hot keys, otherwise remove key bindings.

   TGMenuEntry *e;
   TIter next(subMenu->GetListOfEntries());
   
   while ((e = (TGMenuEntry*)next())) {
      Int_t hot = 0;
      if ( e->GetType() == kMenuPopup )
         BindMenu(e->GetPopup(), on);
      if (e->GetLabel()) {
         hot = e->GetLabel()->GetHotChar();
      }
      if (!hot) continue;
      gVirtualX->GrabKey(fId, gVirtualX->KeysymToKeycode(hot), 0, on);
      gVirtualX->GrabKey(fId, gVirtualX->KeysymToKeycode(hot), kKeyShiftMask, on);
      gVirtualX->GrabKey(fId, gVirtualX->KeysymToKeycode(hot), kKeyLockMask, on);
      gVirtualX->GrabKey(fId, gVirtualX->KeysymToKeycode(hot), kKeyMod2Mask, on);
      gVirtualX->GrabKey(fId, gVirtualX->KeysymToKeycode(hot), kKeyShiftMask | kKeyLockMask, on);
      gVirtualX->GrabKey(fId, gVirtualX->KeysymToKeycode(hot), kKeyShiftMask | kKeyMod2Mask, on);
      gVirtualX->GrabKey(fId, gVirtualX->KeysymToKeycode(hot), kKeyLockMask  | kKeyMod2Mask, on);
      gVirtualX->GrabKey(fId, gVirtualX->KeysymToKeycode(hot), kKeyShiftMask | kKeyLockMask | kKeyMod2Mask, on);
   }
}


//______________________________________________________________________________
void TGMenuBar::BindHotKey(Int_t keycode, Bool_t on)
{
   // If on kTRUE bind hot keys, otherwise remove key binding.

   const TGMainFrame *main = (TGMainFrame *) GetMainFrame();

   if (!main || !main->InheritsFrom("TGMainFrame")) return;

   if (on) {
      // case unsensitive bindings
      main->BindKey(this, keycode, kKeyMod1Mask);
      main->BindKey(this, keycode, kKeyMod1Mask | kKeyShiftMask);
      main->BindKey(this, keycode, kKeyMod1Mask | kKeyLockMask);
      main->BindKey(this, keycode, kKeyMod1Mask | kKeyShiftMask | kKeyLockMask);

      main->BindKey(this, keycode, kKeyMod1Mask | kKeyMod2Mask);
      main->BindKey(this, keycode, kKeyMod1Mask | kKeyShiftMask | kKeyMod2Mask);
      main->BindKey(this, keycode, kKeyMod1Mask | kKeyMod2Mask | kKeyLockMask);
      main->BindKey(this, keycode, kKeyMod1Mask | kKeyShiftMask | kKeyMod2Mask | kKeyLockMask);
   } else {
      main->RemoveBind(this, keycode, kKeyMod1Mask);
      main->RemoveBind(this, keycode, kKeyMod1Mask | kKeyShiftMask);
      main->RemoveBind(this, keycode, kKeyMod1Mask | kKeyLockMask);
      main->RemoveBind(this, keycode, kKeyMod1Mask | kKeyShiftMask | kKeyLockMask);

      main->RemoveBind(this, keycode, kKeyMod1Mask | kKeyMod2Mask);
      main->RemoveBind(this, keycode, kKeyMod1Mask | kKeyShiftMask | kKeyMod2Mask);
      main->RemoveBind(this, keycode, kKeyMod1Mask | kKeyMod2Mask | kKeyLockMask);
      main->RemoveBind(this, keycode, kKeyMod1Mask | kKeyShiftMask | kKeyMod2Mask | kKeyLockMask);
   }
}

//______________________________________________________________________________
void TGMenuBar::AddPopup(TGHotString *s, TGPopupMenu *menu, TGLayoutHints *l,
                         TGPopupMenu *before)
{
   // Add popup menu to menu bar. The hot string will be adopted by the
   // menubar (actually the menu title) and deleted when possible.
   // If before is not 0 the menu will be added before it.

   TGMenuTitle *t;
   Int_t keycode;

   AddFrameBefore(t = new TGMenuTitle(this, s, menu), l, before);
   fTitles->Add(t);  // keep track of menu titles for later cleanup in dtor

   if ((keycode = t->GetHotKeyCode()) != 0) {
      BindHotKey(keycode, kTRUE);
   }
}

//______________________________________________________________________________
void TGMenuBar::AddTitle(TGMenuTitle *title, TGLayoutHints *l, TGPopupMenu *before)
{
   // Add popup via created before menu title.

   Int_t keycode;

   AddFrameBefore(title, l, before);
   fTitles->Add(title);  // keep track of menu titles for later cleanup in dtor

   if ((keycode = title->GetHotKeyCode()) != 0) {
      BindHotKey(keycode, kTRUE);
   }
}

//______________________________________________________________________________
void TGMenuBar::AddPopup(const char *s, TGPopupMenu *menu, TGLayoutHints *l,
                         TGPopupMenu *before)
{
   // Add popup menu to menu bar. If before is not 0 the menu will be
   // added before it.

   AddPopup(new TGHotString(s), menu, l, before);
}

//______________________________________________________________________________
TGPopupMenu *TGMenuBar::AddPopup(const TString &s, Int_t padleft, Int_t padright,
                                 Int_t padtop, Int_t padbottom)
{
   // Add popup menu to menu bar.
   //
   // Comment:
   //    This method is valid  only for horizontal menu bars.
   //    The most common case is menu bar containing equidistant titles padding left side.
   //       TGMenuBar *bar;
   //       bar->AddPopup("title1", 10);
   //       bar->AddPopup("title2", 10);
   //       ...
   //
   //    To add equidistant titles  padding right side padleft must be 0.
   //       TGMenuBar *bar;
   //       bar->AddPopup("title1", 0, 10);
   //       bar->AddPopup("title2", 0, 10);
   //       ...
   //
   //    This method guarantee automatic cleanup when menu bar is destroyed.
   //    Do not delete returned popup-menu

   ULong_t hints = kLHintsTop;

   if (padleft)  {
      hints |= kLHintsLeft;
   } else {
      hints |= kLHintsRight;
   }

   TGLayoutHints *l = new TGLayoutHints(hints, padleft, padright,
                                               padtop, padbottom);
   fTrash->Add(l);

   TGPopupMenu *menu = new TGPopupMenu(fClient->GetDefaultRoot());
   AddPopup(new TGHotString(s), menu, l, 0);
   fTrash->Add(menu);
   return menu;
}

//______________________________________________________________________________
void TGMenuBar::AddFrameBefore(TGFrame *f, TGLayoutHints *l,
                               TGPopupMenu *before)
{
   // Private version of AddFrame for menubar, to make sure that we
   // indeed only add TGMenuTitle objects to it. If before is not 0
   // the menu will be added before it.

   if (!f->InheritsFrom("TGMenuTitle")) {
      Error("AddFrameBefore", "may only add TGMenuTitle objects to a menu bar");
      return;
   }

   if (!before) {
      AddFrame(f, l);
      return;
   }

   TGFrameElement *nw;

   nw = new TGFrameElement;
   nw->fFrame  = f;
   nw->fLayout = l ? l : fgDefaultHints;
   nw->fState  = 1;

   TGFrameElement *el;
   TIter next(fList);
   while ((el = (TGFrameElement *) next())) {
      TGMenuTitle *t = (TGMenuTitle *) el->fFrame;
      if (t->GetMenu() == before) {
         fList->AddBefore(el, nw);
         return;
      }
   }
   fList->Add(nw);
}

//______________________________________________________________________________
TGPopupMenu *TGMenuBar::GetPopup(const char *s)
{
   // Return popup menu with the specified name. Returns 0 if menu is
   // not found. Returnes menu can be used as "before" in AddPopup().
   // Don't use hot key (&) in name.

   if (!GetList()) return 0;

   TGFrameElement *el;
   TIter next(GetList());
   TString str = s;

   while ((el = (TGFrameElement *) next())) {
      TGMenuTitle *t = (TGMenuTitle *) el->fFrame;
      if (str == t->GetName())
         return t->GetMenu();
   }
   return 0;
}

//______________________________________________________________________________
TGPopupMenu *TGMenuBar::RemovePopup(const char *s)
{
   // Remove popup menu from menu bar. Returned menu has to be deleted by
   // the user, or can be re-used in another AddPopup(). Returns 0 if
   // menu is not found. Don't use hot key (&) in name.

   if (!GetList()) return 0;

   TGFrameElement *el;
   TIter next(GetList());
   TString str = s;

   while ((el = (TGFrameElement *) next())) {
      TGMenuTitle *t = (TGMenuTitle *) el->fFrame;
      if (str == t->GetName()) {
         Int_t keycode;
         if ((keycode = t->GetHotKeyCode())) {
            BindHotKey(keycode, kFALSE);  // remove bind
         }
         TGPopupMenu *m = t->GetMenu();
         fTitles->Remove(t);
         t->DestroyWindow();
         RemoveFrame(t);
         delete t;
         return m;
      }
   }
   return 0;
}

//______________________________________________________________________________
Bool_t TGMenuBar::HandleMotion(Event_t *event)
{
   // Handle a mouse motion event in a menu bar.

   if (fKeyNavigate) return kTRUE;

   Int_t        dummy;
   Window_t     wtarget;
   TGMenuTitle *target = 0;

   if (!(event->fState & kButton1Mask))
      fStick = kFALSE; // use some threshold!

   gVirtualX->TranslateCoordinates(fId, fId, event->fX, event->fY,
                                   dummy, dummy, wtarget);
   if (wtarget) target = (TGMenuTitle*) fClient->GetWindowById(wtarget);

   if (fCurrent && target && (target != fCurrent)) {
      // deactivate all others
      TGFrameElement *el;
      TIter next(fList);
      while ((el = (TGFrameElement *) next()))
         ((TGMenuTitle*)el->fFrame)->SetState(kFALSE);

      fStick   = kTRUE;
      fCurrent = target;
      target->SetState(kTRUE);
   }

   return kTRUE;
}

//______________________________________________________________________________
Bool_t TGMenuBar::HandleButton(Event_t *event)
{
   // Handle a mouse button event in a menubar.

   Int_t        dummy;
   Window_t     wtarget;
   TGMenuTitle *target;

   // We don't need to check the button number as GrabButton will
   // only allow button1 events

   if (event->fType == kButtonPress) {

      gVirtualX->TranslateCoordinates(fId, fId, event->fX, event->fY,
                                      dummy, dummy, wtarget);
      target = (TGMenuTitle*) fClient->GetWindowById(wtarget);

      if (target != 0) {
         fStick = kTRUE;

         if (target != fCurrent) {
            // deactivate all others
            TGFrameElement *el;
            TIter next(fList);
            while ((el = (TGFrameElement *) next()))
               ((TGMenuTitle*)el->fFrame)->SetState(kFALSE);

            fStick   = kTRUE;
            fCurrent = target;
            target->SetState(kTRUE);

            gVirtualX->GrabPointer(fId, kButtonPressMask | kButtonReleaseMask |
                                   kPointerMotionMask, kNone, fDefaultCursor);
         }
      }
   }

   if (event->fType == kButtonRelease) {
      if (fStick) {
         fStick = kFALSE;
         return kTRUE;
      }

      TGFrameElement *el;
      TIter next(fList);
      while ((el = (TGFrameElement *) next()))
         ((TGMenuTitle*)el->fFrame)->SetState(kFALSE);

      gVirtualX->GrabPointer(0, 0, 0, 0, kFALSE);  // ungrab pointer

      if (fCurrent != 0) {
         target   = fCurrent; // tricky, because WaitFor
         fCurrent = 0;
         if (!fKeyNavigate)
            target->DoSendMessage();
      }
      fKeyNavigate = kFALSE;
   }

   return kTRUE;
}

//______________________________________________________________________________
Bool_t TGMenuBar::HandleKey(Event_t *event)
{
   // Handle keyboard events in a menu bar.

   TGMenuTitle *target = 0;
   TGFrameElement *el;
   void *dummy;
   Int_t    ax, ay;
   Window_t wdummy;
   TIter next(fList);

   if (event->fType == kGKeyPress) {
      UInt_t keysym;
      char tmp[2];

      gVirtualX->LookupString(event, tmp, sizeof(tmp), keysym);

      if (event->fState & kKeyMod1Mask) {
         while ((el = (TGFrameElement *) next())) {
            target = (TGMenuTitle *) el->fFrame;
            if ((Int_t)event->fCode == target->GetHotKeyCode()) {
               RequestFocus();
               fKeyNavigate = kTRUE;
               break;
            }
         }
         if (el == 0) target = 0;
      } else {
         fKeyNavigate = kTRUE;

         if (fCurrent) {
            TGFrameElement *cur  = 0;
            TGPopupMenu    *menu = 0;
            next.Reset();
            el = 0;
            while ((el = (TGFrameElement *) next())) {
               if (el->fFrame == fCurrent) {
                  cur = el;
                  menu = ((TGMenuTitle*)el->fFrame)->GetMenu();
                  break;
               }
            }

            if (!menu || !menu->fPoppedUp) return kFALSE;

            TGMenuEntry *ce = 0;

            TGPopupMenu* currentMenu = fCurrent->GetMenu();
            TGMenuEntry* currentEntry = currentMenu->GetCurrent();
            while ( currentEntry ) {
               if ( currentEntry->GetType() == kMenuPopup )
                  currentMenu = currentEntry->GetPopup();
               if ( currentEntry != currentMenu->GetCurrent() )
                  currentEntry = currentMenu->GetCurrent();
               else
                  currentEntry = 0;
            }

            TIter next2(currentMenu->GetListOfEntries());

            while ((ce = (TGMenuEntry*)next2())) {
               UInt_t hot = 0;
               if (ce->GetLabel()) hot = ce->GetLabel()->GetHotChar();
               if (!hot || (hot != keysym)) continue;

               currentMenu->Activate(ce);
               if (ce->GetType() != kMenuPopup) {
                  gVirtualX->GrabPointer(0, 0, 0, 0, kFALSE);
                  fCurrent->SetState(kFALSE);
                  currentMenu->fStick = kFALSE;
                  Event_t ev;
                  ev.fType = kButtonRelease;
                  ev.fWindow = currentMenu->GetId();
                  fCurrent = 0;
                  return currentMenu->HandleButton(&ev);
               }
               else {
                  gVirtualX->TranslateCoordinates(currentMenu->fId,
                                 (ce->fPopup->GetParent())->GetId(),
                                  ce->fEx+currentMenu->fMenuWidth, ce->fEy,
                                  ax, ay, wdummy);
                  ce->fPopup->PlaceMenu(ax-5, ay-1, kFALSE, kFALSE);
               }
            }

            ce = menu->GetCurrent();
            TGPopupMenu *submenu = 0;

            while (ce && (ce->GetType() == kMenuPopup)) {
               submenu = ce->GetPopup();
               if (!submenu->fPoppedUp) break;
               ce =  submenu->GetCurrent();
               menu = submenu;
            }
            switch ((EKeySym)keysym) {
               case kKey_Left:
                  if ((submenu) && (submenu->fPoppedUp)) {
                     submenu->EndMenu(dummy);
                     break;
                  }
                  el = (TGFrameElement*)fList->Before(cur);
                  if (!el) el = (TGFrameElement*)fList->Last();
                  break;
               case kKey_Right:
                  if (submenu) {
                     if (submenu->fPoppedUp) {
                        if (!submenu->GetCurrent()) {
                           ce = (TGMenuEntry*)submenu->GetListOfEntries()->First();
                        } else {
                           submenu->EndMenu(dummy);
                        }
                     }
                     else {
                        gVirtualX->TranslateCoordinates(menu->fId,
                                       (submenu->GetParent())->GetId(),
                                       ce->fEx+menu->fMenuWidth, ce->fEy,
                                       ax, ay, wdummy);

                        submenu->PlaceMenu(ax-5, ay-1, kFALSE, kFALSE);
                     }
                     break;
                  }
                  el = (TGFrameElement*)fList->After(cur);
                  if (!el) el = (TGFrameElement*)fList->First();
                  break;
               case kKey_Up:
                  if (ce) ce = (TGMenuEntry*)menu->GetListOfEntries()->Before(ce);
                  while (ce && ((ce->GetType() == kMenuSeparator) ||
                         (ce->GetType() == kMenuLabel) ||
                         !(ce->GetStatus() & kMenuEnableMask))) {
                     ce = (TGMenuEntry*)menu->GetListOfEntries()->Before(ce);
                  }
                  if (!ce) ce = (TGMenuEntry*)menu->GetListOfEntries()->Last();
                  break;
               case kKey_Down:
                  if (ce) ce = (TGMenuEntry*)menu->GetListOfEntries()->After(ce);
                  while (ce && ((ce->GetType() == kMenuSeparator) ||
                         (ce->GetType() == kMenuLabel) ||
                         !(ce->GetStatus() & kMenuEnableMask))) {
                     ce = (TGMenuEntry*)menu->GetListOfEntries()->After(ce);
                  }
                  if (!ce) ce = (TGMenuEntry*)menu->GetListOfEntries()->First();
                  break;
               case kKey_Enter:
               case kKey_Return: {
                  gVirtualX->GrabPointer(0, 0, 0, 0, kFALSE);
                  fCurrent->SetState(kFALSE);
                  menu->fStick = kFALSE;
                  Event_t ev;
                  ev.fType = kButtonRelease;
                  ev.fWindow = menu->GetId();
                  fCurrent = 0;
                  return menu->HandleButton(&ev);
               }
               case kKey_Escape:
                  gVirtualX->GrabPointer(0, 0, 0, 0, kFALSE);
                  fCurrent->SetState(kFALSE);
                  fStick = kFALSE;
                  fCurrent = 0;
                  return menu->EndMenu(dummy);
               default:
                  break;
            }
            if (ce) menu->Activate(ce);

            el = el ? el : cur;
            if (el) target = (TGMenuTitle*)el->fFrame;
         } else {
            return kFALSE;
         }
      }

      if (target != 0) {
         fStick = kTRUE;

         if (target != fCurrent) {
            // deactivate all others
            next.Reset();
            while ((el = (TGFrameElement *) next()))
               ((TGMenuTitle*)el->fFrame)->SetState(kFALSE);

            fCurrent = target;
            target->SetState(kTRUE);
            fStick   = kTRUE;

            gVirtualX->GrabPointer(fId, kButtonPressMask | kButtonReleaseMask |
                                   kPointerMotionMask, kNone, fDefaultCursor);

            TGMenuEntry *ptr;
            TIter nexte(target->GetMenu()->GetListOfEntries());

            while ((ptr = (TGMenuEntry *) nexte())) {
               if ((ptr->GetStatus() & kMenuEnableMask) &&
                  !(ptr->GetStatus() & kMenuHideMask) &&
                   (ptr->GetType() != kMenuSeparator) &&
                   (ptr->GetType() != kMenuLabel)) break;
            }
            if (ptr)
               target->GetMenu()->Activate(ptr);

            return kTRUE;
         }
      } else {
         return kFALSE;
      }
   }

   if (event->fType == kKeyRelease) {
      if (fStick) {
         fStick = kFALSE;
         return kTRUE;
      }
      gVirtualX->GrabPointer(0, 0, 0, 0, kFALSE);  // ungrab pointer

      next.Reset();
      while ((el = (TGFrameElement *) next()))
         ((TGMenuTitle*)el->fFrame)->SetState(kFALSE);

      if (fCurrent != 0) {
         target   = fCurrent; // tricky, because WaitFor
         fCurrent = 0;
         target->DoSendMessage();
      }
   }

   return kTRUE;
}


//////////////////////////////////////////////////////////////////////////
//                                                                      //
// TGPopupMenu member functions.                                        //
//                                                                      //
//////////////////////////////////////////////////////////////////////////

//______________________________________________________________________________
TGPopupMenu::TGPopupMenu(const TGWindow *p, UInt_t w, UInt_t h, UInt_t options)
    : TGFrame(p, w, h, options | kOwnBackground)
{
   // Create a popup menu.

   fNormGC        = GetDefaultGC()();
   fSelGC         = GetDefaultSelectedGC()();
   fSelbackGC     = GetDefaultSelectedBackgroundGC()();
   fFontStruct    = GetDefaultFontStruct();
   fHifontStruct  = GetHilightFontStruct();
   fDefaultCursor = fClient->GetResourcePool()->GetGrabCursor();

   // We need to change the default context to actually use the
   // Menu Fonts.  [Are we actually changing the global settings?]
   GCValues_t    gcval;
   gcval.fMask = kGCFont;
   gcval.fFont = gVirtualX->GetFontHandle(fFontStruct);
   gVirtualX->ChangeGC(fNormGC, &gcval);
   gVirtualX->ChangeGC(fSelGC, &gcval);

   fDelay     = 0;
   fEntryList = new TList;

   // in case any of these magic values is changes, check also Reposition()
   fBorderWidth = 3;
   fMenuHeight  = 6;
   fMenuWidth   = 8;
   fXl          = 16;
   fMsgWindow   = p;
   fStick       = kTRUE;
   fCurrent     = 0;
   fHasGrab     = kFALSE;
   fPoppedUp    = kFALSE;
   fMenuBar     = 0;
   fSplitButton = 0;
   fEntrySep    = 3;

   SetWindowAttributes_t wattr;
   wattr.fMask             = kWAOverrideRedirect | kWASaveUnder;
   wattr.fOverrideRedirect = kTRUE;
   wattr.fSaveUnder        = kTRUE;

   gVirtualX->ChangeWindowAttributes(fId, &wattr);

   AddInput(kPointerMotionMask | kEnterWindowMask | kLeaveWindowMask);
}

//______________________________________________________________________________
TGPopupMenu::~TGPopupMenu()
{
   // Delete a popup menu.

   if (fEntryList) fEntryList->Delete();
   delete fEntryList;
   delete fDelay;
}

//______________________________________________________________________________
void TGPopupMenu::AddEntry(TGHotString *s, Int_t id, void *ud,
                           const TGPicture *p, TGMenuEntry *before)
{
   // Add a menu entry. The hotstring is adopted by the menu (actually by
   // the TGMenuEntry) and deleted when possible. A possible picture is
   // borrowed from the picture pool and therefore not adopted.
   // If before is not 0, the entry will be added before it.

   if (!s) return;
   TGMenuEntry *nw = new TGMenuEntry;
   Ssiz_t tab = s->Index('\t');
   if (tab > 0) {
      TString ts(s->Data());
      TString shortcut = ts(tab+1, s->Length());
      nw->fShortcut = new TGString(shortcut.Data());
      nw->fLabel = new TGHotString(*s);
      nw->fLabel->Remove(tab);
   }
   else {
      nw->fLabel = s;
   }
   nw->fPic      = p;
   nw->fType     = kMenuEntry;
   nw->fEntryId  = id;
   nw->fUserData = ud;
   nw->fPopup    = 0;
   nw->fStatus   = kMenuEnableMask;
   nw->fEx       = 2;
   nw->fEy       = fMenuHeight-2;

   if (before)
      fEntryList->AddBefore(before, nw);
   else
      fEntryList->Add(nw);

   UInt_t tw, ph = 0, pw = 0;
   tw = gVirtualX->TextWidth(fHifontStruct, s->GetString(), s->GetLength());
   if (p) {
      ph = p->GetHeight();
      pw = p->GetWidth();
      if (pw+12 > fXl) { fMenuWidth += pw+12-fXl; fXl = pw+12; }
   }
   if (nw->fShortcut) {
      tw += 10;
      delete s;
   }

   Int_t max_ascent, max_descent;
   nw->fEw = tw + pw /*+8*/+18+12;
   fMenuWidth = TMath::Max(fMenuWidth, nw->fEw);
   gVirtualX->GetFontProperties(fHifontStruct, max_ascent, max_descent);
   nw->fEh = max_ascent + max_descent + fEntrySep;
   if (nw->fEh < ph+fEntrySep) nw->fEh = ph+fEntrySep; 
   fMenuHeight += nw->fEh;

   if (before)
      Reposition();
   else
      Resize(fMenuWidth, fMenuHeight);
}

//______________________________________________________________________________
void TGPopupMenu::AddEntry(const char *s, Int_t id, void *ud,
                           const TGPicture *p, TGMenuEntry *before)
{
   // Add a menu entry. The string s in not adopted.
   // If before is not 0, the entry will be added before it.

   AddEntry(new TGHotString(s), id, ud, p, before);
}

//______________________________________________________________________________
void TGPopupMenu::AddSeparator(TGMenuEntry *before)
{
   // Add a menu separator to the menu.
   // If before is not 0, the entry will be added before it.

   TGMenuEntry *nw = new TGMenuEntry;

   nw->fLabel    = 0;
   nw->fPic      = 0;
   nw->fType     = kMenuSeparator;
   nw->fEntryId  = -1;
   nw->fUserData = 0;
   nw->fPopup    = 0;
   nw->fStatus   = kMenuEnableMask;
   nw->fEx       = 2;
   nw->fEy       = fMenuHeight-2;

   if (before)
      fEntryList->AddBefore(before, nw);
   else
      fEntryList->Add(nw);

   nw->fEw = 0;
   nw->fEh = 4;
   fMenuHeight += nw->fEh;

   if (before)
      Reposition();
   else
      Resize(fMenuWidth, fMenuHeight);
}

//______________________________________________________________________________
void TGPopupMenu::AddLabel(TGHotString *s, const TGPicture *p,
                           TGMenuEntry *before)
{
   // Add a menu label to the menu. The hotstring is adopted by the menu
   // (actually by the TGMenuEntry) and deleted when possible. A possible
   // picture is borrowed from the picture pool and therefore not adopted.
   // If before is not 0, the entry will be added before it.

   TGMenuEntry *nw = new TGMenuEntry;

   nw->fLabel    = s;
   nw->fPic      = p;
   nw->fType     = kMenuLabel;
   nw->fEntryId  = -1;
   nw->fUserData = 0;
   nw->fPopup    = 0;
   nw->fStatus   = kMenuEnableMask | kMenuDefaultMask;
   nw->fEx       = 2;
   nw->fEy       = fMenuHeight-2;

   if (before)
      fEntryList->AddBefore(before, nw);
   else
      fEntryList->Add(nw);

   UInt_t tw, ph = 0, pw = 0;
   tw = gVirtualX->TextWidth(fHifontStruct, s->GetString(), s->GetLength());
   if (p) {
      ph = p->GetHeight();
      pw = p->GetWidth();
      if (pw+12 > fXl) { fMenuWidth += pw+12-fXl; fXl = pw+12; }
   }

   Int_t max_ascent, max_descent;
   nw->fEw = tw + pw /*+8*/+18+12;
   fMenuWidth = TMath::Max(fMenuWidth, nw->fEw);
   gVirtualX->GetFontProperties(fHifontStruct, max_ascent, max_descent);
   nw->fEh = max_ascent + max_descent + fEntrySep;
   if (nw->fEh < ph+fEntrySep) nw->fEh = ph+fEntrySep; 
   fMenuHeight += nw->fEh;

   if (before)
      Reposition();
   else
      Resize(fMenuWidth, fMenuHeight);
}

//______________________________________________________________________________
void TGPopupMenu::AddLabel(const char *s, const TGPicture *p,
                           TGMenuEntry *before)
{
   // Add a menu label to the menu. The string s in not adopted.
   // If before is not 0, the entry will be added before it.

   AddLabel(new TGHotString(s), p, before);
}

//______________________________________________________________________________
void TGPopupMenu::AddPopup(TGHotString *s, TGPopupMenu *popup,
                           TGMenuEntry *before, const TGPicture *p)
{
   // Add a (cascading) popup menu to a popup menu. The hotstring is adopted
   // by the menu (actually by the TGMenuEntry) and deleted when possible.
   // If before is not 0, the entry will be added before it.

   TGMenuEntry *nw = new TGMenuEntry;

   nw->fLabel    = s;
   nw->fPic      = p;
   nw->fType     = kMenuPopup;
   nw->fEntryId  = -2;
   nw->fUserData = 0;
   nw->fPopup    = popup;
   nw->fStatus   = kMenuEnableMask;
   nw->fEx       = 2;
   nw->fEy       = fMenuHeight-2;

   if (before)
      fEntryList->AddBefore(before, nw);
   else
      fEntryList->Add(nw);

   UInt_t tw = gVirtualX->TextWidth(fHifontStruct, s->GetString(),
                                    s->GetLength());

   UInt_t ph = 0, pw = 8;
   if (p) {
      ph = p->GetHeight();
      pw = p->GetWidth();
      if (pw+12 > fXl) { fMenuWidth += pw+12-fXl; fXl = pw+12; }
   }
   Int_t max_ascent, max_descent;
   nw->fEw = tw + pw+18+12;
   fMenuWidth = TMath::Max(fMenuWidth, nw->fEw);
   gVirtualX->GetFontProperties(fHifontStruct, max_ascent, max_descent);
   nw->fEh = max_ascent + max_descent + fEntrySep;
   if (nw->fEh < ph+fEntrySep) nw->fEh = ph+fEntrySep; 
   fMenuHeight += nw->fEh;

   if (before)
      Reposition();
   else
      Resize(fMenuWidth, fMenuHeight);
}

//______________________________________________________________________________
void TGPopupMenu::AddPopup(const char *s, TGPopupMenu *popup,
                           TGMenuEntry *before, const TGPicture *p)
{
   // Add a (cascading) popup menu to a popup menu. The string s is not
   // adopted. If before is not 0, the entry will be added before it.

   AddPopup(new TGHotString(s), popup, before, p);
}

//______________________________________________________________________________
void TGPopupMenu::Reposition()
{
   // Reposition entries in popup menu. Called after menu item has been
   // hidden or removed or inserted at a specified location.

   // in case any of these magic values is changes, check also the ctor.
   fMenuHeight = 6;
   fMenuWidth  = 8;
   fXl         = 16;

   TGMenuEntry *ptr;
   TIter next(fEntryList);

   while ((ptr = (TGMenuEntry *) next())) {

      if (ptr->fStatus & kMenuHideMask) continue;

      if (ptr->fPic) {
         UInt_t pw = ptr->fPic->GetWidth();
         if (pw+12 > fXl) { fMenuWidth += pw+12-fXl; fXl = pw+12; }
      }
      ptr->fEx     = 2;
      ptr->fEy     = fMenuHeight-2;
      fMenuWidth   = TMath::Max(fMenuWidth, ptr->fEw);
      fMenuHeight += ptr->fEh;
   }
   Resize(fMenuWidth, fMenuHeight);
}

//______________________________________________________________________________
void TGPopupMenu::PlaceMenu(Int_t x, Int_t y, Bool_t stick_mode, Bool_t grab_pointer)
{
   // Popup a popup menu. If stick mode is true keep the menu up. If
   // grab_pointer is true the pointer will be grabbed, which means that
   // all pointer events will go to the popup menu, independent of in
   // which window the pointer is.

   void *ud;
   EndMenu(ud);

   Int_t  rx, ry;
   UInt_t rw, rh;

   fStick = stick_mode;
   fCurrent = 0;

   // Parent is root window for a popup menu
   gVirtualX->GetWindowSize(fParent->GetId(), rx, ry, rw, rh);

   if (x < 0) x = 0;
   if (x + fMenuWidth > rw) x = rw - fMenuWidth;
   if (y < 0) y = 0;
   if (y + fMenuHeight > rh) y = rh - fMenuHeight;

   Move(x, y);
   MapRaised();

   if (grab_pointer) {
      gVirtualX->GrabPointer(fId, kButtonPressMask | kButtonReleaseMask |
                             kPointerMotionMask, kNone, fDefaultCursor);
      fHasGrab = kTRUE;
   } else {
      fHasGrab = kFALSE;
   }

   fPoppedUp = kTRUE;
   PoppedUp();
   if (fMenuBar) fMenuBar->BindKeys(kTRUE);

   fClient->RegisterPopup(this);
}

//______________________________________________________________________________
Int_t TGPopupMenu::EndMenu(void *&userData)
{
   // Close menu and return ID of selected menu item.
   // In case of cascading menus, recursively close all menus.

   Int_t id;

   if (fDelay) fDelay->Remove();

   // destroy any cascaded childs and get any ID

   if (fCurrent != 0) {

      // deactivate the entry
      fCurrent->fStatus &= ~kMenuActiveMask;

      if ((fCurrent->fType == kMenuPopup) && fCurrent->fPopup) {
         id = fCurrent->fPopup->EndMenu(userData);
      } else {
         // return the ID if the entry is enabled, otherwise -1
         if (fCurrent->fStatus & kMenuEnableMask) {
            id       = fCurrent->fEntryId;
            userData = fCurrent->fUserData;
         } else {
            id       = -1;
            userData = 0;
         }
      }

   } else {
      // if no entry selected...
      id       = -1;
      userData = 0;
   }

   // then unmap itself
   UnmapWindow();

   gClient->UnregisterPopup(this);
   if (fMenuBar) fMenuBar->BindKeys(kFALSE);

   if (fPoppedUp) {
      fPoppedUp = kFALSE;
      PoppedDown();
   }

   return id;
}

//______________________________________________________________________________
Bool_t TGPopupMenu::HandleButton(Event_t *event)
{
   // Handle button event in the popup menu.

   int   id;
   void *ud;

   if (event->fType == kButtonRelease) {
      if (fStick) {
         fStick = kFALSE;
         return kTRUE;
      }
      //if (fCurrent != 0)
      //   if (fCurrent->fType == kMenuPopup) return kTRUE;
      id = EndMenu(ud);
      if (fHasGrab) gVirtualX->GrabPointer(0, 0, 0, 0, kFALSE);  // ungrab
      if (fCurrent != 0) {
         fCurrent->fStatus &= ~kMenuActiveMask;
         if (fCurrent->fStatus & kMenuEnableMask) {
            SendMessage(fMsgWindow, MK_MSG(kC_COMMAND, kCM_MENU), id,
                        (Long_t)ud);
            Activated(id);
         }
      }
   }
   return kTRUE;
}

//______________________________________________________________________________
Bool_t TGPopupMenu::HandleCrossing(Event_t *event)
{
   // Handle pointer crossing event in popup menu.

   if (event->fType == kEnterNotify) {

      TGMenuEntry *ptr;
      TIter next(fEntryList);

      while ((ptr = (TGMenuEntry *) next())) {
         if (ptr->fStatus & kMenuHideMask) continue;

         if ((event->fX >= ptr->fEx) && (event->fX <= ptr->fEx+(Int_t)fMenuWidth-10) &&
             (event->fY >= ptr->fEy) && (event->fY <= ptr->fEy+(Int_t)ptr->fEh))
            break;
      }
      Activate(ptr);
   } else {
      Activate((TGMenuEntry*)0);
   }
   if (fMenuBar) fMenuBar->fKeyNavigate = kFALSE;
   if (fSplitButton) fSplitButton->fKeyNavigate = kFALSE;

   return kTRUE;
}

//______________________________________________________________________________
Bool_t TGPopupMenu::HandleMotion(Event_t *event)
{
   // Handle pointer motion event in popup menu.

   TGFrame::HandleMotion(event);

   TGMenuEntry *ptr;
   TIter next(fEntryList);

   fStick = kFALSE;   // be careful with this, use some threshold
   while ((ptr = (TGMenuEntry *) next())) {
      if (ptr->fStatus & kMenuHideMask) continue;

      if ((event->fX >= ptr->fEx) && (event->fX <= ptr->fEx+(Int_t)fMenuWidth-4) &&  //fMenuWidth-10??
          (event->fY >= ptr->fEy) && (event->fY <= ptr->fEy+(Int_t)ptr->fEh))
         break;
   }
   Activate(ptr);

   return kTRUE;
}

//______________________________________________________________________________
void TGPopupMenu::Activate(TGMenuEntry *entry)
{
   // Activate a menu entry in a popup menu.

   if (entry == fCurrent) return;

   //-- Deactivate the current entry

   if (fCurrent != 0) {
      void *ud;
      if (entry == 0 && fCurrent->fType == kMenuPopup) return;
      if ((fCurrent->fType == kMenuPopup) && fCurrent->fPopup) 
         fCurrent->fPopup->EndMenu(ud);
      fCurrent->fStatus &= ~kMenuActiveMask;
      DrawEntry(fCurrent);
   }

   if (fDelay) fDelay->Remove();

   //-- Activate the new one

   if (entry) {
      entry->fStatus |= kMenuActiveMask;
      DrawEntry(entry);
      if (entry->fType == kMenuPopup) {
         if (!fDelay) fDelay = new TPopupDelayTimer(this, 350);
         fDelay->Reset();
         gSystem->AddTimer(fDelay);
         // after delay expires it will popup the cascading popup menu
         // iff it is still the current entry
      } else if (entry->fType == kMenuEntry) {
         // test...
         SendMessage(fMsgWindow, MK_MSG(kC_COMMAND, kCM_MENUSELECT),
                     entry->fEntryId, (Long_t)entry->fUserData);
         Highlighted(entry->fEntryId);
      }
   }
   fCurrent = entry;
}

//______________________________________________________________________________
Bool_t TGPopupMenu::HandleTimer(TTimer *)
{
   // If TPopupDelayTimer times out popup cascading popup menu (if it is
   // still the current entry).

   if (fCurrent != 0) {
      if ((fCurrent->fType == kMenuPopup) && fCurrent->fPopup) {
         Int_t    ax, ay;
         Window_t wdummy;

         gVirtualX->TranslateCoordinates(fId,
                                       (fCurrent->fPopup->GetParent())->GetId(),
                                       fCurrent->fEx+fMenuWidth, fCurrent->fEy,
                                       ax, ay, wdummy);

         fCurrent->fPopup->PlaceMenu(ax-5, ay-1, kFALSE, kFALSE);
      }
   }
   fDelay->Remove();

   return kTRUE;
}

//______________________________________________________________________________
void TGPopupMenu::DoRedraw()
{
   // Draw popup menu.

   TGFrame::DoRedraw();

   TGMenuEntry *ptr;
   TIter next(fEntryList);

   while ((ptr = (TGMenuEntry *) next()))
      DrawEntry(ptr);
}

//______________________________________________________________________________
void TGPopupMenu::DrawEntry(TGMenuEntry *entry)
{
   // Draw popup menu entry.

   FontStruct_t  font;
   GCValues_t    gcval;

   if (entry->fStatus & kMenuHideMask)
      return;

   if (entry->fStatus & kMenuDefaultMask) {
      font = fHifontStruct;
      gcval.fMask = kGCFont;
      gcval.fFont = gVirtualX->GetFontHandle(font);
      gVirtualX->ChangeGC(fNormGC, &gcval);
      gVirtualX->ChangeGC(fSelGC, &gcval);
   } else {
      font = fFontStruct;
   }

   UInt_t tw = 0;
   int max_ascent, max_descent;
   gVirtualX->GetFontProperties(font, max_ascent, max_descent);
   int tx = entry->fEx + fXl;
   // center text
   int offset = (entry->fEh - (max_ascent + max_descent)) / 2;
   int ty = entry->fEy + max_ascent + offset - 1;
   if (entry->fShortcut)
      tw = 7 + gVirtualX->TextWidth(fFontStruct, entry->fShortcut->Data(), entry->fShortcut->Length());

   switch (entry->fType) {
      case kMenuPopup:
      case kMenuLabel:
      case kMenuEntry:
         if ((entry->fStatus & kMenuActiveMask) && entry->fType != kMenuLabel) {
            gVirtualX->FillRectangle(fId, fSelbackGC, entry->fEx+1, entry->fEy-1,
                                     fMenuWidth-6, entry->fEh);
            if (entry->fType == kMenuPopup)
               DrawTrianglePattern(fSelGC, fMenuWidth-10, entry->fEy+fEntrySep, fMenuWidth-6, entry->fEy+11);
            if (entry->fStatus & kMenuCheckedMask)
               DrawCheckMark(fSelGC, 6, entry->fEy+fEntrySep, 14, entry->fEy+11);
            if (entry->fStatus & kMenuRadioMask)
               DrawRCheckMark(fSelGC, 6, entry->fEy+fEntrySep, 14, entry->fEy+11);
            if (entry->fPic != 0)
               entry->fPic->Draw(fId, fSelGC, 8, entry->fEy+1);
            entry->fLabel->Draw(fId,
                           (entry->fStatus & kMenuEnableMask) ? fSelGC : GetShadowGC()(),
                           tx, ty);
            if (entry->fShortcut)
               entry->fShortcut->Draw(fId, (entry->fStatus & kMenuEnableMask) ? fSelGC : GetShadowGC()(),
                                      fMenuWidth - tw, ty);
         } else {
            gVirtualX->FillRectangle(fId, GetBckgndGC()(), entry->fEx+1, entry->fEy-1,
                                     fMenuWidth-6, entry->fEh);
            if (entry->fType == kMenuPopup)
               DrawTrianglePattern(fNormGC, fMenuWidth-10, entry->fEy+fEntrySep, fMenuWidth-6, entry->fEy+11);
            if (entry->fStatus & kMenuCheckedMask)
               DrawCheckMark(fNormGC, 6, entry->fEy+fEntrySep, 14, entry->fEy+11);
            if (entry->fStatus & kMenuRadioMask)
               DrawRCheckMark(fNormGC, 6, entry->fEy+fEntrySep, 14, entry->fEy+11);
            if (entry->fPic != 0)
               entry->fPic->Draw(fId, fNormGC, 8, entry->fEy+1);
            if (entry->fStatus & kMenuEnableMask) {
               entry->fLabel->Draw(fId, fNormGC, tx, ty);
               if (entry->fShortcut)
                  entry->fShortcut->Draw(fId, fNormGC, fMenuWidth - tw, ty);
            } else {
               entry->fLabel->Draw(fId, GetHilightGC()(), tx+1, ty+1);
               entry->fLabel->Draw(fId, GetShadowGC()(), tx, ty);
               if (entry->fShortcut) {
                  entry->fShortcut->Draw(fId, GetHilightGC()(), fMenuWidth - tw+1, ty+1);
                  entry->fShortcut->Draw(fId, GetShadowGC()(), fMenuWidth - tw, ty);
               }
            }
         }
         break;

      case kMenuSeparator:
         gVirtualX->DrawLine(fId, GetShadowGC()(),  2, entry->fEy, fMenuWidth-fEntrySep, entry->fEy);
         gVirtualX->DrawLine(fId, GetHilightGC()(), 2, entry->fEy+1, fMenuWidth-fEntrySep, entry->fEy+1);
         break;
   }

   // restore font
   if (entry->fStatus & kMenuDefaultMask) {
      gcval.fFont = gVirtualX->GetFontHandle(fFontStruct);
      gVirtualX->ChangeGC(fNormGC, &gcval);
      gVirtualX->ChangeGC(fSelGC, &gcval);
   }
}

//______________________________________________________________________________
void TGPopupMenu::DrawBorder()
{
   // Draw border round popup menu.

   gVirtualX->DrawLine(fId, GetBckgndGC()(), 0, 0, fMenuWidth-2, 0);
   gVirtualX->DrawLine(fId, GetBckgndGC()(), 0, 0, 0, fMenuHeight-2);
   gVirtualX->DrawLine(fId, GetHilightGC()(), 1, 1, fMenuWidth-fEntrySep, 1);
   gVirtualX->DrawLine(fId, GetHilightGC()(), 1, 1, 1, fMenuHeight-fEntrySep);

   gVirtualX->DrawLine(fId, GetShadowGC()(),  1, fMenuHeight-2, fMenuWidth-2, fMenuHeight-2);
   gVirtualX->DrawLine(fId, GetShadowGC()(),  fMenuWidth-2, fMenuHeight-2, fMenuWidth-2, 1);
   gVirtualX->DrawLine(fId, GetBlackGC()(), 0, fMenuHeight-1, fMenuWidth-1, fMenuHeight-1);
   gVirtualX->DrawLine(fId, GetBlackGC()(), fMenuWidth-1, fMenuHeight-1, fMenuWidth-1, 0);
}

//______________________________________________________________________________
void TGPopupMenu::DrawTrianglePattern(GContext_t gc, Int_t l, Int_t t,
                                      Int_t r, Int_t b)
{
   // Draw triangle pattern. Used for menu entries that are of type
   // kMenuPopup (i.e. cascading menus).

   Point_t  points[3];

   int m = (t + b) >> 1;

   points[0].fX = l;
   points[0].fY = t;
   points[1].fX = l;
   points[1].fY = b;
   points[2].fX = r;
   points[2].fY = m;

   gVirtualX->FillPolygon(fId, gc, points, 3);
}

//______________________________________________________________________________
void TGPopupMenu::DrawCheckMark(GContext_t gc, Int_t l, Int_t t, Int_t, Int_t b)
{
   // Draw check mark. Used for checked button type menu entries.

   Segment_t seg[6];

   t = (t + b - 8) >> 1; ++t;

   seg[0].fX1 = 1+l; seg[0].fY1 = 3+t; seg[0].fX2 = 3+l; seg[0].fY2 = 5+t;
   seg[1].fX1 = 1+l; seg[1].fY1 = 4+t; seg[1].fX2 = 3+l; seg[1].fY2 = 6+t;
   seg[2].fX1 = 1+l; seg[2].fY1 = 5+t; seg[2].fX2 = 3+l; seg[2].fY2 = 7+t;
   seg[3].fX1 = 3+l; seg[3].fY1 = 5+t; seg[3].fX2 = 7+l; seg[3].fY2 = 1+t;
   seg[4].fX1 = 3+l; seg[4].fY1 = 6+t; seg[4].fX2 = 7+l; seg[4].fY2 = 2+t;
   seg[5].fX1 = 3+l; seg[5].fY1 = 7+t; seg[5].fX2 = 7+l; seg[5].fY2 = 3+t;

   gVirtualX->DrawSegments(fId, gc, seg, 6);
}

//______________________________________________________________________________
void TGPopupMenu::DrawRCheckMark(GContext_t gc, Int_t l, Int_t t, Int_t r, Int_t b)
{
   // Draw radio check mark. Used for radio button type menu entries.

   Segment_t seg[5];

   t = (t + b - 5) >> 1; ++t;
   l = (l + r - 5) >> 1; ++l;

   seg[0].fX1 = 1+l; seg[0].fY1 = 0+t; seg[0].fX2 = 3+l; seg[0].fY2 = 0+t;
   seg[1].fX1 = 0+l; seg[1].fY1 = 1+t; seg[1].fX2 = 4+l; seg[1].fY2 = 1+t;
   seg[2].fX1 = 0+l; seg[2].fY1 = 2+t; seg[2].fX2 = 4+l; seg[2].fY2 = 2+t;
   seg[3].fX1 = 0+l; seg[3].fY1 = 3+t; seg[3].fX2 = 4+l; seg[3].fY2 = 3+t;
   seg[4].fX1 = 1+l; seg[4].fY1 = 4+t; seg[4].fX2 = 3+l; seg[4].fY2 = 4+t;

   gVirtualX->DrawSegments(fId, gc, seg, 5);
}

//______________________________________________________________________________
void TGPopupMenu::DefaultEntry(Int_t id)
{
   // Set default entry (default entries are drawn with bold text).

   TGMenuEntry *ptr;
   TIter next(fEntryList);

   while ((ptr = (TGMenuEntry *) next())) {
      if (ptr->fEntryId == id)
         ptr->fStatus |= kMenuDefaultMask;
      else
         ptr->fStatus &= ~kMenuDefaultMask;
   }
}

//______________________________________________________________________________
void TGPopupMenu::EnableEntry(Int_t id)
{
   // Enable entry. By default entries are enabled.

   TGMenuEntry *ptr;
   TIter next(fEntryList);

   while ((ptr = (TGMenuEntry *) next()))
      if (ptr->fEntryId == id) {
         ptr->fStatus |= kMenuEnableMask;
         if (ptr->fStatus & kMenuHideMask) {
            ptr->fStatus &= ~kMenuHideMask;
            Reposition();
         }
         break;
      }
}

//______________________________________________________________________________
void TGPopupMenu::DisableEntry(Int_t id)
{
   // Disable entry (disabled entries appear in a sunken relieve).

   TGMenuEntry *ptr;
   TIter next(fEntryList);

   while ((ptr = (TGMenuEntry *) next()))
      if (ptr->fEntryId == id) { ptr->fStatus &= ~kMenuEnableMask; break; }
}

//______________________________________________________________________________
Bool_t TGPopupMenu::IsEntryEnabled(Int_t id)
{
   // Return true if menu entry is enabled.

   TGMenuEntry *ptr;
   TIter next(fEntryList);

   while ((ptr = (TGMenuEntry *) next()))
      if (ptr->fEntryId == id)
         return (ptr->fStatus & kMenuEnableMask) ? kTRUE : kFALSE;
   return kFALSE;
}

//______________________________________________________________________________
void TGPopupMenu::HideEntry(Int_t id)
{
   // Hide entry (hidden entries are not shown in the menu).
   // To enable a hidden entry call EnableEntry().

   TGMenuEntry *ptr;
   TIter next(fEntryList);

   while ((ptr = (TGMenuEntry *) next()))
      if (ptr->fEntryId == id) {
         ptr->fStatus |=  kMenuHideMask;
         ptr->fStatus &= ~kMenuEnableMask;
         Reposition();
         break;
      }
}

//______________________________________________________________________________
Bool_t TGPopupMenu::IsEntryHidden(Int_t id)
{
   // Return true if menu entry is hidden.

   TGMenuEntry *ptr;
   TIter next(fEntryList);

   while ((ptr = (TGMenuEntry *) next()))
      if (ptr->fEntryId == id)
         return (ptr->fStatus & kMenuHideMask) ? kTRUE : kFALSE;
   return kFALSE;
}

//______________________________________________________________________________
void TGPopupMenu::CheckEntry(Int_t id)
{
   // Check a menu entry (i.e. add a check mark in front of it).

   TGMenuEntry *ptr;
   TIter next(fEntryList);

   while ((ptr = (TGMenuEntry *) next()))
      if (ptr->fEntryId == id) { ptr->fStatus |= kMenuCheckedMask; break; }
}

//______________________________________________________________________________
void TGPopupMenu::CheckEntryByData(void *user_data)
{
   // Check a menu entry (i.e. add a check mark in front of it).
   // The input argument is user data associated with entry

   TGMenuEntry *ptr;
   TIter next(fEntryList);

   while ((ptr = (TGMenuEntry *) next()))
      if (ptr->fUserData == user_data) { ptr->fStatus |= kMenuCheckedMask; break; }
}

//______________________________________________________________________________
void TGPopupMenu::UnCheckEntry(Int_t id)
{
   // Uncheck menu entry (i.e. remove check mark).

   TGMenuEntry *ptr;
   TIter next(fEntryList);

   while ((ptr = (TGMenuEntry *) next()))
      if (ptr->fEntryId == id) { ptr->fStatus &= ~kMenuCheckedMask; break; }
}

//______________________________________________________________________________
void TGPopupMenu::UnCheckEntries()
{
   // Uncheck all entries.

   TGMenuEntry *ptr;
   TIter next(fEntryList);

   while ((ptr = (TGMenuEntry *) next())) {
      ptr->fStatus &= ~kMenuCheckedMask;
   }
}

//______________________________________________________________________________
void TGPopupMenu::UnCheckEntryByData(void *user_data)
{
   // Uncheck a menu entry (i.e. remove check mark in front of it).
   // The input argument is user data associated with entry

   TGMenuEntry *ptr;
   TIter next(fEntryList);

   while ((ptr = (TGMenuEntry *) next()))
      if (ptr->fUserData == user_data) { ptr->fStatus  &= ~kMenuCheckedMask; break; }
}

//______________________________________________________________________________
Bool_t TGPopupMenu::IsEntryChecked(Int_t id)
{
   // Return true if menu item is checked.

   TGMenuEntry *ptr;
   TIter next(fEntryList);

   while ((ptr = (TGMenuEntry *) next()))
      if (ptr->fEntryId == id)
         return (ptr->fStatus & kMenuCheckedMask) ? kTRUE : kFALSE;
   return kFALSE;
}

//______________________________________________________________________________
void TGPopupMenu::RCheckEntry(Int_t id, Int_t IDfirst, Int_t IDlast)
{
   // Radio-select entry (note that they cannot be unselected,
   // the selection must be moved to another entry instead).

   TGMenuEntry *ptr;
   TIter next(fEntryList);

   while ((ptr = (TGMenuEntry *) next()))
      if (ptr->fEntryId == id)
         ptr->fStatus |= kMenuRadioMask | kMenuRadioEntryMask;
      else
         if (ptr->fEntryId >= IDfirst && ptr->fEntryId <= IDlast) {
            ptr->fStatus &= ~kMenuRadioMask;
            ptr->fStatus |=  kMenuRadioEntryMask;
         }
}

//______________________________________________________________________________
Bool_t TGPopupMenu::IsEntryRChecked(Int_t id)
{
   // Return true if menu item has radio check mark.

   TGMenuEntry *ptr;
   TIter next(fEntryList);

   while ((ptr = (TGMenuEntry *) next()))
      if (ptr->fEntryId == id)
         return (ptr->fStatus & kMenuRadioMask) ? kTRUE : kFALSE;
   return kFALSE;
}

//______________________________________________________________________________
TGMenuEntry *TGPopupMenu::GetEntry(Int_t id)
{
   // Find entry with specified id. Use the returned entry in DeleteEntry()
   // or as the "before" item in the AddXXXX() methods. Returns 0 if entry
   // is not found. To find entries that don't have an id like the separators,
   // use the GetListOfEntries() method to get the complete entry
   // list and iterate over it and check the type of each entry
   // to find the separators.

   TGMenuEntry *ptr;
   TIter next(fEntryList);

   while ((ptr = (TGMenuEntry *) next()))
      if (ptr->fEntryId == id)
         return ptr;
   return 0;
}

//______________________________________________________________________________
TGMenuEntry *TGPopupMenu::GetEntry(const char *s)
{
   // Find entry with specified name. Name must match the original
   // name without hot key symbol, like "Print" and not "&Print".
   // Use the returned entry in DeleteEntry() or as the "before" item
   // in the AddXXXX() methods. Returns 0 if entry is not found.
   // To find entries that don't have a name like the separators,
   // use the GetListOfEntries() method to get the complete entry
   // list and iterate over it and check the type of each entry
   // to find the separators.

   return (TGMenuEntry*) fEntryList->FindObject(s);
}

//______________________________________________________________________________
void TGPopupMenu::DeleteEntry(Int_t id)
{
   // Delete entry with specified id from menu.

   TGMenuEntry *ptr;
   TIter next(fEntryList);

   while ((ptr = (TGMenuEntry *) next()))
      if (ptr->fEntryId == id) {
         fEntryList->Remove(ptr);
         delete ptr;
         Reposition();
         if (fCurrent == ptr)
            fCurrent = 0;
         return;
      }
}

//______________________________________________________________________________
void TGPopupMenu::DeleteEntry(TGMenuEntry *entry)
{
   // Delete specified entry from menu.

   TGMenuEntry *ptr;
   TIter next(fEntryList);

   while ((ptr = (TGMenuEntry *) next()))
      if (ptr == entry) {
         fEntryList->Remove(ptr);
         delete ptr;
         Reposition();
         if (fCurrent == ptr)
            fCurrent = 0;
         return;
      }
}

//______________________________________________________________________________
const TGGC &TGPopupMenu::GetDefaultGC()
{
   // Return default graphics context.

   if (!fgDefaultGC)
      fgDefaultGC = gClient->GetResourcePool()->GetFrameGC();
   return *fgDefaultGC;
}

//______________________________________________________________________________
const TGGC &TGPopupMenu::GetDefaultSelectedGC()
{
   // Return the selection graphics context in use.

   if (!fgDefaultSelectedGC)
      fgDefaultSelectedGC = gClient->GetResourcePool()->GetSelectedGC();
   return *fgDefaultSelectedGC;
}

//______________________________________________________________________________
const TGGC &TGPopupMenu::GetDefaultSelectedBackgroundGC()
{
   // Return the selection background graphics context in use.

   if (!fgDefaultSelectedBackgroundGC)
      fgDefaultSelectedBackgroundGC = gClient->GetResourcePool()->GetSelectedBckgndGC();
   return *fgDefaultSelectedBackgroundGC;
}

//______________________________________________________________________________
FontStruct_t TGPopupMenu::GetDefaultFontStruct()
{
   // Return the default font structure in use.

   if (!fgDefaultFont)
      fgDefaultFont = gClient->GetResourcePool()->GetMenuFont();
   return fgDefaultFont->GetFontStruct();
}

//______________________________________________________________________________
FontStruct_t TGPopupMenu::GetHilightFontStruct()
{
   // Return the font structure in use for highlighted menu entries.

   if (!fgHilightFont)
      fgHilightFont = gClient->GetResourcePool()->GetMenuHiliteFont();
   return fgHilightFont->GetFontStruct();
}


//////////////////////////////////////////////////////////////////////////
//                                                                      //
// TGMenuTitle member functions.                                        //
//                                                                      //
//////////////////////////////////////////////////////////////////////////

//______________________________________________________________________________
TGMenuTitle::TGMenuTitle(const TGWindow *p, TGHotString *s, TGPopupMenu *menu,
                         GContext_t norm, FontStruct_t font, UInt_t options)
    : TGFrame(p, 1, 1, options)
{
   // Create a menu title. This object is created by a menu bar when adding
   // a popup menu. The menu title adopts the hotstring.

   fLabel      = s;
   fMenu       = menu;
   fFontStruct = font;
   fSelGC      = GetDefaultSelectedGC()();
   fNormGC     = norm;
   fState      = kFALSE;
   fTitleId    = -1;
   fTextColor  = GetForeground();

   Int_t hotchar;
   if (s && (hotchar = s->GetHotChar()) != 0)
      fHkeycode = gVirtualX->KeysymToKeycode(hotchar);
   else
      fHkeycode = 0;

   UInt_t tw = 0;
   Int_t  max_ascent, max_descent;
   if (fLabel)
      tw = gVirtualX->TextWidth(fFontStruct, fLabel->GetString(), fLabel->GetLength());
   gVirtualX->GetFontProperties(fFontStruct, max_ascent, max_descent);

   Resize(tw + 8, max_ascent + max_descent + 7);

   if (p && p->InheritsFrom(TGMenuBar::Class())) {
      TGMenuBar *bar = (TGMenuBar*)p;
      fMenu->SetMenuBar(bar);
   }
}

//______________________________________________________________________________
void TGMenuTitle::SetState(Bool_t state)
{
   // Set state of menu title.

   fState = state;
   if (state) {
      if (fMenu != 0) {
         Int_t    ax, ay;
         Window_t wdummy;

         gVirtualX->TranslateCoordinates(fId, (fMenu->GetParent())->GetId(),
                                         0, 0, ax, ay, wdummy);

         // place the menu just under the window:
         fMenu->PlaceMenu(ax-1, ay+fHeight, kTRUE, kFALSE); //kTRUE);
      }
   } else {
      if (fMenu != 0) {
         fTitleId = fMenu->EndMenu(fTitleData);
      }
   }
   fOptions &= ~(kSunkenFrame | kRaisedFrame);
   fClient->NeedRedraw(this);
}

//______________________________________________________________________________
void TGMenuTitle::DoRedraw()
{
   // Draw a menu title.

   TGFrame::DoRedraw();

   int x, y, max_ascent, max_descent;
   x = y = 4;

   gVirtualX->GetFontProperties(fFontStruct, max_ascent, max_descent);

   if (fState) {
      gVirtualX->SetForeground(fNormGC, GetDefaultSelectedBackground());
      gVirtualX->FillRectangle(fId,fNormGC, 0, 0, fWidth, fHeight);
      gVirtualX->SetForeground(fNormGC, GetForeground());
      fLabel->Draw(fId, fSelGC, x, y + max_ascent);
   } else {
      // Use same background color than the menu bar
      Pixel_t back = GetDefaultFrameBackground();
      if (fMenu && fMenu->fMenuBar && fMenu->fMenuBar->GetBackground() != back)
         back = fMenu->fMenuBar->GetBackground();
      gVirtualX->SetForeground(fNormGC, back);
      gVirtualX->FillRectangle(fId,fNormGC, 0, 0, fWidth, fHeight);
      gVirtualX->SetForeground(fNormGC, fTextColor);
      fLabel->Draw(fId, fNormGC, x, y + max_ascent);
      if (fTextColor != GetForeground())
         gVirtualX->SetForeground(fNormGC, GetForeground());
   }
}

//______________________________________________________________________________
void TGMenuTitle::DoSendMessage()
{
   // Send final selected menu item to be processed.

   if (fMenu)
      if (fTitleId != -1) {
         SendMessage(fMenu->fMsgWindow, MK_MSG(kC_COMMAND, kCM_MENU), fTitleId,
                     (Long_t)fTitleData);
         fMenu->Activated(fTitleId);
      }
}

//______________________________________________________________________________
FontStruct_t TGMenuTitle::GetDefaultFontStruct()
{
   // Return default font structure in use.

   if (!fgDefaultFont)
      fgDefaultFont = gClient->GetResourcePool()->GetMenuFont();
   return fgDefaultFont->GetFontStruct();
}

//______________________________________________________________________________
const TGGC &TGMenuTitle::GetDefaultGC()
{
   // Return default graphics context in use.

   if (!fgDefaultGC)
      fgDefaultGC = gClient->GetResourcePool()->GetFrameGC();
   return *fgDefaultGC;
}

//______________________________________________________________________________
const TGGC &TGMenuTitle::GetDefaultSelectedGC()
{
   // Return default selection graphics context in use.

   if (!fgDefaultSelectedGC)
      fgDefaultSelectedGC = gClient->GetResourcePool()->GetSelectedGC();
   return *fgDefaultSelectedGC;
}

//______________________________________________________________________________
void TGPopupMenu::SavePrimitive(ostream &out, Option_t *option /*= ""*/)
{
   // Save a popup menu widget as a C++ statement(s) on output stream out.

   char quote = '"';

   out << "   TGPopupMenu *";
   out << GetName() << " = new TGPopupMenu(gClient->GetDefaultRoot()"
       << "," << GetWidth() << "," << GetHeight() << "," << GetOptionString() << ");" << endl;

   Bool_t hasradio = kFALSE;
   Int_t r_first, r_last, r_active;
   r_active = r_first = r_last = -1;

   TGMenuEntry *mentry;
   TIter next(GetListOfEntries());

   while ((mentry = (TGMenuEntry *) next())) {
      const char *text;
      Int_t i, lentext, hotpos;
      char shortcut[80];
      char *outext;

      switch (mentry->GetType()) {
         case kMenuEntry:
            text = mentry->GetName();
            lentext = mentry->fLabel->GetLength();
            hotpos = mentry->fLabel->GetHotPos();
            outext = new char[lentext+2];
            i=0;
            while (lentext) {
               if (i == hotpos-1) {
                  outext[i] = '&';
                  i++;
               }
               outext[i] = *text;
               i++; text++; lentext--;
            }
            outext[i]=0;
            if (mentry->fShortcut) {
<<<<<<< HEAD
               sprintf(shortcut, "\\t%s", mentry->GetShortcutText());
=======
               snprintf(shortcut, 80, "\\t%s", mentry->GetShortcutText());
>>>>>>> 84c4c19c
            }
            else {
               memset(shortcut, 0, 80);
            }

            out << "   " << GetName() << "->AddEntry(" << quote
                << gSystem->ExpandPathName(gSystem->UnixPathName(outext)) // can be a file name
                << shortcut
                << quote << "," << mentry->GetEntryId();
            if (mentry->fUserData) {
               out << "," << mentry->fUserData;
            }
            if (mentry->fPic) {
               out << ",gClient->GetPicture(" << quote
                   << gSystem->ExpandPathName(gSystem->UnixPathName(mentry->fPic->GetName()))
                   << quote << ")";
            }
            out << ");" << endl;
            delete [] outext;
            break;
         case kMenuPopup:
            out << endl;
            out << "   // cascaded menu " << quote << mentry->GetName() << quote <<endl;
            mentry->fPopup->SavePrimitive(out, option);
            text = mentry->GetName();
            lentext = mentry->fLabel->GetLength();
            hotpos = mentry->fLabel->GetHotPos();
            outext = new char[lentext+2];
            i=0;
            while (lentext) {
               if (i == hotpos-1) {
                  outext[i] = '&';
                  i++;
               }
               outext[i] = *text;
               i++; text++; lentext--;
            }
            outext[i]=0;

            out << "   " << GetName() << "->AddPopup(" << quote
                << outext << quote << "," << mentry->fPopup->GetName()
                << ");" << endl;
            delete [] outext;
            break;
         case kMenuLabel:
            out << "   " << GetName() << "->AddLabel(" << quote
                << mentry->GetName() << quote;
            if (mentry->fPic) {
               out << ",gClient->GetPicture(" << quote
                   << mentry->fPic->GetName()
                   << quote << ")";
            }
            out << ");" << endl;
            break;
         case kMenuSeparator:
            out << "   " << GetName() << "->AddSeparator();" << endl;
            break;
      }

      if (!(mentry->GetStatus() & kMenuEnableMask)) {
         out<< "   " << GetName() << "->DisableEntry(" << mentry->GetEntryId()
            << ");" << endl;
      }
      if (mentry->GetStatus() & kMenuHideMask) {
         out<< "   " << GetName() << "->HideEntry(" << mentry->GetEntryId()
            << ");" << endl;
      }
      if (mentry->GetStatus() & kMenuCheckedMask) {
         out<< "   " << GetName() << "->CheckEntry(" << mentry->GetEntryId()
            << ");" << endl;
      }
      if (mentry->GetStatus() & kMenuDefaultMask) {
         out<< "   "<< GetName() << "->DefaultEntry(" << mentry->GetEntryId()
            << ");" << endl;
      }
      if (mentry->GetStatus() & kMenuRadioEntryMask) {
         if (hasradio) {
            r_last = mentry->GetEntryId();
            if (IsEntryRChecked(mentry->GetEntryId())) r_active = mentry->GetEntryId();
         }
         else {
            r_first = mentry->GetEntryId();
            hasradio = kTRUE;
            if (IsEntryRChecked(mentry->GetEntryId())) r_active = mentry->GetEntryId();
         }
      } else if (hasradio) {
         out << "   " << GetName() << "->RCheckEntry(" << r_active << "," << r_first
             << "," << r_last << ");" << endl;
         hasradio = kFALSE;
         r_active = r_first = r_last = -1;
      }
   }
}

//______________________________________________________________________________
void TGMenuTitle::SavePrimitive(ostream &out, Option_t *option /*= ""*/)
{
    // Save a title menu widget as a C++ statement(s) on output stream out.

   char quote = '"';

   out << endl;
   out << "   // " << quote << fLabel->GetString() << quote <<" menu" << endl;

   fMenu->SavePrimitive(out, option);

   const char *text = fLabel->GetString();
   Int_t lentext = fLabel->GetLength();
   Int_t hotpos = fLabel->GetHotPos();
   char *outext = new char[lentext+2];
   Int_t i=0;
   while (lentext) {
      if (i == hotpos-1) {
         outext[i] = '&';
         i++;
      }
      outext[i] = *text;
      i++; text++; lentext--;
   }
   outext[i]=0;
   out << "   " << fParent->GetName() << "->AddPopup(" << quote << outext
       << quote << "," << fMenu->GetName();

   delete [] outext;
}

//______________________________________________________________________________
void TGMenuBar::SavePrimitive(ostream &out, Option_t *option /*= ""*/)
{
    // Save a menu bar widget as a C++ statement(s) on output stream out.

   out << endl;
   out << "   // menu bar" << endl;

   out << "   TGMenuBar *";
   out << GetName() << " = new TGMenuBar(" << fParent->GetName()
       << "," << GetWidth() << "," << GetHeight() << "," << GetOptionString() << ");" << endl;
   if (option && strstr(option, "keep_names"))
      out << "   " << GetName() << "->SetName(\"" << GetName() << "\");" << endl;

   if (!fList) return;

   TGFrameElement *el;
   TIter next(fList);

   while ((el = (TGFrameElement *)next())) {
      el->fFrame->SavePrimitive(out, option);
      el->fLayout->SavePrimitive(out, option);
      out << ");" << endl;
   }
}<|MERGE_RESOLUTION|>--- conflicted
+++ resolved
@@ -2143,11 +2143,7 @@
             }
             outext[i]=0;
             if (mentry->fShortcut) {
-<<<<<<< HEAD
-               sprintf(shortcut, "\\t%s", mentry->GetShortcutText());
-=======
                snprintf(shortcut, 80, "\\t%s", mentry->GetShortcutText());
->>>>>>> 84c4c19c
             }
             else {
                memset(shortcut, 0, 80);
