--- conflicted
+++ resolved
@@ -259,11 +259,7 @@
    nextLine = tmpMsg;
 
    line = tmpMsg;
-<<<<<<< HEAD
-   strncpy(nextLine, msg, strlen(msg) + 1);
-=======
    strlcpy(nextLine, msg, strlen(msg) + 1);
->>>>>>> 84c4c19c
    while ((nextLine = strchr(line, '\n'))) {
       *nextLine = 0;
       label = new TGLabel(fLabelFrame, line);
