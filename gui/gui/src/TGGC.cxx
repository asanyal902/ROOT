// @(#)root/gui:$Id$
// Author: Fons Rademakers   20/9/2000

/*************************************************************************
 * Copyright (C) 1995-2000, Rene Brun and Fons Rademakers.               *
 * All rights reserved.                                                  *
 *                                                                       *
 * For the licensing terms see $ROOTSYS/LICENSE.                         *
 * For the list of contributors see $ROOTSYS/README/CREDITS.             *
 *************************************************************************/

//////////////////////////////////////////////////////////////////////////
//                                                                      //
// TGGC and TGGCPool                                                    //
//                                                                      //
// Encapsulate a graphics context used in the low level graphics.       //
// TGGCPool provides a pool of graphics contexts.                       //
//                                                                      //
//////////////////////////////////////////////////////////////////////////

#include "TGClient.h"
#include "TGGC.h"
#include "TVirtualX.h"
#include "THashTable.h"
#include "TColor.h"
#include "TROOT.h"
#include "Riostream.h"
#include <string.h>


ClassImp(TGGC)

//______________________________________________________________________________
TGGC::TGGC(GCValues_t *values, Bool_t)
{
   // Create a graphics context (only called via TGGCPool::GetGC()).

   fContext = 0;
   if (values) {
      fValues = *values;
      fContext = gVirtualX->CreateGC(gVirtualX->GetDefaultRootWindow(), values);
      if (values->fMask & kGCDashList) {
         if (values->fDashLen > (Int_t)sizeof(fValues.fDashes))
            Warning("TGGC", "dash list can have only up to %ld elements",
                    (Long_t)sizeof(fValues.fDashes));
         fValues.fDashLen = TMath::Min(values->fDashLen, (Int_t)sizeof(fValues.fDashes));
         gVirtualX->SetDashes(fContext, fValues.fDashOffset, fValues.fDashes,
                              fValues.fDashLen);
      }
   } else {
      memset(&fValues, 0, sizeof(GCValues_t));
      fContext = 0;
   }
   SetRefCount(1);
}

//______________________________________________________________________________
TGGC::TGGC(GCValues_t *values)
{
   // Create a graphics context, registers GC in GCPool.

   fContext = 0;
   // case of default ctor at program startup before gClient exists
   if (!values) {
      memset(&fValues, 0, sizeof(GCValues_t));
      fContext = 0;
      SetRefCount(1);
      return;
   }

   if (gClient)
      gClient->GetGC(values, kTRUE);
   else {
      fContext = 0;
      Error("TGGC", "TGClient not yet initialized, should never happen");
   }
}

//______________________________________________________________________________
TGGC::TGGC(const TGGC &g) : TObject(g), TRefCnt()
{
   // Copy a graphics context.

   fValues = g.fValues;
   if (g.fContext) {
      fContext = gVirtualX->CreateGC(gVirtualX->GetDefaultRootWindow(), &fValues);
      if (fValues.fMask & kGCDashList)
         gVirtualX->SetDashes(fContext, fValues.fDashOffset, fValues.fDashes,
                              fValues.fDashLen);
   } else
      fContext = 0;
   SetRefCount(1);

   if (gClient)
      gClient->GetGCPool()->fList->Add(this);
}

//______________________________________________________________________________
TGGC::~TGGC()
{
   // Delete graphics context.

   if (gClient)
      gClient->GetGCPool()->ForceFreeGC(this);

   if (fContext)
      gVirtualX->DeleteGC(fContext);
}

//______________________________________________________________________________
TGGC &TGGC::operator=(const TGGC &rhs)
{
   // Graphics context assignment operator.

   if (this != &rhs) {
      if (!fContext && gClient) {
         TGGC *gc = gClient->GetGCPool()->FindGC(this);
         if (!gc)
            gClient->GetGCPool()->fList->Add(this);
      }
      if (fContext)
         gVirtualX->DeleteGC(fContext);
      TObject::operator=(rhs);
      fValues  = rhs.fValues;
      fContext = gVirtualX->CreateGC(gVirtualX->GetDefaultRootWindow(), &fValues);
      if (fValues.fMask & kGCDashList)
         gVirtualX->SetDashes(fContext, fValues.fDashOffset, fValues.fDashes,
                              fValues.fDashLen);
   }
   return *this;
}

//______________________________________________________________________________
GContext_t TGGC::operator()() const
{
   // Not inline due to a bug in g++ 2.96 20000731 (Red Hat Linux 7.0).

   return fContext;
}

//______________________________________________________________________________
void TGGC::UpdateValues(GCValues_t *values)
{
   // Update values + mask.

   fValues.fMask |= values->fMask;

   for (Mask_t bit = 1; bit <= fValues.fMask; bit <<= 1) {
      switch (bit & values->fMask) {
         default:
         case 0:
            continue;
         case kGCFunction:
            fValues.fFunction = values->fFunction;
            break;
         case kGCPlaneMask:
            fValues.fPlaneMask = values->fPlaneMask;
            break;
         case kGCForeground:
            fValues.fForeground = values->fForeground;
            break;
         case kGCBackground:
            fValues.fBackground = values->fBackground;
            break;
         case kGCLineWidth:
            fValues.fLineWidth = values->fLineWidth;
            break;
         case kGCLineStyle:
            fValues.fLineStyle = values->fLineStyle;
            break;
         case kGCCapStyle:
            fValues.fCapStyle = values->fCapStyle;
            break;
         case kGCJoinStyle:
            fValues.fJoinStyle = values->fJoinStyle;
            break;
         case kGCFillStyle:
            fValues.fFillStyle = values->fFillStyle;
            break;
         case kGCFillRule:
            fValues.fFillRule = values->fFillRule;
            break;
         case kGCTile:
            fValues.fTile = values->fTile;
            break;
         case kGCStipple:
            fValues.fStipple = values->fStipple;
            break;
         case kGCTileStipXOrigin:
            fValues.fTsXOrigin = values->fTsXOrigin;
            break;
         case kGCTileStipYOrigin:
            fValues.fTsYOrigin = values->fTsYOrigin;
            break;
         case kGCFont:
            fValues.fFont = values->fFont;
            break;
         case kGCSubwindowMode:
            fValues.fSubwindowMode = values->fSubwindowMode;
            break;
         case kGCGraphicsExposures:
            fValues.fGraphicsExposures = values->fGraphicsExposures;
            break;
         case kGCClipXOrigin:
            fValues.fClipXOrigin = values->fClipXOrigin;
            break;
         case kGCClipYOrigin:
            fValues.fClipYOrigin = values->fClipYOrigin;
            break;
         case kGCClipMask:
            fValues.fClipMask = values->fClipMask;
            break;
         case kGCDashOffset:
            fValues.fDashOffset = values->fDashOffset;
            break;
         case kGCDashList:
            if (values->fDashLen > (Int_t)sizeof(fValues.fDashes))
               Warning("UpdateValues", "dash list can have only up to %ld elements",
                       (Long_t)sizeof(fValues.fDashes));
            fValues.fDashLen = TMath::Min(values->fDashLen, (Int_t)sizeof(fValues.fDashes));
            memcpy(fValues.fDashes, values->fDashes, fValues.fDashLen);
            break;
         case kGCArcMode:
            fValues.fArcMode = values->fArcMode;
            break;
      }
   }
}

//______________________________________________________________________________
void TGGC::SetAttributes(GCValues_t *values)
{
   // Set attributes as specified in the values structure.

   if (!fContext && gClient) {
      TGGC *gc = gClient->GetGCPool()->FindGC(this);
      if (!gc)
         gClient->GetGCPool()->fList->Add(this);
   }

   if (fContext)
      gVirtualX->ChangeGC(fContext, values);
   else
      fContext = gVirtualX->CreateGC(gVirtualX->GetDefaultRootWindow(), values);
   UpdateValues(values);
   if (values->fMask & kGCDashList)
      gVirtualX->SetDashes(fContext, fValues.fDashOffset, fValues.fDashes,
                           fValues.fDashLen);
}

//______________________________________________________________________________
void TGGC::SetFunction(EGraphicsFunction v)
{
   // Set graphics context drawing function.

   GCValues_t values;
   values.fFunction = v;
   values.fMask     = kGCFunction;
   SetAttributes(&values);
}

//______________________________________________________________________________
void TGGC::SetPlaneMask(ULong_t v)
{
   // Set plane mask.

   GCValues_t values;
   values.fPlaneMask = v;
   values.fMask      = kGCPlaneMask;
   SetAttributes(&values);
}

//______________________________________________________________________________
void TGGC::SetForeground(ULong_t v)
{
   // Set foreground color.

   GCValues_t values;
   values.fForeground = v;
   values.fMask       = kGCForeground;
   SetAttributes(&values);
}

//______________________________________________________________________________
void TGGC::SetBackground(ULong_t v)
{
   // Set background color.

   GCValues_t values;
   values.fBackground = v;
   values.fMask       = kGCBackground;
   SetAttributes(&values);
}

//______________________________________________________________________________
void TGGC::SetLineWidth(Int_t v)
{
   // Set line width.

   GCValues_t values;
   values.fLineWidth = v;
   values.fMask      = kGCLineWidth;
   SetAttributes(&values);
}

//______________________________________________________________________________
void TGGC::SetLineStyle(Int_t v)
{
   // Set line style (kLineSolid, kLineOnOffDash, kLineDoubleDash).

   GCValues_t values;
   values.fLineStyle = v;
   values.fMask      = kGCLineStyle;
   SetAttributes(&values);
}

//______________________________________________________________________________
void TGGC::SetCapStyle(Int_t v)
{
   // Set cap style (kCapNotLast, kCapButt, kCapRound, kCapProjecting).

   GCValues_t values;
   values.fCapStyle = v;
   values.fMask     = kGCCapStyle;
   SetAttributes(&values);
}

//______________________________________________________________________________
void TGGC::SetJoinStyle(Int_t v)
{
   // Set line join style (kJoinMiter, kJoinRound, kJoinBevel).

   GCValues_t values;
   values.fJoinStyle = v;
   values.fMask      = kGCJoinStyle;
   SetAttributes(&values);
}

//______________________________________________________________________________
void TGGC::SetFillStyle(Int_t v)
{
   // Set fill style (kFillSolid, kFillTiled, kFillStippled,
   // kFillOpaeueStippled).

   GCValues_t values;
   values.fFillStyle = v;
   values.fMask      = kGCFillStyle;
   SetAttributes(&values);
}

//______________________________________________________________________________
void TGGC::SetFillRule(Int_t v)
{
   // Set fill rule (kEvenOddRule, kWindingRule).

   GCValues_t values;
   values.fFillRule = v;
   values.fMask     = kGCFillRule;
   SetAttributes(&values);
}

//______________________________________________________________________________
void TGGC::SetTile(Pixmap_t v)
{
   // Set tile pixmap for tiling operations.

   GCValues_t values;
   values.fTile = v;
   values.fMask = kGCTile;
   SetAttributes(&values);
}

//______________________________________________________________________________
void TGGC::SetStipple(Pixmap_t v)
{
   // Set 1 plane pixmap for stippling.

   GCValues_t values;
   values.fStipple = v;
   values.fMask    = kGCStipple;
   SetAttributes(&values);
}

//______________________________________________________________________________
void TGGC::SetTileStipXOrigin(Int_t v)
{
   // X offset for tile or stipple operations.

   GCValues_t values;
   values.fTsXOrigin = v;
   values.fMask      = kGCTileStipXOrigin;
   SetAttributes(&values);
}

//______________________________________________________________________________
void TGGC::SetTileStipYOrigin(Int_t v)
{
   // Y offset for tile or stipple operations.

   GCValues_t values;
   values.fTsYOrigin = v;
   values.fMask      = kGCTileStipYOrigin;
   SetAttributes(&values);
}

//______________________________________________________________________________
void TGGC::SetFont(FontH_t v)
{
   // Set font.

   GCValues_t values;
   values.fFont = v;
   values.fMask = kGCFont;
   SetAttributes(&values);
}

//______________________________________________________________________________
void TGGC::SetSubwindowMode(Int_t v)
{
   // Set sub window mode (kClipByChildren, kIncludeInferiors).

   GCValues_t values;
   values.fSubwindowMode = v;
   values.fMask          = kGCSubwindowMode;
   SetAttributes(&values);
}

//______________________________________________________________________________
void TGGC::SetGraphicsExposures(Bool_t v)
{
   // True if graphics exposure should be generated.

   GCValues_t values;
   values.fGraphicsExposures = v;
   values.fMask              = kGCGraphicsExposures;
   SetAttributes(&values);
}

//______________________________________________________________________________
void TGGC::SetClipXOrigin(Int_t v)
{
   // X origin for clipping.

   GCValues_t values;
   values.fClipXOrigin = v;
   values.fMask        = kGCClipXOrigin;
   SetAttributes(&values);
}

//______________________________________________________________________________
void TGGC::SetClipYOrigin(Int_t v)
{
   // Y origin for clipping.

   GCValues_t values;
   values.fClipYOrigin = v;
   values.fMask        = kGCClipYOrigin;
   SetAttributes(&values);
}

//______________________________________________________________________________
void TGGC::SetClipMask(Pixmap_t v)
{
   // Bitmap for clipping.

   GCValues_t values;
   values.fClipMask = v;
   values.fMask     = kGCClipMask;
   SetAttributes(&values);
}

//______________________________________________________________________________
void TGGC::SetDashOffset(Int_t v)
{
   // Patterned/dashed line offset.

   GCValues_t values;
   values.fDashOffset = v;
   values.fMask       = kGCDashOffset;
   SetAttributes(&values);
}

//______________________________________________________________________________
void TGGC::SetDashList(const char v[], Int_t len)
{
   // Set dash pattern. First use SetDashOffset() if not 0.

   GCValues_t values;
   if (len > (Int_t)sizeof(values.fDashes))
      Warning("SetDashList", "dash list can have only up to %ld elements",
              (Long_t)sizeof(values.fDashes));
   values.fDashLen = TMath::Min(len, (Int_t)sizeof(values.fDashes));
   memcpy(values.fDashes, v, values.fDashLen);
   values.fMask    = kGCDashList;
   SetAttributes(&values);
}

//______________________________________________________________________________
void TGGC::SetArcMode(Int_t v)
{
   // Set arc mode (kArcChord, kArcPieSlice).

   GCValues_t values;
   values.fArcMode = v;
   values.fMask    = kGCArcMode;
   SetAttributes(&values);
}

//______________________________________________________________________________
void TGGC::Print(Option_t *) const
{
   // Print graphics contexts info.

   Printf("TGGC: mask = %x, handle = %lx, ref cnt = %u", fValues.fMask,
          fContext, References());
}

//______________________________________________________________________________
TString TGGC::GetMaskString() const
{
   // Returns GC mask as a string - used in SavePrimitive().

   TString mask;

   Mask_t fmask = GetMask();

   if (fmask & kGCFunction) {
      if (mask.Length() == 0) mask  = "kGCFunction";
      else                    mask += " | kGCFunction";
   }
   if (fmask & kGCPlaneMask) {
      if (mask.Length() == 0) mask  = "kGCPlaneMask";
      else                    mask += " | kGCPlaneMask";
   }
   if (fmask & kGCForeground) {
      if (mask.Length() == 0) mask  = "kGCForeground";
      else                    mask += " | kGCForeground";
   }
   if (fmask & kGCBackground) {
      if (mask.Length() == 0) mask  = "kGCBackground";
      else                    mask += " | kGCBackground";
   }
   if (fmask & kGCLineWidth) {
      if (mask.Length() == 0) mask  = "kGCLineWidth";
      else                    mask += " | kGCLineWidth";
   }
   if (fmask & kGCLineStyle) {
      if (mask.Length() == 0) mask  = "kGCLineStyle";
      else                    mask += " | kGCLineStyle";
   }
   if (fmask & kGCCapStyle) {
      if (mask.Length() == 0) mask  = "kGCCapStyle";
      else                    mask += " | kGCCapStyle";
   }
   if (fmask & kGCJoinStyle) {
      if (mask.Length() == 0) mask  = "kGCJoinStyle";
      else                    mask += " | kGCJoinStyle";
   }
   if (fmask & kGCFillStyle) {
      if (mask.Length() == 0) mask  = "kGCFillStyle";
      else                    mask += " | kGCFillStyle";
   }
   if (fmask & kGCFillRule) {
      if (mask.Length() == 0) mask  = "kGCFillRule";
      else                    mask += " | kGCFillRule";
   }
   if (fmask & kGCTile) {
      if (mask.Length() == 0) mask  = "kGCTile";
      else                    mask += " | kGCTile";
   }
   if (fmask & kGCStipple) {
      if (mask.Length() == 0) mask  = "kGCStipple";
      else                    mask += " | kGCStipple";
   }
   if (fmask & kGCTileStipXOrigin) {
      if (mask.Length() == 0) mask  = "kGCTileStipXOrigin";
      else                    mask += " | kGCTileStipXOrigin";
   }
   if (fmask & kGCTileStipYOrigin) {
      if (mask.Length() == 0) mask  = "kGCTileStipYOrigin";
      else                    mask += " | kGCTileStipYOrigin";
   }
   if (fmask & kGCFont) {
      if (mask.Length() == 0) mask  = "kGCFont";
      else                    mask += " | kGCFont";
   }
   if (fmask & kGCSubwindowMode) {
      if (mask.Length() == 0) mask  = "kGCSubwindowMode";
      else                    mask += " | kGCSubwindowMode";
   }
   if (fmask & kGCGraphicsExposures) {
      if (mask.Length() == 0) mask  = "kGCGraphicsExposures";
      else                    mask += " | kGCGraphicsExposures";
   }
   if (fmask & kGCClipXOrigin) {
      if (mask.Length() == 0) mask  = "kGCClipXOrigin";
      else                    mask += " | kGCClipXOrigin";
   }
   if (fmask & kGCClipYOrigin) {
      if (mask.Length() == 0) mask  = "kGCClipYOrigin";
      else                    mask += " | kGCClipYOrigin";
   }
   if (fmask & kGCClipMask) {
      if (mask.Length() == 0) mask  = "kGCClipMask";
      else                    mask += " | kGCClipMask";
   }
   if (fmask & kGCDashOffset) {
      if (mask.Length() == 0) mask  = "kGCDashOffset";
      else                    mask += " | kGCDashOffset";
   }
   if (fmask & kGCDashList) {
      if (mask.Length() == 0) mask  = "kGCDashList";
      else                    mask += " | kGCDashList";
   }
   if (fmask & kGCArcMode) {
      if (mask.Length() == 0) mask  = "kGCArcMode";
      else                    mask += " | kGCArcMode";
   }
   return mask;
}

//______________________________________________________________________________
void TGGC::SavePrimitive(ostream &out, Option_t *option /*= ""*/)
{
   // Save graphics context info as a C++ statement(s) on output stream out

   if (gROOT->ClassSaved(TGGC::Class())) {
      out << endl;
   } else {
      //  declare graphics context object to reflect required user changes
      out << endl;
      out << "   TGGC   *uGC;           // will reflect user GC changes" << endl;
   }

   Mask_t fmask = GetMask();

   const char *colorname;
   TString valname;
   char quote ='"';
   ULong_t color;

   valname = TString::Format("val%s", option);

   out << "   // graphics context changes" << endl;
   //out << "   TGGC *uGC" << option << ";" << endl;
   out << "   GCValues_t " << valname.Data() << ";" << endl;
   out << "   " << valname.Data() << ".fMask = " << GetMaskString() << ";" << endl;

   for (Mask_t bit = 1; bit <= fmask; bit <<= 1) {
      switch (bit & fmask) {
         default:
         case 0:
            continue;
         case kGCFunction:
            out << "   " << valname.Data() << ".fFunction = ";
            switch (GetFunction()) {
               case kGXclear:
                  out << "kGXclear";
                  break;
               case kGXand:
                  out << "kGXand";
                  break;
               case kGXandReverse:
                  out << "kGXandReverse";
                  break;
               case kGXcopy:
                  out << "kGXcopy";
                  break;
               case kGXandInverted:
                  out << "kGXandInverted";
                  break;
               case kGXnoop:
                  out << "kGXnoop";
                  break;
               case kGXxor:
                  out << "kGXxor";
                  break;
               case kGXor:
                  out << "kGXor";
                  break;
               case kGXnor:
                  out << "kGXnor";
                  break;
               case kGXequiv:
                  out << "kGXequiv";
                  break;
               case kGXinvert:
                  out << "kGXinvert";
                  break;
               case kGXorReverse:
                  out << "kGXorReverse";
                  break;
               case kGXcopyInverted:
                  out << "kGXcopyInverted";
                  break;
               case kGXorInverted:
                  out << "kGXorInverted";
                  break;
               case kGXnand:
                  out << "kGXnand";
                  break;
               case kGXset:
                  out << "kGXset";
                  break;
            }
            out << ";" << endl;
            break;
         case kGCPlaneMask:
            out << "   " << valname.Data() << ".fPlaneMask = " << GetPlaneMask() << ";" << endl;
            break;
         case kGCForeground:
            color = GetForeground();
            colorname = TColor::PixelAsHexString(color);
            out << "   gClient->GetColorByName(" << quote << colorname << quote
                << "," << valname.Data() << ".fForeground);" << endl;
            break;
         case kGCBackground:
            color = GetBackground();
            colorname = TColor::PixelAsHexString(color);
            out << "   gClient->GetColorByName(" << quote << colorname << quote
                << "," << valname.Data() << ".fBackground);" << endl;
            break;
         case kGCLineWidth:
            out << "   " << valname.Data() << ".fLineWidth = " << GetLineWidth() << ";" << endl;
            break;
         case kGCLineStyle:
            out << "   " << valname.Data() << ".fLineStyle = ";
            switch (GetLineStyle()) {
               case kLineSolid:
                  out << "kLineSolid";
                  break;
               case kLineOnOffDash:
                  out << "kLineOnOffDash";
                  break;
               case kLineDoubleDash:
                  out << "kLineDoubleDash";
                  break;
            }
            out << ";" << endl;
            break;
         case kGCCapStyle:
            out << "   " << valname.Data() << ".fCapStyle = ";
            switch (GetCapStyle()) {
               case kCapNotLast:
                  out << "kCapNotLast";
                  break;
               case kCapButt:
                  out << "kCapButt";
                  break;
               case kCapRound:
                  out << "kCapRound";
                  break;
               case kCapProjecting:
                  out << "kCapProjecting";
                  break;
            }
            out << ";" << endl;
            break;
         case kGCJoinStyle:
            out << "   " << valname.Data() << ".fJoinStyle = ";
            switch (GetJoinStyle()) {
               case kJoinMiter:
                  out << "kJoinMiter";
                  break;
               case kJoinRound:
                  out << "kJoinRound";
                  break;
               case kJoinBevel:
                  out << "kJoinBevel";
                  break;
            }
            out << ";" << endl;
            break;
         case kGCFillStyle:
            out << "   " << valname.Data() << ".fFillStyle = ";
            switch (GetFillStyle()) {
               case kFillSolid:
                  out << "kFillSolid";
                  break;
               case kFillTiled:
                  out << "kFillTiled";
                  break;
               case kFillStippled:
                  out << "kFillStippled";
                  break;
               case kFillOpaqueStippled:
                  out << "kFillOpaqueStippled";
                  break;
            }
            out << ";" << endl;
            break;
         case kGCFillRule:
            out << "   " << valname.Data() << ".fFillRule = ";
            switch (GetFillRule()) {
               case kEvenOddRule:
                  out << "kEvenOddRule";
                  break;
               case kWindingRule:
                  out << "kWindingRule";
                  break;
            }
            out << ";" << endl;
            break;
         case kGCTile:
            out << "   " << valname.Data() << ".fTile = " << GetTile() << ";" << endl;
            break;
         case kGCStipple:
            out << "   " << valname.Data() << ".fStipple = " << GetStipple() << ";" << endl;
            break;
         case kGCTileStipXOrigin:
            out << "   " << valname.Data() << ".fTsXOrigin = " << GetTileStipXOrigin() << ";" << endl;
            break;
         case kGCTileStipYOrigin:
            out << "   " << valname.Data() << ".fTsYOrigin = " << GetTileStipYOrigin() << ";" << endl;
            break;
         case kGCFont:
            out << "   " << valname.Data() << ".fFont = ufont->GetFontHandle();" << endl;
            break;
         case kGCSubwindowMode:
            out << "   " << valname.Data() << ".fSubwindowMode = ";
            switch (GetSubwindowMode()) {
               case kClipByChildren:
                  out << "kClipByChildren";
                  break;
               case kIncludeInferiors:
                  out << "kIncludeInferiors";
                  break;
            }
            out << ";" << endl;
            break;
         case kGCGraphicsExposures:
            out << "   " << valname.Data() << ".fGraphicsExposures = ";
            if (GetGraphicsExposures())
               out << "kTRUE";
            else
               out << "kFALSE";
            out << ";" << endl;
            break;
         case kGCClipXOrigin:
            out << "   " << valname.Data() << ".fClipXOrigin = " << GetClipXOrigin() << ";" << endl;
            break;
         case kGCClipYOrigin:
            out << "   " << valname.Data() << ".fClipYOrigin = " << GetClipYOrigin() << ";" << endl;
            break;
         case kGCClipMask:
            out << "   " << valname.Data() << ".fClipMask = " << GetClipMask() << ";" << endl;
            break;
         case kGCDashOffset:
            out << "   " << valname.Data() << ".fDashOffset = " << GetDashOffset() << ";" << endl;
            break;
         case kGCDashList:
            if (GetDashLen() > (Int_t)sizeof(GetDashes()))
<<<<<<< HEAD
               Warning("TGGC::SavePrimitive", "dash list can have only up to %d elements",
                       sizeof(GetDashes()));
=======
               Warning("TGGC::SavePrimitive", "dash list can have only up to %ld elements",
                       (Long_t)sizeof(GetDashes()));
>>>>>>> 84c4c19c
            out << "   " << valname.Data() << ".fDashLen = "
                << TMath::Min(GetDashLen(),(Int_t)sizeof(GetDashes())) << ";" << endl;
            out << "   memcpy(GetDashes()," << valname.Data() << ".fDashes,"
                                            << valname.Data() << ".fDashLen);" << endl;
            break;
         case kGCArcMode:
            out << "   " << valname.Data() << ".fArcMode = ";
            switch (GetArcMode()) {
               case kArcChord:
                  out << "kArcChord";
                  break;
               case kArcPieSlice:
                  out << "kArcPieSlice";
                  break;
            }
            out << ";" << endl;
            break;
      }
   }
   out << "   uGC = gClient->GetGC(&" << valname.Data() << ", kTRUE);" << endl;
}


ClassImp(TGGCPool)

//______________________________________________________________________________
TGGCPool::TGGCPool(TGClient *client)
{
   // Create graphics context pool.

   fClient = client;
   fList   = new THashTable;
   fList->SetOwner();
}

//______________________________________________________________________________
TGGCPool::~TGGCPool()
{
   // Delete graphics context pool.

   delete fList;
}

//______________________________________________________________________________
void TGGCPool::ForceFreeGC(const TGGC *gct)
{
   // Force remove graphics context from list. Is only called via ~TGGC().

   TGGC *gc = (TGGC *) fList->FindObject(gct);

   if (gc) {
      if (gc->References() > 1)
         Error("ForceFreeGC", "removed a shared graphics context\n"
               "best to use graphics contexts via the TGGCPool()");
      fList->Remove(gc);
   }
}

//______________________________________________________________________________
void TGGCPool::FreeGC(const TGGC *gct)
{
   // Delete graphics context if it is not used anymore.

   TGGC *gc = (TGGC *) fList->FindObject(gct);

   if (gc) {
      if (gc->RemoveReference() == 0) {
         fList->Remove(gc);
         delete gc;
      }
   }
}

//______________________________________________________________________________
void TGGCPool::FreeGC(GContext_t gct)
{
   // Delete graphics context if it is not used anymore.

   TIter next(fList);

   while (TGGC *gc = (TGGC *) next()) {
      if (gc->fContext == gct) {
         if (gc->RemoveReference() == 0) {
            fList->Remove(gc);
            delete gc;
            return;
         }
      }
   }
}

//______________________________________________________________________________
TGGC *TGGCPool::FindGC(const TGGC *gct)
{
   // Find graphics context. Returns 0 in case gc is not found.

   return (TGGC*) fList->FindObject(gct);
}

//______________________________________________________________________________
TGGC *TGGCPool::FindGC(GContext_t gct)
{
   // Find graphics context based on its GContext_t handle. Returns 0
   // in case gc is not found.

   TIter next(fList);

   while (TGGC *gc = (TGGC *) next()) {
      if (gc->fContext == gct)
         return gc;
   }
   return 0;
}

//______________________________________________________________________________
TGGC *TGGCPool::GetGC(GContext_t gct)
{
   // returns graphics context based on its GContext_t handle.

   GCValues_t gval;
   gVirtualX->GetGCValues(gct, gval);
   return GetGC(&gval, kTRUE);
}

//______________________________________________________________________________
TGGC *TGGCPool::GetGC(GCValues_t *values, Bool_t rw)
{
   // Get the best matching graphics context depending on values.
   // If rw is false only a readonly, not modifiable graphics context
   // is returned. If rw is true a new modifiable graphics context is
   // returned.

   TGGC *gc, *best_match = 0;
   Int_t matching_bits, best_matching_bits = -1;
   Bool_t exact = kFALSE;

   if (!values)
      rw = kTRUE;

   if (!rw) {

      // First, try to find an exact matching GC.
      // If no one found, then use the closest one.

      TIter next(fList);

      while ((gc = (TGGC *) next())) {
         matching_bits = MatchGC(gc, values);
         if (matching_bits > best_matching_bits) {
            best_matching_bits = matching_bits;
            best_match = gc;
            if ((gc->fValues.fMask & values->fMask) == values->fMask) {
               exact = kTRUE;
               break;
            }
         }
      }

      if (best_match) {
         if (gDebug > 0)
            Printf("<TGGCPool::GetGC>: %smatching GC found\n", exact ? "exact " : "");
         best_match->AddReference();
         if (!exact) {
            // add missing values to the best_match'ing GC...
            UpdateGC(best_match, values);
         }
         return best_match;
      }
   }

   gc = new TGGC(values, kTRUE);

   fList->Add(gc);

   return gc;
}

//______________________________________________________________________________
Int_t TGGCPool::MatchGC(const TGGC *gc, GCValues_t *values)
{
   // Try to find matching graphics context. On success returns the amount
   // of matching bits (which may be zero if masks have no common bits),
   // -1 on failure (when there are common bits but not a single match).

   Mask_t bit, common_bits;
   Int_t  matching_bits = -1;
   Bool_t match = kFALSE;
   const GCValues_t *gcv = &gc->fValues;

   common_bits = values->fMask & gcv->fMask;

   if (common_bits == 0) return 0;  // no common bits, a possible
                                    // candidate anyway.

   // Careful, check first the tile and stipple mask bits, as these
   // influence nearly all other GC functions... (do the same for
   // some other such bits as GCFunction, etc...). Perhaps we should
   // allow only exact GC matches.

   if (gcv->fMask & kGCTile)
      if ((gcv->fTile != kNone) && !(values->fMask & kGCTile)) return -1;
   if (values->fMask & kGCTile)
      if ((values->fTile != kNone) && !(gcv->fMask & kGCTile)) return -1;
   if (gcv->fMask & kGCStipple)
      if ((gcv->fStipple != kNone) && !(values->fMask & kGCStipple)) return -1;
   if (values->fMask & kGCStipple)
      if ((values->fStipple != kNone) && !(gcv->fMask & kGCStipple)) return -1;

   for (bit = 1; bit <= common_bits; bit <<= 1) {
      switch (bit & common_bits) {
         default:
         case 0:
            continue;
         case kGCFunction:
            match = (values->fFunction == gcv->fFunction);
            break;
         case kGCPlaneMask:
            match = (values->fPlaneMask == gcv->fPlaneMask);
            break;
         case kGCForeground:
            match = (values->fForeground == gcv->fForeground);
            break;
         case kGCBackground:
            match = (values->fBackground == gcv->fBackground);
            break;
         case kGCLineWidth:
            match = (values->fLineWidth == gcv->fLineWidth);
            break;
         case kGCLineStyle:
            match = (values->fLineStyle == gcv->fLineStyle);
            break;
         case kGCCapStyle:
            match = (values->fCapStyle == gcv->fCapStyle);
            break;
         case kGCJoinStyle:
            match = (values->fJoinStyle == gcv->fJoinStyle);
            break;
         case kGCFillStyle:
            match = (values->fFillStyle == gcv->fFillStyle);
            break;
         case kGCFillRule:
            match = (values->fFillRule == gcv->fFillRule);
            break;
         case kGCTile:
            match = (values->fTile == gcv->fTile);
            break;
         case kGCStipple:
            match = (values->fStipple == gcv->fStipple);
            break;
         case kGCTileStipXOrigin:
            match = (values->fTsXOrigin == gcv->fTsXOrigin);
            break;
         case kGCTileStipYOrigin:
            match = (values->fTsYOrigin == gcv->fTsYOrigin);
            break;
         case kGCFont:
            match = (values->fFont == gcv->fFont);
            break;
         case kGCSubwindowMode:
            match = (values->fSubwindowMode == gcv->fSubwindowMode);
            break;
         case kGCGraphicsExposures:
            match = (values->fGraphicsExposures == gcv->fGraphicsExposures);
            break;
         case kGCClipXOrigin:
            match = (values->fClipXOrigin == gcv->fClipXOrigin);
            break;
         case kGCClipYOrigin:
            match = (values->fClipYOrigin == gcv->fClipYOrigin);
            break;
         case kGCClipMask:
            match = (values->fClipMask == gcv->fClipMask);
            break;
         case kGCDashOffset:
            match = (values->fDashOffset == gcv->fDashOffset);
            break;
         case kGCDashList:
            if (values->fDashLen == gcv->fDashLen)
               match = (strncmp(values->fDashes, gcv->fDashes, gcv->fDashLen) == 0);
            break;
         case kGCArcMode:
            match = (values->fArcMode == gcv->fArcMode);
            break;
      }
      if (!match)
         return -1;
      matching_bits++;
      match = kFALSE;
   }

   return matching_bits;
}

//______________________________________________________________________________
void TGGCPool::UpdateGC(TGGC *gc, GCValues_t *values)
{
   // Update graphics context with the values spcified in values->fMask.

   gc->SetAttributes(values);
}

//______________________________________________________________________________
void TGGCPool::Print(Option_t *) const
{
   // List all graphics contexts in the pool.

   fList->Print();
}<|MERGE_RESOLUTION|>--- conflicted
+++ resolved
@@ -850,13 +850,8 @@
             break;
          case kGCDashList:
             if (GetDashLen() > (Int_t)sizeof(GetDashes()))
-<<<<<<< HEAD
-               Warning("TGGC::SavePrimitive", "dash list can have only up to %d elements",
-                       sizeof(GetDashes()));
-=======
                Warning("TGGC::SavePrimitive", "dash list can have only up to %ld elements",
                        (Long_t)sizeof(GetDashes()));
->>>>>>> 84c4c19c
             out << "   " << valname.Data() << ".fDashLen = "
                 << TMath::Min(GetDashLen(),(Int_t)sizeof(GetDashes())) << ";" << endl;
             out << "   memcpy(GetDashes()," << valname.Data() << ".fDashes,"
