--- conflicted
+++ resolved
@@ -348,13 +348,8 @@
             int hlen = strlen(homeDir);
             int blen = hlen + strlen(gLbc[i].fPath) - 3;
             p = new char[blen];
-<<<<<<< HEAD
-            strncpy(p, homeDir, blen);
-            strncat(p, &gLbc[i].fPath[5], blen-strlen(&gLbc[i].fPath[5]));
-=======
             strlcpy(p, homeDir, blen);
             strlcat(p, &gLbc[i].fPath[5], blen-strlen(&gLbc[i].fPath[5]));
->>>>>>> 84c4c19c
             gLbc[i].fPath = p;
          } else {
             gLbc[i].fFlags = 0;
@@ -378,13 +373,8 @@
             // null.
             int blen = hlen + strlen(gLbc[i].fPath) - plen + 1;
             p = new char[blen];
-<<<<<<< HEAD
-            strncpy(p, rootSys, blen);
-            strncat(p, &(gLbc[i].fPath[plen]), blen-strlen(&gLbc[i].fPath[plen]));
-=======
             strlcpy(p, rootSys, blen);
             strlcat(p, &(gLbc[i].fPath[plen]), blen-strlen(&gLbc[i].fPath[plen]));
->>>>>>> 84c4c19c
             // Figure out where to put the terminating NULL
             int npos = hlen + strlen(&(gLbc[i].fPath[plen]));
             p[npos] = '\0';
@@ -437,12 +427,7 @@
                sel = afterID = gLbc[i].fId;
                indent_lvl = gLbc[i].fIndent + 1;
                tailpath = path + slen;
-<<<<<<< HEAD
-               strncpy(mpath, gLbc[i].fPath, 1023);
-               mpath[1023] = 0;
-=======
                strlcpy(mpath, gLbc[i].fPath, 1024);
->>>>>>> 84c4c19c
                len = slen;
             }
          }
@@ -456,25 +441,15 @@
             const char *picname;
             const char *semi = strchr(tailpath, '/');
             if (semi == 0) {
-<<<<<<< HEAD
-               strncpy(dirname, tailpath, 1023);
-               dirname[1023] = 0;
-=======
                strlcpy(dirname, tailpath, 1024);
->>>>>>> 84c4c19c
                picname = "ofolder_t.xpm";
             } else {
                strlcpy(dirname, tailpath, semi-tailpath);
                picname = "folder_t.xpm";
             }
             if (mpath[strlen(mpath)-1] != '/') 
-<<<<<<< HEAD
-               strncat(mpath, "/", 1024-strlen(mpath));
-            strncat(mpath, dirname, 1024-strlen(mpath));
-=======
                strlcat(mpath, "/", 1024-strlen(mpath));
             strlcat(mpath, dirname, 1024-strlen(mpath));
->>>>>>> 84c4c19c
             int indent = 4 + (indent_lvl * 10);
             const TGPicture *pic = fClient->GetPicture(picname);
             if (!pic) Error("Update", "pixmap not found: %s", picname);
