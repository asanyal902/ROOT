// @(#)root/gui:$Id$
// Author: Fons Rademakers   6/09/2000

/*************************************************************************
 * Copyright (C) 1995-2000, Rene Brun and Fons Rademakers.               *
 * All rights reserved.                                                  *
 *                                                                       *
 * For the licensing terms see $ROOTSYS/LICENSE.                         *
 * For the list of contributors see $ROOTSYS/README/CREDITS.             *
 *************************************************************************/

//////////////////////////////////////////////////////////////////////////
//                                                                      //
// TGSplitter, TGVSplitter and TGHSplitter                              //
//                                                                      //
// A splitter allows the frames left and right or above and below of    //
// it to be resized. The frame to be resized must have the kFixedWidth  //
// or kFixedHeight property set.                                        //
//                                                                      //
//////////////////////////////////////////////////////////////////////////

#include "TGSplitter.h"
#include "TGPicture.h"
#include "Riostream.h"


ClassImp(TGSplitter)
ClassImp(TGVSplitter)
ClassImp(TGHSplitter)
ClassImp(TGVFileSplitter)


//______________________________________________________________________________
TGSplitter::TGSplitter(const TGWindow *p, UInt_t w, UInt_t h,
                       UInt_t options, ULong_t back) :
   TGFrame(p, w, h, options, back),
   fDragging        (kFALSE),
   fExternalHandler (kFALSE),
   fSplitterPic     (0)
{
   // Create a splitter.

   fSplitCursor = kNone;
   fEditDisabled = kTRUE;
}

//______________________________________________________________________________
void TGSplitter::DragStarted()
{
   // Emit DragStarted signal.

   Emit("DragStarted()");
}

//______________________________________________________________________________
void TGSplitter::Moved(Int_t delta)
{
   // Emit Moved signal.

   Emit("Moved(Int_t)", delta);
}

//______________________________________________________________________________
TGVSplitter::TGVSplitter(const TGWindow *p, UInt_t w, UInt_t h,
              UInt_t options, ULong_t back) : TGSplitter(p, w, h, options, back)
{
   // Create a vertical splitter.

   fSplitCursor = kNone;
   fSplitterPic = fClient->GetPicture("splitterv.xpm");
   fFrameHeight = h;
   fFrameWidth = w;
   fLeft = kTRUE;
   fMax = fMin = 0;
   fStartX = 0;

   if (!fSplitterPic)
      Error("TGVSplitter", "splitterv.xpm not found");

   if (p && !p->InheritsFrom(TGCompositeFrame::Class())) {
      Error("TGVSplitter", "parent must inherit from a TGCompositeFrame");
      return;
   }
   if (p && !(((TGCompositeFrame*)p)->GetOptions() & kHorizontalFrame)) {
      Error("TGVSplitter", "parent must have a horizontal layout manager");
      return;
   }

   fSplitCursor = gVirtualX->CreateCursor(kArrowHor);
   fFrame = 0;

   gVirtualX->GrabButton(fId, kAnyButton, kAnyModifier,
                         kButtonPressMask | kButtonReleaseMask |
                         kPointerMotionMask, kNone, kNone);

   AddInput(kEnterWindowMask | kLeaveWindowMask);
}

//______________________________________________________________________________
TGVSplitter::TGVSplitter(const TGWindow *p, UInt_t w, UInt_t h, Bool_t external) :
   TGSplitter(p, w, h, kChildFrame, GetDefaultFrameBackground())
{
   // Create a vertical splitter.

   fExternalHandler = external;

   fSplitCursor = kNone;
   fSplitterPic = fClient->GetPicture("splitterv.xpm");

   if (!fSplitterPic)
      Error("TGVSplitter", "splitterv.xpm not found");

   fSplitCursor = gVirtualX->CreateCursor(kArrowHor);
   fFrame = 0;
   fFrameHeight = h;
   fFrameWidth = w;
   fLeft = kTRUE;
   fMax = fMin = 0;
   fStartX = 0;

   gVirtualX->GrabButton(fId, kAnyButton, kAnyModifier,
                         kButtonPressMask | kButtonReleaseMask |
                         kPointerMotionMask, kNone, kNone);

   AddInput(kEnterWindowMask | kLeaveWindowMask);
}

//______________________________________________________________________________
TGVSplitter::~TGVSplitter()
{
   // Delete vertical splitter widget.

   if (fSplitterPic) fClient->FreePicture(fSplitterPic);
}

//______________________________________________________________________________
void TGVSplitter::SetFrame(TGFrame *frame, Bool_t left)
{
   // Set frame to be resized. If frame is on the left of the splitter
   // set left to true.

   fFrame = frame;
   fLeft  = left;

   if (!fExternalHandler && !(fFrame->GetOptions() & kFixedWidth))
      Error("SetFrame", "resize frame must have kFixedWidth option set");
}

//______________________________________________________________________________
Bool_t TGVSplitter::HandleButton(Event_t *event)
{
   // Handle mouse button event in vertical splitter.

   if (fSplitCursor == kNone) return kTRUE;

   if (!fExternalHandler && !fFrame) {
      Error("HandleButton", "frame to be resized not set");
      return kTRUE;
   }

   if (event->fType == kButtonPress) {
      fStartX   = event->fXRoot;
      fDragging = kTRUE;

      if (fExternalHandler) {
         fMin = 0;
         fMax = 99999;
         DragStarted();
      } else {
         Int_t  x, y;
         gVirtualX->GetWindowSize(fFrame->GetId(), x, y, fFrameWidth, fFrameHeight);

         // get fMin and fMax in root coordinates
         Int_t    xroot, yroot;
         UInt_t   w, h;
         Window_t wdum;
         gVirtualX->GetWindowSize(fParent->GetId(), x, y, w, h);
         gVirtualX->TranslateCoordinates(fParent->GetParent()->GetId(),
                                         fClient->GetDefaultRoot()->GetId(),
                                         x, y, xroot, yroot, wdum);
         fMin = xroot;
         fMax = xroot + w - 2;
      }

      // last argument kFALSE forces all specified events to this window
      gVirtualX->GrabPointer(fId, kButtonPressMask | kButtonReleaseMask |
                             kPointerMotionMask, kNone, fSplitCursor,
                             kTRUE, kFALSE);
   } else {
      fDragging = kFALSE;
      gVirtualX->GrabPointer(0, 0, 0, 0, kFALSE);  // ungrab pointer
   }
   return kTRUE;
}

//______________________________________________________________________________
Bool_t TGVSplitter::HandleMotion(Event_t *event)
{
   // Handle mouse motion event in vertical splitter.

   if (fDragging) {
      Int_t xr = event->fXRoot;
      if (xr > fMax) xr = fMax;
      if (xr < fMin) xr = fMin;
      Int_t delta = xr - fStartX;
      if (fExternalHandler) {
         if (delta != 0) {
            Moved(delta);
            fStartX = xr;
         }
      } else {
         Int_t w = (Int_t) fFrameWidth;
         if (fLeft)
            w += delta;
         else
            w -= delta;
         if (w < 0) w = 0;
         fStartX = xr;

         if (delta != 0) {
            fFrameWidth = w;
            fFrame->Resize(fFrameWidth, fFrameHeight);

            TGCompositeFrame *p = (TGCompositeFrame *) GetParent();
            p->Layout();
         }
      }
   }
   return kTRUE;
}

//______________________________________________________________________________
Bool_t TGVSplitter::HandleCrossing(Event_t *event)
{
   // Handle mouse motion event in vertical splitter.

   if (event->fType == kEnterNotify)
      gVirtualX->SetCursor(fId, fSplitCursor);
   else
      gVirtualX->SetCursor(fId, kNone);

   return kTRUE;
}

//______________________________________________________________________________
void TGVSplitter::DrawBorder()
{
   // Draw vertical splitter.

   if (fSplitterPic) {
      Int_t posx = (fWidth/2)-(fSplitterPic->GetWidth()/2);
      Int_t posy = (fHeight/2)-(fSplitterPic->GetHeight()/2);
      fSplitterPic->Draw(fId, GetBckgndGC()(), posx, posy);
   }
}


//______________________________________________________________________________
TGHSplitter::TGHSplitter(const TGWindow *p, UInt_t w, UInt_t h,
              UInt_t options, ULong_t back) : TGSplitter(p, w, h, options, back)
{
   // Create a horizontal splitter.

   fSplitCursor = kNone;

   fSplitterPic = fClient->GetPicture("splitterh.xpm");

   if (!fSplitterPic)
      Error("TGHSplitter", "splitterh.xpm not found");

   if (p && !p->InheritsFrom(TGCompositeFrame::Class())) {
      Error("TGHSplitter", "parent must inherit from a TGCompositeFrame");
      return;
   }
   if (p && !(((TGCompositeFrame*)p)->GetOptions() & kVerticalFrame)) {
      Error("TGHSplitter", "parent must have a vertical layout manager");
      return;
   }

   fSplitCursor = gVirtualX->CreateCursor(kArrowVer);
   fFrame = 0;
   fFrameHeight = h;
   fFrameWidth = w;
   fAbove = kTRUE;
   fMax = fMin = 0;
   fStartY = 0;

   gVirtualX->GrabButton(fId, kAnyButton, kAnyModifier,
                         kButtonPressMask | kButtonReleaseMask |
                         kPointerMotionMask, kNone, kNone);

   AddInput(kEnterWindowMask | kLeaveWindowMask);
}

//______________________________________________________________________________
TGHSplitter::TGHSplitter(const TGWindow *p, UInt_t w, UInt_t h, Bool_t external) :
   TGSplitter(p, w, h, kChildFrame, GetDefaultFrameBackground())
{
   // Create a horizontal splitter.

   fExternalHandler = external;

   fSplitCursor = kNone;

   fSplitterPic = fClient->GetPicture("splitterh.xpm");

   if (!fSplitterPic)
      Error("TGHSplitter", "splitterh.xpm not found");

   fSplitCursor = gVirtualX->CreateCursor(kArrowVer);
   fFrame = 0;
   fFrameHeight = h;
   fFrameWidth = w;
   fAbove = kTRUE;
   fMax = fMin = 0;
   fStartY = 0;

   gVirtualX->GrabButton(fId, kAnyButton, kAnyModifier,
                         kButtonPressMask | kButtonReleaseMask |
                         kPointerMotionMask, kNone, kNone);

   AddInput(kEnterWindowMask | kLeaveWindowMask);
}

//______________________________________________________________________________
TGHSplitter::~TGHSplitter()
{
   // Delete horizontal splitter widget.

   if (fSplitterPic) fClient->FreePicture(fSplitterPic);
}

//______________________________________________________________________________
void TGHSplitter::SetFrame(TGFrame *frame, Bool_t above)
{
   // Set frame to be resized. If frame is above the splitter
   // set above to true.

   fFrame = frame;
   fAbove = above;

   if (!fExternalHandler && !(fFrame->GetOptions() & kFixedHeight))
      Error("SetFrame", "resize frame must have kFixedHeight option set");
}

//______________________________________________________________________________
Bool_t TGHSplitter::HandleButton(Event_t *event)
{
   // Handle mouse button event in horizontal splitter.

   if (fSplitCursor == kNone) return kTRUE;

   if (!fExternalHandler && !fFrame) {
      Error("HandleButton", "frame to be resized not set");
      return kTRUE;
   }

   if (event->fType == kButtonPress) {
      fStartY   = event->fYRoot;
      fDragging = kTRUE;

      if (fExternalHandler) {
         fMin = 0;
         fMax = 99999;
         DragStarted();
      } else {
         Int_t  x, y;
         gVirtualX->GetWindowSize(fFrame->GetId(), x, y, fFrameWidth, fFrameHeight);

         // get fMin and fMax in root coordinates
         Int_t    xroot, yroot;
         UInt_t   w, h;
         Window_t wdum;
         gVirtualX->GetWindowSize(fParent->GetId(), x, y, w, h);
         gVirtualX->TranslateCoordinates(fParent->GetParent()->GetId(),
                                         fClient->GetDefaultRoot()->GetId(),
                                         x, y, xroot, yroot, wdum);
         fMin = yroot;
         fMax = yroot + h - 2;
      }

      // last argument kFALSE forces all specified events to this window
      gVirtualX->GrabPointer(fId, kButtonPressMask | kButtonReleaseMask |
                             kPointerMotionMask, kNone, fSplitCursor,
                             kTRUE, kFALSE);
   } else {
      fDragging = kFALSE;
      gVirtualX->GrabPointer(0, 0, 0, 0, kFALSE);  // ungrab pointer
   }
   return kTRUE;
}

//______________________________________________________________________________
Bool_t TGHSplitter::HandleMotion(Event_t *event)
{
   // Handle mouse motion event in horizontal splitter.

   if (fDragging) {
      Int_t yr = event->fYRoot;
      if (yr > fMax) yr = fMax;
      if (yr < fMin) yr = fMin;
      Int_t delta = yr - fStartY;
      if (fExternalHandler) {
         if (delta != 0) {
            Moved(delta);
            fStartY = yr;
         }
      } else {
         Int_t h = (Int_t) fFrameHeight;
         if (fAbove)
            h += delta;
         else
            h -= delta;
         if (h < 0) h = 0;
         fStartY = yr;

         if (delta != 0) {
            fFrameHeight = h;
            fFrame->Resize(fFrameWidth, fFrameHeight);

            TGCompositeFrame *p = (TGCompositeFrame *) GetParent();
            p->Layout();
         }
      }
   }
   return kTRUE;
}

//______________________________________________________________________________
Bool_t TGHSplitter::HandleCrossing(Event_t *event)
{
   // Handle mouse motion event in horizontal splitter.

   if (event->fType == kEnterNotify)
      gVirtualX->SetCursor(fId, fSplitCursor);
   else
      gVirtualX->SetCursor(fId, kNone);

   return kTRUE;
}

//______________________________________________________________________________
void TGHSplitter::DrawBorder()
{
   // Draw horizontal splitter.

   if (fSplitterPic) {
      Int_t posx = (fWidth/2)-(fSplitterPic->GetWidth()/2);
      Int_t posy = (fHeight/2)-(fSplitterPic->GetHeight()/2);
      fSplitterPic->Draw(fId, GetBckgndGC()(), posx, posy);
   }
}

//______________________________________________________________________________
TGVFileSplitter::TGVFileSplitter(const TGWindow *p, UInt_t w, UInt_t h,
                                 UInt_t options, Pixel_t back):
  TGVSplitter(p, w, h, options, back)
{
//    fSplitterPic = fClient->GetPicture("filesplitterv.xpm");

//    if (!fSplitterPic)
//       Error("TGVFileSplitter", "filesplitterv.xpm not found");
}

//______________________________________________________________________________
TGVFileSplitter::~TGVFileSplitter()
{
//    if (fSplitterPic) fClient->FreePicture(fSplitterPic);
}

//______________________________________________________________________________
Bool_t TGVFileSplitter::HandleMotion(Event_t *event)
{
   // Handle mouse motion event in vertical splitter.

   fMin = 30;

   if (fDragging) {
      Int_t xr = event->fXRoot;
      if (xr > fMax) xr = fMax;
      if (xr < fMin) xr = fMin;
      Int_t delta = xr - fStartX;
      Int_t w = (Int_t) fFrameWidth;
      if (fLeft)
         w += delta;
      else
         w -= delta;

      if (w < 0) w = 0;
      fStartX = xr;

      if (delta != 0) {
         delta = w - fFrameWidth;
         fFrameWidth = w;

         TGCompositeFrame *p = (TGCompositeFrame *) GetParent();
         p->Resize( p->GetWidth() + delta, p->GetHeight() );

         fFrame->Resize(fFrameWidth, fFrameHeight);

         p->Layout();
         LayoutHeader((TGFrame *)fFrame);
      }
   }
   return kTRUE;
}

//______________________________________________________________________________
Bool_t TGVFileSplitter::HandleButton(Event_t *event)
{
   // Handle mouse button event in vertical splitter.

   if ( event->fType == kButtonPress) {
      ButtonPressed();
   } else if ( event->fType == kButtonRelease) {
      LayoutHeader(0);
      LayoutListView();
      ButtonReleased();
   } else if ( event->fType == kButtonDoubleClick ) {
      DoubleClicked(this);
   }
   return TGVSplitter::HandleButton(event);
}

//______________________________________________________________________________
void TGVFileSplitter::LayoutHeader(TGFrame *f)
{
   // Emit LayoutFeader() signal.

   Emit("LayoutHeader(TGFrame*)", (Long_t)f);
}

//______________________________________________________________________________
void TGVFileSplitter::LayoutListView()
{
   // Emit LayoutListView() signal.

   Emit("LayoutListView()");
}

//______________________________________________________________________________
void TGVFileSplitter::ButtonPressed()
{
   // Emit ButtonPressed() signal.

   Emit("ButtonPressed()");
}

//______________________________________________________________________________
void TGVFileSplitter::ButtonReleased()
{
   // Emit ButtonReleased() signal.

   Emit("ButtonReleased()");
}

//______________________________________________________________________________
void TGVFileSplitter::DoubleClicked(TGVFileSplitter* splitter)
{
   // Emit DoubleClicked() signal.

   Emit("DoubleClicked(TGVFileSplitter*)", (Long_t) splitter);
}

//______________________________________________________________________________
Bool_t TGVFileSplitter::HandleDoubleClick(Event_t *)
{
   // Handle double click mouse event in splitter.

   DoubleClicked(this);
   return kTRUE;
}

//______________________________________________________________________________
void TGVSplitter::SavePrimitive(ostream &out, Option_t *option /*= ""*/)
{
    // Save a splitter widget as a C++ statement(s) on output stream out.

   if (fBackground != GetDefaultFrameBackground()) SaveUserColor(out, option);

   out << "   TGVSplitter *";
   out << GetName() <<" = new TGVSplitter("<< fParent->GetName()
       << "," << GetWidth() << "," << GetHeight();

   if (fBackground == GetDefaultFrameBackground()) {
      if (!GetOptions()) {
         out <<");" << endl;
      } else {
         out << "," << GetOptionString() <<");" << endl;
      }
   } else {
      out << "," << GetOptionString() << ",ucolor);" << endl;
   }
<<<<<<< HEAD
=======
   if (option && strstr(option, "keep_names"))
      out << "   " << GetName() << "->SetName(\"" << GetName() << "\");" << endl;
>>>>>>> 84c4c19c
   // TGVSplitter->SetFrame( theframe ) can only be saved here
   // if fFrame is the frame on the left (since the frame on the
   // right will only be saved afterwards)... The other case is
   // handled in TGCompositeFrame::SavePrimitiveSubframes()
   if (GetLeft()) {
      out << "   " << GetName() << "->SetFrame(" << GetFrame()->GetName();
      if (GetLeft()) out << ",kTRUE);" << endl;
      else           out << ",kFALSE);"<< endl;
   }
}

//______________________________________________________________________________
void TGHSplitter::SavePrimitive(ostream &out, Option_t *option /*= ""*/)
{
    // Save a splitter widget as a C++ statement(s) on output stream out.

   if (fBackground != GetDefaultFrameBackground()) SaveUserColor(out, option);

   out << "   TGHSplitter *";
   out << GetName() <<" = new TGHSplitter("<< fParent->GetName()
       << "," << GetWidth() << "," << GetHeight();

   if (fBackground == GetDefaultFrameBackground()) {
      if (!GetOptions()) {
         out <<");" << endl;
      } else {
         out << "," << GetOptionString() <<");" << endl;
      }
   } else {
      out << "," << GetOptionString() << ",ucolor);" << endl;
   }
<<<<<<< HEAD
=======
   if (option && strstr(option, "keep_names"))
      out << "   " << GetName() << "->SetName(\"" << GetName() << "\");" << endl;
>>>>>>> 84c4c19c
   // TGHSplitter->SetFrame( theframe ) can only be saved here
   // if fFrame is the frame above (since the frame below will
   // only be saved afterwards)... The other case is handled in
   // TGCompositeFrame::SavePrimitiveSubframes()
   if (GetAbove()) {
      out << "   " << GetName() << "->SetFrame(" << GetFrame()->GetName();
      if (GetAbove()) out << ",kTRUE);" << endl;
      else            out << ",kFALSE);"<< endl;
   }
}

//______________________________________________________________________________
void TGVFileSplitter::SavePrimitive(ostream &out, Option_t *option /*= ""*/)
{
    // Save a splitter widget as a C++ statement(s) on output stream out.

   if (fBackground != GetDefaultFrameBackground()) SaveUserColor(out, option);

   out << "   TGVFileSplitter *";
   out << GetName() <<" = new TGVFileSplitter("<< fParent->GetName()
       << "," << GetWidth() << "," << GetHeight();

   if (fBackground == GetDefaultFrameBackground()) {
      if (!GetOptions()) {
         out <<");" << endl;
      } else {
         out << "," << GetOptionString() <<");" << endl;
      }
   } else {
      out << "," << GetOptionString() << ",ucolor);" << endl;
   }
   if (option && strstr(option, "keep_names"))
      out << "   " << GetName() << "->SetName(\"" << GetName() << "\");" << endl;

   out << "   " << GetName() << "->SetFrame(" << GetFrame()->GetName();
   if (GetLeft()) out << ",kTRUE);" << endl;
   else           out << ",kFALSE);"<< endl;
}
<|MERGE_RESOLUTION|>--- conflicted
+++ resolved
@@ -591,11 +591,8 @@
    } else {
       out << "," << GetOptionString() << ",ucolor);" << endl;
    }
-<<<<<<< HEAD
-=======
    if (option && strstr(option, "keep_names"))
       out << "   " << GetName() << "->SetName(\"" << GetName() << "\");" << endl;
->>>>>>> 84c4c19c
    // TGVSplitter->SetFrame( theframe ) can only be saved here
    // if fFrame is the frame on the left (since the frame on the
    // right will only be saved afterwards)... The other case is
@@ -627,11 +624,8 @@
    } else {
       out << "," << GetOptionString() << ",ucolor);" << endl;
    }
-<<<<<<< HEAD
-=======
    if (option && strstr(option, "keep_names"))
       out << "   " << GetName() << "->SetName(\"" << GetName() << "\");" << endl;
->>>>>>> 84c4c19c
    // TGHSplitter->SetFrame( theframe ) can only be saved here
    // if fFrame is the frame above (since the frame below will
    // only be saved afterwards)... The other case is handled in
