// @(#)root/gui:$Id$
// Author: Fons Rademakers   17/01/98

/*************************************************************************
 * Copyright (C) 1995-2000, Rene Brun and Fons Rademakers.               *
 * All rights reserved.                                                  *
 *                                                                       *
 * For the licensing terms see $ROOTSYS/LICENSE.                         *
 * For the list of contributors see $ROOTSYS/README/CREDITS.             *
 *************************************************************************/
/**************************************************************************

    This source is based on Xclass95, a Win95-looking GUI toolkit.
    Copyright (C) 1996, 1997 David Barth, Ricky Ralston, Hector Peraza.

    Xclass95 is free software; you can redistribute it and/or
    modify it under the terms of the GNU Library General Public
    License as published by the Free Software Foundation; either
    version 2 of the License, or (at your option) any later version.

**************************************************************************/

//////////////////////////////////////////////////////////////////////////
//                                                                      //
// TGListView, TGLVContainer and TGLVEntry                              //
//                                                                      //
// A list view is a widget that can contain a number of items           //
// arranged in a grid or list. The items can be represented either      //
// by a string or by an icon.                                           //
//                                                                      //
// The TGListView is user callable. The other classes are service       //
// classes of the list view.                                            //
//                                                                      //
// A list view can generate the following events:                       //
// kC_CONTAINER, kCT_SELCHANGED, total items, selected items.           //
// kC_CONTAINER, kCT_ITEMCLICK, which button, location (y<<16|x).       //
// kC_CONTAINER, kCT_ITEMDBLCLICK, which button, location (y<<16|x).    //
//                                                                      //
//////////////////////////////////////////////////////////////////////////

#include "TGListView.h"
#include "TGPicture.h"
#include "TGButton.h"
#include "TGScrollBar.h"
#include "TGResourcePool.h"
#include "TList.h"
#include "TSystem.h"
#include "TGMimeTypes.h"
#include "TObjString.h"
#include "Riostream.h"

const TGFont *TGLVEntry::fgDefaultFont = 0;
TGGC         *TGLVEntry::fgDefaultGC = 0;

const TGFont *TGListView::fgDefaultFont = 0;
TGGC         *TGListView::fgDefaultGC = 0;


ClassImp(TGLVEntry)
ClassImp(TGLVContainer)
ClassImp(TGListView)

//______________________________________________________________________________
TGLVEntry::TGLVEntry(const TGWindow *p, const TGPicture *bigpic,
                     const TGPicture *smallpic, TGString *name,
                     TGString **subnames, EListViewMode viewMode,
                     UInt_t options, ULong_t back) :
   TGFrame(p, 10, 10, options, back)
{
   // Create a list view item.

   fSelPic = 0;

   fCurrent  =
   fBigPic   = bigpic;
   fSmallPic = smallpic;

   fCheckMark  = fClient->GetPicture("checkmark_t.xpm");
   fChecked = kFALSE;

   fItemName = name;
   fSubnames = subnames;
   fUserData = 0;

   fCpos  =
   fJmode = 0;

   fActive = kFALSE;

   fFontStruct = GetDefaultFontStruct();
   fNormGC     = GetDefaultGC()();

   Int_t max_ascent, max_descent;
   fTWidth = gVirtualX->TextWidth(fFontStruct,
                                  fItemName ? fItemName->GetString() : "",
                                  fItemName ? fItemName->GetLength() : 0);
   gVirtualX->GetFontProperties(fFontStruct, max_ascent, max_descent);
   fTHeight = max_ascent + max_descent;

   if (fSubnames) {
      Int_t i;
      for (i = 0; fSubnames[i] != 0; ++i)
         ;
      fCtw = new int[i+1];
      fCtw[i] = 0;
      for (i = 0; fSubnames[i] != 0; ++i) {
         fCtw[i] = gVirtualX->TextWidth(fFontStruct, fSubnames[i]->GetString(),
                                        fSubnames[i]->GetLength());
      }
   } else {
      fCtw = 0;
   }

   fViewMode = (EListViewMode)-1;
   SetViewMode(viewMode);
}

//______________________________________________________________________________
TGLVEntry::TGLVEntry(const TGLVContainer *p, const TString& name,
                     const TString& cname, TGString **subnames,
                     UInt_t options, Pixel_t back) :
   TGFrame(p, 10, 10, options, back)
{
   // Create a list view item.
   //
   // name - is name of item.
   // cname - is name of icon. In most cases this is class name of object
   //         associated with this item.

   fSelPic = 0;

   fCurrent  =
   fBigPic   = fClient->GetMimeTypeList()->GetIcon(cname, kFALSE);
   fCheckMark  = fClient->GetPicture("checkmark_t.xpm");
   fChecked = kFALSE;

   if (!fBigPic) {
      fBigPic = fClient->GetPicture("doc_s.xpm");
   }
   fSmallPic = fClient->GetMimeTypeList()->GetIcon(cname, kTRUE);
   if (!fSmallPic) {
      fSmallPic = fClient->GetPicture("doc_t.xpm");
   }

   fItemName = new TGString(name);
   fSubnames = subnames;
   fUserData = 0;

   fCpos  =
   fJmode = 0;

   fActive = kFALSE;

   fFontStruct = GetDefaultFontStruct();
   fNormGC     = GetDefaultGC()();

   Int_t max_ascent, max_descent;
   fTWidth = gVirtualX->TextWidth(fFontStruct, fItemName->GetString(), fItemName->GetLength());
   gVirtualX->GetFontProperties(fFontStruct, max_ascent, max_descent);
   fTHeight = max_ascent + max_descent;

   if (fSubnames) {
      Int_t i;
      for (i = 0; fSubnames[i] != 0; ++i)
         ;
      fCtw = new int[i+1];
      fCtw[i] = 0;
      for (i = 0; fSubnames[i] != 0; ++i) {
         fCtw[i] = gVirtualX->TextWidth(fFontStruct, fSubnames[i]->GetString(),
                                        fSubnames[i]->GetLength());
      }
   } else {
      fCtw = 0;
   }

   fViewMode = (EListViewMode)-1;
   SetViewMode((EListViewMode)p->GetViewMode());
}

//______________________________________________________________________________
TGLVEntry::~TGLVEntry()
{
   // Delete a list view item.

   if (fItemName) delete fItemName;
   if (fSelPic) delete fSelPic;
   if (fSubnames) {
      for (Int_t i = 0; fSubnames[i] != 0; ++i) delete fSubnames[i];
      delete [] fSubnames;
      delete [] fCtw;
   }
}

//______________________________________________________________________________
void TGLVEntry::SetSubnames(const char* n1,const char* n2,const char* n3,
                            const char* n4,const char* n5,const char* n6,
                            const char* n7,const char* n8,const char* n9,
                            const char* n10,const char* n11,const char* n12)
{
   // Sets new subnames.

   if (fSubnames) {
      for (Int_t i = 0; fSubnames[i] != 0; ++i) delete fSubnames[i];
      delete [] fSubnames;
      delete [] fCtw;
   }

   Int_t ncol = 0;
   fSubnames = 0;

   if (n12 && strlen(n12)) ncol=12;
   else if (n11 && strlen(n11)) ncol=11;
   else if (n10 && strlen(n10)) ncol=10;
   else if (n9 && strlen(n9)) ncol=9;
   else if (n8 && strlen(n8)) ncol=8;
   else if (n7 && strlen(n7)) ncol=7;
   else if (n6 && strlen(n6)) ncol=6;
   else if (n5 && strlen(n5)) ncol=5;
   else if (n4 && strlen(n4)) ncol=4;
   else if (n3 && strlen(n3)) ncol=3;
   else if (n2 && strlen(n2)) ncol=2;
   else if (n1 && strlen(n1)) ncol=1;

   if (!ncol) return;

   fSubnames = new TGString* [ncol+1];

   if (ncol>11) fSubnames[11] = new TGString(n12);
   if (ncol>10) fSubnames[10] = new TGString(n11);
   if (ncol>9) fSubnames[9] = new TGString(n10);
   if (ncol>8) fSubnames[8] = new TGString(n9);
   if (ncol>7) fSubnames[7] = new TGString(n8);
   if (ncol>6) fSubnames[6] = new TGString(n7);
   if (ncol>5) fSubnames[5] = new TGString(n6);
   if (ncol>4) fSubnames[4] = new TGString(n5);
   if (ncol>3) fSubnames[3] = new TGString(n4);
   if (ncol>2) fSubnames[2] = new TGString(n3);
   if (ncol>1) fSubnames[1] = new TGString(n2);
   if (ncol>0) fSubnames[0] = new TGString(n1);
   fSubnames[ncol] = 0;

   fCtw = new int[ncol];
   fCtw[ncol-1] = 0;

   for (int i = 0; i<ncol; i++) {
      fCtw[i] = gVirtualX->TextWidth(fFontStruct, fSubnames[i]->GetString(),
                                     fSubnames[i]->GetLength());
   }
}

//______________________________________________________________________________
void TGLVEntry::Activate(Bool_t a)
{
   // Make list view item active.

   if (fActive == a) return;
   fActive = a;

   if (fActive) {
      fSelPic = new TGSelectedPicture(gClient, fCurrent);
   } else {
      if (fSelPic) delete fSelPic;
      fSelPic = 0;
   }
   DoRedraw();
}

//______________________________________________________________________________
void TGLVEntry::SetViewMode(EListViewMode viewMode)
{
   // Set the view mode for this list item.

   if (viewMode != fViewMode) {
      fViewMode = viewMode;
      if (viewMode == kLVLargeIcons)
         fCurrent = fBigPic;
      else
         fCurrent = fSmallPic;
      if (fActive) {
         if (fSelPic) delete fSelPic;
         fSelPic = new TGSelectedPicture(gClient, fCurrent);
      }
      gVirtualX->ClearWindow(fId);
      Resize(GetDefaultSize());
      fClient->NeedRedraw(this);
   }
}

//______________________________________________________________________________
void TGLVEntry::SetPictures(const TGPicture *bigpic, const TGPicture *smallpic)
{
   // change pictures

   if (!bigpic || !smallpic) return;

   gVirtualX->ClearWindow(fId);

   fBigPic = bigpic;
   fSmallPic = smallpic;
   fCurrent = fViewMode == kLVLargeIcons ? fBigPic : fSmallPic;

   if (fSelPic) delete fSelPic;
   fSelPic = new TGSelectedPicture(gClient, fCurrent);

   Resize();
   gVirtualX->ClearWindow(fId);
}

//______________________________________________________________________________
void TGLVEntry::DoRedraw()
{
   // Redraw list view item.
   // List view item is placed and layouted in the container frame,
   // but is drawn in viewport.

   DrawCopy(fId, 0, 0);
}

//______________________________________________________________________________
void TGLVEntry::DrawCopy(Handle_t id, Int_t x, Int_t y)
{
   // Draw list view item in other window.
   // List view item is placed and layout in the container frame,
   // but is drawn in viewport.

   Int_t ix, iy, lx, ly;
   Int_t max_ascent, max_descent;

   gVirtualX->GetFontProperties(fFontStruct, max_ascent, max_descent);
   fTWidth = gVirtualX->TextWidth(fFontStruct, fItemName->GetString(), fItemName->GetLength());
   fTHeight = max_ascent + max_descent;

   if (fViewMode == kLVLargeIcons) {
      ix = (fWidth - fCurrent->GetWidth()) >> 1;
      iy = 0;
      lx = (fWidth - fTWidth) >> 1;
      ly = fHeight - (fTHeight + 1) - 2;
   } else {
      ix = 0;
      iy = (fHeight - fCurrent->GetHeight()) >> 1;
      lx = fCurrent->GetWidth() + 2;
      ly = (fHeight - (fTHeight + 1)) >> 1;
   }

   if ((fChecked) && (fCheckMark)) {
      if (fViewMode == kLVLargeIcons) {
         fCheckMark->Draw(id, fNormGC, x + ix + 8, y + iy + 8);
         gVirtualX->SetForeground(fNormGC, fgWhitePixel);
         gVirtualX->FillRectangle(id, fNormGC, x + lx, y + ly, fTWidth, fTHeight + 1);
         gVirtualX->SetForeground(fNormGC, fgBlackPixel);
      }
      else {
         fCheckMark->Draw(id, fNormGC, x + ix, y + iy);
         gVirtualX->SetForeground(fNormGC, fgWhitePixel);
         gVirtualX->FillRectangle(id, fNormGC, x + lx, y + ly, fTWidth, fTHeight + 1);
         gVirtualX->SetForeground(fNormGC, fgBlackPixel);
      }
   }
   // This if tries to print the elements with ... appened at the end if
   // the widht of the string is longer than that of the column
   if (fViewMode == kLVDetails && fSubnames && fCpos && fJmode && fCtw) {
      TString tmpString = *fItemName;
      Int_t ftmpWidth = gVirtualX->TextWidth(fFontStruct, tmpString,
                                             tmpString.Length());
      if ( ftmpWidth > (fCpos[0] - lx) ) {
         for (Int_t j = fItemName->Length() - 1 ; j > 0; j--) {
            tmpString =  (*fItemName)(0,j) + "...";
            ftmpWidth = gVirtualX->TextWidth(GetDefaultFontStruct(), tmpString,
                                             tmpString.Length());
            if ( ftmpWidth <= (fCpos[0] - lx) ) {
               break;
            }
         }
      }
      if (fActive) {
         if (fSelPic) fSelPic->Draw(id, fNormGC, x + ix, y + iy);
         gVirtualX->SetForeground(fNormGC, fgDefaultSelectedBackground);
         gVirtualX->FillRectangle(id, fNormGC, x + lx, y + ly, ftmpWidth, fTHeight + 1);
         gVirtualX->SetForeground(fNormGC, fClient->GetResourcePool()->GetSelectedFgndColor());
      } else {
         fCurrent->Draw(id, fNormGC, x + ix, y + iy);
         gVirtualX->SetForeground(fNormGC, fgWhitePixel);
         gVirtualX->FillRectangle(id, fNormGC, x + lx, y + ly, ftmpWidth, fTHeight + 1);
         gVirtualX->SetForeground(fNormGC, fgBlackPixel);
      }

      TGString tmpTGString(tmpString);
      tmpTGString.Draw(id, fNormGC, x+lx, y+ly + max_ascent);
   } else {
      if (fActive) {
         if (fSelPic) fSelPic->Draw(id, fNormGC, x + ix, y + iy);
         gVirtualX->SetForeground(fNormGC, fgDefaultSelectedBackground);
         gVirtualX->FillRectangle(id, fNormGC, x + lx, y + ly, fTWidth, fTHeight + 1);
         gVirtualX->SetForeground(fNormGC, fClient->GetResourcePool()->GetSelectedFgndColor());
      } else {
         fCurrent->Draw(id, fNormGC, x + ix, y + iy);
         gVirtualX->SetForeground(fNormGC, fgWhitePixel);
         gVirtualX->FillRectangle(id, fNormGC, x + lx, y + ly, fTWidth, fTHeight + 1);
         gVirtualX->SetForeground(fNormGC, fgBlackPixel);
      }
      fItemName->Draw(id, fNormGC, x+lx, y+ly + max_ascent);
   }
   gVirtualX->SetForeground(fNormGC, fgBlackPixel);

   if (fViewMode == kLVDetails) {
      if (fSubnames && fCpos && fJmode && fCtw) {
         int i;

         // Again fixes the size of the strings
         for (i = 0; fSubnames[i] != 0; ++i) {
            TString tmpString = *fSubnames[i];
            Int_t ftmpWidth = gVirtualX->TextWidth(fFontStruct, tmpString,
                                                   tmpString.Length());
            if ( ftmpWidth > (fCpos[i+1] - fCpos[i]) ) {
               for (int j = fSubnames[i]->Length() - 1 ; j > 0; j--) {
                  tmpString =  (*fSubnames[i])(0,j) + "...";
                  ftmpWidth = gVirtualX->TextWidth(GetDefaultFontStruct(),
                                                   tmpString,
                                                   tmpString.Length());
                  if ( ftmpWidth <= (fCpos[i+1] - fCpos[i]) ) {
                     break;
                  }
               }
            }
            if (fCpos[i] == 0)
               break;
            if (fJmode[i] == kTextRight)
               lx = fCpos[i+1] - ftmpWidth - 2;
            else if (fJmode[i] == kTextCenterX)
               lx = (fCpos[i] + fCpos[i+1] - ftmpWidth) >> 1;
            else // default to TEXT_LEFT
               lx = fCpos[i] + 2;

            //if (x + lx < 0) continue; // out of left boundary or mess in name
            TGString tmpTGString(tmpString);
            tmpTGString.Draw(id, fNormGC, x + lx, y + ly + max_ascent);
         }
      }
   }
}

//______________________________________________________________________________
TGDimension TGLVEntry::GetDefaultSize() const
{
   // Get default size of list item.

   TGDimension size;
   TGDimension isize(fCurrent ? fCurrent->GetWidth() : 0,
                     fCurrent ? fCurrent->GetHeight() : 0);
   TGDimension lsize(fTWidth, fTHeight+1);

   switch (fViewMode) {
      default:
      case kLVLargeIcons:
         size.fWidth = TMath::Max(isize.fWidth, lsize.fWidth);
         size.fHeight = isize.fHeight + lsize.fHeight + 6;
         break;

      case kLVSmallIcons:
      case kLVList:
      case kLVDetails:
         size.fWidth = isize.fWidth + lsize.fWidth + 4;
         size.fHeight = TMath::Max(isize.fHeight, lsize.fHeight);
         break;
   }
   return size;
}

//______________________________________________________________________________
FontStruct_t TGLVEntry::GetDefaultFontStruct()
{
   // Return the default font structure in use.

   if (!fgDefaultFont)
      fgDefaultFont = gClient->GetResourcePool()->GetIconFont();
   return fgDefaultFont->GetFontStruct();
}

//______________________________________________________________________________
const TGGC &TGLVEntry::GetDefaultGC()
{
   // Return the default graphics context in use.

   if (!fgDefaultGC) {
      fgDefaultGC = new TGGC(*gClient->GetResourcePool()->GetFrameGC());
      fgDefaultGC->SetFont(fgDefaultFont->GetFontHandle());
   }
   return *fgDefaultGC;
}


//______________________________________________________________________________
TGLVContainer::TGLVContainer(const TGWindow *p, UInt_t w, UInt_t h,
                             UInt_t options, ULong_t back) :
   TGContainer(p, w, h, options, back)
{
   // Create a list view container. This is the (large) frame that contains
   // all the list items. It will be shown through a TGViewPort (which is
   // created by the TGCanvas derived TGListView).

   fListView = 0;
   fLastActive = 0;
   fCpos = fJmode = 0;
   fMultiSelect = kFALSE;

   fViewMode = kLVLargeIcons;
   fItemLayout = new TGLayoutHints(kLHintsExpandY | kLHintsCenterX);

   SetLayoutManager(new TGTileLayout(this, 8));
}

//______________________________________________________________________________
TGLVContainer::TGLVContainer(TGCanvas *p,UInt_t options, ULong_t back) :
   TGContainer(p,options, back)
{
   // Create a list view container. This is the (large) frame that contains
   // all the list items. It will be shown through a TGViewPort (which is
   // created by the TGCanvas derived TGListView).

   fListView = 0;
   fLastActive = 0;
   fCpos = fJmode = 0;
   fMultiSelect = kFALSE;

   fViewMode = kLVLargeIcons;
   fItemLayout = new TGLayoutHints(kLHintsExpandY | kLHintsCenterX);

   SetLayoutManager(new TGTileLayout(this, 8));

   if (p->InheritsFrom(TGListView::Class())) fListView = (TGListView*)p;
}

//______________________________________________________________________________
TGLVContainer::~TGLVContainer()
{
   // Delete list view container.

   if (!MustCleanup()) {
      RemoveAll();
      delete fItemLayout;
   }
}

//______________________________________________________________________________
void  TGLVContainer::SetColHeaders(const char* n1,const char* n2,const char* n3,
                                   const char* n4,const char* n5,const char* n6,
                                   const char* n7,const char* n8,const char* n9,
                                   const char* n10,const char* n11,const char* n12)
{
   // set columns headers

   if (!fListView) return;

   Int_t ncol = -1;
   if (n12 && strlen(n12)) ncol=12;
   else if (n11 && strlen(n11)) ncol=11;
   else if (n10 && strlen(n10)) ncol=10;
   else if (n9 && strlen(n9)) ncol=9;
   else if (n8 && strlen(n8)) ncol=8;
   else if (n7 && strlen(n7)) ncol=7;
   else if (n6 && strlen(n6)) ncol=6;
   else if (n5 && strlen(n5)) ncol=5;
   else if (n4 && strlen(n4)) ncol=4;
   else if (n3 && strlen(n3)) ncol=3;
   else if (n2 && strlen(n2)) ncol=2;
   else if (n1 && strlen(n1)) ncol=1;

   if (ncol<0) return;

   fListView->SetHeaders(ncol);
   if (ncol>0) fListView->SetHeader(n1, kTextCenterX, kTextLeft , 0);
   if (ncol>1) fListView->SetHeader(n2, kTextCenterX, kTextLeft , 1);
   if (ncol>2) fListView->SetHeader(n3, kTextCenterX, kTextLeft , 2);
   if (ncol>3) fListView->SetHeader(n4, kTextCenterX, kTextLeft , 3);
   if (ncol>4) fListView->SetHeader(n5, kTextCenterX, kTextLeft , 4);
   if (ncol>5) fListView->SetHeader(n6, kTextCenterX, kTextLeft , 5);
   if (ncol>6) fListView->SetHeader(n7, kTextCenterX, kTextLeft , 6);
   if (ncol>7) fListView->SetHeader(n8, kTextCenterX, kTextLeft , 7);
   if (ncol>8) fListView->SetHeader(n9, kTextCenterX, kTextLeft , 8);
   if (ncol>9) fListView->SetHeader(n10, kTextCenterX, kTextLeft , 9);
   if (ncol>10) fListView->SetHeader(n11, kTextCenterX, kTextLeft , 10);
   if (ncol>11) fListView->SetHeader(n12, kTextCenterX, kTextLeft , 11);

   fListView->Layout();
}

//______________________________________________________________________________
void TGLVContainer::SetViewMode(EListViewMode viewMode)
{
   // Set list view mode for container.

   if (fViewMode != viewMode) {
      TGLayoutHints *oldLayout = fItemLayout;

      EListViewMode old = fViewMode;
      fViewMode = viewMode;
      if (fListView) fListView->SetViewMode(viewMode);

      if (viewMode == kLVLargeIcons)
         fItemLayout = new TGLayoutHints(kLHintsExpandY | kLHintsCenterX);
      else
         fItemLayout = new TGLayoutHints(kLHintsLeft | kLHintsCenterY);

      TGFrameElement *el;
      TIter next(fList);
      while ((el = (TGFrameElement *) next())) {
         el->fLayout = fItemLayout;
         ((TGLVEntry *) el->fFrame)->SetViewMode(viewMode);
      }
      delete oldLayout;

      switch (viewMode) {
         default:
         case kLVLargeIcons:
            SetLayoutManager(new TGTileLayout(this, 8));
            break;

         case kLVSmallIcons:
            SetLayoutManager(new TGTileLayout(this, 2));
            break;

         case kLVList:
            SetLayoutManager(new TGListLayout(this, 2));
            break;

         case kLVDetails:
            SetLayoutManager(new TGListDetailsLayout(this, 2));
            break;
      }

      TGCanvas *canvas = (TGCanvas *) this->GetParent()->GetParent();

      // layout and adjust position after layout
      UInt_t height = fHeight;
      UInt_t width = fWidth;
      TGPosition pos = GetPagePosition();
      canvas->Layout();
      pos.fX = (pos.fX*fWidth)/width;
      pos.fY = (pos.fY*fHeight)/height;

      if (old == kLVList) { // switch x <-> y
         SetVsbPosition(pos.fX);
         SetHsbPosition(0);
      } else if (fViewMode == kLVList) {
         SetHsbPosition(pos.fY);
      } else {
         SetVsbPosition(pos.fY);
         SetHsbPosition(pos.fX);
      }
   }
}

//______________________________________________________________________________
void TGLVContainer::SetColumns(Int_t *cpos, Int_t *jmode)
{
   // Set column information for list items.

   fCpos  = cpos;
   fJmode = jmode;

   TGFrameElement *el;
   TIter next(fList);
   while ((el = (TGFrameElement *) next())) {
      ((TGLVEntry *) el->fFrame)->SetColumns(fCpos, fJmode);
   }
   Layout();
}

//______________________________________________________________________________
TGDimension TGLVContainer::GetMaxItemSize() const
{
   // Get size of largest item in container.

   TGDimension csize, maxsize(0,0);

   TGFrameElement *el;
   TIter next(fList);
   while ((el = (TGFrameElement *) next())) {
      csize = el->fFrame->GetDefaultSize();
      maxsize.fWidth  = TMath::Max(maxsize.fWidth, csize.fWidth);
      maxsize.fHeight = TMath::Max(maxsize.fHeight, csize.fHeight);
   }
   if (fViewMode == kLVLargeIcons) {
      maxsize.fWidth  += 8;
      maxsize.fHeight += 8;
   } else {
      maxsize.fWidth  += 2;
      maxsize.fHeight += 2;
   }
   return maxsize;
}

//______________________________________________________________________________
Int_t TGLVContainer::GetMaxSubnameWidth(Int_t idx) const
{
   // Get width of largest subname in container.

   if (idx == 0) {
      return GetMaxItemSize().fWidth;
   }

   Int_t width, maxwidth = 0;

   TGFrameElement *el;
   TIter next(fList);
   while ((el = (TGFrameElement *) next())) {
      TGLVEntry *entry = (TGLVEntry *) el->fFrame;
      width = entry->GetSubnameWidth(idx-1);
      maxwidth = TMath::Max(maxwidth, width);
   }
   return maxwidth;
}

//______________________________________________________________________________
void TGLVContainer::RemoveItemWithData(void *userData)
{
   // Remove item with fUserData == userData from container.

   TGFrameElement *el;
   TIter next(fList);
   while ((el = (TGFrameElement *) next())) {
      TGLVEntry *f = (TGLVEntry *) el->fFrame;
      if (f->GetUserData() == userData) {
         RemoveItem(f);
         break;
      }
   }
}

//______________________________________________________________________________
void TGLVContainer::ActivateItem(TGFrameElement* el)
{
   // Select/activate item.

   TGContainer::ActivateItem(el);
   fLastActive = (TGLVEntry*)el->fFrame;
}

//______________________________________________________________________________
void TGLVContainer::DeActivateItem(TGFrameElement* el)
{
   // Unselect/deactivate item.

   TGContainer::DeActivateItem(el);
   fLastActive = (TGLVEntry*)el->fFrame;
}

//______________________________________________________________________________
Bool_t TGLVContainer::HandleButton(Event_t* event)
{
   // Handle mouse button event in container.

   if ( !fMultiSelect ) {
      return TGContainer::HandleButton(event);
   }

   Int_t total = 0, selected = fSelected, page = 0;

   TGPosition pos = GetPagePosition();
   TGDimension dim = GetPageDimension();
   Int_t newpos;
   page = dim.fHeight/4;

   if (event->fCode == kButton4) {
      //scroll up
      newpos = pos.fY - page;
      if (newpos < 0) newpos = 0;
      fCanvas->SetVsbPosition(newpos);
      return kTRUE;
   }
   if (event->fCode == kButton5) {
      // scroll down
      newpos = fCanvas->GetVsbPosition() + page;
      fCanvas->SetVsbPosition(newpos);
      return kTRUE;
   }

   Int_t xx = pos.fX + event->fX; // translate coordinates
   Int_t yy = pos.fY + event->fY;

   if (event->fType == kButtonPress) {
      gVirtualX->SetInputFocus(fId);

      fXp = pos.fX + event->fX;
      fYp = pos.fY + event->fY;

      TGFrameElement *el;
      TIter next(fList);
      Bool_t select_frame = kFALSE;

      if (event->fState & kKeyShiftMask) {
         Bool_t inSelection = kFALSE;
         TGLVEntry* last = fLastActive;

         while ((el = (TGFrameElement *) next())) {
            select_frame = kFALSE;

            if (!fMapSubwindows) {
               if ((Int_t(el->fFrame->GetY()) + (Int_t)el->fFrame->GetHeight() > yy ) &&
                  (Int_t(el->fFrame->GetX()) + (Int_t)el->fFrame->GetWidth() > xx ) &&
                  (Int_t(el->fFrame->GetY()) < yy) &&
                  (Int_t(el->fFrame->GetX()) < xx))  {
                  select_frame = kTRUE;
               }
            } else {
               if (el->fFrame->GetId() == (Window_t)event->fUser[0]) {
                  select_frame = kTRUE;
               }
            }

            if (select_frame || last==el->fFrame)
               inSelection = !inSelection;
            if (inSelection || select_frame) {
               if ( !el->fFrame->IsActive() ) {
                  selected++;
                  ActivateItem(el);
               }
               Clicked(el->fFrame, event->fCode);
               Clicked(el->fFrame, event->fCode, event->fXRoot, event->fYRoot);
            }
            total++;
         }
      } else if (event->fState & kKeyControlMask) {
         // DO NOTHING!
      } else {
         UnSelectAll();
         total = selected = 0;
      }

      select_frame = kFALSE;
      while ((el = (TGFrameElement *) next())) {
         select_frame = kFALSE;

         if (!fMapSubwindows) {
            if ((Int_t(el->fFrame->GetY()) + (Int_t)el->fFrame->GetHeight() > yy ) &&
               (Int_t(el->fFrame->GetX()) + (Int_t)el->fFrame->GetWidth() > xx ) &&
               (Int_t(el->fFrame->GetY()) < yy) &&
               (Int_t(el->fFrame->GetX()) < xx))  {
               select_frame = kTRUE;
            }
         } else {
            if (el->fFrame->GetId() == (Window_t)event->fUser[0]) {
               select_frame = kTRUE;
            }
         }

         if (select_frame) {
            if ( el->fFrame->IsActive() ) {
               selected--;
               DeActivateItem(el);
            } else {
               selected++;
               ActivateItem(el);
            }
            Clicked(el->fFrame, event->fCode);
            Clicked(el->fFrame, event->fCode, event->fXRoot, event->fYRoot);
         }
         total++;
      }

      if (fTotal != total || fSelected != selected) {
         fTotal = total;
         fSelected = selected;
         SendMessage(fMsgWindow, MK_MSG(kC_CONTAINER, kCT_SELCHANGED),
                     fTotal, fSelected);
      }

      if ( selected == 0 ) {
         fDragging = kTRUE;
         fX0 = fXf = fXp;
         fY0 = fYf = fYp;
         //if (fMapSubwindows)
            gVirtualX->DrawRectangle(fId, GetLineGC()(), fX0, fY0, fXf-fX0,
                                     fYf-fY0);
      }
   }

   if (event->fType == kButtonRelease) {
      gVirtualX->SetInputFocus(fId);

      if (fDragging) {
         fDragging = kFALSE;
         fScrolling = kFALSE;

         if (gSystem) gSystem->RemoveTimer(fScrollTimer);
         //if (fMapSubwindows)
            gVirtualX->DrawRectangle(fId, GetLineGC()(), fX0, fY0, fXf-fX0,
                                     fYf-fY0);
      } else {
         SendMessage(fMsgWindow, MK_MSG(kC_CONTAINER, kCT_ITEMCLICK),
                     event->fCode, (event->fYRoot << 16) | event->fXRoot);
      }
   }
   fClient->NeedRedraw(this);
   return kTRUE;
}

//______________________________________________________________________________
TList *TGLVContainer::GetSelectedItems()
{
   // Get list of selected items in container.

   TGFrameElement *el;
   TIter next(fList);
   TList *ret = new TList();

   while ((el = (TGFrameElement *) next())) {
      if (el->fFrame->IsActive()) {
         ret->Add(new TObjString(((TGLVEntry*)el->fFrame)->GetItemName()->GetString()));
      }
   }
   return ret;
}

//______________________________________________________________________________
void TGLVContainer::LineLeft(Bool_t select)
{
   // Move current position one column left.

   // in details mode just move one line up
   if (fViewMode == kLVDetails) return LineUp(select);

   TGPosition pos = GetPagePosition();
   TGDimension dim = GetPageDimension();

   TGFrameElement *fe = (TGFrameElement*)fList->First();
   if (!fe) return; // empty list

   TGFrameElement *old = fLastActiveEl;

   if (fViewMode == kLVSmallIcons && fe == old) return;
<<<<<<< HEAD
   
=======

>>>>>>> 84c4c19c
   if (old) DeActivateItem(old);   //
   else fLastActiveEl = fe;

   TGDimension ms = fListView->GetMaxItemSize();
   Int_t dx = ms.fWidth;
   Int_t dy = ms.fHeight;

   Int_t y = fLastActiveEl->fFrame->GetY();
   Int_t x = fLastActiveEl->fFrame->GetX() - dx + 2;

   Int_t hw = pos.fX + dim.fWidth;

   TGHScrollBar *hb = GetHScrollbar();
   if (hb && hb->IsMapped()) {
      Int_t pg = (hb->GetPageSize()*GetWidth())/fViewPort->GetWidth();
      hw += pg;
   }
   if (x <= 0) { // move one line up
      x = hw;
      y = y - dy;
   }

   fe = FindFrame(x, y);
   if (fe && fe->fFrame->GetY() > fLastActiveEl->fFrame->GetY()) {
      // cannot go down with the left key
      x = hw;
      y = y - dy;
      fe = FindFrame(x, y);
   }
   if (fViewMode == kLVList) {
      if (fe && fe->fFrame->GetY() <= fLastActiveEl->fFrame->GetY() - (2 * dy)) {
         // avoid jumping more than one line up
         x = fe->fFrame->GetX() - dx;
         fe = FindFrame(x, y);
      }
      // cannot go down and/or right with the left key
      if (fe && fe->fFrame->GetY() >= fLastActiveEl->fFrame->GetY() &&
          fe->fFrame->GetX() >= fLastActiveEl->fFrame->GetX())
         fe = fLastActiveEl;
   }
   if (!fe || fe->fFrame->GetY() > fLastActiveEl->fFrame->GetY())
      fe = (TGFrameElement*)fList->First();
   if (!select) fSelected=1;

   ActivateItem(fe);
   AdjustPosition();
}

//______________________________________________________________________________
void TGLVContainer::LineRight(Bool_t select)
{
   // Move current position one column right.

   // in details mode just move one line down
   if (fViewMode == kLVDetails) return LineDown(select);

   TGPosition pos = GetPagePosition();
   TGDimension dim = GetPageDimension();

   TGFrameElement *fe = (TGFrameElement*)fList->Last();
   if (!fe) return;

   TGFrameElement *old = fLastActiveEl;

   if (fViewMode == kLVSmallIcons && fe == old) return;

   if (old) DeActivateItem(old);
   else fLastActiveEl = (TGFrameElement*)fList->First();

   TGDimension ms = fListView->GetMaxItemSize();
   Int_t dx = ms.fWidth;
   Int_t dy = ms.fHeight;

   Int_t y = fLastActiveEl->fFrame->GetY();
   Int_t x = fLastActiveEl->fFrame->GetX() + dx - 2;

   Int_t hw = pos.fX + dim.fWidth - dx;

   TGHScrollBar *hb =  GetHScrollbar();
   if (x > hw && (hb && !hb->IsMapped())) { // move one line down
      x = 0;
      y = y + dy;
   }

   fe = FindFrame(x, y);
   if (fe && fe->fFrame->GetY() < fLastActiveEl->fFrame->GetY()) {
      // cannot go up with the right key
      x = 0;
      y = y + dy;
      fe = FindFrame(x, y);
   }
   if (fViewMode == kLVList) {
      // cannot go up and/or left with the right key
      if (fe && fe->fFrame->GetY() <= fLastActiveEl->fFrame->GetY() &&
          fe->fFrame->GetX() <= fLastActiveEl->fFrame->GetX())
         fe = fLastActiveEl;
   }
   if (!fe || fe->fFrame->GetY() < fLastActiveEl->fFrame->GetY())
      fe = (TGFrameElement*)fList->Last();
   if (!select) fSelected = 1;

   ActivateItem(fe);
   AdjustPosition();
}

//______________________________________________________________________________
void TGLVContainer::LineUp(Bool_t select)
{
   // Make current position first line in window by scrolling up.

   TGFrameElement *fe = (TGFrameElement*)fList->First();
   if (!fe) return;

   TGFrameElement *old = fLastActiveEl;

   if (old) {
      DeActivateItem(old);
   } else {
      fLastActiveEl = (TGFrameElement*)fList->First();
   }

   TGDimension ms = fListView->GetMaxItemSize();
   Int_t dy = ms.fHeight;

   Int_t y = fLastActiveEl->fFrame->GetY() - dy;
   Int_t x = fLastActiveEl->fFrame->GetX();

   fe = FindFrame(x, y);
   if (!fe) fe = (TGFrameElement*)fList->First();
   if (fe->fFrame->GetY() > fLastActiveEl->fFrame->GetY()) fe = fLastActiveEl;
   if (!select) fSelected = 1;

   ActivateItem(fe);
   AdjustPosition();
}

//______________________________________________________________________________
void TGLVContainer::LineDown(Bool_t select)
{
   // Move one line down.

   TGFrameElement *fe = (TGFrameElement*)fList->Last();
   if (!fe) return;

   TGFrameElement *old = fLastActiveEl;

   if (old) DeActivateItem(old);
   else fLastActiveEl = (TGFrameElement*)fList->First();

   TGDimension ms = fListView->GetMaxItemSize();
   Int_t dy = ms.fHeight;

   Int_t y = fLastActiveEl->fFrame->GetY() + dy;
   Int_t x = fLastActiveEl->fFrame->GetX();

   fe = FindFrame(x, y);
   if (!fe) fe = (TGFrameElement*)fList->Last();
   if (fe->fFrame->GetY() < fLastActiveEl->fFrame->GetY()) fe = fLastActiveEl;
   if (!select) fSelected = 1;

   ActivateItem(fe);
   AdjustPosition();
}


//______________________________________________________________________________
TGDimension TGLVContainer::GetPageDimension() const
{
   // Returns page dimension.

   TGDimension ret;
   if (!fViewPort) return ret;

   ret.fWidth = fViewPort->GetWidth();
   ret.fHeight = fViewPort->GetHeight();
   return ret;
}

//______________________________________________________________________________
TGListView::TGListView(const TGWindow *p, UInt_t w, UInt_t h,
                       UInt_t options, ULong_t back) :
   TGCanvas(p, w, h, options, back)
{
   // Create a list view widget.

   fViewMode    = kLVLargeIcons;
   fNColumns    = 0;
   fColumns     = 0;
   fJmode       = 0;
   fColHeader   = 0;
   fColNames    = 0;
   fSplitHeader = 0;
   fJustChanged = kFALSE;
   fMinColumnSize = 25;
   fFontStruct = GetDefaultFontStruct();
   fNormGC     = GetDefaultGC()();
   if (fHScrollbar)
      fHScrollbar->Connect("PositionChanged(Int_t)", "TGListView",
                           this, "ScrollHeader(Int_t)");
   fHeader = new TGHeaderFrame(fVport, 20, 20, kChildFrame | kFixedWidth);

   SetDefaultHeaders();
}

//______________________________________________________________________________
TGListView::~TGListView()
{
   // Delete a list view widget.

   if (fNColumns) {
      delete [] fColumns;
      delete [] fJmode;
      for (int i = 0; i < fNColumns; i++) {
         delete fColHeader[i];
         delete fSplitHeader[i];
      }
      delete [] fColHeader;
      delete [] fColNames;
      delete [] fSplitHeader;
      delete fHeader;
   }
}

//______________________________________________________________________________
void TGListView::ScrollHeader(Int_t pos)
{
   // Scroll header buttons with horizontal scrollbar

   Int_t  i, xl = - pos;
   if (fViewMode == kLVDetails) {
      for (i = 0; i < fNColumns-1; ++i) {
         fColHeader[i]->Move(xl, 0);
         xl += fColHeader[i]->GetWidth();
         fSplitHeader[i]->Move(xl,fSplitHeader[i]->GetHeight());
      }
      fColHeader[i]->Move(xl, 0);
      xl += fColHeader[i]->GetWidth();
      fSplitHeader[i]->Move(xl,fSplitHeader[i]->GetHeight());
   }
}

//______________________________________________________________________________
void TGListView::SetHeaders(Int_t ncolumns)
{
   // Set number of headers, i.e. columns that will be shown in detailed view.
   // This method must be followed by exactly ncolumns SetHeader() calls,
   // making sure that every header (i.e. idx) is set (for and example see
   // SetDefaultHeaders()).

   if (ncolumns <= 0) {
      Error("SetHeaders", "number of columns must be > 0");
      return;
   }

   if (fNColumns) {
      delete [] fColumns;
      delete [] fJmode;
      for (int i = 0; i < fNColumns; i++) {
         if (fColHeader[i]) fColHeader[i]->DestroyWindow();
         delete fColHeader[i];
         delete fSplitHeader[i];
      }
      delete [] fColHeader;
      delete [] fSplitHeader;
      delete [] fColNames;
   }

   fNColumns  = ncolumns+1;    // one extra for the blank filler header
   fColumns   = new int[fNColumns];
   fJmode     = new int[fNColumns];
   fColHeader = new TGTextButton* [fNColumns];
   fColNames  = new TString [fNColumns];
   fSplitHeader = new TGVFileSplitter* [fNColumns];

   for (int i = 0; i < fNColumns; i++) {
      fColHeader[i] = 0;
      fJmode[i] = kTextLeft;
      fSplitHeader[i] = new TGVFileSplitter(fHeader, 10);
      fSplitHeader[i]->Connect("LayoutListView()", "TGListView",
                               this, "Layout()");
      fSplitHeader[i]->Connect("LayoutHeader(TGFrame *)", "TGListView",
                               this, "LayoutHeader(TGFrame *)");
      fSplitHeader[i]->Connect("DoubleClicked(TGVFileSplitter*)", "TGListView",
                               this, "SetDefaultColumnWidth(TGVFileSplitter*)");
   }

   // create blank filler header
   fColNames[fNColumns-1] = "";
   fColHeader[fNColumns-1] = new TGTextButton(fHeader, new TGHotString(""), -1,
                                    fNormGC, fFontStruct, kRaisedFrame |
                                    kDoubleBorder | kFixedWidth);
   fColHeader[fNColumns-1]->Associate(this);
   fColHeader[fNColumns-1]->SetTextJustify(kTextCenterX | kTextCenterY);
   fColHeader[fNColumns-1]->SetState(kButtonDisabled);
   fColHeader[fNColumns-1]->SetState(kButtonDisabled);
   fJmode[fNColumns-1]   = kTextCenterX;
   fColumns[fNColumns-1] = 0;
   fSplitHeader[fNColumns-1]->SetFrame(fColHeader[fNColumns-1], kTRUE);
   fHeader->SetColumnsInfo(fNColumns, fColHeader, fSplitHeader);
   fJustChanged = kTRUE;
}

//______________________________________________________________________________
void TGListView::SetHeader(const char *s, Int_t hmode, Int_t cmode, Int_t idx)
{
   // Set header button idx [0-fNColumns>, hmode is the x text alignmode
   // (ETextJustification) for the header text and cmode is the x text
   // alignmode for the item text.

   if (idx < 0 || idx >= fNColumns-1) {
<<<<<<< HEAD
      Error("SetHeader", TString::Format("header index must be [0 - %d>", fNColumns-1));
=======
      Error("SetHeader", "header index must be [0 - %d>", fNColumns-1);
>>>>>>> 84c4c19c
      return;
   }
   delete fColHeader[idx];

   fColNames[idx] = s;
   fColHeader[idx] = new TGTextButton(fHeader, new TGHotString(s), idx,
                                      fNormGC, fFontStruct, kRaisedFrame |
                                      kDoubleBorder | kFixedWidth);
   TString txt = s;
   txt.ToLower();
   if (txt.Contains("modified")) txt += " date";
   if (txt.Contains("attributes")) txt = "type";
   fColHeader[idx]->SetToolTipText(Form("Click to sort by %s", txt.Data()));
   fColHeader[idx]->Associate(this);
   fColHeader[idx]->SetTextJustify(hmode | kTextCenterY);
   fSplitHeader[idx]->SetFrame(fColHeader[idx], kTRUE);

   // fJmode and fColumns contain values for columns idx > 0. idx==0 is
   // the small icon with the object name
   if (idx > 0)
      fJmode[idx-1] = cmode;

   if (!fColHeader[0]) return;
   int xl = fColHeader[0]->GetDefaultWidth() + 10 + fSplitHeader[0]->GetDefaultWidth();
   for (int i = 1; i < fNColumns; i++) {
      fColumns[i-1] = xl;
      if (!fColHeader[i]) break;
      xl += fColHeader[i]->GetDefaultWidth() + fSplitHeader[i]->GetDefaultWidth();
   }
}

//______________________________________________________________________________
const char *TGListView::GetHeader(Int_t idx) const
{
   // Returns name of header idx. If illegal idx or header not set for idx
   // 0 is returned.

   if (idx >= 0 && idx < fNColumns-1 && fColHeader[idx])
      return (const char*) fColNames[idx];
   return 0;
}

//______________________________________________________________________________
void TGListView::SetDefaultHeaders()
{
   // Default headers are: Name, Attributes, Size, Owner, Group, Modified.
   // The default is good for file system items.

   SetHeaders(6);
   SetHeader("Name",       kTextLeft,    kTextLeft,    0);
   SetHeader("Attributes", kTextCenterX, kTextCenterX, 1);
   SetHeader("Size",       kTextRight,   kTextRight,   2);
   SetHeader("Owner",      kTextCenterX, kTextCenterX, 3);
   SetHeader("Group",      kTextCenterX, kTextCenterX, 4);
   SetHeader("Modified",   kTextCenterX, kTextCenterX, 5);
}

//______________________________________________________________________________
void TGListView::SetViewMode(EListViewMode viewMode)
{
   // Set list view mode.

   TGLVContainer *container;

   if (fViewMode != viewMode) {
      fJustChanged = kTRUE;
      fViewMode = viewMode;
      container = (TGLVContainer *) fVport->GetContainer();
      if (container) container->SetViewMode(viewMode);
      Layout();
   }
}

//______________________________________________________________________________
void TGListView::SetContainer(TGFrame *f)
{
   // Set list view container. Container must be at least of type
   // TGLVContainer.

   if (f->InheritsFrom(TGLVContainer::Class())) {
      TGCanvas::SetContainer(f);
      ((TGLVContainer *) f)->SetColumns(fColumns, fJmode);
      ((TGLVContainer *) f)->SetListView(this);
   } else
      Error("SetContainer", "frame must inherit from TGLVContainer");
}

//______________________________________________________________________________
void TGListView::SetIncrements(Int_t hInc, Int_t vInc)
{
   // Set horizontal and vertical scrollbar increments.

   fHScrollbar->SetSmallIncrement(hInc);
   fVScrollbar->SetSmallIncrement(vInc);
}

//______________________________________________________________________________
void TGListView::SetDefaultColumnWidth(TGVFileSplitter* splitter)
{
   // Set default column width of the columns headers.

   TGLVContainer *container = (TGLVContainer *) fVport->GetContainer();

   if (!container) {
      Error("SetDefaultColumnWidth", "no listview container set yet");
      return;
   }
   container->ClearViewPort();

   for (int i = 0; i < fNColumns; ++i) {
      if ( fSplitHeader[i] == splitter ) {
         TString dt = fColHeader[i]->GetString();
         UInt_t bsize = gVirtualX->TextWidth(fColHeader[i]->GetFontStruct(),
                                             dt.Data(), dt.Length());
         UInt_t w = TMath::Max(fColHeader[i]->GetDefaultWidth(), bsize + 20);
         if (i == 0) w = TMath::Max(fMaxSize.fWidth + 10, w);
         if (i > 0)  w = TMath::Max(container->GetMaxSubnameWidth(i) + 40, (Int_t)w);
         fColHeader[i]->Resize(w, fColHeader[i]->GetHeight());
         Layout();
      }
   }
}

//______________________________________________________________________________
void TGListView::ResizeColumns()
{
   // Resize column headers to show whole item names.

   for (int i = 0; i < fNColumns; ++i) {
      TGLVContainer *container = (TGLVContainer *) fVport->GetContainer();
      if (!container) {
         Error("ResizeColumns", "no listview container set yet");
         return;
      }
      fMaxSize = container->GetMaxItemSize();
      SetDefaultColumnWidth(fSplitHeader[i]);
   }
}

//______________________________________________________________________________
void TGListView::Layout()
{
   // Layout list view components (container and contents of container).

   Int_t  i, xl = 0;
   UInt_t w, h = 0;

   TGLVContainer *container = (TGLVContainer *) fVport->GetContainer();

   if (!container) {
      Error("Layout", "no listview container set yet");
      return;
   }

   fMaxSize = container->GetMaxItemSize();

   if (fViewMode == kLVDetails) {
      h = fColHeader[0]->GetDefaultHeight()-4;
      fHeader->MoveResize(0, 0, fWidth, h);
      fHeader->MapWindow();
      for (i = 0; i < fNColumns-1; ++i) {
         fColHeader[i]->SetText(fColNames[i]);

         if ( fJustChanged ) {
            w = TMath::Min(fMaxSize.fWidth + 10, fColHeader[i]->GetDefaultWidth());
            if (w < fMinColumnSize) w = fColHeader[i]->GetDefaultWidth();
            if (i == 0) w = TMath::Max(fMaxSize.fWidth + 10, w);
            if (i > 0)  w = TMath::Max(container->GetMaxSubnameWidth(i) + 40, (Int_t)w);
         } else {
            w = fColHeader[i]->GetWidth();
         }
         w = TMath::Max(fMinColumnSize, w);
         if ( fColHeader[i]->GetDefaultWidth() > w ) {
            for (int j = fColNames[i].Length() - 1 ; j > 0; j--) {
               fColHeader[i]->SetText( fColNames[i](0,j) + "..." );
               if ( fColHeader[i]->GetDefaultWidth() < w )
                  break;
            }
         }

         fColHeader[i]->MoveResize(xl, 0, w, h);
         fColHeader[i]->MapWindow();
         xl += w;
         fSplitHeader[i]->Move(xl, 0);
         fSplitHeader[i]->MapWindow();
         fColumns[i] = xl-2;  // -2 is fSep in the layout routine
      }
      fColHeader[i]->MoveResize(xl, 0, fVport->GetWidth()-xl, h);
      fColHeader[i]->MapWindow();
      fSplitHeader[i]->Move(fVport->GetWidth(), fSplitHeader[i]->GetHeight());
      fSplitHeader[i]->MapWindow();
      fVScrollbar->RaiseWindow();

      container->SetColumns(fColumns, fJmode);

   } else {
      for (i = 0; i < fNColumns; ++i) {
         fColHeader[i]->UnmapWindow();
         fSplitHeader[i]->UnmapWindow();
      }
      fHeader->UnmapWindow();
   }
   TGLayoutManager *lm = container->GetLayoutManager();

   lm->SetDefaultWidth(xl);
   TGCanvas::Layout();

   if (fViewMode == kLVDetails) {
      container->Resize(container->GetWidth(), container->GetHeight()+h);
      fVScrollbar->SetRange((Int_t)container->GetHeight(),
                            (Int_t)fVport->GetHeight());
      if (fJustChanged) {
         fVport->MoveResize(fBorderWidth, fBorderWidth, fVport->GetWidth(),
                            fVport->GetHeight());
         container->Move(0, h);
      } else {
         container->DrawRegion(0, 0, fVport->GetWidth(), fVport->GetHeight());
      }
      fColHeader[i]->MoveResize(xl, 0, fVport->GetWidth()-xl, h);
      fColHeader[i]->MapWindow();
   } else {
      fVport->MoveResize(fBorderWidth, fBorderWidth, fVport->GetWidth(),
                         fVport->GetHeight());
      container->Move(0, 0);
   }

   fJustChanged = kFALSE;
}

//______________________________________________________________________________
void TGListView::LayoutHeader(TGFrame *head)
{
   // Layout list view components (container and contents of container).

   Int_t  i, xl = 0;
   UInt_t w, h = 0;
   static Int_t oldPos = 0;
   if (head == 0) oldPos = 0;

   TGLVContainer *container = (TGLVContainer *) fVport->GetContainer();

   if (!container) {
      Error("Layout", "no listview container set yet");
      return;
   }
   fMaxSize = container->GetMaxItemSize();
   Int_t posx = container->GetPagePosition().fX;

   if (fViewMode == kLVDetails) {
      h = fColHeader[0]->GetDefaultHeight()-4;
      fHeader->MoveResize(0, 0, fWidth, h);
      fHeader->MapWindow();
      for (i = 0; i < fNColumns-1; ++i) {
         fColHeader[i]->SetText(fColNames[i]);

         if ( fJustChanged ) {
            w = TMath::Min(fMaxSize.fWidth + 10, fColHeader[i]->GetDefaultWidth());
            if (w < fMinColumnSize) w = fColHeader[i]->GetDefaultWidth();
            if (i == 0) w = TMath::Max(fMaxSize.fWidth + 10, w);
            if (i > 0)  w = TMath::Max(container->GetMaxSubnameWidth(i) + 40, (Int_t)w);
         } else {
            w = fColHeader[i]->GetWidth();
         }
         w = TMath::Max(fMinColumnSize, w);
         if ( fColHeader[i]->GetDefaultWidth() > w ) {
            for (int j = fColNames[i].Length() - 1 ; j > 0; j--) {
               fColHeader[i]->SetText( fColNames[i](0,j) + "..." );
               if ( fColHeader[i]->GetDefaultWidth() < w )
                  break;
            }
         }

         if ((TGFrame *)fColHeader[i] == head) {
            if (oldPos > 0) {
               gVirtualX->DrawLine(container->GetId(), container->GetLineGC()(),
                                   oldPos - posx, 0, oldPos - posx, fVport->GetHeight());
            }
            gVirtualX->DrawLine(container->GetId(), container->GetLineGC()(),
                                xl + w - posx, 0, xl + w - posx, fVport->GetHeight());
            oldPos = xl + w;
         }

         fColHeader[i]->MoveResize(xl - posx, 0, w, h);
         fColHeader[i]->MapWindow();
         xl += w;
         fSplitHeader[i]->Move(xl, 0);
         fSplitHeader[i]->MapWindow();
         fColumns[i] = xl-2;  // -2 is fSep in the layout routine
      }
      fColHeader[i]->MoveResize(xl - posx, 0, fVport->GetWidth()-xl, h);
      fColHeader[i]->MapWindow();
      fSplitHeader[i]->Move(fVport->GetWidth(),  fSplitHeader[i]->GetHeight());
      fSplitHeader[i]->MapWindow();
      fVScrollbar->RaiseWindow();
   }
   fJustChanged = kFALSE;
}

//______________________________________________________________________________
Bool_t TGListView::ProcessMessage(Long_t msg, Long_t parm1, Long_t parm2)
{
   // Handle messages generated by the list view components.

   TGLVContainer *cnt = (TGLVContainer*)GetContainer();

   const TGLVEntry *entry;
   void *p = 0;

   entry = (TGLVEntry *) cnt->GetNextSelected(&p);

   switch (GET_SUBMSG(msg)) {
      case kCT_ITEMCLICK:
         if ((cnt->NumSelected() == 1) && (entry != 0)) {
            Int_t x = (Int_t)(parm2 & 0xffff);
            Int_t y = (Int_t)((parm2 >> 16) & 0xffff);
            Clicked((TGLVEntry*)entry, (Int_t)parm1);
            Clicked((TGLVEntry*)entry, (Int_t)parm1, x, y);
         }
         break;
      case kCT_ITEMDBLCLICK:
         if ((cnt->NumSelected() == 1) && (entry!=0)) {
            Int_t x = (Int_t)(parm2 & 0xffff);
            Int_t y = (Int_t)((parm2 >> 16) & 0xffff);
            DoubleClicked((TGLVEntry*)entry, (Int_t)parm1);
            DoubleClicked((TGLVEntry*)entry, (Int_t)parm1, x, y);
         }
         break;
      case kCT_SELCHANGED:
         SelectionChanged();
         break;
      default:
         break;
   }
   return TGCanvas::ProcessMessage(msg, parm1, parm2);
}

//______________________________________________________________________________
void TGListView::Clicked(TGLVEntry *entry, Int_t btn)
{
   // Emit Clicked() signal.

   Long_t args[2];

   args[0] = (Long_t)entry;
   args[1] = btn;

   Emit("Clicked(TGLVEntry*,Int_t)", args);
}

//______________________________________________________________________________
void TGListView::Clicked(TGLVEntry *entry, Int_t btn, Int_t x, Int_t y)
{
   // Emit Clicked() signal.

   Long_t args[4];

   args[0] = (Long_t)entry;
   args[1] = btn;
   args[2] = x;
   args[3] = y;

   Emit("Clicked(TGLVEntry*,Int_t,Int_t,Int_t)", args);
}

//______________________________________________________________________________
void TGListView::DoubleClicked(TGLVEntry *entry, Int_t btn)
{
   // Emit DoubleClicked() signal.

   Long_t args[2];

   args[0] = (Long_t)entry;
   args[1] = btn;

   Emit("DoubleClicked(TGLVEntry*,Int_t)", args);
}

//______________________________________________________________________________
void TGListView::DoubleClicked(TGLVEntry *entry, Int_t btn, Int_t x, Int_t y)
{
   // Emit DoubleClicked() signal.

   Long_t args[4];

   args[0] = (Long_t)entry;
   args[1] = btn;
   args[2] = x;
   args[3] = y;

   Emit("DoubleClicked(TGLVEntry*,Int_t,Int_t,Int_t)", args);
}

//______________________________________________________________________________
FontStruct_t TGListView::GetDefaultFontStruct()
{
   // Return the default font structure in use.

   if (!fgDefaultFont)
      fgDefaultFont = gClient->GetResourcePool()->GetIconFont();
   return fgDefaultFont->GetFontStruct();
}

//______________________________________________________________________________
const TGGC &TGListView::GetDefaultGC()
{
   // Return the default graphics context in use.

   if (!fgDefaultGC) {
      fgDefaultGC = new TGGC(*gClient->GetResourcePool()->GetFrameGC());
      fgDefaultGC->SetFont(fgDefaultFont->GetFontHandle());
   }
   return *fgDefaultGC;
}

//______________________________________________________________________________
void TGListView::SavePrimitive(ostream &out, Option_t *option /*= ""*/)
{
   // Save a list view widget as a C++ statement(s) on output stream out.

   if (fBackground != GetDefaultFrameBackground()) SaveUserColor(out, option);

   out << endl << "   // list view" << endl;
   out <<"   TGListView *";
   out << GetName() << " = new TGListView(" << fParent->GetName()
       << "," << GetWidth() << "," << GetHeight();

   if (fBackground == GetDefaultFrameBackground()) {
      if (GetOptions() == (kSunkenFrame | kDoubleBorder)) {
         out <<");" << endl;
      } else {
         out << "," << GetOptionString() <<");" << endl;
      }
   } else {
      out << "," << GetOptionString() << ",ucolor);" << endl;
   }
   if (option && strstr(option, "keep_names"))
      out << "   " << GetName() << "->SetName(\"" << GetName() << "\");" << endl;

   GetContainer()->SavePrimitive(out, option);

   out << endl;
   out << "   " << GetName() << "->SetContainer(" << GetContainer()->GetName()
                << ");" << endl;
   out << "   " << GetName() << "->SetViewMode(";
   switch (fViewMode) {
      case kLVLargeIcons:
         out << "kLVLargeIcons";
         break;
      case kLVSmallIcons:
         out << "kLVSmallIcons";
         break;
      case kLVList:
         out << "kLVList";
         break;
      case kLVDetails:
         out << "kLVDetails";
         break;
   }
   out << ");" << endl;

   out << "   " << GetContainer()->GetName() << "->Resize();" << endl;

   if (fHScrollbar && fHScrollbar->IsMapped()) {
   out << "   " << GetName() << "->SetHsbPosition(" << GetHsbPosition()
       << ");" << endl;
   }

   if (fVScrollbar && fVScrollbar->IsMapped()) {
   out << "   " << GetName() << "->SetVsbPosition(" << GetVsbPosition()
       << ");" << endl;
   }
}

//______________________________________________________________________________
void TGLVContainer::SavePrimitive(ostream &out, Option_t *option /*= ""*/)
{
   // Save a list view container as a C++ statement(s) on output stream out.

   if (fBackground != GetDefaultFrameBackground()) SaveUserColor(out, option);

   out << endl << "   // list view container" << endl;
   out << "   TGLVContainer *";

   if ((fParent->GetParent())->InheritsFrom(TGCanvas::Class())) {
      out << GetName() << " = new TGLVContainer(" << GetCanvas()->GetName();
   } else {
      out << GetName() << " = new TGLVContainer(" << fParent->GetName();
      out << "," << GetWidth() << "," << GetHeight();
   }
   if (fBackground == GetDefaultFrameBackground()) {
      if (GetOptions() == (kSunkenFrame | kDoubleBorder)) {
         out <<");" << endl;
      } else {
         out << "," << GetOptionString() <<");" << endl;
      }
   } else {
      out << "," << GetOptionString() << ",ucolor);" << endl;
   }
   if (option && strstr(option, "keep_names"))
      out << "   " << GetName() << "->SetName(\"" << GetName() << "\");" << endl;
}<|MERGE_RESOLUTION|>--- conflicted
+++ resolved
@@ -929,11 +929,7 @@
    TGFrameElement *old = fLastActiveEl;
 
    if (fViewMode == kLVSmallIcons && fe == old) return;
-<<<<<<< HEAD
-   
-=======
-
->>>>>>> 84c4c19c
+
    if (old) DeActivateItem(old);   //
    else fLastActiveEl = fe;
 
@@ -1244,11 +1240,7 @@
    // alignmode for the item text.
 
    if (idx < 0 || idx >= fNColumns-1) {
-<<<<<<< HEAD
-      Error("SetHeader", TString::Format("header index must be [0 - %d>", fNColumns-1));
-=======
       Error("SetHeader", "header index must be [0 - %d>", fNColumns-1);
->>>>>>> 84c4c19c
       return;
    }
    delete fColHeader[idx];
