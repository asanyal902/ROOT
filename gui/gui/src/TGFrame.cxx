// @(#)root/gui:$Id$
// Author: Fons Rademakers   03/01/98

/*************************************************************************
 * Copyright (C) 1995-2000, Rene Brun and Fons Rademakers.               *
 * All rights reserved.                                                  *
 *                                                                       *
 * For the licensing terms see $ROOTSYS/LICENSE.                         *
 * For the list of contributors see $ROOTSYS/README/CREDITS.             *
 *************************************************************************/
/**************************************************************************

    This source is based on Xclass95, a Win95-looking GUI toolkit.
    Copyright (C) 1996, 1997 David Barth, Ricky Ralston, Hector Peraza.

    Xclass95 is free software; you can redistribute it and/or
    modify it under the terms of the GNU Library General Public
    License as published by the Free Software Foundation; either
    version 2 of the License, or (at your option) any later version.

**************************************************************************/

//////////////////////////////////////////////////////////////////////////
//                                                                      //
// TGFrame, TGCompositeFrame, TGVerticalFrame, TGHorizontalFrame,       //
// TGMainFrame, TGTransientFrame and TGGroupFrame                       //
//                                                                      //
// The frame classes describe the different "dressed" GUI windows.      //
//                                                                      //
// The TGFrame class is a subclasses of TGWindow, and is used as base   //
// class for some simple widgets (buttons, labels, etc.).               //
// It provides:                                                         //
//  - position & dimension fields                                       //
//  - an 'options' attribute (see constant above)                       //
//  - a generic event handler                                           //
//  - a generic layout mechanism                                        //
//  - a generic border                                                  //
//                                                                      //
// The TGCompositeFrame class is the base class for composite widgets   //
// (menu bars, list boxes, etc.).                                       //
// It provides:                                                         //
//  - a layout manager                                                  //
//  - a frame container (TList *)                                       //
//                                                                      //
// The TGVerticalFrame and TGHorizontalFrame are composite frame that   //
// layout their children in vertical or horizontal way.                 //
//                                                                      //
// The TGMainFrame class defines top level windows that interact with   //
// the system Window Manager.                                           //
//                                                                      //
// The TGTransientFrame class defines transient windows that typically  //
// are used for dialogs windows.                                        //
//                                                                      //
// The TGGroupFrame is a composite frame with a border and a title.     //
// It is typically used to group a number of logically related widgets  //
// visually together.                                                   //
//                                                                      //
//Begin_Html
/*
<img src="gif/tgcompositeframe_classtree.gif">
*/
//End_Html
//////////////////////////////////////////////////////////////////////////

#include "TError.h"
#include "TGFrame.h"
#include "TGResourcePool.h"
#include "TGPicture.h"
#include "TList.h"
#include "TApplication.h"
#include "TTimer.h"
#include "Riostream.h"
#include "TClass.h"

#include "TObjString.h"
#include "TObjArray.h"
#include "TBits.h"
#include "TColor.h"
#include "TROOT.h"
#include "KeySymbols.h"
#include "TGFileDialog.h"
#include "TGMsgBox.h"
#include "TSystem.h"
#include "TVirtualDragManager.h"
#include "TGuiBuilder.h"
#include "TQConnection.h"
#include "TGButton.h"
#include "TGSplitter.h"
#include "TGDNDManager.h"
#include "TImage.h"
#include "TObjectSpy.h"


Bool_t      TGFrame::fgInit = kFALSE;
Pixel_t     TGFrame::fgDefaultFrameBackground = 0;
Pixel_t     TGFrame::fgDefaultSelectedBackground = 0;
Pixel_t     TGFrame::fgWhitePixel = 0;
Pixel_t     TGFrame::fgBlackPixel = 0;
const TGGC *TGFrame::fgBlackGC = 0;
const TGGC *TGFrame::fgWhiteGC = 0;
const TGGC *TGFrame::fgHilightGC = 0;
const TGGC *TGFrame::fgShadowGC = 0;
const TGGC *TGFrame::fgBckgndGC = 0;
Time_t      TGFrame::fgLastClick = 0;
UInt_t      TGFrame::fgLastButton = 0;
Int_t       TGFrame::fgDbx = 0;
Int_t       TGFrame::fgDby = 0;
Window_t    TGFrame::fgDbw = 0;
UInt_t      TGFrame::fgUserColor = 0;

const TGFont *TGGroupFrame::fgDefaultFont = 0;
const TGGC   *TGGroupFrame::fgDefaultGC = 0;

TGLayoutHints *TGCompositeFrame::fgDefaultHints = 0;

<<<<<<< HEAD
static const char *gSaveMacroTypes[] = { 
=======
static const char *gSaveMacroTypes[] = {
>>>>>>> 84c4c19c
   "ROOT macros", "*.C",
   "GIF",         "*.gif",
   "PNG",         "*.png",
   "JPEG",        "*.jpg",
   "TIFF",        "*.tiff",
   "XPM",         "*.xpm",
   "All files",   "*",
   0,             0
};

TList *gListOfHiddenFrames = new TList();

ClassImp(TGFrame)
ClassImp(TGCompositeFrame)
ClassImp(TGVerticalFrame)
ClassImp(TGHorizontalFrame)
ClassImp(TGMainFrame)
ClassImp(TGTransientFrame)
ClassImp(TGGroupFrame)
ClassImp(TGHeaderFrame)


//______________________________________________________________________________
TGFrame::TGFrame(const TGWindow *p, UInt_t w, UInt_t h,
                 UInt_t options, Pixel_t back)
   : TGWindow(p, 0, 0, w, h, 0, 0, 0, 0, 0, options)
{
   // Create a TGFrame object. Options is an OR of the EFrameTypes.

   if (!fgInit && gClient) {
      TGFrame::GetDefaultFrameBackground();
      TGFrame::GetDefaultSelectedBackground();
      TGFrame::GetWhitePixel();
      TGFrame::GetBlackPixel();
      TGFrame::GetBlackGC();
      TGFrame::GetWhiteGC();
      TGFrame::GetHilightGC();
      TGFrame::GetShadowGC();
      TGFrame::GetBckgndGC();
      fgInit = kTRUE;
   }

   SetWindowAttributes_t wattr;

   fDNDState   = 0;
   fBackground = back;
   fOptions    = options;
   fWidth = w; fHeight = h; fX = fY = fBorderWidth = 0;
   fMinWidth    = 0;
   fMinHeight   = 0;
   fMaxWidth    = kMaxUInt;
   fMaxHeight   = kMaxUInt;
   fFE          = 0;

   if (fOptions & (kSunkenFrame | kRaisedFrame))
      fBorderWidth = (fOptions & kDoubleBorder) ? 2 : 1;

   wattr.fMask = kWABackPixel | kWAEventMask;
   wattr.fBackgroundPixel = back;
   wattr.fEventMask = kExposureMask;
   if (fOptions & kMainFrame) {
      wattr.fEventMask |= kStructureNotifyMask;
      gVirtualX->ChangeWindowAttributes(fId, &wattr);
      //if (fgDefaultBackgroundPicture)
      //   SetBackgroundPixmap(fgDefaultBackgroundPicture->GetPicture());
   } else {
      gVirtualX->ChangeWindowAttributes(fId, &wattr);
      //if (!(fOptions & kOwnBackground))
      //   SetBackgroundPixmap(kParentRelative);
   }
   fEventMask = (UInt_t) wattr.fEventMask;

   SetWindowName();
}

//______________________________________________________________________________
TGFrame::TGFrame(TGClient *c, Window_t id, const TGWindow *parent)
   : TGWindow(c, id, parent)
{
   // Create a frame using an externally created window. For example
   // to register the root window (called by TGClient), or a window
   // created via TVirtualX::InitWindow() (id is obtained with
   // TVirtualX::GetWindowID()).

   if (!fgInit && gClient) {
      TGFrame::GetDefaultFrameBackground();
      TGFrame::GetDefaultSelectedBackground();
      TGFrame::GetWhitePixel();
      TGFrame::GetBlackPixel();
      TGFrame::GetBlackGC();
      TGFrame::GetWhiteGC();
      TGFrame::GetHilightGC();
      TGFrame::GetShadowGC();
      TGFrame::GetBckgndGC();
      fgInit = kTRUE;
   }

   WindowAttributes_t attributes;
   // Initialize some values - needed for batch mode!
   attributes.fX      = 0;
   attributes.fY      = 0;
   attributes.fWidth  = 100;
   attributes.fHeight = 100;
   attributes.fBorderWidth = 4;
   attributes.fYourEventMask = 0;
   gVirtualX->GetWindowAttributes(id, attributes);

   fDNDState    = 0;
   fX           = attributes.fX;
   fY           = attributes.fY;
   fWidth       = attributes.fWidth;
   fHeight      = attributes.fHeight;
   fBorderWidth = attributes.fBorderWidth;
   fEventMask   = (UInt_t) attributes.fYourEventMask;
   fBackground  = 0;
   fOptions     = 0;
   fMinWidth    = 0;
   fMinHeight   = 0;
   fMaxWidth    = kMaxUInt;
   fMaxHeight   = kMaxUInt;
   fFE          = 0;

   SetWindowName();
}

//______________________________________________________________________________
TGFrame::~TGFrame()
{
   // Destructor.

}

//______________________________________________________________________________
void TGFrame::DeleteWindow()
{
   // Delete window. Use single shot timer to call final delete method.
   // We use this indirect way since deleting the window in its own
   // execution "thread" can cause side effects because frame methods
   // can still be called while the window object has already been deleted.

   if (gDNDManager) {
      if (gDNDManager->GetMainFrame() == this)
         gDNDManager->SetMainFrame(0);
   }
   if (!TestBit(kDeleteWindowCalled))
      TTimer::SingleShot(150, IsA()->GetName(), this, "ReallyDelete()");
   SetBit(kDeleteWindowCalled);
}

//______________________________________________________________________________
void TGFrame::ChangeBackground(Pixel_t back)
{
   // Change frame background color.

   fBackground = back;
   gVirtualX->SetWindowBackground(fId, back);
   fClient->NeedRedraw(this);
}

//______________________________________________________________________________
Pixel_t TGFrame::GetForeground() const
{
   // Return frame foreground color.

   return fgBlackPixel;
}

//______________________________________________________________________________
void TGFrame::SetBackgroundColor(Pixel_t back)
{
   // Set background color (override from TGWindow base class).
   // Same effect as ChangeBackground().

   fBackground = back;
   TGWindow::SetBackgroundColor(back);
}

//______________________________________________________________________________
void TGFrame::ChangeOptions(UInt_t options)
{
   // Change frame options. Options is an OR of the EFrameTypes.

   if ((options & (kDoubleBorder | kSunkenFrame | kRaisedFrame)) !=
      (fOptions & (kDoubleBorder | kSunkenFrame | kRaisedFrame))) {
      if (!InheritsFrom(TGGroupFrame::Class())) {
         if (options & (kSunkenFrame | kRaisedFrame))
            fBorderWidth = (options & kDoubleBorder) ? 2 : 1;
         else
            fBorderWidth = 0;
      }
   }

   fOptions = options;
}

//______________________________________________________________________________
void TGFrame::AddInput(UInt_t emask)
{
   // Add events specified in the emask to the events the frame should handle.

   fEventMask |= emask;
   gVirtualX->SelectInput(fId, fEventMask);
}

//______________________________________________________________________________
void TGFrame::RemoveInput(UInt_t emask)
{
   // Remove events specified in emask from the events the frame should handle.

   fEventMask &= ~emask;
   gVirtualX->SelectInput(fId, fEventMask);
}

//________________________________________________________________________________
void TGFrame::Draw3dRectangle(UInt_t type, Int_t x, Int_t y,
                              UInt_t w, UInt_t h)
{
   // Draw 3D rectangle on the frame border.

   switch (type) {
      case kSunkenFrame:
         gVirtualX->DrawLine(fId, GetShadowGC()(),  x,     y,     x+w-2, y);
         gVirtualX->DrawLine(fId, GetShadowGC()(),  x,     y,     x,     y+h-2);
         gVirtualX->DrawLine(fId, GetHilightGC()(), x,     y+h-1, x+w-1, y+h-1);
         gVirtualX->DrawLine(fId, GetHilightGC()(), x+w-1, y+h-1, x+w-1, y);
         break;

      case kSunkenFrame | kDoubleBorder:
         gVirtualX->DrawLine(fId, GetShadowGC()(), x,     y,     x+w-2, y);
         gVirtualX->DrawLine(fId, GetShadowGC()(), x,     y,     x,     y+h-2);
         gVirtualX->DrawLine(fId, GetBlackGC()(),  x+1,   y+1,   x+w-3, y+1);
         gVirtualX->DrawLine(fId, GetBlackGC()(),  x+1,   y+1,   x+1,   y+h-3);

         gVirtualX->DrawLine(fId, GetHilightGC()(), x,     y+h-1, x+w-1, y+h-1);
         gVirtualX->DrawLine(fId, GetHilightGC()(), x+w-1, y+h-1, x+w-1, y);
         gVirtualX->DrawLine(fId, GetBckgndGC()(),  x+1,   y+h-2, x+w-2, y+h-2);
         gVirtualX->DrawLine(fId, GetBckgndGC()(),  x+w-2, y+1,   x+w-2, y+h-2);
         break;

      case kRaisedFrame:
         gVirtualX->DrawLine(fId, GetHilightGC()(), x,     y,     x+w-2, y);
         gVirtualX->DrawLine(fId, GetHilightGC()(), x,     y,     x,     y+h-2);
         gVirtualX->DrawLine(fId, GetShadowGC()(),  x,     y+h-1, x+w-1, y+h-1);
         gVirtualX->DrawLine(fId, GetShadowGC()(),  x+w-1, y+h-1, x+w-1, y);
         break;

      case kRaisedFrame | kDoubleBorder:
         gVirtualX->DrawLine(fId, GetHilightGC()(), x,     y,     x+w-2, y);
         gVirtualX->DrawLine(fId, GetHilightGC()(), x,     y,     x,     y+h-2);
         gVirtualX->DrawLine(fId, GetBckgndGC()(),  x+1,   y+1,   x+w-3, y+1);
         gVirtualX->DrawLine(fId, GetBckgndGC()(),  x+1,   y+1,   x+1,   y+h-3);

         gVirtualX->DrawLine(fId, GetShadowGC()(),  x+1,   y+h-2, x+w-2, y+h-2);
         gVirtualX->DrawLine(fId, GetShadowGC()(),  x+w-2, y+h-2, x+w-2, y+1);
         gVirtualX->DrawLine(fId, GetBlackGC()(),   x,     y+h-1, x+w-1, y+h-1);
         gVirtualX->DrawLine(fId, GetBlackGC()(),   x+w-1, y+h-1, x+w-1, y);
         break;

      default:
         break;
   }
}

//______________________________________________________________________________
void TGFrame::DrawBorder()
{
   // Draw frame border.

   Draw3dRectangle(fOptions & (kSunkenFrame | kRaisedFrame | kDoubleBorder),
                   0, 0, fWidth, fHeight);
}

//______________________________________________________________________________
void TGFrame::DoRedraw()
{
   // Redraw the frame.

   gVirtualX->ClearArea(fId, fBorderWidth, fBorderWidth,
                   fWidth - (fBorderWidth << 1), fHeight - (fBorderWidth << 1));

   // border will only be drawn if we have a 3D option hint
   // (kRaisedFrame or kSunkenFrame)
   DrawBorder();
}

//______________________________________________________________________________
Bool_t TGFrame::HandleConfigureNotify(Event_t *event)
{
   // This event is generated when the frame is resized.

   if ((event->fWidth != fWidth) || (event->fHeight != fHeight)) {
      fWidth  = event->fWidth;
      fHeight = event->fHeight;
      Layout();
   }
   return kTRUE;
}

//______________________________________________________________________________
Bool_t TGFrame::HandleEvent(Event_t *event)
{
   // Handle all frame events. Events are dispatched to the specific
   // event handlers.

   if (gDragManager && !fClient->IsEditDisabled() &&
       gDragManager->HandleEvent(event)) return kTRUE;

   TObjectSpy deleteCheck(this);

   switch (event->fType) {

      case kExpose:
         HandleExpose(event);
         break;

      case kConfigureNotify:
         while (gVirtualX->CheckEvent(fId, kConfigureNotify, *event))
            ;
         // protection
         if ((event->fWidth < 32768) && (event->fHeight  < 32768)){
            ProcessedConfigure(event);  // emit signal
            HandleConfigureNotify(event);
         }
         break;

      case kGKeyPress:
      case kKeyRelease:
         HandleKey(event);
         break;

      case kFocusIn:
      case kFocusOut:
         HandleFocusChange(event);
         break;

      case kButtonPress:
         {
            Int_t dbl_clk = kFALSE;

            if ((event->fTime - fgLastClick < 350) &&
                (event->fCode == fgLastButton) &&
                (TMath::Abs(event->fXRoot - fgDbx) < 6) &&
                (TMath::Abs(event->fYRoot - fgDby) < 6) &&
                (event->fWindow == fgDbw))
               dbl_clk = kTRUE;

            fgLastClick  = event->fTime;
            fgLastButton = event->fCode;
            fgDbx = event->fXRoot;
            fgDby = event->fYRoot;
            fgDbw = event->fWindow;

            if (dbl_clk) {
               if ((event->fState & kKeyControlMask) &&
                    !GetEditDisabled() && gGuiBuilder) {
                  StartGuiBuilding(!IsEditable());
                  return kTRUE;
               }

               if (!HandleDoubleClick(event)) {
                  HandleButton(event);
               }
            } else {
               HandleButton(event);
            }
         }
         break;

      case kButtonDoubleClick:
         {
            fgLastClick  = event->fTime;
            fgLastButton = event->fCode;
            fgDbx = event->fXRoot;
            fgDby = event->fYRoot;
            fgDbw = event->fWindow;

            HandleDoubleClick(event);
         }
         break;

      case kButtonRelease:
         HandleButton(event);
         break;

      case kEnterNotify:
      case kLeaveNotify:
         HandleCrossing(event);
         break;

      case kMotionNotify:
         while (gVirtualX->CheckEvent(fId, kMotionNotify, *event))
            ;
         HandleMotion(event);
         break;

      case kClientMessage:
         HandleClientMessage(event);
         break;

      case kSelectionNotify:
         HandleSelection(event);
         break;

      case kSelectionRequest:
         HandleSelectionRequest(event);
         break;

      case kSelectionClear:
         HandleSelectionClear(event);
         break;

      case kColormapNotify:
         HandleColormapChange(event);
         break;

      default:
         //Warning("HandleEvent", "unknown event (%#x) for (%#x)", event->fType, fId);
         break;
   }

   if (deleteCheck.GetObject())
      ProcessedEvent(event);  // emit signal

   return kTRUE;
}

//______________________________________________________________________________
TGDimension TGFrame::GetDefaultSize() const
{
   //   std::cout << fWidth << "x" << fHeight << std::endl;
   return TGDimension(fWidth, fHeight);
}


//______________________________________________________________________________
void TGFrame::Move(Int_t x, Int_t y)
{
   // Move frame.

   if (x != fX || y != fY) {
      TGWindow::Move(x, y);
      fX = x; fY = y;
   }
}

//______________________________________________________________________________
void TGFrame::Resize(UInt_t w, UInt_t h)
{
   // Resize the frame.
   // If w=0 && h=0 - Resize to deafult size

   if (w != fWidth || h != fHeight) {
      TGDimension siz(0,0);
      siz = GetDefaultSize();
      fWidth = w ? w : siz.fWidth;
      fHeight = h ? h : siz.fHeight;
      TGWindow::Resize(fWidth, fHeight);
      Layout();
   }
}

//______________________________________________________________________________
void TGFrame::Resize(TGDimension size)
{
   // Resize the frame.

   Resize(size.fWidth, size.fHeight);
}

//______________________________________________________________________________
void TGFrame::MoveResize(Int_t x, Int_t y, UInt_t w, UInt_t h)
{
   // Move and/or resize the frame.
   // If w=0 && h=0 - Resize to deafult size

   // we do it anyway as we don't know if it's only a move or only a resize
   TGDimension siz(0,0);
   siz = GetDefaultSize();
   fWidth = w ? w : siz.fWidth;
   fHeight = h ? h : siz.fHeight;
   fX = x; fY = y;
   TGWindow::MoveResize(x, y, fWidth, fHeight);
   Layout();
}

//______________________________________________________________________________
void TGFrame::SendMessage(const TGWindow *w, Long_t msg, Long_t parm1, Long_t parm2)
{
   // Send message (i.e. event) to window w. Message is encoded in one long
   // as message type and up to two long parameters.

   Event_t event;

   if (w) {
      event.fType   = kClientMessage;
      event.fFormat = 32;
      event.fHandle = gROOT_MESSAGE;

      event.fWindow  = w->GetId();
      event.fUser[0] = msg;
      event.fUser[1] = parm1;
      event.fUser[2] = parm2;
      event.fUser[3] = 0;
      event.fUser[4] = 0;

      gVirtualX->SendEvent(w->GetId(), &event);
   }
}

//______________________________________________________________________________
Bool_t TGFrame::HandleClientMessage(Event_t *event)
{
   // Handle a client message. Client messages are the ones sent via
   // TGFrame::SendMessage (typically by widgets).

   if (gDNDManager) {
      gDNDManager->HandleClientMessage(event);
   }
   if (event->fHandle == gROOT_MESSAGE) {
      ProcessMessage(event->fUser[0], event->fUser[1], event->fUser[2]);
   }
   return kTRUE;
}

//______________________________________________________________________________
ULong_t TGFrame::GetDefaultFrameBackground()
{
   // Get default frame background.

   static Bool_t init = kFALSE;
   if (!init && gClient) {
      fgDefaultFrameBackground = gClient->GetResourcePool()->GetFrameBgndColor();
      init = kTRUE;
   }
   return fgDefaultFrameBackground;
}

//______________________________________________________________________________
ULong_t TGFrame::GetDefaultSelectedBackground()
{
   // Get default selected frame background.

   static Bool_t init = kFALSE;
   if (!init && gClient) {
      fgDefaultSelectedBackground = gClient->GetResourcePool()->GetSelectedBgndColor();
      init = kTRUE;
   }
   return fgDefaultSelectedBackground;
}

//______________________________________________________________________________
ULong_t TGFrame::GetWhitePixel()
{
   // Get white pixel value.

   static Bool_t init = kFALSE;
   if (!init && gClient) {
      fgWhitePixel = gClient->GetResourcePool()->GetWhiteColor();
      init  = kTRUE;
   }
   return fgWhitePixel;
}

//______________________________________________________________________________
ULong_t TGFrame::GetBlackPixel()
{
   // Get black pixel value.

   static Bool_t init = kFALSE;
   if (!init && gClient) {
      fgBlackPixel = gClient->GetResourcePool()->GetBlackColor();
      init = kTRUE;
   }
   return fgBlackPixel;
}

//______________________________________________________________________________
const TGGC &TGFrame::GetBlackGC()
{
   // Get black graphics context.

   if (!fgBlackGC && gClient)
      fgBlackGC = gClient->GetResourcePool()->GetBlackGC();
   return *fgBlackGC;
}

//______________________________________________________________________________
const TGGC &TGFrame::GetWhiteGC()
{
   // Get white graphics context.

   if (!fgWhiteGC && gClient)
      fgWhiteGC = gClient->GetResourcePool()->GetWhiteGC();
   return *fgWhiteGC;
}

//______________________________________________________________________________
const TGGC &TGFrame::GetHilightGC()
{
   // Get highlight color graphics context.

   if (!fgHilightGC && gClient)
      fgHilightGC = gClient->GetResourcePool()->GetFrameHiliteGC();
   return *fgHilightGC;
}

//______________________________________________________________________________
const TGGC &TGFrame::GetShadowGC()
{
   // Get shadow color graphics context.

   if (!fgShadowGC && gClient)
      fgShadowGC = gClient->GetResourcePool()->GetFrameShadowGC();
   return *fgShadowGC;
}

//______________________________________________________________________________
const TGGC &TGFrame::GetBckgndGC()
{
   // Get background color graphics context.

   if (!fgBckgndGC && gClient)
      fgBckgndGC = gClient->GetResourcePool()->GetFrameBckgndGC();
   return *fgBckgndGC;
}

//______________________________________________________________________________
Time_t TGFrame::GetLastClick()
{
   // Get time of last mouse click.

   return fgLastClick;
}

//______________________________________________________________________________
void TGFrame::Print(Option_t *option) const
{
   // Print window id.

   TString opt = option;
   if (opt.Contains("tree")) {
      TGWindow::Print(option);
      return;
   }

   cout <<  option << ClassName() << ":\tid=" << fId << " parent=" << fParent->GetId();
   cout << " x=" << fX << " y=" << fY;
   cout << " w=" << fWidth << " h=" << fHeight << endl;
}

//______________________________________________________________________________
void TGFrame::SetDragType(Int_t)
{
   // SetDragType
}

//______________________________________________________________________________
void TGFrame::SetDropType(Int_t)
{
   // SetDropType
}

//______________________________________________________________________________
Int_t TGFrame::GetDragType() const
{
   // Returns drag source type.
   // If frame is not "draggable" - return zero

   return fClient->IsEditable();
}

//______________________________________________________________________________
Int_t TGFrame::GetDropType() const
{
   // Returns drop target type.
   // If frame cannot accept drop - return zero

   return 0;
}

//______________________________________________________________________________
void TGFrame::StartGuiBuilding(Bool_t on)
{
   // Go into GUI building mode.

   if (GetEditDisabled()) return;
   if (!gDragManager) gDragManager = TVirtualDragManager::Instance();
   if (!gDragManager) return;

   TGCompositeFrame *comp = 0;

   if (InheritsFrom(TGCompositeFrame::Class())) {
      comp = (TGCompositeFrame *)this;
   } else if (fParent->InheritsFrom(TGCompositeFrame::Class())) {
      comp = (TGCompositeFrame*)fParent;
   }
   if (comp) comp->SetEditable(on);
}

//______________________________________________________________________________
TGCompositeFrame::TGCompositeFrame(const TGWindow *p, UInt_t w, UInt_t h,
         UInt_t options, Pixel_t back) : TGFrame(p, w, h, options, back)
{
   // Create a composite frame. A composite frame has in addition to a TGFrame
   // also a layout manager and a list of child frames.

   fLayoutManager = 0;
   fList          = new TList;
   fLayoutBroken  = kFALSE;
   fMustCleanup   = kNoCleanup;
   fMapSubwindows = fParent->IsMapSubwindows();
   if (!fgDefaultHints)
      fgDefaultHints = new TGLayoutHints;

   if (fOptions & kHorizontalFrame)
      SetLayoutManager(new TGHorizontalLayout(this));
   else
      SetLayoutManager(new TGVerticalLayout(this));

   SetWindowName();
}

//______________________________________________________________________________
TGCompositeFrame::TGCompositeFrame(TGClient *c, Window_t id, const TGWindow *parent)
   : TGFrame(c, id, parent)
{
   // Create a frame using an externally created window. For example
   // to register the root window (called by TGClient), or a window
   // created via TVirtualX::InitWindow() (id is obtained with TVirtualX::GetWindowID()).

   fLayoutManager = 0;
   fList          = new TList;
   fLayoutBroken  = kFALSE;
   fMustCleanup   = kNoCleanup;
   fMapSubwindows = fParent->IsMapSubwindows();
   if (!fgDefaultHints)
      fgDefaultHints = new TGLayoutHints;

   SetLayoutManager(new TGVerticalLayout(this));

   SetWindowName();
}

//______________________________________________________________________________
TGCompositeFrame::~TGCompositeFrame()
{
   // Delete a composite frame.

   if (fMustCleanup != kNoCleanup) {
      Cleanup();
   } else {
      TGFrameElement *el = 0;
      TIter next(fList);

      while ((el = (TGFrameElement *) next())) {
         fList->Remove(el);
         delete el;
      }
   }

   delete fList;
   delete fLayoutManager;
   fList = 0;
   fLayoutManager = 0;
}

//______________________________________________________________________________
Bool_t TGCompositeFrame::IsEditable() const
{
   // Return kTRUE if frame is being edited.

   return (fClient->GetRoot() == (TGWindow*)this);
}

//______________________________________________________________________________
void TGCompositeFrame::SetEditable(Bool_t on)
{
   // Switch ON/OFF edit mode.
   // If edit mode is ON it is possible:
   //
   //  1. embed other ROOT GUI application (a la ActiveX)
   //
   //  For example:
   //    TGMainFrame *m = new TGMainFrame(gClient->GetRoot(), 500, 500);
   //    m->SetEditable();
   //    gSystem->Load("$ROOTSYS/test/Aclock"); // load Aclock demo
   //    Aclock a;
   //    gROOT->Macro("$ROOTSYS/tutorials/gui/guitest.C");
   //    m->SetEditable(0);
   //    m->MapWindow();
   //

   if (on && ((fEditDisabled & kEditDisable) ||
              (fEditDisabled & kEditDisableLayout))) return;

   if (on) {
      fClient->SetRoot(this);
   } else {
      fClient->SetRoot(0);
   }
   if (gDragManager) gDragManager->SetEditable(on);
}

//______________________________________________________________________________
void TGCompositeFrame::Cleanup()
{
   // Cleanup and delete all objects contained in this composite frame.
   // This will delete all objects added via AddFrame().
   // CAUTION: all objects (frames and layout hints) must be unique, i.e.
   // cannot be shared.

   if (!fList) return;

   TGFrameElement *el;
   TIter next(fList);

   while ((el = (TGFrameElement *) next())) {
      if (el->fFrame) {
         el->fFrame->SetFrameElement(0);
         if (!gVirtualX->InheritsFrom("TGX11"))
            el->fFrame->DestroyWindow();
         delete el->fFrame;
      }

      if (el->fLayout && (el->fLayout != fgDefaultHints) &&
          (el->fLayout->References() > 0)) {
         el->fLayout->RemoveReference();
         if (!el->fLayout->References()) {
            el->fLayout->fFE = 0;
            delete el->fLayout;
         }
      }
      fList->Remove(el);
      delete el;
   }
}

//______________________________________________________________________________
void TGCompositeFrame::SetLayoutManager(TGLayoutManager *l)
{
   // Set the layout manager for the composite frame.
   // The layout manager is adopted by the frame and will be deleted
   // by the frame.

   if (l) {
      delete fLayoutManager;
      fLayoutManager = l;
   } else
      Error("SetLayoutManager", "no layout manager specified");
}

//______________________________________________________________________________
void TGCompositeFrame::SetLayoutBroken(Bool_t on)
{
   // Set broken layout. No Layout method is called.

   fLayoutBroken = on;
}

//______________________________________________________________________________
void TGCompositeFrame::SetEditDisabled(UInt_t on)
{
   // Set edit disable flag for this frame and subframes
   //
   //  - if (on & kEditDisable) - disable edit for this frame and all subframes.

   fEditDisabled = on;
   UInt_t set = on & kEditDisable;

   // propagate only kEditDisable
   if (set == kEditDisable) {

      TGFrameElement *el;
      TIter next(fList);
      while ((el = (TGFrameElement *) next())) {
         if (el->fFrame) {
            el->fFrame->SetEditDisabled(set);
         }
      }
   }
}

//______________________________________________________________________________
void TGCompositeFrame::ChangeOptions(UInt_t options)
{
   // Change composite frame options. Options is an OR of the EFrameTypes.

   TGFrame::ChangeOptions(options);

   if (options & kHorizontalFrame)
      SetLayoutManager(new TGHorizontalLayout(this));
   else if (options & kVerticalFrame)
      SetLayoutManager(new TGVerticalLayout(this));
}

//______________________________________________________________________________
void TGCompositeFrame::SetCleanup(Int_t mode)
{
   // Turn on automatic cleanup of child frames in dtor.
   //
   // if mode = kNoCleanup    - no automatic cleanup
   // if mode = kLocalCleanup - automatic cleanup in this composite frame only
   // if mode = kDeepCleanup  - automatic deep cleanup in this composite frame
   //                           and all child composite frames (hierarchical)
   //
   // Attention!
   //    Hierarchical cleaning is dangerous and must be used with caution.
   //    There are many GUI components (in ROOT and in user code) which do not
   //    use Clean method in destructor ("custom deallocation").
   //    Adding such component to GUI container which is using hierarchical
   //    cleaning will produce seg. violation when container is deleted.
   //    The reason is double deletion: first whem Clean method is invoked,
   //    then at "custom deallocation".
   //    We are going to correct all ROOT code to make it to be
   //    consitent with hierarchical cleaning scheeme.

   if (mode == fMustCleanup)
      return;

   fMustCleanup = mode;

   if (fMustCleanup == kDeepCleanup) {
      TGFrameElement *el;
      TIter next(fList);

      while ((el = (TGFrameElement *) next())) {
         if (el->fFrame->InheritsFrom(TGCompositeFrame::Class())) {
            el->fFrame->SetCleanup(kDeepCleanup);
         }
      }
   }
}

//______________________________________________________________________________
TGFrameElement* TGCompositeFrame::FindFrameElement(TGFrame *f) const
{
   // Find frame-element holding frame f.

   if (!fList) return 0;

   TGFrameElement *el;
   TIter next(fList);

   while ((el = (TGFrameElement *) next()))
      if (el->fFrame == f)
         return el;

   return 0;
}

//______________________________________________________________________________
void TGCompositeFrame::AddFrame(TGFrame *f, TGLayoutHints *l)
{
   // Add frame to the composite frame using the specified layout hints.
   // If no hints are specified default hints TGLayoutHints(kLHintsNormal,0,0,0,0)
   // will be used. Most of the time, however, you will want to provide
   // specific hints. User specified hints can be reused many times
   // and need to be destroyed by the user. The added frames cannot not be
   // added to different composite frames but still need to be deleted by
   // the user.

   TGFrameElement *nw = new TGFrameElement(f, l ? l : fgDefaultHints);
   fList->Add(nw);

   // in case of recusive cleanup, propagate cleanup setting to all
   // child composite frames
   if (fMustCleanup == kDeepCleanup)
      f->SetCleanup(kDeepCleanup);
}

//______________________________________________________________________________
void TGCompositeFrame::RemoveAll()
{
   // Remove all frames from composite frame.

   if (!fList) return;

   TGFrameElement *el;
   TIter next(fList);

   while ((el = (TGFrameElement *) next())) {
      fList->Remove(el);
      if (el->fLayout) el->fLayout->RemoveReference();
//       el->fFrame->SetFrameElement(0);
      delete el;
   }
}

//______________________________________________________________________________
void TGCompositeFrame::RemoveFrame(TGFrame *f)
{
   // Remove frame from composite frame.

   TGFrameElement *el = FindFrameElement(f);

   if (el) {
      fList->Remove(el);
      if (el->fLayout) el->fLayout->RemoveReference();
      f->SetFrameElement(0);
      delete el;
   }
}

//______________________________________________________________________________
void TGCompositeFrame::MapSubwindows()
{
   // Map all sub windows that are part of the composite frame.

   if (!fMapSubwindows) {
      //MapWindow();
      return;
   }

   TGWindow::MapSubwindows();

   if (!fList) return;

   TGFrameElement *el;
   TIter next(fList);

   while ((el = (TGFrameElement *) next())) {
      if (el->fFrame) {
         el->fFrame->MapSubwindows();
         TGFrameElement *fe = el->fFrame->GetFrameElement();
         if (fe) fe->fState |= kIsVisible;
      }
   }
}

//______________________________________________________________________________
void TGCompositeFrame::HideFrame(TGFrame *f)
{
   // Hide sub frame.

   TGFrameElement *el = FindFrameElement(f);

   if (el) {
      el->fState = 0;
      el->fFrame->UnmapWindow();
      Layout();
   }
}

//______________________________________________________________________________
void TGCompositeFrame::ShowFrame(TGFrame *f)
{
   // Show sub frame.

   TGFrameElement *el = FindFrameElement(f);

   if (el) {
      el->fState = 1;
      el->fFrame->MapWindow();
      Layout();
   }
}

//______________________________________________________________________________
Int_t TGCompositeFrame::GetState(TGFrame *f) const
{
   // Get state of sub frame.

   TGFrameElement *el = FindFrameElement(f);

   if (el)
      return el->fState;
   else
      return 0;
}

//______________________________________________________________________________
Bool_t TGCompositeFrame::IsVisible(TGFrame *f) const
{
   // Get state of sub frame.

   TGFrameElement *el = FindFrameElement(f);

   if (el)
      return (el->fState & kIsVisible);
   else
      return kFALSE;
}

//______________________________________________________________________________
Bool_t TGCompositeFrame::IsArranged(TGFrame *f) const
{
   // Get state of sub frame.

   TGFrameElement *el = FindFrameElement(f);

   if (el)
      return (el->fState & kIsArranged);
   else
      return kFALSE;
}

//______________________________________________________________________________
void TGCompositeFrame::Layout()
{
   // Layout the elements of the composite frame.

   if (IsLayoutBroken()) return;
   fLayoutManager->Layout();
}

//______________________________________________________________________________
void TGCompositeFrame::Print(Option_t *option) const
{
   // Print all frames in this composite frame.

   TString opt = option;
   if (opt.Contains("tree")) {
      TGWindow::Print(option);
      return;
   }

   TGFrameElement *el;
   TIter next(fList);
   TString tab = option;

   TGFrame::Print(tab.Data());
   tab += "   ";
   while ((el = (TGFrameElement*)next())) {
      el->fFrame->Print(tab.Data());
   }
}

//______________________________________________________________________________
void TGCompositeFrame::ChangeSubframesBackground(Pixel_t back)
{
   // Change background color for this frame and all subframes.

   TGFrame::ChangeBackground(back);
   TGFrameElement *el;

   TIter next(fList);

   while ((el = (TGFrameElement*)next())) {
      el->fFrame->SetBackgroundColor(back);
      if (el->fFrame->InheritsFrom(TGCompositeFrame::Class())) {
         ((TGCompositeFrame*)el->fFrame)->ChangeSubframesBackground(back);
      }
      fClient->NeedRedraw(el->fFrame);
   }
   fClient->NeedRedraw(this);
}

//______________________________________________________________________________
TGFrame *TGCompositeFrame::GetFrameFromPoint(Int_t x, Int_t y)
{
   // Get frame located at specified point.

   if (!Contains(x, y)) return 0;

   if (!fList) return this;

   TGFrame *f;
   TGFrameElement *el;
   TIter next(fList);

   while ((el = (TGFrameElement *) next())) {
      //if (el->fFrame->IsVisible()) { //for this need to move IsVisible to TGFrame
      if (el->fState & kIsVisible) {
         f = el->fFrame->GetFrameFromPoint(x - el->fFrame->GetX(),
                                           y - el->fFrame->GetY());
         if (f) return f;
      }
   }
   return this;
}

//______________________________________________________________________________
Bool_t TGCompositeFrame::TranslateCoordinates(TGFrame *child, Int_t x, Int_t y,
                                              Int_t &fx, Int_t &fy)
{
   // Translate coordinates to child frame.

   if (child == this) {
      fx = x;
      fy = y;
      return kTRUE;
   }

   if (!Contains(x, y)) return kFALSE;

   if (!fList) return kFALSE;

   TGFrameElement *el;
   TIter next(fList);

   while ((el = (TGFrameElement *) next())) {
      if (el->fFrame == child) {
         fx = x - el->fFrame->GetX();
         fy = y - el->fFrame->GetY();
         return kTRUE;
      } else if (el->fFrame->IsComposite()) {
         if (((TGCompositeFrame *)el->fFrame)->TranslateCoordinates(child,
              x - el->fFrame->GetX(), y - el->fFrame->GetY(), fx, fy))
            return kTRUE;
      }
   }
   return kFALSE;
}

//______________________________________________________________________________
Bool_t TGCompositeFrame::HandleDragEnter(TGFrame *)
{
   // Handle drag enter event.

   if (fClient && fClient->IsEditable() &&
       (fId != fClient->GetRoot()->GetId())) {

      // the dragged frame cannot be droppped
      if (fEditDisabled & (kEditDisable | kEditDisableLayout)) return kFALSE;

      //
      if (IsEditable()) {
         return kTRUE;
      }

      Float_t r, g, b;
      TColor::Pixel2RGB(fBackground, r, g, b);
      r *= 1.12;
      g *= 1.13;
      b *= 1.12;
      Pixel_t back = TColor::RGB2Pixel(r, g, b);
      gVirtualX->SetWindowBackground(fId, back);
      DoRedraw();
      return kTRUE;
   }

   return kFALSE;
}

//______________________________________________________________________________
Bool_t TGCompositeFrame::HandleDragLeave(TGFrame *)
{
   // Handle drag leave event.

   if (fClient && fClient->IsEditable() &&
       (fId != fClient->GetRoot()->GetId())) {

      if (fEditDisabled & (kEditDisable | kEditDisableLayout)) return kFALSE;

      gVirtualX->SetWindowBackground(fId, fBackground);
      DoRedraw();
      return kTRUE;
   }

   return kFALSE;
}

//______________________________________________________________________________
Bool_t TGCompositeFrame::HandleDragMotion(TGFrame *)
{
   // Handle drag motion event.

   return kFALSE;
}

//______________________________________________________________________________
Bool_t TGCompositeFrame::HandleDragDrop(TGFrame *frame, Int_t x, Int_t y,
                                        TGLayoutHints *lo)
{
   // Handle drop event.

   if (fClient && fClient->IsEditable() && frame && (x >= 0) && (y >= 0) &&
       (x + frame->GetWidth() <= fWidth) && (y + frame->GetHeight() <= fHeight)) {

      if (fEditDisabled & (kEditDisable | kEditDisableLayout)) return kFALSE;

      frame->ReparentWindow(this, x, y);
      AddFrame(frame, lo);
      frame->MapWindow();
      SetEditable(kTRUE);
      return kTRUE;
   }

   return kFALSE;
}


//______________________________________________________________________________
TGMainFrame::TGMainFrame(const TGWindow *p, UInt_t w, UInt_t h,
        UInt_t options) : TGCompositeFrame(p, w, h, options | kMainFrame)
{
   // Create a top level main frame. A main frame interacts
   // with the window manager.

   // WMDeleteNotify causes the system to send a kClientMessage to the
   // window with fFormat=32 and fUser[0]=gWM_DELETE_WINDOW when window
   // closed via WM

   gVirtualX->WMDeleteNotify(fId);

   fBindList = new TList;

   fMWMValue    = 0;
   fMWMFuncs    = 0;
   fMWMInput    = 0;
   fWMX         = -1;
   fWMY         = -1;
   fWMWidth     = (UInt_t) -1;
   fWMHeight    = (UInt_t) -1;
   fWMMinWidth  = (UInt_t) -1;
   fWMMinHeight = (UInt_t) -1;
   fWMMaxWidth  = (UInt_t) -1;
   fWMMaxHeight = (UInt_t) -1;
   fWMWidthInc  = (UInt_t) -1;
   fWMHeightInc = (UInt_t) -1;
   fWMInitState = (EInitialState) 0;

   gVirtualX->GrabKey(fId, gVirtualX->KeysymToKeycode(kKey_s),
                      kKeyControlMask, kTRUE);
   if (p == fClient->GetDefaultRoot()) {
      fMWMValue    = kMWMDecorAll;
      fMWMFuncs    = kMWMFuncAll;
      fMWMInput    = kMWMInputModeless;
      gVirtualX->SetMWMHints(fId, fMWMValue, fMWMFuncs, fMWMInput);
   }
   // if parent is editing/embedable add this frame to the parent
   if (fClient->IsEditable() && (p == fClient->GetRoot())) {
      TGCompositeFrame *frame;
      if (p && p->InheritsFrom(TGCompositeFrame::Class())) {
         frame = (TGCompositeFrame*)p;
         frame->AddFrame(this, new TGLayoutHints(kLHintsExpandX | kLHintsExpandY));

         // used during paste operation
         if (gDragManager && gDragManager->IsPasting()) {
            gDragManager->SetPasteFrame(this);
         }
      }
   }
   //AddInput(kButtonPressMask); // to allow Drag and Drop
   // Create Drag&Drop Manager and define a few DND types
   fDNDTypeList = new Atom_t[3];
   fDNDTypeList[0] = gVirtualX->InternAtom("application/root", kFALSE);
   fDNDTypeList[1] = gVirtualX->InternAtom("text/uri-list", kFALSE);
   fDNDTypeList[2] = 0;
   if (!gDNDManager)
      new TGDNDManager(this, fDNDTypeList);
   SetWindowName();
}

//______________________________________________________________________________
TGMainFrame::~TGMainFrame()
{
   // TGMainFrame destructor.

   delete [] fDNDTypeList;
   if (fBindList) {
      fBindList->Delete();
      delete fBindList;
   }
}

//______________________________________________________________________________
Bool_t TGMainFrame::HandleKey(Event_t *event)
{
   // Handle keyboard events.

   if ((event->fType == kGKeyPress) && (event->fState & kKeyControlMask)) {
      UInt_t keysym;
      char str[2];
      gVirtualX->LookupString(event, str, sizeof(str), keysym);

      if ((keysym & ~0x20) == kKey_S) { // case insensitive ctrl-s
         static TString dir(".");
         static Bool_t overwr = kFALSE;
         TGFileInfo fi;
         TGMainFrame *main = (TGMainFrame*)GetMainFrame();
         fi.fFileTypes = gSaveMacroTypes;
         fi.fIniDir    = StrDup(dir);
         fi.fOverwrite = overwr;
         new TGFileDialog(fClient->GetDefaultRoot(), this, kFDSave, &fi);
         if (!fi.fFilename) return kTRUE;
         dir = fi.fIniDir;
         overwr = fi.fOverwrite;
         TString fname = gSystem->UnixPathName(fi.fFilename);
         if (fname.EndsWith(".C"))
            main->SaveSource(fname.Data(), "");
         else {
            TImage::EImageFileTypes gtype = TImage::kUnknown;
            if (fname.EndsWith("gif")) {
               gtype = TImage::kGif;
            } else if (fname.EndsWith(".png")) {
               gtype = TImage::kPng;
            } else if (fname.EndsWith(".jpg")) {
               gtype = TImage::kJpeg;
            } else if (fname.EndsWith(".tiff")) {
               gtype = TImage::kTiff;
            } else if (fname.EndsWith(".xpm")) {
               gtype = TImage::kXpm;
            }
            if (gtype != TImage::kUnknown) {
               Int_t saver = gErrorIgnoreLevel;
               gErrorIgnoreLevel = kFatal;
               TImage *img = TImage::Create();
               RaiseWindow();
               img->FromWindow(GetId());
               img->WriteImage(fname, gtype);
               gErrorIgnoreLevel = saver;
               delete img;
            }
            else {
               Int_t retval;
               new TGMsgBox(fClient->GetDefaultRoot(), this, "Error...",
<<<<<<< HEAD
                            TString::Format("file (%s) cannot be saved with this extension", 
                            fname.Data()), kMBIconExclamation, 
=======
                            TString::Format("file (%s) cannot be saved with this extension",
                            fname.Data()), kMBIconExclamation,
>>>>>>> 84c4c19c
                            kMBRetry | kMBCancel, &retval);
               if (retval == kMBRetry)
                  HandleKey(event);
            }
         }
         return kTRUE;
      }
   }

   if (!fBindList) return kFALSE;

   TIter next(fBindList);
   TGMapKey *m;
   TGFrame  *w = 0;

   while ((m = (TGMapKey *) next())) {
      if (m->fKeyCode == event->fCode) {
         w = (TGFrame *) m->fWindow;
         if (w->HandleKey(event)) return kTRUE;
      }
   }
   return kFALSE;
}

//______________________________________________________________________________
Bool_t TGMainFrame::BindKey(const TGWindow *w, Int_t keycode, Int_t modifier) const
{
   // Bind key to a window.

   TList *list = fBindList;
   Handle_t id = fId;

   if (fClient->IsEditable()) {
      TGMainFrame *main = (TGMainFrame*)GetMainFrame();
      list = main->GetBindList();
      id = main->GetId();
   }

   if (list) {
      TGMapKey *m = new TGMapKey(keycode, (TGWindow *)w);
      list->Add(m);
      gVirtualX->GrabKey(id, keycode, modifier, kTRUE);
      return kTRUE;
   }
   return kFALSE;
}

//______________________________________________________________________________
void TGMainFrame::RemoveBind(const TGWindow *, Int_t keycode, Int_t modifier) const
{
   // Remove key binding.

   if (fBindList) {
      TIter next(fBindList);
      TGMapKey *m;
      while ((m = (TGMapKey *) next())) {
         if (m->fKeyCode == (UInt_t) keycode) {
            fBindList->Remove(m);
            delete m;
            gVirtualX->GrabKey(fId, keycode, modifier, kFALSE);
            return;
         }
      }
   }
}

//______________________________________________________________________________
Bool_t TGMainFrame::HandleButton(Event_t *event)
{
   // Handle mouse button events.

   if (event->fType == kButtonRelease) {
      if (gDNDManager->IsDragging()) gDNDManager->Drop();
   }
   return TGCompositeFrame::HandleButton(event);
}


//______________________________________________________________________________
Bool_t TGMainFrame::HandleMotion(Event_t *event)
{
   // Handle mouse motion events.

   if (gDNDManager && gDNDManager->IsDragging()) {
      gDNDManager->Drag(event->fXRoot, event->fYRoot,
                        TGDNDManager::GetDNDActionCopy(), event->fTime);
   }
   return TGCompositeFrame::HandleMotion(event);
}

//______________________________________________________________________________
Bool_t TGMainFrame::HandleSelection(Event_t *event)
{
   // Handle primary selection event.

   if ((Atom_t)event->fUser[1] == TGDNDManager::GetDNDSelection()) {
      if (gDNDManager)
         return gDNDManager->HandleSelection(event);
   }
   return TGCompositeFrame::HandleSelection(event);
}

//______________________________________________________________________________
Bool_t TGMainFrame::HandleSelectionRequest(Event_t *event)
{
   // Handle selection request event.

   if ((Atom_t)event->fUser[1] == TGDNDManager::GetDNDSelection()) {
      if (gDNDManager)
         return gDNDManager->HandleSelectionRequest(event);
   }
   return TGCompositeFrame::HandleSelectionRequest(event);
}

//______________________________________________________________________________
Bool_t TGMainFrame::HandleClientMessage(Event_t *event)
{
   // Handle client messages sent to this frame.

   TGCompositeFrame::HandleClientMessage(event);

   if ((event->fFormat == 32) && ((Atom_t)event->fUser[0] == gWM_DELETE_WINDOW) &&
       (event->fHandle != gROOT_MESSAGE)) {
      Emit("CloseWindow()");
      if (TestBit(kNotDeleted) && !TestBit(kDontCallClose))
         CloseWindow();
   }
   return kTRUE;
}

//______________________________________________________________________________
void TGMainFrame::SendCloseMessage()
{
   // Send close message to self. This method should be called from
   // a button to close this window.

   Event_t event;

   event.fType   = kClientMessage;
   event.fFormat = 32;
   event.fHandle = gWM_DELETE_WINDOW;

   event.fWindow  = GetId();
   event.fUser[0] = (Long_t) gWM_DELETE_WINDOW;
   event.fUser[1] = 0;
   event.fUser[2] = 0;
   event.fUser[3] = 0;
   event.fUser[4] = 0;

   gVirtualX->SendEvent(GetId(), &event);
}

//______________________________________________________________________________
void TGMainFrame::CloseWindow()
{
   // Close and delete main frame. We get here in response to ALT+F4 or
   // a window manager close command. To terminate the application when this
   // happens override this method and call gApplication->Terminate(0) or
   // make a connection to this signal (if after the slot this method
   // should not be called call DontCallClose() in the slot).
   // By default the window will be deleted.

   DeleteWindow();
}

//______________________________________________________________________________
void TGMainFrame::DontCallClose()
{
   // Typically call this method in the slot connected to the CloseWindow()
   // signal to prevent the calling of the default or any derived CloseWindow()
   // methods to prevent premature or double deletion of this window.

   SetBit(kDontCallClose);
}

//______________________________________________________________________________
void TGMainFrame::SetWindowName(const char *name)
{
   // Set window name. This is typically done via the window manager.

   if (!name) {
      TGWindow::SetWindowName();
   } else {
      fWindowName = name;
      gVirtualX->SetWindowName(fId, (char *)name);
   }
}

//______________________________________________________________________________
void TGMainFrame::SetIconName(const char *name)
{
   // Set window icon name. This is typically done via the window manager.

   fIconName = name;
   gVirtualX->SetIconName(fId, (char *)name);
}

//______________________________________________________________________________
const TGPicture *TGMainFrame::SetIconPixmap(const char *iconName)
{
   // Set window icon pixmap by name. This is typically done via the window
   // manager. Icon can be in any image format supported by TImage, e.g.
   // GIF, XPM, PNG, JPG .. or even PS, PDF (see EImageFileTypes in TImage.h
   // for the full list of supported formats).
   //
   // For example,
   //    main_frame->SetIconPixmap("/home/root/icons/bld_rgb.png");

   fIconPixmap = iconName;
   const TGPicture *iconPic = fClient->GetPicture(iconName);
   if (iconPic) {
      Pixmap_t pic = iconPic->GetPicture();
      gVirtualX->SetIconPixmap(fId, pic);
      return iconPic;
   } else
      return 0;
}

//______________________________________________________________________________
void TGMainFrame::SetIconPixmap(char **xpm_array)
{
   // Set window icon by xpm array. That allows to have icons
   // builtin to the source code.
   //
   // For example,
   //    #include "/home/root/icons/bld_rgb.xpm"
   //    //bld_rgb.xpm contains char *bld_rgb[] array
   //    main_frame->SetIconPixmap(bld_rgb);

   TImage *img = TImage::Create();
   img->SetImageBuffer(xpm_array, TImage::kXpm);
   Pixmap_t pic = img->GetPixmap();
   if (pic) {
      gVirtualX->SetIconPixmap(fId, pic);
   } else {
      Warning("SetIconPixmap", "Failed to set window icon from xpm array.");
   }
   delete img;
}

//______________________________________________________________________________
void TGMainFrame::SetClassHints(const char *className, const char *resourceName)
{
   // Set the windows class and resource name. Used to get the right
   // resources from the resource database. However, ROOT applications
   // will typically use the .rootrc file for this.

   fClassName    = className;
   fResourceName = resourceName;
   gVirtualX->SetClassHints(fId, (char *)className, (char *)resourceName);
}

//______________________________________________________________________________
void TGMainFrame::SetMWMHints(UInt_t value, UInt_t funcs, UInt_t input)
{
   // Set decoration style for MWM-compatible wm (mwm, ncdwm, fvwm?).

   if (fClient->IsEditable() && (fParent == fClient->GetRoot())) return;

   fMWMValue = value;
   fMWMFuncs = funcs;
   fMWMInput = input;
   gVirtualX->SetMWMHints(fId, value, funcs, input);
}

//______________________________________________________________________________
void TGMainFrame::SetWMPosition(Int_t x, Int_t y)
{
   // Give the window manager a window position hint.

   if (fClient->IsEditable() && (fParent == fClient->GetRoot())) return;

   fWMX = x;
   fWMY = y;
   gVirtualX->SetWMPosition(fId, x, y);
}

//______________________________________________________________________________
void TGMainFrame::SetWMSize(UInt_t w, UInt_t h)
{
   // Give the window manager a window size hint.

   if (fClient->IsEditable() && (fParent == fClient->GetRoot())) return;

   fWMWidth  = w;
   fWMHeight = h;
   gVirtualX->SetWMSize(fId, w, h);
}

//______________________________________________________________________________
void TGMainFrame::SetWMSizeHints(UInt_t wmin, UInt_t hmin,
                                 UInt_t wmax, UInt_t hmax,
                                 UInt_t winc, UInt_t hinc)
{
   // Give the window manager minimum and maximum size hints. Also
   // specify via winc and hinc the resize increments.

   if (fClient->IsEditable() && (fParent == fClient->GetRoot())) return;

   fMinWidth    = fWMMinWidth  = wmin;
   fMinHeight   = fWMMinHeight = hmin;
   fMaxWidth    = fWMMaxWidth  = wmax;
   fMaxHeight   = fWMMaxHeight = hmax;
   fWMWidthInc  = winc;
   fWMHeightInc = hinc;
   gVirtualX->SetWMSizeHints(fId, wmin, hmin, wmax, hmax, winc, hinc);
}

//______________________________________________________________________________
void TGMainFrame::SetWMState(EInitialState state)
{
   // Set the initial state of the window. Either kNormalState or kIconicState.

   if (fClient->IsEditable() && (fParent == fClient->GetRoot())) return;

   fWMInitState = state;
   gVirtualX->SetWMState(fId, state);
}


//______________________________________________________________________________
TGTransientFrame::TGTransientFrame(const TGWindow *p, const TGWindow *main,
                                   UInt_t w, UInt_t h, UInt_t options)
   : TGMainFrame(p, w, h, options | kTransientFrame)
{
   // Create a transient window. A transient window is typically used for
   // dialog boxes.

   fMain = main;
   if (!fMain && gClient)
      fMain = gClient->GetRoot();

   if (fMain) {
      gVirtualX->SetWMTransientHint(fId, fMain->GetId());
   }
}

//______________________________________________________________________________
void TGTransientFrame::CenterOnParent(Bool_t croot, EPlacement pos)
{
   // Position transient frame centered relative to the parent frame.
   // If fMain is 0 (i.e. TGTransientFrame is acting just like a
   // TGMainFrame) and croot is true, the window will be centered on
   // the root window, otherwise no action is taken and the default
   // wm placement will be used.

   Int_t x=0, y=0, ax, ay;
   Window_t wdummy;

   UInt_t dw = fClient->GetDisplayWidth();
   UInt_t dh = fClient->GetDisplayHeight();

   if (fMain) {

      switch (pos) {
         case kCenter:
            x = (Int_t)(((TGFrame *) fMain)->GetWidth() - fWidth) >> 1;
            y = (Int_t)(((TGFrame *) fMain)->GetHeight() - fHeight) >> 1;
            break;
         case kRight:
            x = (Int_t)(((TGFrame *) fMain)->GetWidth() - (fWidth >> 1));
            y = (Int_t)(((TGFrame *) fMain)->GetHeight() - fHeight) >> 1;
            break;
         case kLeft:
            x = (Int_t)(-1 * (Int_t)(fWidth >> 1));
            y = (Int_t)(((TGFrame *) fMain)->GetHeight() - fHeight) >> 1;
            break;
         case kTop:
            x = (Int_t)(((TGFrame *) fMain)->GetWidth() - fWidth) >> 1;
            y = (Int_t)(-1 * (Int_t)(fHeight >> 1));
            break;
         case kBottom:
            x = (Int_t)(((TGFrame *) fMain)->GetWidth() - fWidth) >> 1;
            y = (Int_t)(((TGFrame *) fMain)->GetHeight() - (fHeight >> 1));
            break;
         case kTopLeft:
            x = (Int_t)(-1 * (Int_t)(fWidth >> 1));
            y = (Int_t)(-1 * (Int_t)(fHeight >> 1));
            break;
         case kTopRight:
            x = (Int_t)(((TGFrame *) fMain)->GetWidth() - (fWidth >> 1));
            y = (Int_t)(-1 * (Int_t)(fHeight >> 1));
            break;
         case kBottomLeft:
            x = (Int_t)(-1 * (Int_t)(fWidth >> 1));
            y = (Int_t)(((TGFrame *) fMain)->GetHeight() - (fHeight >> 1));
            break;
         case kBottomRight:
            x = (Int_t)(((TGFrame *) fMain)->GetWidth() - (fWidth >> 1));
            y = (Int_t)(((TGFrame *) fMain)->GetHeight() - (fHeight >> 1));
            break;
      }

      gVirtualX->TranslateCoordinates(fMain->GetId(), GetParent()->GetId(),
                                      x, y, ax, ay, wdummy);
      if (ax < 10)
         ax = 10;
      else if (ax + fWidth + 10 > dw)
         ax = dw - fWidth - 10;

      if (ay < 20)
         ay = 20;
      else if (ay + fHeight + 50 > dh)
         ay = dh - fHeight - 50;

   } else if (croot) {

      switch (pos) {
         case kCenter:
            x = (dw - fWidth) >> 1;
            y = (dh - fHeight) >> 1;
            break;
         case kRight:
            x = dw - (fWidth >> 1);
            y = (dh - fHeight) >> 1;
            break;
         case kLeft:
            x = -1 * (Int_t)(fWidth >> 1);
            y = (dh - fHeight) >> 1;
            break;
         case kTop:
            x = (dw - fWidth) >> 1;
            y = -1 * (Int_t)(fHeight >> 1);
            break;
         case kBottom:
            x = (dw - fWidth) >> 1;
            y = dh - (fHeight >> 1);
            break;
         case kTopLeft:
            x = -1 * (Int_t)(fWidth >> 1);
            y = -1 * (Int_t)(fHeight >> 1);
            break;
         case kTopRight:
            x = dw - (fWidth >> 1);
            y = -1 * (Int_t)(fHeight >> 1);
            break;
         case kBottomLeft:
            x = -1 * (Int_t)(fWidth >> 1);
            y = dh - (fHeight >> 1);
            break;
         case kBottomRight:
            x = dw - (fWidth >> 1);
            y = dh - (fHeight >> 1);
            break;
      }

      ax = x;
      ay = y;

   } else {

      return;

   }

   Move(ax, ay);
   SetWMPosition(ax, ay);
}

//______________________________________________________________________________
TGGroupFrame::TGGroupFrame(const TGWindow *p, TGString *title,
                           UInt_t options, GContext_t norm,
                           FontStruct_t font, Pixel_t back) :
   TGCompositeFrame(p, 1, 1, options, back)
{
   // Create a group frame. The title will be adopted and deleted by the
   // group frame.

   fText       = title;
   fFontStruct = font;
   fNormGC     = norm;
   fTitlePos   = kLeft;
   fHasOwnFont = kFALSE;

   int max_ascent, max_descent;
   gVirtualX->GetFontProperties(fFontStruct, max_ascent, max_descent);
   fBorderWidth = max_ascent + max_descent + 1;
}

//______________________________________________________________________________
TGGroupFrame::TGGroupFrame(const TGWindow *p, const char *title,
                           UInt_t options, GContext_t norm,
                           FontStruct_t font, Pixel_t back) :
   TGCompositeFrame(p, 1, 1, options, back)
{
   // Create a group frame.

   fText       = new TGString(!p && !title ? GetName() : title);
   fFontStruct = font;
   fNormGC     = norm;
   fTitlePos   = kLeft;
   fHasOwnFont = kFALSE;

   int max_ascent, max_descent;
   gVirtualX->GetFontProperties(fFontStruct, max_ascent, max_descent);
   fBorderWidth = max_ascent + max_descent + 1;

   SetWindowName();
}

//______________________________________________________________________________
TGGroupFrame::~TGGroupFrame()
{
   // Delete a group frame.

   if (fHasOwnFont) {
      TGGCPool *pool = fClient->GetGCPool();
      TGGC *gc = pool->FindGC(fNormGC);
      pool->FreeGC(gc);
   }
   delete fText;
}

//______________________________________________________________________________
TGDimension TGGroupFrame::GetDefaultSize() const
{
   // Returns default size.

   UInt_t tw = gVirtualX->TextWidth(fFontStruct, fText->GetString(),
                                    fText->GetLength()) + 24;

   TGDimension dim = TGCompositeFrame::GetDefaultSize();

   return  tw>dim.fWidth ? TGDimension(tw, dim.fHeight) : dim;
}

//______________________________________________________________________________
void TGGroupFrame::DoRedraw()
{
   // Redraw the group frame. Need special DoRedraw() since we need to
   // redraw with fBorderWidth=0.

   gVirtualX->ClearArea(fId, 0, 0, fWidth, fHeight);

   DrawBorder();
}


//______________________________________________________________________________
void TGGroupFrame::SetTextColor(Pixel_t color, Bool_t local)
{
   // Changes text color.
   // If local is true color is changed locally, otherwise - globally.

   TGGCPool *pool =  fClient->GetResourcePool()->GetGCPool();
   TGGC *gc = pool->FindGC(fNormGC);

   if (local) {
      gc = pool->GetGC((GCValues_t*)gc->GetAttributes(), kTRUE); // copy
      fHasOwnFont = kTRUE;
   }

   gc->SetForeground(color);
   fNormGC = gc->GetGC();
   fClient->NeedRedraw(this);
}

//______________________________________________________________________________
void TGGroupFrame::SetTextFont(FontStruct_t font, Bool_t local)
{
   // Changes text font.
   // If local is true font is changed locally - otherwise globally.

   FontH_t v = gVirtualX->GetFontHandle(font);
   if (!v) return;

   fFontStruct = font;

   TGGCPool *pool =  fClient->GetResourcePool()->GetGCPool();
   TGGC *gc = pool->FindGC(fNormGC);

   if (local) {
      gc = pool->GetGC((GCValues_t*)gc->GetAttributes(), kTRUE); // copy
      fHasOwnFont = kTRUE;
   }

   gc->SetFont(v);
   fNormGC = gc->GetGC();

   fClient->NeedRedraw(this);
}

//______________________________________________________________________________
void TGGroupFrame::SetTextFont(const char *fontName, Bool_t local)
{
   // Changes text font specified by name.
   // If local is true font is changed locally - otherwise globally.

   TGFont *font = fClient->GetFont(fontName);

   if (font) {
      SetTextFont(font->GetFontStruct(), local);
   }
}

//______________________________________________________________________________
Bool_t TGGroupFrame::HasOwnFont() const
{
   // Returns kTRUE if text attributes are unique,
   // returns kFALSE if text attributes are shared (global).

   return fHasOwnFont;
}

//______________________________________________________________________________
void TGGroupFrame::DrawBorder()
{
   // Draw border of around the group frame.
   //
   // if frame is kRaisedFrame  - a frame border is of "wall style",
   // otherwise of "groove style".

   Int_t x, y, l, t, r, b, gl, gr, sep, max_ascent, max_descent;

   UInt_t tw = gVirtualX->TextWidth(fFontStruct, fText->GetString(), fText->GetLength());
   gVirtualX->GetFontProperties(fFontStruct, max_ascent, max_descent);

   l = 0;
   t = (max_ascent + max_descent + 2) >> 1;
   r = fWidth - 1;
   // next three lines are for backward compatibility in case of horizontal layout
   TGLayoutManager * lm = GetLayoutManager();
   if ((lm->InheritsFrom(TGHorizontalLayout::Class())) ||
       (lm->InheritsFrom(TGMatrixLayout::Class())))
      b = fHeight - 1;
   else
      b = fHeight - t;

   sep = 3;
   UInt_t rr = 5 + (sep << 1) + tw;

   switch (fTitlePos) {
      case kRight:
         gl = fWidth>rr ? Int_t(fWidth - rr) : 5 + sep;
         break;
      case kCenter:
         gl = fWidth>tw ? Int_t((fWidth - tw)>>1) - sep : 5 + sep;
         break;
      case kLeft:
      default:
         gl = 5 + sep;
   }
   gr = gl + tw + (sep << 1);

   switch (fOptions & (kSunkenFrame | kRaisedFrame)) {
      case kRaisedFrame:
         gVirtualX->DrawLine(fId, GetHilightGC()(),  l,   t,   gl,  t);
         gVirtualX->DrawLine(fId, GetShadowGC()(), l+1, t+1, gl,  t+1);

         gVirtualX->DrawLine(fId, GetHilightGC()(),  gr,  t,   r-1, t);
         gVirtualX->DrawLine(fId, GetShadowGC()(), gr,  t+1, r-2, t+1);

         gVirtualX->DrawLine(fId, GetHilightGC()(),  r-1, t,   r-1, b-1);
         gVirtualX->DrawLine(fId, GetShadowGC()(), r,   t,   r,   b);

         gVirtualX->DrawLine(fId, GetHilightGC()(),  r-1, b-1, l,   b-1);
         gVirtualX->DrawLine(fId, GetShadowGC()(), r,   b,   l,   b);

         gVirtualX->DrawLine(fId, GetHilightGC()(),  l,   b-1, l,   t);
         gVirtualX->DrawLine(fId, GetShadowGC()(), l+1, b-2, l+1, t+1);
         break;
      case kSunkenFrame:
      default:
         gVirtualX->DrawLine(fId, GetShadowGC()(),  l,   t,   gl,  t);
         gVirtualX->DrawLine(fId, GetHilightGC()(), l+1, t+1, gl,  t+1);

         gVirtualX->DrawLine(fId, GetShadowGC()(),  gr,  t,   r-1, t);
         gVirtualX->DrawLine(fId, GetHilightGC()(), gr,  t+1, r-2, t+1);

         gVirtualX->DrawLine(fId, GetShadowGC()(),  r-1, t,   r-1, b-1);
         gVirtualX->DrawLine(fId, GetHilightGC()(), r,   t,   r,   b);

         gVirtualX->DrawLine(fId, GetShadowGC()(),  r-1, b-1, l,   b-1);
         gVirtualX->DrawLine(fId, GetHilightGC()(), r,   b,   l,   b);

         gVirtualX->DrawLine(fId, GetShadowGC()(),  l,   b-1, l,   t);
         gVirtualX->DrawLine(fId, GetHilightGC()(), l+1, b-2, l+1, t+1);
         break;
   }

   x = gl + sep;
   y = 1;

   fText->Draw(fId, fNormGC, x, y + max_ascent);
}

//______________________________________________________________________________
void TGGroupFrame::SetTitle(TGString *title)
{
   // Set or change title of the group frame. Titlte TGString is adopted
   // by the TGGroupFrame.

   if (!title) {
      Warning("SetTitle", "title cannot be 0, try \"\"");
      title = new TGString("");
   }

   delete fText;

   fText = title;
   fClient->NeedRedraw(this);
}

//______________________________________________________________________________
void TGGroupFrame::SetTitle(const char *title)
{
   // Set or change title of the group frame.

   if (!title) {
      Error("SetTitle", "title cannot be 0, try \"\"");
      return;
   }

   SetTitle(new TGString(title));
}

//______________________________________________________________________________
FontStruct_t TGGroupFrame::GetDefaultFontStruct()
{
   // Return default font structure in use.

   if (!fgDefaultFont && gClient)
      fgDefaultFont = gClient->GetResourcePool()->GetDefaultFont();
   return fgDefaultFont->GetFontStruct();
}

//______________________________________________________________________________
const TGGC &TGGroupFrame::GetDefaultGC()
{
   // Return default graphics context in use.

   if (!fgDefaultGC && gClient)
      fgDefaultGC = gClient->GetResourcePool()->GetFrameGC();
   return *fgDefaultGC;
}

//______________________________________________________________________________
TGHeaderFrame::TGHeaderFrame(const TGWindow *p, UInt_t w, UInt_t h,
                 UInt_t options, Pixel_t back) :
  TGHorizontalFrame(p, w, h, options | kVerticalFrame, back)
{
   // Header Frame constructor.

   fSplitCursor = kNone;
   fSplitCursor = gVirtualX->CreateCursor(kArrowHor);
   fOverSplitter = false;
   fOverButton = -1;
   fLastButton = -1;
   fNColumns   = 1;

   gVirtualX->GrabButton(fId, kAnyButton, kAnyModifier,
                         kButtonPressMask | kButtonReleaseMask,
                         kNone, kNone);
   AddInput(kPointerMotionMask);
}

//______________________________________________________________________________
void TGHeaderFrame::SetColumnsInfo(Int_t nColumns, TGTextButton  **colHeader,
               TGVFileSplitter  **splitHeader)
{
   // Set columns informations in the header frame.

   fNColumns = nColumns;
   fColHeader = colHeader;
   fSplitHeader = splitHeader;
}

//______________________________________________________________________________
Bool_t TGHeaderFrame::HandleButton(Event_t* event)
{
   // Handle mouse button event in header frame.

   if ( event->fY > 0 &&
        event->fY <= (Int_t) this->GetHeight() ) {
      for (Int_t i = 1; i < fNColumns; ++i ) {
         if ( event->fX < fColHeader[i]->GetX() &&
            event->fX >= fColHeader[i-1]->GetX() ) {
            if ( fOverSplitter ) {
               if ( event->fX <= fColHeader[i-1]->GetX() + 5 )
                  fSplitHeader[i-2]->HandleButton(event);
               else
                  fSplitHeader[i-1]->HandleButton(event);
            } else {
               if ( event->fType == kButtonPress ) {
                  fLastButton = i - 1;
               } else {
                  fLastButton = -1;
               }
               event->fX -= fColHeader[i-1]->GetX();
               fColHeader[i-1]->HandleButton(event);
            }
            break;
         }
      }
   }

   return kTRUE;
}

//______________________________________________________________________________
Bool_t TGHeaderFrame::HandleDoubleClick(Event_t *event)
{
   // Handle double click mouse event in header frame.

   if ( event->fY > 0 &&
        event->fY <= (Int_t) this->GetHeight() ) {
      for (Int_t i = 1; i < fNColumns; ++i ) {
         if ( event->fX < fColHeader[i]->GetX() &&
            event->fX >= fColHeader[i-1]->GetX() ) {
            if ( fOverSplitter ) {
               if ( event->fX <= fColHeader[i-1]->GetX() + 5 )
                  fSplitHeader[i-2]->HandleDoubleClick(event);
               else
                  fSplitHeader[i-1]->HandleDoubleClick(event);
            } else {
               event->fX -= fColHeader[i-1]->GetX();
               fColHeader[i-1]->HandleDoubleClick(event);
            }
            break;
         }
      }
   }

   return kTRUE;
}

//______________________________________________________________________________
Bool_t TGHeaderFrame::HandleMotion(Event_t* event)
{
   // Handle mouse motion events in header frame.

   if ( event->fY > 0 &&
        event->fY <= (Int_t) this->GetHeight() ) {
      Bool_t inMiddle = false;

      for (Int_t i = 1; i < fNColumns; ++i ) {
         if ( event->fX > fColHeader[i]->GetX() - 5 &&
            event->fX < fColHeader[i]->GetX() + 5 ) {
            inMiddle = true;
         }
         if ( event->fX < fColHeader[i]->GetX() &&
            event->fX >= fColHeader[i-1]->GetX() ) {
            fOverButton = i - 1;
         }
      }
      fOverSplitter = inMiddle;
      if ( fOverSplitter ) {
         gVirtualX->SetCursor(fId, fSplitCursor);
      }
      else {
         gVirtualX->SetCursor(fId, kNone);
      }
   }
   return kTRUE;
}

//______________________________________________________________________________
void TGFrame::SaveUserColor(ostream &out, Option_t *option)
{
   // Save a user color in a C++ macro file - used in SavePrimitive().

   char quote = '"';

   if (gROOT->ClassSaved(TGFrame::Class())) {
      out << endl;
   } else {
      //  declare a color variable to reflect required user changes
      out << endl;
      out << "   ULong_t ucolor;        // will reflect user color changes" << endl;
   }
   ULong_t ucolor;
   if (option && !strcmp(option, "slider"))
      ucolor = GetDefaultFrameBackground();
   else
      ucolor = GetBackground();
   if ((ucolor != fgUserColor) || (ucolor == GetWhitePixel())) {
      const char *ucolorname = TColor::PixelAsHexString(ucolor);
      out << "   gClient->GetColorByName(" << quote << ucolorname << quote
          << ",ucolor);" << endl;
      fgUserColor = ucolor;
   }
}

//______________________________________________________________________________
TString TGFrame::GetOptionString() const
{
   // Returns a frame option string - used in SavePrimitive().

   TString options;

   if (!GetOptions()) {
      options = "kChildFrame";
   } else {
      if (fOptions & kMainFrame) {
         if (options.Length() == 0) options  = "kMainFrame";
         else                       options += " | kMainFrame";
      }
      if (fOptions & kVerticalFrame) {
         if (options.Length() == 0) options  = "kVerticalFrame";
         else                       options += " | kVerticalFrame";
      }
      if (fOptions & kHorizontalFrame) {
         if (options.Length() == 0) options  = "kHorizontalFrame";
         else                       options += " | kHorizontalFrame";
      }
      if (fOptions & kSunkenFrame) {
         if (options.Length() == 0) options  = "kSunkenFrame";
         else                       options += " | kSunkenFrame";
      }
      if (fOptions & kRaisedFrame) {
         if (options.Length() == 0) options  = "kRaisedFrame";
         else                       options += " | kRaisedFrame";
      }
      if (fOptions & kDoubleBorder) {
         if (options.Length() == 0) options  = "kDoubleBorder";
         else                       options += " | kDoubleBorder";
      }
      if (fOptions & kFitWidth) {
         if (options.Length() == 0) options  = "kFitWidth";
         else                       options += " | kFitWidth";
      }
      if (fOptions & kFixedWidth) {
         if (options.Length() == 0) options  = "kFixedWidth";
         else                       options += " | kFixedWidth";
      }
      if (fOptions & kFitHeight) {
         if (options.Length() == 0) options  = "kFitHeight";
         else                       options += " | kFitHeight";
      }
      if (fOptions & kFixedHeight) {
         if (options.Length() == 0) options  = "kFixedHeight";
         else                       options += " | kFixedHeight";
      }
      if (fOptions & kOwnBackground) {
         if (options.Length() == 0) options  = "kOwnBackground";
         else                       options += " | kOwnBackground";
      }
      if (fOptions & kTransientFrame) {
         if (options.Length() == 0) options  = "kTransientFrame";
         else                       options += " | kTransientFrame";
      }
      if (fOptions & kTempFrame) {
         if (options.Length() == 0) options  = "kTempFrame";
         else                       options += " | kTempFrame";
      }
   }
   return options;
}

//______________________________________________________________________________
TString TGMainFrame::GetMWMvalueString() const
{
   // Returns MWM decoration hints as a string - used in SavePrimitive().

   TString hints;

   if (fMWMValue) {
      if (fMWMValue & kMWMDecorAll) {
         if (hints.Length() == 0) hints  = "kMWMDecorAll";
         else                     hints += " | kMWMDecorAll";
      }
      if (fMWMValue & kMWMDecorBorder) {
         if (hints.Length() == 0) hints  = "kMWMDecorBorder";
         else                     hints += " | kMWMDecorBorder";
      }
      if (fMWMValue & kMWMDecorResizeH) {
         if (hints.Length() == 0) hints  = "kMWMDecorResizeH";
         else                     hints += " | kMWMDecorResizeH";
      }
      if (fMWMValue & kMWMDecorTitle) {
         if (hints.Length() == 0) hints  = "kMWMDecorTitle";
         else                     hints += " | kMWMDecorTitle";
      }
      if (fMWMValue & kMWMDecorMenu) {
         if (hints.Length() == 0) hints  = "kMWMDecorMenu";
         else                     hints += " | kMWMDecorMenu";
      }
      if (fMWMValue & kMWMDecorMinimize) {
         if (hints.Length() == 0) hints  = "kMWMDecorMinimize";
         else                     hints += " | kMWMDecorMinimize";
      }
      if (fMWMValue & kMWMDecorMaximize) {
         if (hints.Length() == 0) hints  = "kMWMDecorMaximize";
         else                     hints += " | kMWMDecorMaximize";
      }
   }
   return hints;
}

//______________________________________________________________________________
TString TGMainFrame::GetMWMfuncString() const
{
   // Returns MWM function hints as a string - used in SavePrimitive().

   TString hints;

   if (fMWMFuncs) {

      if (fMWMFuncs & kMWMFuncAll) {
         if (hints.Length() == 0) hints  = "kMWMFuncAll";
         else                     hints += " | kMWMFuncAll";
      }
      if (fMWMFuncs & kMWMFuncResize) {
         if (hints.Length() == 0) hints  = "kMWMFuncResize";
         else                     hints += " | kMWMFuncResize";
      }
      if (fMWMFuncs & kMWMFuncMove) {
         if (hints.Length() == 0) hints  = "kMWMFuncMove";
         else                     hints += " | kMWMFuncMove";
      }
      if (fMWMFuncs & kMWMFuncMinimize) {
         if (hints.Length() == 0) hints  = "kMWMFuncMinimize";
         else                     hints += " | kMWMFuncMinimize";
      }
      if (fMWMFuncs & kMWMFuncMaximize) {
         if (hints.Length() == 0) hints  = "kMWMFuncMaximize";
         else                     hints += " | kMWMFuncMaximize";
      }
      if (fMWMFuncs & kMWMFuncClose) {
         if (hints.Length() == 0) hints  = "kMWMFuncClose";
         else                     hints += " | kMWMFuncClose";
      }
   }
   return hints;
}

//______________________________________________________________________________
TString TGMainFrame::GetMWMinpString() const
{
   // Returns MWM input mode hints as a string - used in SavePrimitive().

   TString hints;

   if (fMWMInput == 0) hints = "kMWMInputModeless";

   if (fMWMInput == 1) hints = "kMWMInputPrimaryApplicationModal";

   if (fMWMInput == 2) hints = "kMWMInputSystemModal";

   if (fMWMInput == 3) hints = "kMWMInputFullApplicationModal";

   return hints;
}

//______________________________________________________________________________
void TGCompositeFrame::SavePrimitiveSubframes(ostream &out, Option_t *option /*= ""*/)
{
   // Auxilary protected method  used to save subframes.

   if (fLayoutBroken)
      out << "   " << GetName() << "->SetLayoutBroken(kTRUE);" << endl;

   if (!fList) return;

   char quote = '"';

   TGFrameElement *el;
   static TGHSplitter *hsplit = 0;
   static TGVSplitter *vsplit = 0;
   TList *signalslist;
   TList *connlist;
   TQConnection *conn;
   TString signal_name, slot_name;

   TIter next(fList);

   while ((el = (TGFrameElement *) next())) {

      // Don't save hidden (unmapped) frames having a parent different
      // than this frame. Solves a problem with shared frames
      // (e.g. shared menus in the new Browser)
      if ((!el->fState & kIsVisible) && (el->fFrame->GetParent() != this))
         continue;

      // Remember if the frame to be saved is a TG(H,V)Splitter
      // See comments below and in TG[H/V]Splitter::SavePrimitive()
      if (el->fFrame->InheritsFrom("TGVSplitter")) {
         vsplit = (TGVSplitter *)el->fFrame;
         if (vsplit->GetLeft())
            vsplit = 0;
      }
      else if (el->fFrame->InheritsFrom("TGHSplitter")) {
         hsplit = (TGHSplitter *)el->fFrame;
         if (hsplit->GetAbove())
            hsplit = 0;
      }
      el->fFrame->SavePrimitive(out, option);
      out << "   " << GetName() << "->AddFrame(" << el->fFrame->GetName();
      el->fLayout->SavePrimitive(out, option);
      out << ");"<< endl;
      if (IsLayoutBroken()) {
         out << "   " << el->fFrame->GetName() << "->MoveResize(";
         out << el->fFrame->GetX() << "," << el->fFrame->GetY() << ",";
         out << el->fFrame->GetWidth() << ","  << el->fFrame->GetHeight();
         out << ");" << endl;
      }
      // TG(H,V)Splitter->SetFrame(theframe) can only be saved _AFTER_
      // having saved "theframe", when "theframe" is either at right
      // or below the splitter (that means after the splitter in the
      // list of frames), otherwise "theframe" would be undefined
      // (aka used before to be created)...
      if (vsplit && el->fFrame == vsplit->GetFrame()) {
         out << "   " << vsplit->GetName() << "->SetFrame(" << vsplit->GetFrame()->GetName();
         if (vsplit->GetLeft()) out << ",kTRUE);" << endl;
         else                 out << ",kFALSE);"<< endl;
         vsplit = 0;
      }
      if (hsplit && el->fFrame == hsplit->GetFrame()) {
         out << "   " << hsplit->GetName() << "->SetFrame(" << hsplit->GetFrame()->GetName();
         if (hsplit->GetAbove()) out << ",kTRUE);" << endl;
         else                  out << ",kFALSE);"<< endl;
         hsplit = 0;
      }

      if (!el->fState & kIsVisible) {
         gListOfHiddenFrames->Add(el->fFrame);
      }

      // saving signals/slots
      signalslist = (TList*)el->fFrame->GetListOfSignals();
      if (!signalslist)  continue;
      connlist = (TList*)signalslist->Last();
      if (connlist) {
         conn = (TQConnection*)connlist->Last();
         signal_name = connlist->GetName();
         slot_name = conn->GetName();
         Int_t eq = slot_name.First('=');
         Int_t rb = slot_name.First(')');
         if (eq != -1)
            slot_name.Remove(eq, rb-eq);
         out << "   " << el->fFrame->GetName() << "->Connect(" << quote << signal_name
             << quote << ", 0, 0, " << quote << slot_name << quote << ");" << endl;

         TList *lsl = (TList *)gROOT->GetListOfSpecials()->FindObject("ListOfSlots");
         if (lsl) {
            TObjString *slotel = (TObjString *)lsl->FindObject(slot_name);
            if (!slotel)
               lsl->Add(new TObjString(slot_name));
         }
      }
   }
   out << endl;
}

//______________________________________________________________________________
void TGCompositeFrame::SavePrimitive(ostream &out, Option_t *option /*= ""*/)
{
   // Save a composite frame widget as a C++ statement(s) on output stream out.

   if (fBackground != GetDefaultFrameBackground()) SaveUserColor(out, option);

   if (!strcmp(GetName(),"")) {
      SetName(Form("fCompositeframe%d",fgCounter));
      fgCounter++;
   }

   out << endl << "   // composite frame" << endl;
   out << "   TGCompositeFrame *";
   out << GetName() << " = new TGCompositeFrame(" << fParent->GetName()
       << "," << GetWidth() << "," << GetHeight();

   if (fBackground == GetDefaultFrameBackground()) {
      if (!GetOptions()) {
         out << ");" << endl;
      } else {
         out << "," << GetOptionString() <<");" << endl;
      }
   } else {
      out << "," << GetOptionString() << ",ucolor);" << endl;
   }
   if (option && strstr(option, "keep_names"))
      out << "   " << GetName() << "->SetName(\"" << GetName() << "\");" << endl;

   // setting layout manager if it differs from the composite frame type
   TGLayoutManager *lm = GetLayoutManager();
   if ((GetOptions() & kHorizontalFrame) &&
       (lm->InheritsFrom(TGHorizontalLayout::Class()))) {
      ;
   } else if ((GetOptions() & kVerticalFrame) &&
              (lm->InheritsFrom(TGVerticalLayout::Class()))) {
      ;
   } else {
      out << "   " << GetName() <<"->SetLayoutManager(";
      lm->SavePrimitive(out, option);
      out << ");"<< endl;
   }

   SavePrimitiveSubframes(out, option);
}

//______________________________________________________________________________
void TGMainFrame::SaveSource(const char *filename, Option_t *option)
{
   // Save the GUI main frame widget in a C++ macro file.

   // iteration over all active classes to exclude the base ones
   TString opt = option;
   TBits *bc = new TBits();
   TClass *c1, *c2, *c3;
   UInt_t k = 0;      // will mark k-bit of TBits if the class is a base class

   TIter nextc1(gROOT->GetListOfClasses());
   //gROOT->GetListOfClasses()->ls();    // valid. test
   while((c1 = (TClass *)nextc1())) {

      //   resets bit TClass::kClassSaved for all classes
      c1->ResetBit(TClass::kClassSaved);

      TIter nextc2(gROOT->GetListOfClasses());
      while ((c2 = (TClass *)nextc2())) {
         if (c1==c2) continue;
         else {
            c3 = c2->GetBaseClass(c1);
            if (c3 != 0) {
               bc->SetBitNumber(k, kTRUE);
               break;
            }
         }
      }
      k++;
   }

   TList *ilist = new TList();   // will contain include file names without '.h'
   ilist->SetName("ListOfIncludes");
   gROOT->GetListOfSpecials()->Add(ilist);
   k=0;

   //   completes list of include file names
   TIter nextdo(gROOT->GetListOfClasses());
   while ((c2 = (TClass *)nextdo())) {
      // for used GUI header files
      if (bc->TestBitNumber(k) == 0 && c2->InheritsFrom(TGObject::Class()) == 1) {
         // for any used ROOT header files activate the line below, comment the line above
         //if (bc->TestBitNumber(k) == 0) {
         const char *iname;
         iname = c2->GetDeclFileName();
         if (strlen(iname) != 0 && strstr(iname,".h")) {
            const char *lastsl = strrchr(iname,'/');
            if (lastsl) iname = lastsl + 1;
            char *tname = new char[strlen(iname)+1];
            Int_t i=0;
            while (*iname != '.') {
               tname[i] = *iname;
               i++; iname++;
            }
            tname[i] = 0;    //tname = include file name without '.h'

            TObjString *iel = (TObjString *)ilist->FindObject(tname);
            if (!iel) {
               ilist->Add(new TObjString(tname));
            }
            // Weird, but when saving a canvas, the following two classes
            // may be missing if the toolbar has not been displayed...
            if (strstr(tname, "TRootCanvas")) {
               if (!ilist->FindObject("TGDockableFrame"))
                  ilist->Add(new TObjString("TGDockableFrame"));
               if (!ilist->FindObject("TG3DLine"))
                  ilist->Add(new TObjString("TG3DLine"));
            }
            delete [] tname;
         }
         k++;  continue;
      }
      k++;
   }

   char quote = '"';
   ofstream out;

   TString ff = filename && strlen(filename) ? filename : "Rootappl.C";

   // Computes the main method name.
   const char *fname = gSystem->BaseName(ff.Data());
   Int_t lenfname = strlen(fname);
   char *sname = new char[lenfname+1];

   Int_t i = 0;
   while ((*fname != '.') && (i < lenfname)) {
      sname[i] = *fname;
      i++; fname++;
   }
   if (i == lenfname)
      ff += ".C";
   sname[i] = 0;

   out.open(ff.Data(), ios::out);
   if (!out.good()) {
      Error("SaveSource", "cannot open file: %s", ff.Data());
      delete [] sname;
      return;
   }

   // writes include files in C++ macro
   TObjString *inc;
   ilist = (TList *)gROOT->GetListOfSpecials()->FindObject("ListOfIncludes");

   if (!ilist) {
      delete [] sname;
      return;
   }

   // write macro header, date/time stamp as string, and the used Root version
   TDatime t;
   out <<"// Mainframe macro generated from application: "<< gApplication->Argv(0) << endl;
   out <<"// By ROOT version "<< gROOT->GetVersion() <<" on "<<t.AsSQLString()<< endl;
   out << endl;

   TIter nexti(ilist);
   while((inc = (TObjString *)nexti())) {
         out << "#ifndef ROOT_" << inc->GetString() << endl;
         out << "#include " << quote << inc->GetString() << ".h" << quote << endl;
         out << "#endif" << endl;
         if (strstr(inc->GetString(),"TRootEmbeddedCanvas")) {
            out << "#ifndef ROOT_TCanvas" << endl;
            out << "#include " << quote << "TCanvas.h" << quote << endl;
            out << "#endif" << endl;
         }
   }
   out << endl << "#include " << quote << "Riostream.h" << quote << endl;
   // deletes created ListOfIncludes
   gROOT->GetListOfSpecials()->Remove(ilist);
   ilist->Delete();
   delete ilist;
   delete bc;

   // writes the macro entry point equal to the fname
   out << endl;
   out << "void " << sname << "()" << endl;
   out <<"{"<< endl;
   delete [] sname;

   gListOfHiddenFrames->Clear();

   // saivng slots
   TList *lSlots = new TList;
   lSlots->SetName("ListOfSlots");
   gROOT->GetListOfSpecials()->Add(lSlots);

   TGMainFrame::SavePrimitive(out, option);

   GetClassHints((const char *&)fClassName, (const char *&)fResourceName);
   if (strlen(fClassName) || strlen(fResourceName)) {
      out << "   " << GetName() << "->SetClassHints(" << quote << fClassName
          << quote << "," << quote << fResourceName << quote << ");" << endl;
   }

   GetMWMHints(fMWMValue, fMWMFuncs, fMWMInput);
   if (fMWMValue || fMWMFuncs || fMWMInput) {
      out << "   " << GetName() << "->SetMWMHints(";
      out << GetMWMvalueString() << "," << endl;
      out << "                        ";
      out << GetMWMfuncString() << "," << endl;
      out << "                        ";
      out << GetMWMinpString() << ");"<< endl;
   }

///   GetWMPosition(fWMX, fWMY);
///   if ((fWMX != -1) || (fWMY != -1)) {
///      out <<"   "<<GetName()<<"->SetWMPosition("<<fWMX<<","<<fWMY<<");"<<endl;
///   }   // does not work - fixed via Move() below...

   GetWMSize(fWMWidth, fWMHeight);
   if (fWMWidth != UInt_t(-1) || fWMHeight != UInt_t(-1)) {
      out <<"   "<<GetName()<<"->SetWMSize("<<fWMWidth<<","<<fWMHeight<<");"<<endl;
   }

   GetWMSizeHints(fWMMinWidth, fWMMinHeight, fWMMaxWidth, fWMMaxHeight, fWMWidthInc, fWMHeightInc);
   if (fWMMinWidth != UInt_t(-1) || fWMMinHeight != UInt_t(-1) ||
      fWMMaxWidth != UInt_t(-1) || fWMMaxHeight != UInt_t(-1) ||
      fWMWidthInc != UInt_t(-1) || fWMHeightInc != UInt_t(-1)) {
      out <<"   "<<GetName()<<"->SetWMSizeHints("<<fWMMinWidth<<","<<fWMMinHeight
          <<","<<fWMMaxWidth<<","<<fWMMaxHeight
          <<","<<fWMWidthInc<<","<<fWMHeightInc <<");"<<endl;
   }

   out << "   " <<GetName()<< "->MapSubwindows();" << endl;

   TIter nexth(gListOfHiddenFrames);
   TGFrame *fhidden;
   while ((fhidden = (TGFrame*)nexth())) {
      out << "   " <<fhidden->GetName()<< "->UnmapWindow();" << endl;
   }

   out << endl;
   gListOfHiddenFrames->Clear();

   Bool_t usexy = kFALSE;
   TGLayoutManager * lm = GetLayoutManager();
   if (lm->InheritsFrom("TGXYLayout"))
      usexy = kTRUE;

   if (!usexy)
      out << "   " <<GetName()<< "->Resize("<< GetName()<< "->GetDefaultSize());" << endl;
   else
      out << "   " <<GetName()<< "->Resize("<< GetWidth()<<","<<GetHeight()<<");"<<endl;

   out << "   " <<GetName()<< "->MapWindow();" <<endl;

   GetWMPosition(fWMX, fWMY);
   if ((fWMX != -1) || (fWMY != -1)) {
      out <<"   "<<GetName()<<"->Move("<<fWMX<<","<<fWMY<<");"<<endl;
   }

   // needed in case the frame was resized
   // otherwhice the frame became bigger showing all hidden widgets (layout algorithm)
   if (!usexy) out << "   " <<GetName()<< "->Resize("<< GetWidth()<<","<<GetHeight()<<");"<<endl;
   out << "}  " << endl;

   // writing slots
   TList *sl = (TList *)gROOT->GetListOfSpecials()->FindObject("ListOfSlots");
   if (sl) {
      TIter nextsl(sl);
      TObjString *slobj;
      Int_t pnumber = 1;

      while ((slobj = (TObjString*) nextsl())) {
         TString s = slobj->GetString();
         TString p = "";
         Int_t lb, rb, eq;
         lb = s.First('(');
         rb = s.First(')');
         eq = s.First('=');
         out << endl;

         if (rb - lb > 1 && eq == -1) {
            p = TString::Format(" par%d", pnumber);
            s.Insert(rb, p);
            pnumber++;
            out << "void " << s << endl;
            out << "{" << endl;
            s = slobj->GetString();
            s[rb] = ' ';
            out << "   cout << " << quote << "Slot " << s  << quote
                << " <<" << p << " << " << quote << ")" << quote
                << " << endl; " << endl;
            } else {
               if (eq != -1) {
                  s.Remove(eq, rb-eq);
                  out << "void " << s << endl;
                  out << "{" << endl;
                  out << "   cout << " << quote << "Slot " << s
                      << quote << " << endl; " << endl;
               } else {
                  out << "void " << slobj->GetString() << endl;
                  out << "{" << endl;
                  out << "   cout << " << quote << "Slot " << slobj->GetString()
                      << quote << " << endl; " << endl;
               }
            }
         out << "}" << endl;
      }
      gROOT->GetListOfSpecials()->Remove(sl);
      sl->Delete();
      delete sl;
   }
   out.close();

   if (!opt.Contains("quiet"))
      printf(" C++ macro file %s has been generated\n", gSystem->BaseName(ff.Data()));

   // reset bit TClass::kClassSaved for all classes
   nextc1.Reset();
   while((c1=(TClass*)nextc1())) {
      c1->ResetBit(TClass::kClassSaved);
   }
}

//______________________________________________________________________________
void TGMainFrame::SavePrimitive(ostream &out, Option_t *option /*= ""*/)
{
   // Save a main frame widget as a C++ statement(s) on output stream out.

   if (fParent != gClient->GetDefaultRoot()) { // frame is embedded
      fOptions &= ~kMainFrame;
      TGCompositeFrame::SavePrimitive(out, option);
      fOptions |= kMainFrame;
      return;
   }

   char quote = '"';

   out << endl << "   // main frame" << endl;
   out << "   TGMainFrame *";
   out << GetName() << " = new TGMainFrame(gClient->GetRoot(),10,10,"   // layout alg.
       << GetOptionString() << ");" <<endl;
   if (option && strstr(option, "keep_names"))
      out << "   " << GetName() << "->SetName(\"" << GetName() << "\");" << endl;

   // setting layout manager if it differs from the main frame type
   TGLayoutManager * lm = GetLayoutManager();
   if ((GetOptions() & kHorizontalFrame) &&
       (lm->InheritsFrom(TGHorizontalLayout::Class()))) {
      ;
   } else if ((GetOptions() & kVerticalFrame) &&
              (lm->InheritsFrom(TGVerticalLayout::Class()))) {
      ;
   } else {
      out << "   " << GetName() <<"->SetLayoutManager(";
      lm->SavePrimitive(out, option);
      out << ");"<< endl;
   }

   SavePrimitiveSubframes(out, option);

   if (strlen(fWindowName)) {
      out << "   " << GetName() << "->SetWindowName(" << quote << GetWindowName()
          << quote << ");" << endl;
   }
   if (strlen(fIconName)) {
      out <<"   "<<GetName()<< "->SetIconName("<<quote<<GetIconName()<<quote<<");"<<endl;
   }
   if (strlen(fIconPixmap)) {
      out << "   " << GetName() << "->SetIconPixmap(" << quote << GetIconPixmap()
          << quote << ");" << endl;
   }
}

//______________________________________________________________________________
void TGHorizontalFrame::SavePrimitive(ostream &out, Option_t *option /*= ""*/)
{
   // Save a horizontal frame widget as a C++ statement(s) on output stream out.

   if (fBackground != GetDefaultFrameBackground()) SaveUserColor(out, option);

   out << endl << "   // horizontal frame" << endl;
   out << "   TGHorizontalFrame *";
   out << GetName() << " = new TGHorizontalFrame(" << fParent->GetName()
       << "," << GetWidth() << "," << GetHeight();

   if (fBackground == GetDefaultFrameBackground()) {
      if (!GetOptions()) {
         out << ");" << endl;
      } else {
         out << "," << GetOptionString() <<");" << endl;
      }
   } else {
      out << "," << GetOptionString() << ",ucolor);" << endl;
   }
   if (option && strstr(option, "keep_names"))
      out << "   " << GetName() << "->SetName(\"" << GetName() << "\");" << endl;

   // setting layout manager if it differs from the main frame type
   TGLayoutManager * lm = GetLayoutManager();
   if ((GetOptions() & kHorizontalFrame) &&
       (lm->InheritsFrom(TGHorizontalLayout::Class()))) {
      ;
   } else if ((GetOptions() & kVerticalFrame) &&
              (lm->InheritsFrom(TGVerticalLayout::Class()))) {
      ;
   } else {
      out << "   " << GetName() <<"->SetLayoutManager(";
      lm->SavePrimitive(out, option);
      out << ");"<< endl;
   }

   SavePrimitiveSubframes(out, option);
}

//______________________________________________________________________________
void TGVerticalFrame::SavePrimitive(ostream &out, Option_t *option /*= ""*/)
{
    // Save a vertical frame widget as a C++ statement(s) on output stream out.

   if (fBackground != GetDefaultFrameBackground()) SaveUserColor(out, option);

   out << endl << "   // vertical frame" << endl;
   out << "   TGVerticalFrame *";
   out << GetName() << " = new TGVerticalFrame(" << fParent->GetName()
       << "," << GetWidth() << "," << GetHeight();

   if (fBackground == GetDefaultFrameBackground()) {
      if (!GetOptions()) {
         out <<");" << endl;
      } else {
         out << "," << GetOptionString() <<");" << endl;
      }
   } else {
      out << "," << GetOptionString() << ",ucolor);" << endl;
   }
   if (option && strstr(option, "keep_names"))
      out << "   " << GetName() << "->SetName(\"" << GetName() << "\");" << endl;

   // setting layout manager if it differs from the main frame type
   TGLayoutManager * lm = GetLayoutManager();
   if ((GetOptions() & kHorizontalFrame) &&
       (lm->InheritsFrom(TGHorizontalLayout::Class()))) {
      ;
   } else if ((GetOptions() & kVerticalFrame) &&
              (lm->InheritsFrom(TGVerticalLayout::Class()))) {
      ;
   } else {
      out << "   " << GetName() <<"->SetLayoutManager(";
      lm->SavePrimitive(out, option);
      out << ");"<< endl;
   }

   SavePrimitiveSubframes(out, option);
}

//______________________________________________________________________________
void TGFrame::SavePrimitive(ostream &out, Option_t *option /*= ""*/)
{
   // Save a frame widget as a C++ statement(s) on output stream out.

   if (fBackground != GetDefaultFrameBackground()) SaveUserColor(out, option);

   out << "   TGFrame *";
   out << GetName() << " = new TGFrame("<< fParent->GetName()
       << "," << GetWidth() << "," << GetHeight();

   if (fBackground == GetDefaultFrameBackground()) {
      if (!GetOptions()) {
         out <<");" << endl;
      } else {
         out << "," << GetOptionString() <<");" << endl;
      }
   } else {
      out << "," << GetOptionString() << ",ucolor);" << endl;
   }
   if (option && strstr(option, "keep_names"))
      out << "   " << GetName() << "->SetName(\"" << GetName() << "\");" << endl;
}

//______________________________________________________________________________
void TGGroupFrame::SavePrimitive(ostream &out, Option_t *option /*= ""*/)
{
   // Save a group frame widget as a C++ statement(s) on output stream out.

   char quote = '"';

   // font + GC
   option = GetName()+5;         // unique digit id of the name
   TString parGC, parFont;
   parFont.Form("%s::GetDefaultFontStruct()",IsA()->GetName());
   parGC.Form("%s::GetDefaultGC()()",IsA()->GetName());

   if ((GetDefaultFontStruct() != fFontStruct) || (GetDefaultGC()() != fNormGC)) {
      TGFont *ufont = gClient->GetResourcePool()->GetFontPool()->FindFont(fFontStruct);
      if (ufont) {
         ufont->SavePrimitive(out, option);
         parFont.Form("ufont->GetFontStruct()");
      }

      TGGC *userGC = gClient->GetResourcePool()->GetGCPool()->FindGC(fNormGC);
      if (userGC) {
         userGC->SavePrimitive(out, option);
         parGC.Form("uGC->GetGC()");
      }
   }

   if (fBackground != GetDefaultFrameBackground()) SaveUserColor(out, option);

   out << endl << "   // " << quote << GetTitle() << quote << " group frame" << endl;
   out << "   TGGroupFrame *";
   out << GetName() <<" = new TGGroupFrame("<<fParent->GetName()
       << "," << quote << GetTitle() << quote;

   if (fBackground == GetDefaultFrameBackground()) {
      if (fFontStruct == GetDefaultFontStruct()) {
         if (fNormGC == GetDefaultGC()()) {
            if (GetOptions() & kVerticalFrame) {
               out <<");" << endl;
            } else {
               out << "," << GetOptionString() <<");" << endl;
            }
         } else {
            out << "," << GetOptionString() << "," << parGC.Data() <<");" << endl;
         }
      } else {
         out << "," << GetOptionString() << "," << parGC.Data() << "," << parFont.Data() << ");" << endl;
      }
   } else {
      out << "," << GetOptionString() << "," << parGC.Data() << "," << parFont.Data() << ",ucolor);"  << endl;
   }
   if (option && strstr(option, "keep_names"))
      out << "   " << GetName() << "->SetName(\"" << GetName() << "\");" << endl;

   if (GetTitlePos() != -1)
      out << "   " << GetName() <<"->SetTitlePos(";
   if (GetTitlePos() == 0)
      out << "TGGroupFrame::kCenter);" << endl;
   if (GetTitlePos() == 1)
      out << "TGGroupFrame::kRight);" << endl;

   SavePrimitiveSubframes(out, option);

   // setting layout manager
   out << "   " << GetName() <<"->SetLayoutManager(";
   GetLayoutManager()->SavePrimitive(out, option);
   out << ");"<< endl;

   out << "   " << GetName() <<"->Resize(" << GetWidth() << ","
       << GetHeight() << ");" << endl;
}


//______________________________________________________________________________
void TGTransientFrame::SaveSource(const char *filename, Option_t *option)
{
   // Save the GUI tranzient frame widget in a C++ macro file.

   // iterate over all active classes to exclude the base ones

   TString opt = option;
   TBits *bc = new TBits();
   TClass *c1, *c2, *c3;
   UInt_t k = 0;      // will mark k-bit of TBits if the class is a base class

   TIter nextc1(gROOT->GetListOfClasses());
   while((c1 = (TClass *)nextc1())) {

      //   resets bit TClass::kClassSaved for all classes
      c1->ResetBit(TClass::kClassSaved);

      TIter nextc2(gROOT->GetListOfClasses());
      while ((c2 = (TClass *)nextc2())) {
         if (c1==c2) continue;
         else {
            c3 = c2->GetBaseClass(c1);
            if (c3 != 0) {
               bc->SetBitNumber(k, kTRUE);
               break;
            }
         }
      }
      k++;
   }

   TList *ilist = new TList();   // will contain include file names without '.h'
   ilist->SetName("ListOfIncludes");
   gROOT->GetListOfSpecials()->Add(ilist);
   k=0;

   // completes list of include file names
   TIter nextdo(gROOT->GetListOfClasses());
   while ((c2 = (TClass *)nextdo())) {
      // to have only used GUI header files
      if (bc->TestBitNumber(k) == 0 && c2->InheritsFrom(TGObject::Class()) == 1) {
         // for any used ROOT header files activate the line below, comment the line above
         //if (bc->TestBitNumber(k) == 0) {
         const char *iname;
         iname = c2->GetDeclFileName();
         if (strlen(iname) != 0 && strstr(iname,".h")) {
            const char *lastsl = strrchr(iname,'/');
            if (lastsl) iname = lastsl + 1;
            char *tname = new char[strlen(iname)+1];
            Int_t i=0;
            while (*iname != '.') {
               tname[i] = *iname;
               i++; iname++;
            }
            tname[i] = 0;    //tname = include file name without '.h'

            TObjString *iel = (TObjString *)ilist->FindObject(tname);
            if (!iel) {
               ilist->Add(new TObjString(tname));
            }
            delete [] tname;
         }
         k++;  continue;
      }
      k++;
   }

   char quote = '"';
   ofstream out;

   TString ff = filename && strlen(filename) ? filename : "Rootdlog.C";

   // Computes the main method name.
   const char *fname = gSystem->BaseName(ff.Data());
   Int_t lenfname = strlen(fname);
   char *sname = new char[lenfname+1];

   Int_t i = 0;
   while ((*fname != '.') && (i < lenfname)) {
      sname[i] = *fname;
      i++; fname++;
   }
   if (i == lenfname)
      ff += ".C";
   sname[i] = 0;

   out.open(ff.Data(), ios::out);
   if (!out.good()) {
      Error("SaveSource", "cannot open file: %s", ff.Data());
      delete [] sname;
      return;
   }

   // writes include files in C++ macro
   TObjString *inc;
   ilist = (TList *)gROOT->GetListOfSpecials()->FindObject("ListOfIncludes");

   if (!ilist) {
      delete [] sname;
      return;
   }

   // write macro header, date/time stamp as string, and the used Root version
   TDatime t;
   out <<"// Dialog macro generated from application: "<< gApplication->Argv(0) << endl;
   out <<"// By ROOT version "<< gROOT->GetVersion() <<" on "<<t.AsSQLString()<< endl;
   out << endl;

   out << "#if !defined( __CINT__) || defined (__MAKECINT__)" << endl << endl;

   TIter nexti(ilist);
   while((inc = (TObjString *)nexti())) {
      out <<"#ifndef ROOT_"<< inc->GetString() << endl;
      out <<"#include "<< quote << inc->GetString() <<".h"<< quote << endl;
      out <<"#endif" << endl;
      if (strstr(inc->GetString(),"TRootEmbeddedCanvas")) {
         out <<"#ifndef ROOT_TCanvas"<< endl;
         out <<"#include "<< quote <<"TCanvas.h"<< quote << endl;
         out <<"#endif" << endl;
      }
   }
   out << endl << "#include " << quote << "Riostream.h" << quote << endl;
   out << endl << "#endif" << endl;
   // deletes created ListOfIncludes
   gROOT->GetListOfSpecials()->Remove(ilist);
   ilist->Delete();
   delete ilist;
   delete bc;

   // writes the macro entry point equal to the fname
   out << endl;
   out << "void " << sname << "()" << endl;
   delete [] sname;

   //  Save GUI widgets as a C++ macro in a file
   out <<"{"<< endl;

   gListOfHiddenFrames->Clear();

   // saivng slots
   TList *lSlots = new TList;
   lSlots->SetName("ListOfSlots");
   gROOT->GetListOfSpecials()->Add(lSlots);

   TGTransientFrame::SavePrimitive(out, option);

   GetClassHints((const char *&)fClassName, (const char *&)fResourceName);
   if (strlen(fClassName) || strlen(fResourceName)) {
      out<<"   "<<GetName()<< "->SetClassHints("<<quote<<fClassName<<quote
                                            <<"," <<quote<<fResourceName<<quote
                                            <<");"<<endl;
   }

   GetMWMHints(fMWMValue, fMWMFuncs, fMWMInput);
   if (fMWMValue || fMWMFuncs || fMWMInput) {
      out << "   " << GetName() << "->SetMWMHints(";
      out << GetMWMvalueString() << "," << endl;
      out << "                        ";
      out << GetMWMfuncString() << "," << endl;
      out << "                        ";
      out << GetMWMinpString() << ");"<< endl;
   }

   GetWMPosition(fWMX, fWMY);
   if ((fWMX != -1) || (fWMY != -1)) {
      out <<"   "<<GetName()<<"->SetWMPosition("<<fWMX<<","<<fWMY<<");"<<endl;
   }

   GetWMSize(fWMWidth, fWMHeight);
   if (fWMWidth != UInt_t(-1) || fWMHeight != UInt_t(-1)) {
      out <<"   "<<GetName()<<"->SetWMSize("<<fWMWidth<<","<<fWMHeight<<");"<<endl;
   }

   GetWMSizeHints(fWMMinWidth,fWMMinHeight,fWMMaxWidth,fWMMaxHeight,fWMWidthInc,fWMHeightInc);
   if (fWMMinWidth != UInt_t(-1) || fWMMinHeight != UInt_t(-1) ||
       fWMMaxWidth != UInt_t(-1) || fWMMaxHeight != UInt_t(-1) ||
       fWMWidthInc != UInt_t(-1) || fWMHeightInc != UInt_t(-1)) {

      out <<"   "<<GetName()<<"->SetWMSizeHints("<<fWMMinWidth<<","<<fWMMinHeight
          <<","<<fWMMaxWidth<<","<<fWMMaxHeight <<","<<fWMWidthInc<<","<<fWMHeightInc
          <<");"<<endl;
   }

   GetWMPosition(fWMX, fWMY);
   if ((fWMX != -1) || (fWMY != -1)) {
      out <<"   "<<GetName()<<"->Move("<<fWMX<<","<<fWMY<<");"<<endl;
   }

   out << "   " <<GetName()<< "->MapSubwindows();" << endl;

   TIter nexth(gListOfHiddenFrames);
   TGFrame *fhidden;
   while ((fhidden = (TGFrame*)nexth())) {
      out << "   " <<fhidden->GetName()<< "->UnmapWindow();" << endl;
   }
   out << endl;
   gListOfHiddenFrames->Clear();

   Bool_t usexy = kFALSE;
   TGLayoutManager * lm = GetLayoutManager();
   if (lm->InheritsFrom("TGXYLayout"))
      usexy = kTRUE;

   if (!usexy)
      out << "   " <<GetName()<< "->Resize("<< GetName()<< "->GetDefaultSize());" << endl;
   else
      out << "   " <<GetName()<< "->Resize("<< GetWidth()<<","<<GetHeight()<<");"<<endl;

   out << "   " <<GetName()<< "->MapWindow();" <<endl;
   if (!usexy) out << "   " <<GetName()<< "->Resize();" << endl;
   out << "}  " << endl;

   // writing slots
   TList *sl = (TList *)gROOT->GetListOfSpecials()->FindObject("ListOfSlots");
   if (sl) {
      TIter nextsl(sl);
      TObjString *slobj;
      Int_t pnumber = 1;

      while ((slobj = (TObjString*) nextsl())) {
         TString s = slobj->GetString();
         TString p = "";
         Int_t lb, rb, eq;
         lb = s.First('(');
         rb = s.First(')');
         eq = s.First('=');
         out << endl;

         if (rb - lb > 1 && eq == -1) {
            p = TString::Format(" par%d", pnumber);
            s.Insert(rb, p);
            pnumber++;
            out << "void " << s << endl;
            out << "{" << endl;
            s = slobj->GetString();
            s[rb] = ' ';
            out << "   cout << " << quote << "Slot " << s  << quote
                << " <<" << p << " << " << quote << ")" << quote
                << " << endl; " << endl;
            } else {
               if (eq != -1) {
                  s.Remove(eq, rb-eq);
                  out << "void " << s << endl;
                  out << "{" << endl;
                  out << "   cout << " << quote << "Slot " << s
                      << quote << " << endl; " << endl;
               } else {
                  out << "void " << slobj->GetString() << endl;
                  out << "{" << endl;
                  out << "   cout << " << quote << "Slot " << slobj->GetString()
                      << quote << " << endl; " << endl;
               }
            }
         out << "}" << endl;
      }
      gROOT->GetListOfSpecials()->Remove(sl);
      sl->Delete();
      delete sl;
   }

   out.close();

   if (!opt.Contains("quiet"))
      printf(" C++ macro file %s has been generated\n", gSystem->BaseName(ff.Data()));

   // reset bit TClass::kClassSaved for all classes
   nextc1.Reset();
   while((c1=(TClass*)nextc1())) {
      c1->ResetBit(TClass::kClassSaved);
   }
}

//______________________________________________________________________________
void TGTransientFrame::SavePrimitive(ostream &out, Option_t *option /*= ""*/)
{
   // Save a transient frame widget as a C++ statement(s) on output stream out.

   char quote = '"';

   out << endl << "   // transient frame" << endl;
   out << "   TGTransientFrame *";
   out << GetName()<<" = new TGTransientFrame(gClient->GetRoot(),0"
       << "," << GetWidth() << "," << GetHeight() << "," << GetOptionString() <<");" << endl;

   if (option && strstr(option, "keep_names"))
      out << "   " << GetName() << "->SetName(\"" << GetName() << "\");" << endl;

   // setting layout manager if it differs from transient frame type
   TGLayoutManager * lm = GetLayoutManager();
   if ((GetOptions() & kHorizontalFrame) &&
       (lm->InheritsFrom(TGHorizontalLayout::Class()))) {
      ;
   } else if ((GetOptions() & kVerticalFrame) &&
              (lm->InheritsFrom(TGVerticalLayout::Class()))) {
      ;
   } else {
      out << "   " << GetName() <<"->SetLayoutManager(";
      lm->SavePrimitive(out, option);
      out << ");"<< endl;
   }

   SavePrimitiveSubframes(out, option);

   if (strlen(fWindowName)) {
      out << "   " << GetName() << "->SetWindowName(" << quote << GetWindowName()
          << quote << ");" << endl;
   }
   if (strlen(fIconName)) {
      out <<"   "<<GetName()<< "->SetIconName("<<quote<<GetIconName()<<quote<<");"<<endl;
   }
   if (strlen(fIconPixmap)) {
      out << "   " << GetName() << "->SetIconPixmap(" << quote << GetIconPixmap()
          << quote << ");" << endl;
   }
}<|MERGE_RESOLUTION|>--- conflicted
+++ resolved
@@ -113,11 +113,7 @@
 
 TGLayoutHints *TGCompositeFrame::fgDefaultHints = 0;
 
-<<<<<<< HEAD
-static const char *gSaveMacroTypes[] = { 
-=======
 static const char *gSaveMacroTypes[] = {
->>>>>>> 84c4c19c
    "ROOT macros", "*.C",
    "GIF",         "*.gif",
    "PNG",         "*.png",
@@ -1525,13 +1521,8 @@
             else {
                Int_t retval;
                new TGMsgBox(fClient->GetDefaultRoot(), this, "Error...",
-<<<<<<< HEAD
-                            TString::Format("file (%s) cannot be saved with this extension", 
-                            fname.Data()), kMBIconExclamation, 
-=======
                             TString::Format("file (%s) cannot be saved with this extension",
                             fname.Data()), kMBIconExclamation,
->>>>>>> 84c4c19c
                             kMBRetry | kMBCancel, &retval);
                if (retval == kMBRetry)
                   HandleKey(event);
