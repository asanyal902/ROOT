--- conflicted
+++ resolved
@@ -73,11 +73,7 @@
       if (!strlen(s)) continue;    // skip empty lines
 
       if (*s == '[') {
-<<<<<<< HEAD
-         strncpy(mime, line, 1024);
-=======
          strlcpy(mime, line, 1024);
->>>>>>> 84c4c19c
          cnt = 0;
          continue;
       }
@@ -88,11 +84,7 @@
          } else {
             s++;
             s = Strip(s);
-<<<<<<< HEAD
-            strncpy(pattern, s, 256);
-=======
             strlcpy(pattern, s, 256);
->>>>>>> 84c4c19c
             delete [] s;
          }
          cnt++;
@@ -106,16 +98,6 @@
             char *s2;
             if ((s2 = strchr(s, ' '))) {
                *s2 = 0;
-<<<<<<< HEAD
-               strncpy(icon, s, 256);
-               s2++;
-               s2 = Strip(s2);
-               strncpy(sicon, s2, 256);
-               delete [] s2;
-            } else {
-               strncpy(icon, s, 256);
-               strncpy(sicon, s, 256);
-=======
                strlcpy(icon, s, 256);
                s2++;
                s2 = Strip(s2);
@@ -124,7 +106,6 @@
             } else {
                strlcpy(icon, s, 256);
                strlcpy(sicon, s, 256);
->>>>>>> 84c4c19c
             }
             delete [] s;
          }
@@ -136,11 +117,7 @@
          } else {
             s++;
             s = Strip(s);
-<<<<<<< HEAD
-            strncpy(action, s, 256);
-=======
             strlcpy(action, s, 256);
->>>>>>> 84c4c19c
             delete [] s;
          }
          cnt++;
