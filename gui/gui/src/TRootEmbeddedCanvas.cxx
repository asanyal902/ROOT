--- conflicted
+++ resolved
@@ -129,22 +129,10 @@
             }
          }
       }
-<<<<<<< HEAD
-      
-      fCWinId = gGLManager->InitGLWindow((ULong_t)GetViewPort()->GetId());
-      
-      if (!gGLManager || fCWinId == -1)
-         gStyle->SetCanvasPreferGL(kFALSE);//TCanvas should not use gl.
-      else   
-         fCWinId = gGLManager->InitGLWindow((ULong_t)GetViewPort()->GetId());
-         //Context creation deferred till TCanvas creation (since there is no way to pass it to TCanvas).
-   }
-=======
 
       if (gGLManager)
          fCWinId = gGLManager->InitGLWindow((ULong_t)GetViewPort()->GetId());
       //Context creation deferred till TCanvas creation (since there is no way to pass it to TCanvas).
->>>>>>> 84c4c19c
 
       if (!gGLManager || fCWinId == -1)
          gStyle->SetCanvasPreferGL(kFALSE);//TCanvas should not use gl.
@@ -235,11 +223,7 @@
          fCanvas->HandleInput(EEventType(5), x, y);//hack
       if (button == kButton5)
          fCanvas->HandleInput(EEventType(6), x, y);//hack
-<<<<<<< HEAD
-      
-=======
-
->>>>>>> 84c4c19c
+
       fButton = 0;
    }
 
@@ -370,11 +354,7 @@
       if (!obj) return kTRUE;
       gPad->Clear();
       if (obj->InheritsFrom("TKey")) {
-<<<<<<< HEAD
-         TObject *object = (TObject *)gROOT->ProcessLine(Form("((TKey *)0x%lx)->ReadObj();", obj));
-=======
          TObject *object = (TObject *)gROOT->ProcessLine(Form("((TKey *)0x%lx)->ReadObj();", (ULong_t)obj));
->>>>>>> 84c4c19c
          if (!object) return kTRUE;
          if (object->InheritsFrom("TGraph"))
             object->Draw("ACP");
