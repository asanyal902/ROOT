// @(#)root/gui:$Id$
// Author: Fons Rademakers   13/01/98

/*************************************************************************
 * Copyright (C) 1995-2000, Rene Brun and Fons Rademakers.               *
 * All rights reserved.                                                  *
 *                                                                       *
 * For the licensing terms see $ROOTSYS/LICENSE.                         *
 * For the list of contributors see $ROOTSYS/README/CREDITS.             *
 *************************************************************************/
/**************************************************************************

    This source is based on Xclass95, a Win95-looking GUI toolkit.
    Copyright (C) 1996, 1997 David Barth, Ricky Ralston, Hector Peraza.

    Xclass95 is free software; you can redistribute it and/or
    modify it under the terms of the GNU Library General Public
    License as published by the Free Software Foundation; either
    version 2 of the License, or (at your option) any later version.

**************************************************************************/

//////////////////////////////////////////////////////////////////////////
//                                                                      //
// TGComboBox, TGComboBoxPopup                                          //
//                                                                      //
// A combobox (also known as a drop down listbox) allows the selection  //
// of one item out of a list of items. The selected item is visible in  //
// a little window. To view the list of possible items one has to click //
// on a button on the right of the little window. This will drop down   //
// a listbox. After selecting an item from the listbox the box will     //
// disappear and the newly selected item will be shown in the little    //
// window.                                                              //
//                                                                      //
// The TGComboBox is user callable. The TGComboBoxPopup is a service    //
// class of the combobox.                                               //
//                                                                      //
// Selecting an item in the combobox will generate the event:           //
// kC_COMMAND, kCM_COMBOBOX, combobox id, item id.                      //
//                                                                      //
//////////////////////////////////////////////////////////////////////////

#include "TGComboBox.h"
#include "TGScrollBar.h"
#include "TGPicture.h"
#include "TGResourcePool.h"
#include "Riostream.h"
#include "TGTextEntry.h"



ClassImp(TGComboBoxPopup)
ClassImp(TGComboBox)

ClassImp(TGLineStyleComboBox)
ClassImp(TGLineWidthComboBox)
ClassImp(TGFontTypeComboBox)

//______________________________________________________________________________
TGComboBoxPopup::TGComboBoxPopup(const TGWindow *p, UInt_t w, UInt_t h,
                                 UInt_t options, ULong_t back) :
   TGCompositeFrame (p, w, h, options, back), fListBox(0), fSelected(0)
{
   // Create a combo box popup frame.

   SetWindowAttributes_t wattr;

   wattr.fMask = kWAOverrideRedirect | kWASaveUnder |
                 kWABorderPixel      | kWABorderWidth;
   wattr.fOverrideRedirect = kTRUE;
   wattr.fSaveUnder = kTRUE;
   wattr.fBorderPixel = fgBlackPixel;
   wattr.fBorderWidth = 1;
   gVirtualX->ChangeWindowAttributes(fId, &wattr);

   AddInput(kStructureNotifyMask);
   fEditDisabled = kEditDisable | kEditDisableGrab  | kEditDisableBtnEnable;
   SetWindowName();
}

//______________________________________________________________________________
Bool_t TGComboBoxPopup::HandleButton(Event_t *event)
{
   // Handle mouse button event in combo box popup.

   if (event->fType == kButtonPress && event->fCode == kButton1) {
      if ((fListBox != 0) && (fSelected != 0) && 
          fListBox->GetSelectedEntry() != fSelected) {
         // in the case the combo box popup is closed by clicking outside the 
         // list box, then select the previously selected entry
         fListBox->Select(fSelected->EntryId());
      }
      EndPopup();
   }
   return kTRUE;
}

//______________________________________________________________________________
void TGComboBoxPopup::EndPopup()
{
   // Ungrab pointer and unmap popup window.

   if (IsMapped()) {
      gVirtualX->GrabPointer(0, 0, 0, 0, kFALSE);
      UnmapWindow();
   }
}

//______________________________________________________________________________
void TGComboBoxPopup::PlacePopup(Int_t x, Int_t y, UInt_t w, UInt_t h)
{
   // Popup combo box popup window at the specified place.

   Int_t  rx, ry;
   UInt_t rw, rh;

   // Parent is root window for the popup:
   gVirtualX->GetWindowSize(fParent->GetId(), rx, ry, rw, rh);

   if (x < 0) x = 0;
   if (x + fWidth > rw) x = rw - fWidth;
   if (y < 0) y = 0;
   if (y + fHeight > rh) y = rh - fHeight;

   // remember the current selected entry
   if (fListBox == 0) {
      // the listbox should be the first in the list
      TGFrameElement *el = (TGFrameElement *)fList->First();
      fListBox = dynamic_cast<TGListBox *>(el->fFrame);
   }
   fSelected = fListBox ? fListBox->GetSelectedEntry() : 0;

   MoveResize(x, y, w, h);
   MapSubwindows();
   Layout();
   MapRaised();

<<<<<<< HEAD

=======
>>>>>>> 84c4c19c
   gVirtualX->GrabPointer(fId, kButtonPressMask | kButtonReleaseMask |
                              kPointerMotionMask, kNone,
                              fClient->GetResourcePool()->GetGrabCursor());

   if (fClient->IsEditable()) {
      fClient->RegisterPopup(this);
   }

   fClient->WaitForUnmap(this);
   EndPopup();
}


//______________________________________________________________________________
TGComboBox::TGComboBox(const TGWindow *p, Int_t id, UInt_t options,
                       ULong_t back) :
   TGCompositeFrame (p, 10, 10, options | kOwnBackground, back)
{
   // Create a combo box widget.

   fWidgetId  = id;
   fMsgWindow = p;
   fTextEntry = 0;

   fSelEntry = new TGTextLBEntry(this, new TGString(""), 0);
   fSelEntry->ChangeOptions(fSelEntry->GetOptions() | kOwnBackground);

   AddFrame(fSelEntry, fLhs = new TGLayoutHints(kLHintsLeft |
                                                kLHintsExpandY | kLHintsExpandX));
   Init();
}

//______________________________________________________________________________
TGComboBox::TGComboBox(const TGWindow *p, const char *text, Int_t id,
                       UInt_t options, ULong_t back) :
            TGCompositeFrame (p, 10, 10, options | kOwnBackground, back)
{
   // Create an editable combo box widget.

   fWidgetId  = id;
   fMsgWindow = p;
   fSelEntry = 0;

   fTextEntry = new TGTextEntry(this, text, id);
   fTextEntry->SetFrameDrawn(kFALSE);
   fTextEntry->Connect("ReturnPressed()", "TGComboBox", this, "ReturnPressed()");

   AddFrame(fTextEntry, fLhs = new TGLayoutHints(kLHintsLeft |
                                                 kLHintsExpandY | kLHintsExpandX));
   Init();
}

//______________________________________________________________________________
TGComboBox::~TGComboBox()
{
   // Delete a combo box widget.

   fClient->FreePicture(fBpic);

   if (!MustCleanup()) {
      SafeDelete(fDDButton);
      SafeDelete(fSelEntry);
      SafeDelete(fTextEntry);
      SafeDelete(fLhs);
      SafeDelete(fLhb);
   }

   SafeDelete(fLhdd);
   SafeDelete(fListBox);
   if (fComboFrame) {
      fComboFrame->EndPopup();  // force popdown in case of Qt interface
      SafeDelete(fComboFrame);
   }
}

//______________________________________________________________________________
void TGComboBox::Init()
{
   // Initiate the internal classes of a combo box.

   fBpic = fClient->GetPicture("arrow_down.xpm");

   if (!fBpic)
      Error("TGComboBox", "arrow_down.xpm not found");

   fDDButton = new TGScrollBarElement(this, fBpic, kDefaultScrollBarWidth,
                                      kDefaultScrollBarWidth, kRaisedFrame);

   AddFrame(fDDButton, fLhb = new TGLayoutHints(kLHintsRight |
                                                kLHintsExpandY));

   fComboFrame = new TGComboBoxPopup(fClient->GetDefaultRoot(), 100, 100, kVerticalFrame);

   fListBox = new TGListBox(fComboFrame, fWidgetId, kChildFrame);

   fListBox->Resize(100, 100);
   fListBox->Associate(this);
   fListBox->GetScrollBar()->GrabPointer(kFALSE); // combobox will do a pointergrab

   fComboFrame->AddFrame(fListBox, fLhdd = new TGLayoutHints(kLHintsExpandX |
                                                             kLHintsExpandY));
   fComboFrame->SetListBox(fListBox);
   fComboFrame->MapSubwindows();
   fComboFrame->Resize(fComboFrame->GetDefaultSize());

   gVirtualX->GrabButton(fId, kButton1, kAnyModifier, kButtonPressMask |
                         kButtonReleaseMask | kPointerMotionMask, kNone, kNone);

   // Drop down listbox of combo box should react to pointer motion
   // so it will be able to Activate() (i.e. highlight) the different
   // items when the mouse crosses.
   fListBox->GetContainer()->AddInput(kButtonPressMask | kButtonReleaseMask |
                                      kPointerMotionMask);

   fListBox->SetEditDisabled(kEditDisable);
   fListBox->GetContainer()->SetEditDisabled(kEditDisable);
   if (fSelEntry) fSelEntry->SetEditDisabled(kEditDisable | kEditDisableEvents | kEditDisableGrab);
   if (fTextEntry) fTextEntry->SetEditDisabled(kEditDisable | kEditDisableGrab | kEditDisableBtnEnable);
   fDDButton->SetEditDisabled(kEditDisable | kEditDisableGrab);
   fEditDisabled = kEditDisableLayout | kEditDisableBtnEnable | kEditDisableHeight;

   SetWindowName();
}

//______________________________________________________________________________
void TGComboBox::DrawBorder()
{
   // Draw border of combo box widget.

   switch (fOptions & (kSunkenFrame | kRaisedFrame | kDoubleBorder)) {
      case kSunkenFrame | kDoubleBorder:
         gVirtualX->DrawLine(fId, GetShadowGC()(), 0, 0, fWidth-2, 0);
         gVirtualX->DrawLine(fId, GetShadowGC()(), 0, 0, 0, fHeight-2);
         gVirtualX->DrawLine(fId, GetBlackGC()(), 1, 1, fWidth-3, 1);
         gVirtualX->DrawLine(fId, GetBlackGC()(), 1, 1, 1, fHeight-3);

         gVirtualX->DrawLine(fId, GetHilightGC()(), 0, fHeight-1, fWidth-1, fHeight-1);
         gVirtualX->DrawLine(fId, GetHilightGC()(), fWidth-1, fHeight-1, fWidth-1, 0);
         gVirtualX->DrawLine(fId, GetBckgndGC()(),  1, fHeight-2, fWidth-2, fHeight-2);
         gVirtualX->DrawLine(fId, GetBckgndGC()(),  fWidth-2, 1, fWidth-2, fHeight-2);
         break;

      default:
         TGCompositeFrame::DrawBorder();
         break;
   }
}

//______________________________________________________________________________
void TGComboBox::EnableTextInput(Bool_t on)
{
   // Switch text input or readonly mode of combobox (not perfect yet).

   UInt_t w, h;
   const char *text = "";
   Pixel_t back = TGFrame::GetWhitePixel(); // default

   if (on) {
      if (fSelEntry) {
         back = fSelEntry->GetBackground();
         text = ((TGTextLBEntry*)fSelEntry)->GetText()->GetString();
         if (fTextEntry && fSelEntry->InheritsFrom(TGTextLBEntry::Class())) {
            fTextEntry->SetText(text);
         }
         RemoveFrame(fSelEntry);
         w = fSelEntry->GetWidth();
         h = fSelEntry->GetHeight();
         fSelEntry->DestroyWindow();
         delete fSelEntry;
         fSelEntry = 0;
      }
      if (!fTextEntry) {
         fTextEntry = new TGTextEntry(this, text, 0);
         fTextEntry->SetFrameDrawn(kFALSE);
         fTextEntry->Connect("ReturnPressed()", "TGComboBox", this, "ReturnPressed()");
         AddFrame(fTextEntry, fLhs);
         fTextEntry->SetEditDisabled(kEditDisable | kEditDisableGrab | kEditDisableBtnEnable);
      }
      fTextEntry->SetBackgroundColor(back);
      MapSubwindows();
      GetLayoutManager()->Layout();
   } else {
      if (fTextEntry) {
         back = fTextEntry->GetBackground();
         text = fTextEntry->GetText();
         RemoveFrame(fTextEntry);
         fTextEntry->DestroyWindow();
         w = fTextEntry->GetWidth();
         h = fTextEntry->GetHeight();
         delete fTextEntry;
         fTextEntry = 0;
      }
      if (!fSelEntry) {
         fSelEntry = new TGTextLBEntry(this, new TGString(text), 0);
         fSelEntry->ChangeOptions(fSelEntry->GetOptions() | kOwnBackground);
         AddFrame(fSelEntry, fLhs);
         fSelEntry->SetEditDisabled(kEditDisable | kEditDisableGrab);
      }
      fSelEntry->SetBackgroundColor(back);
      MapSubwindows();
      GetLayoutManager()->Layout();
   }
}

//______________________________________________________________________________
TGLBEntry *TGComboBox::FindEntry(const char *s) const
{
   // Find entry by name.

   TGLBEntry *sel = 0;
   sel = fListBox->FindEntry(s);
   return sel;
}

//______________________________________________________________________________
void TGComboBox::SetTopEntry(TGLBEntry *e, TGLayoutHints *lh)
{
   // Set a new combo box value (normally update of text string in
   // fSelEntry is done via fSelEntry::Update()).

   if (!fSelEntry) return;

   RemoveFrame(fSelEntry);
   fSelEntry->DestroyWindow();
   delete fSelEntry;
   delete fLhs;
   fSelEntry = e;
   fLhs = lh;
   AddFrame(fSelEntry, fLhs);
   Layout();
}

//______________________________________________________________________________
void TGComboBox::Select(Int_t id, Bool_t emit)
{
   // Make the selected item visible in the combo box window
   // and emit signals according to the second parameter.

   if (id!=GetSelected()) {
      TGLBEntry *e;
      e = fListBox->Select(id);
      if (e) {
         if (fSelEntry) {
            fSelEntry->Update(e);
            Layout();
            if (emit) {
               Selected(fWidgetId, id);
               Selected(id);
            }
         }
      }
   }
}

//______________________________________________________________________________
Bool_t TGComboBox::HandleButton(Event_t *event)
{
   // Handle mouse button events in the combo box.

   if (!fDDButton || !fDDButton->IsEnabled()) return kFALSE;

   if (event->fType == kButtonPress) {
      Window_t child = (Window_t)event->fUser[0];  // fUser[0] = child window

      if (child == fDDButton->GetId() || (fSelEntry && child == fSelEntry->GetId())) {
         fDDButton->SetState(kButtonDown);

         if (fTextEntry && (child == fTextEntry->GetId())) {
            return fTextEntry->HandleButton(event);
         }
         int      ax, ay;
         Window_t wdummy;
         gVirtualX->TranslateCoordinates(fId, fComboFrame->GetParent()->GetId(),
                                         0, fHeight, ax, ay, wdummy);
         // Drop down listbox of combo box should react to pointer motion...
         fListBox->GetContainer()->AddInput(kPointerMotionMask);
         fComboFrame->PlacePopup(ax, ay, fWidth-2, fComboFrame->GetDefaultHeight());
         fDDButton->SetState(kButtonUp);
      } else if (fTextEntry) {
         return fTextEntry->HandleButton(event);
      }
   }
   return kTRUE;
}

//______________________________________________________________________________
void TGComboBox::RemoveEntry(Int_t id)
{
   // Remove entry. If id == -1, the currently selected entry is removed

   fListBox->RemoveEntry(id);

   if (id < 0) {
      if (fSelEntry) {
         ((TGTextLBEntry*)fSelEntry)->SetTitle("");
         fClient->NeedRedraw(fSelEntry);
      } else {
         fTextEntry->SetTitle("");
         fClient->NeedRedraw(fTextEntry);
      }
   }
   Resize();
}

//______________________________________________________________________________
void TGComboBox::Layout()
{
   // layout combobox

   TGCompositeFrame::Layout();
   UInt_t h = fListBox->GetNumberOfEntries()*fListBox->GetItemVsize();

   if (h && (h < 100)) {
      fListBox->Resize(fListBox->GetWidth(), h);
   }
}

//______________________________________________________________________________
Bool_t TGComboBox::HandleDoubleClick(Event_t *event)
{
   // Handle double click in text entry.

   return fTextEntry ? fTextEntry->HandleDoubleClick(event) : kTRUE;
}

//______________________________________________________________________________
Bool_t TGComboBox::HandleMotion(Event_t *event)
{
   // Handle pointer motion in text entry.

   return fTextEntry ? fTextEntry->HandleMotion(event) : kTRUE;
}

//______________________________________________________________________________
Bool_t TGComboBox::HandleSelection(Event_t *event)
{
   // Handle selection in text entry.

   return fTextEntry ? fTextEntry->HandleSelection(event) : kTRUE;
}

//______________________________________________________________________________
Bool_t TGComboBox::HandleSelectionRequest(Event_t *event)
{
   // Handle selection request in text entry.

   return fTextEntry ? fTextEntry->HandleSelectionRequest(event) : kTRUE;
}

//______________________________________________________________________________
Bool_t TGComboBox::ProcessMessage(Long_t msg, Long_t, Long_t parm2)
{
   // Process messages generated by the listbox and forward
   // messages to the combobox message handling window. Parm2 contains
   // the id of the selected listbox entry.

   TGLBEntry *e;

   switch (GET_MSG(msg)) {
      case kC_COMMAND:
         switch (GET_SUBMSG(msg)) {
            case kCM_LISTBOX:
               e = fListBox->GetSelectedEntry();
               if (fSelEntry) {
                  fSelEntry->Update(e);
               } else if (fTextEntry &&
                          e->InheritsFrom(TGTextLBEntry::Class())) {
                  TGTextLBEntry *te = (TGTextLBEntry*)e;
                  fTextEntry->SetText(te->GetText()->GetString());
               }
               GetLayoutManager()->Layout();
               fComboFrame->EndPopup();
               fDDButton->SetState(kButtonUp);
               SendMessage(fMsgWindow, MK_MSG(kC_COMMAND, kCM_COMBOBOX),
                           fWidgetId, parm2);
               if (e->InheritsFrom(TGTextLBEntry::Class())) {
                  const char *text;
                  text = ((TGTextLBEntry*)e)->GetText()->GetString();
                  Selected(text);
               }
               Selected(fWidgetId, (Int_t)parm2);
               Selected((Int_t)parm2);
               fClient->NeedRedraw(this);
               break;
         }
         break;

      default:
         break;
   }
   return kTRUE;
}

//______________________________________________________________________________
void TGComboBox::Selected(Int_t widgetId, Int_t id)
{
   // Emit signal.

   Long_t args[2];

   args[0] = widgetId;
   args[1] = id;

   Emit("Selected(Int_t,Int_t)", args);
}

//______________________________________________________________________________
void TGComboBox::SetEnabled(Bool_t on)
{
   // Set state of combo box. If kTRUE=enabled, kFALSE=disabled.

   fDDButton->SetEnabled(on);
   if (on) {
      SetFlags(kWidgetIsEnabled);
      fSelEntry->SetBackgroundColor(GetBackground());
   } else {
      ClearFlags(kWidgetIsEnabled);
      fSelEntry->SetBackgroundColor(GetDefaultFrameBackground());
   }
   fClient->NeedRedraw(fSelEntry);
}

//______________________________________________________________________________
void TGComboBox::ReturnPressed()
{
   // Add new entry to combo box when return key pressed inside text entry
   // ReturnPressed signal is emitted.

   if (!fTextEntry) return;

   TGLBContainer *lbc = (TGLBContainer *)fListBox->GetContainer();
   TString text = fTextEntry->GetText();

   TIter next(lbc->GetList());
   TGFrameElement *el;

   Emit("ReturnPressed()");

   while ((el = (TGFrameElement *)next())) {
      TGTextLBEntry *lbe = (TGTextLBEntry *)el->fFrame;
      if (lbe->GetText()->GetString() == text) {
         return;
      }
   }

   Int_t nn = GetNumberOfEntries() + 1;
   AddEntry(text.Data(), nn);
   Select(nn);
}

//______________________________________________________________________________
void TGComboBox::RemoveAll()
{
   // Remove all entries from combo box.

   fListBox->RemoveAll();

   if (fSelEntry) {
      ((TGTextLBEntry*)fSelEntry)->SetTitle("");
      fClient->NeedRedraw(fSelEntry);
   } else {
      fTextEntry->SetTitle("");
      fClient->NeedRedraw(fTextEntry);
   }
}

//______________________________________________________________________________
void TGComboBox::SavePrimitive(ostream &out, Option_t *option /*= ""*/)
{
   // Save a combo box widget as a C++ statement(s) on output stream out.

   if (fBackground != GetDefaultFrameBackground()) SaveUserColor(out, option);

   out << endl << "   // combo box" << endl;
   out << "   TGComboBox *";

   if (!fTextEntry) {
      out << GetName() << " = new TGComboBox(" << fParent->GetName() << "," << fWidgetId;
   } else {
      out << GetName() << " = new TGComboBox(" << fParent->GetName() << ",";
      out << '\"' <<  fTextEntry->GetText() << '\"' << "," <<fWidgetId;
   }

   if (fBackground == GetWhitePixel()) {
      if (GetOptions() == (kHorizontalFrame | kSunkenFrame | kDoubleBorder)) {
         out <<");" << endl;
      } else {
         out << "," << GetOptionString() << ");" << endl;
      }
   } else {
      out << "," << GetOptionString() << ",ucolor);" << endl;
   }
   if (option && strstr(option, "keep_names"))
      out << "   " << GetName() << "->SetName(\"" << GetName() << "\");" << endl;

   TGTextLBEntry *b;
   TGFrameElement *el;
   TGListBox *lb = GetListBox();

   TIter next(((TGLBContainer *)lb->GetContainer())->GetList());

   while ((el = (TGFrameElement *) next())) {
      b = (TGTextLBEntry *) el->fFrame;
      out << "   " << GetName() << "->AddEntry(";
      b->SavePrimitive(out, option);
      out <<  ");" << endl;
   }

   out << "   " << GetName() << "->Resize(" << GetWidth()  << ","
       << GetHeight() << ");" << endl;
   out << "   " << GetName() << "->Select(" << GetSelected() << ");" << endl;
}

//______________________________________________________________________________
TGLineStyleComboBox::TGLineStyleComboBox(const TGWindow *p, Int_t id,
                                         UInt_t options, Pixel_t back)
   : TGComboBox(p, id, options, back)
{
   // Create a line style combo box.

   SetTopEntry(new TGLineLBEntry(this, 0),
               new TGLayoutHints(kLHintsLeft | kLHintsExpandY | kLHintsExpandX));
   fSelEntry->ChangeOptions(fSelEntry->GetOptions() | kOwnBackground);

   for (Int_t i = 1; i <= 10; i++)
      AddEntry(new TGLineLBEntry(GetListBox()->GetContainer(), i,
               TString::Format("%d",i), 0, i),
               new TGLayoutHints(kLHintsTop | kLHintsExpandX));

   Select(1, kFALSE);  // to have first entry selected

   SetWindowName();
}

//______________________________________________________________________________
void TGLineStyleComboBox::SavePrimitive(ostream &out, Option_t *option /*= ""*/)
{
   // Save a line style combo box widget as a C++ statement(s).

   out << endl << "   // line style combo box" << endl;
   out << "   TGLineStyleComboBox *";

   out << GetName() << " = new TGLineStyleComboBox(" << fParent->GetName()
       << "," << fWidgetId << ");" << endl;
   if (option && strstr(option, "keep_names"))
      out << "   " << GetName() << "->SetName(\"" << GetName() << "\");" << endl;
   out << "   " << GetName() << "->Resize(" << GetWidth()  << ","
       << GetHeight() << ");" << endl;
   out << "   " << GetName() << "->Select(" << GetSelected() << ");" << endl;
}

//______________________________________________________________________________
TGLineWidthComboBox::TGLineWidthComboBox(const TGWindow *p, Int_t id,
                                         UInt_t options, Pixel_t back, Bool_t none)
   : TGComboBox(p, id, options, back)
{
   // Create a line width combo box.
   // If "none" is equal to kTRUE the first entry is "None".

   SetTopEntry(new TGLineLBEntry(this,0),
               new TGLayoutHints(kLHintsLeft | kLHintsExpandY | kLHintsExpandX));
   fSelEntry->ChangeOptions(fSelEntry->GetOptions() | kOwnBackground);

   if (none) {
      AddEntry(new TGLineLBEntry(GetListBox()->GetContainer(), 0, "None", 0, 0),
               new TGLayoutHints(kLHintsTop | kLHintsExpandX));
   }

   for (Int_t i = 1; i < 16; i++)
      AddEntry(new TGLineLBEntry(GetListBox()->GetContainer(), i,
               TString::Format("%d",i), i, 0),
               new TGLayoutHints(kLHintsTop | kLHintsExpandX));
   Select(1, kFALSE);  // to have first entry selected
   SetWindowName();
}

//______________________________________________________________________________
void TGLineWidthComboBox::SavePrimitive(ostream &out, Option_t *option /*= ""*/)
{
   // Save a line width combo box widget as a C++ statement(s).

   out << endl << "   // line width combo box" << endl;
   out << "   TGLineWidthComboBox *";

   out << GetName() << " = new TGLineWidthComboBox(" << fParent->GetName()
       << "," << fWidgetId << ");" << endl;
   if (option && strstr(option, "keep_names"))
      out << "   " << GetName() << "->SetName(\"" << GetName() << "\");" << endl;
   out << "   " << GetName() << "->Resize(" << GetWidth()  << ","
       << GetHeight() << ");" << endl;
   out << "   " << GetName() << "->Select(" << GetSelected() << ");" << endl;
}

static const char *gFonts[][2] = {    //   unix name,     name
   { "",                                           ""                         }, //not used
   { "-*-times-medium-i-*-*-12-*-*-*-*-*-*-*",     "1. times italic"          },
   { "-*-times-bold-r-*-*-12-*-*-*-*-*-*-*",       "2. times bold"            },
   { "-*-times-bold-i-*-*-12-*-*-*-*-*-*-*",       "3. times bold italic"     },
   { "-*-helvetica-medium-r-*-*-12-*-*-*-*-*-*-*", "4. helvetica"             },
   { "-*-helvetica-medium-o-*-*-12-*-*-*-*-*-*-*", "5. helvetica italic"      },
   { "-*-helvetica-bold-r-*-*-12-*-*-*-*-*-*-*",   "6. helvetica bold"        },
   { "-*-helvetica-bold-o-*-*-12-*-*-*-*-*-*-*",   "7. helvetica bold italic" },
   { "-*-courier-medium-r-*-*-12-*-*-*-*-*-*-*",   "8. courier"               },
   { "-*-courier-medium-o-*-*-12-*-*-*-*-*-*-*",   "9. courier italic"        },
   { "-*-courier-bold-r-*-*-12-*-*-*-*-*-*-*",     "10. courier bold"         },
   { "-*-courier-bold-o-*-*-12-*-*-*-*-*-*-*",     "11. courier bold italic"  },
   { "-*-symbol-medium-r-*-*-12-*-*-*-*-*-*-*",    "12. symbol"               },
   { "-*-times-medium-r-*-*-12-*-*-*-*-*-*-*",     "13. times"                },
   { 0, 0}
};

//______________________________________________________________________________
TGFontTypeComboBox::TGFontTypeComboBox(const TGWindow *p, Int_t id,
                                       UInt_t options, Pixel_t back) :
   TGComboBox(p, id, options, back)
{
   // Create a text font combo box.

   Int_t noFonts = 0;

   for (Int_t i = 1; gFonts[i][0] != 0 && noFonts < kMaxFonts; i++) {

      fFonts[noFonts] = gVirtualX->LoadQueryFont(gFonts[i][0]);

      if (fFonts[noFonts] == 0)
         fFonts[noFonts] = TGTextLBEntry::GetDefaultFontStruct();

      GCValues_t gval;
      gval.fMask = kGCFont;
      gval.fFont = gVirtualX->GetFontHandle(fFonts[noFonts]);

      AddEntry(new TGTextLBEntry(GetListBox()->GetContainer(),
               new TGString(gFonts[i][1]), i,
               fClient->GetGC(&gval, kTRUE)->GetGC(), fFonts[noFonts]),
               new TGLayoutHints(kLHintsTop | kLHintsLeft | kLHintsExpandX));
      noFonts++;
   }

   if (noFonts < kMaxFonts - 1)
      fFonts[noFonts] = 0;

   Select(1, kFALSE);  // to have first entry selected
   SetWindowName();
}

//______________________________________________________________________________
TGFontTypeComboBox::~TGFontTypeComboBox()
{
   // Text font combo box dtor.

   for (int i = 0; i < kMaxFonts && fFonts[i] != 0; i++) {
      if (fFonts[i] != TGTextLBEntry::GetDefaultFontStruct()) gVirtualX->DeleteFont(fFonts[i]);
   }
}<|MERGE_RESOLUTION|>--- conflicted
+++ resolved
@@ -135,10 +135,6 @@
    Layout();
    MapRaised();
 
-<<<<<<< HEAD
-
-=======
->>>>>>> 84c4c19c
    gVirtualX->GrabPointer(fId, kButtonPressMask | kButtonReleaseMask |
                               kPointerMotionMask, kNone,
                               fClient->GetResourcePool()->GetGrabCursor());
