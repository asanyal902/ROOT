--- conflicted
+++ resolved
@@ -469,11 +469,7 @@
 
    TProofDesc *desc;
    fViewer->GetActDesc()->fProofMgr = TProofMgr::Create(url);
-<<<<<<< HEAD
-   if (!fViewer->GetActDesc()->fProofMgr || 
-=======
    if (!fViewer->GetActDesc()->fProofMgr ||
->>>>>>> 84c4c19c
        !fViewer->GetActDesc()->fProofMgr->IsValid()) {
       // hide connection progress bar from status bar
       fViewer->GetStatusBar()->GetBarPart(0)->HideFrame(fViewer->GetConnectProg());
@@ -2680,15 +2676,9 @@
                stm.Data(), processed, total);
       fTotal->SetText(buf.Data());
    }
-<<<<<<< HEAD
-   if (processed > 0 && (Long_t)tdiff > 0) {
-      buf.Form(" Processing Rate : %.1f events/sec   ",
-               (Float_t)processed/(Long_t)tdiff*1000.);
-=======
    if (processed > 0 && (Long64_t)tdiff > 0) {
       buf.Form(" Processing Rate : %.1f events/sec   ",
                (Float_t)processed/(Long64_t)tdiff*1000.);
->>>>>>> 84c4c19c
       fRate->SetText(buf);
    }
    fPrevProcessed = processed;
@@ -2826,24 +2816,14 @@
          stm = TString::Format("%d min %d sec", mm, ss);
       else
          stm = TString::Format("%d sec", ss);
-<<<<<<< HEAD
-      buf.Form(" Processed : %ld events in %s", 
-=======
       buf.Form(" Processed : %ld events in %s",
->>>>>>> 84c4c19c
                (Long_t)processed, stm.Data());
       buf += cproc;
       fTotal->SetText(buf.Data());
    }
-<<<<<<< HEAD
-   if (processed > 0 && (Long_t)tdiff > 0) {
-      buf.Form(" Processing Rate : %.1f events/sec   ",
-               (Float_t)processed/(Long_t)tdiff*1000.);
-=======
    if (processed > 0 && (Long64_t)tdiff > 0) {
       buf.Form(" Processing Rate : %.1f events/sec   ",
                (Float_t)processed/(Long64_t)tdiff*1000.);
->>>>>>> 84c4c19c
       fRate->SetText(buf.Data());
    }
    fPrevProcessed = processed;
@@ -3390,11 +3370,7 @@
                            result->GetStartTime().Convert());
    buffer += TString::Format(" Started   : %s\n",
                              result->GetStartTime().AsString());
-<<<<<<< HEAD
-   buffer += TString::Format(" Real time : %d sec (CPU time: %.1f sec)\n", 
-=======
    buffer += TString::Format(" Real time : %d sec (CPU time: %.1f sec)\n",
->>>>>>> 84c4c19c
                              elapsed, result->GetUsedCPU());
 
    // Number of events processed, rate, size
@@ -3408,11 +3384,7 @@
 
    // Package information
    if (strlen(result->GetParList()) > 1) {
-<<<<<<< HEAD
-      buffer += TString::Format("%s Packages  :  %s\n", result->GetParList());
-=======
       buffer += TString::Format(" Packages  :  %s\n", result->GetParList());
->>>>>>> 84c4c19c
    }
 
    // Result information
@@ -3755,11 +3727,7 @@
       item->SetUserData(litedesc);
       fSessions->Add((TObject *)litedesc);
       fActDesc = litedesc;
-<<<<<<< HEAD
-   }   
-=======
-   }
->>>>>>> 84c4c19c
+   }
    TIter next(fViewerEnv->GetTable());
    TEnvRec *er;
    while ((er = (TEnvRec*) next())) {
@@ -4264,15 +4232,9 @@
          querystring += ";";
          querystring += TString::Format("%d",query->fNbFiles);
          querystring += ";";
-<<<<<<< HEAD
-         querystring += TString::Format("%d",query->fNoEntries);
-         querystring += ";";
-         querystring += TString::Format("%d",query->fFirstEntry);
-=======
          querystring += TString::Format("%lld",query->fNoEntries);
          querystring += ";";
          querystring += TString::Format("%lld",query->fFirstEntry);
->>>>>>> 84c4c19c
          fViewerEnv->SetValue(Form("QueryDescription.%d",qcnt), querystring);
          qcnt++;
       }
