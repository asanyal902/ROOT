// @(#)root/fitpanel:$Id$
// Author: Ilka Antcheva, Lorenzo Moneta 10/08/2006

/*************************************************************************
 * Copyright (C) 1995-2006, Rene Brun and Fons Rademakers.               *
 * All rights reserved.                                                  *
 *                                                                       *
 * For the licensing terms see $ROOTSYS/LICENSE.                         *
 * For the list of contributors see $ROOTSYS/README/CREDITS.             *
 *************************************************************************/


//////////////////////////////////////////////////////////////////////////
//                                                                      //
// TFitEditor                                                           //
//                                                                      //
// Allows to perform, explore and compare various fits.                 //
//                                                                      //
// To display the new Fit panel interface right click on a histogram    //
// or a graph to pop up the context menu and then select the menu       //
// entry 'Fit Panel'.                                                   //
//                                                                      //
// "General" Tab                                                        //
//                                                                      //
// The first set of GUI elements is related to the function choice      //
// and settings. The status bar on the bottom provides information      //
// about the current minimization settings using the following          //
// abbreviations:                                                       //
// LIB - shows the current choice between Minuit/Minuit2/Fumili         //
// MIGRAD or FUMILI points to the current minimization method in use.   //
// Itr: - shows the maximum number of iterations nnnn set for the fit.  //
// Prn: - can be DEF/VER/QT and shows the current print option in use.  //
//                                                                      //
// "Predefined" combo box - contains a list of predefined functions     //
// in ROOT. The default one is Gaussian.                                //
//                                                                      //
// "Operation" radio button group defines selected operational mode     //
// between functions: NOP - no operation (default); ADD - addition      //
// CONV - convolution (will be implemented in the future).              //
//                                                                      //
// Users can enter the function expression in a text entry field.       //
// The entered string is checked after Enter key was pressed. An        //
// error message shows up if the string is not accepted. The current    //
// prototype is limited and users have no freedom to enter file/user    //
// function names in this field.                                        //
//                                                                      //
// "Set Parameters" button opens a dialog for parameters settings.      //
//                                                                      //
// "Fit Settings" provides user interface elements related to the       //
// fitter. Currently there are two method choices: Chi-square and       //
// Binned Likelihood.                                                   //
//                                                                      //
// "Linear Fit" check button sets the use of Linear fitter is it is     //
// selected. Otherwise the option 'F' is applied if polN is selected.   //
// "Robust" number entry sets the robust value when fitting graphs.     //
// "No Chi-square" check button sets ON/OFF option 'C' - do not         //
// calculate Chi-square (for Linear fitter).                            //
//                                                                      //
// Fit options:                                                         //
// "Integral" check button switch ON/OFF option 'I' - use integral      //
// of function instead of value in bin center.                          //
// "Best Errors" sets ON/OFF option 'E' - better errors estimation      //
// using Minos technique.                                               //
// "All weights = 1" sets ON/OFF option 'W' - all weights set to 1,     //
// excluding empty bins and ignoring error bars.                        //
// "Empty bins, weights=1" sets ON/OFF option 'WW' -  all weights       //
// equal to 1, including  empty bins, error bars ignored.               //
// "Use range" sets ON/OFF option 'R' - fit only data within the        //
// specified function range with the slider.                            //
// "Improve fit results" sets ON/OFF option 'M' - after minimum is      //
// found, search for a new one.                                         //
// "Add to list" sets On/Off option '+'- add function to the list       //
// without deleting the previous.                                       //
//                                                                      //
// Draw options:                                                        //
// "SAME" sets On/Off function drawing on the same pad.                 //
// "No drawing" sets On/Off option '0'- do not draw function graphics.  //
// "Do not store/draw" sets On/Off option 'N'- do not store the         //
// function, do not draw it.                                            //
//                                                                      //
// Sliders settings are used if option 'R' - use range is active.       //
// Users can change min/max values by pressing the left mouse button    //
// near to the left/right slider edges. It is possible o change both    //
// values simultaneously by pressing the left mouse button near to its  //
// center and moving it to a new desire position.                       //
//                                                                      //
// "Minimization" Tab                                                   //
//                                                                      //
// "Library" group allows you to use Minuit, Minuit2 or Fumili          //
// minimization packages for your fit.                                  //
//  "Minuit" - the popular Minuit minimization package.                 //
//  "Minuit2" - a new object-oriented implementation of Minuit in C++.  //
//  "Fumili" - the popular Fumili minimization package.                 //
//                                                                      //
// "Method" group has currently restricted functionality.               //
//  "MIGRAD" method is available for Minuit and Minuit2                 //
//  "FUMILI" method is available for Fumili and Minuit2                 //
//  "SIMPLEX" method is disabled (will come with the new fitter design) //
//                                                                      //
// "Minimization Settings' group allows users to set values for:        //
//  "Error definition" - between 0.0 and 100.0  (default is 1.0).       //
//  "Maximum tolerance" - the fit relative precision in use.            //
//  "Maximum number of iterations" - default is 5000.                   //
//                                                                      //
// Print options:                                                       //
//  "Default" - between Verbose and Quiet.                              //
//  "Verbose" - prints results after each iteration.                    //
//  "Quiet" - no fit information is printed.                            //
//                                                                      //
// Fit button - performs a fit.                                         //
// Reset - resets all GUI elements and related fit settings to the      //
// default ones.                                                        //
// Close - closes this window.                                          //
//                                                                      //
// Begin_Html                                                           //
/*
<img src="gif/TFitEditor.gif">
*/
//End_Html
//////////////////////////////////////////////////////////////////////////

#include "TFitEditor.h"
#include "TROOT.h"
#include "TClass.h"
#include "TCanvas.h"
#include "TGTab.h"
#include "TGLabel.h"
#include "TG3DLine.h"
#include "TGComboBox.h"
#include "TGTextEntry.h"
#include "TGFont.h"
#include "TGGC.h"
#include "TGButtonGroup.h"
#include "TGNumberEntry.h"
#include "TGDoubleSlider.h"
#include "TGStatusBar.h"
#include "TFitParametersDialog.h"
#include "TGMsgBox.h"
#include "TAxis.h"
#include "TGraph.h"
#include "TGraph2D.h"
#include "TH1.h"
#include "TH2.h"
#include "HFitInterface.h"
#include "TF1.h"
#include "TF2.h"
#include "TF3.h"
#include "TTimer.h"
#include "THStack.h"
#include "TMath.h"
#include "Fit/UnBinData.h"
#include "Fit/BinData.h"
#include "Fit/BinData.h"
#include "TMultiGraph.h"
#include "TTree.h"
#include "TTreePlayer.h"
#include "TTreeInput.h"
#include "TAdvancedGraphicsDialog.h"

#include "RConfigure.h"
#include "TPluginManager.h"

#include <sstream>
#include <vector>
#include <queue>
using std::vector;
using std::queue;
using std::pair;
using std::ostringstream;
using std::make_pair;

#include "CommonDefs.h"

// #include <iostream>
// using std::cout;
// using std::endl;

void SearchCanvases(TSeqCollection* canvases, vector<TObject*>& objects);

typedef std::multimap<TObject*, TF1*> FitFuncMap_t;

//______________________________________________________________________________
TF1* TFitEditor::FindFunction()
{
   // This method looks among the functions stored by the fitpanel, the
   // one that is currently selected in the fFuncList

   // Get the list of functions from the system
   std::vector<TF1*>& funcList(fSystemFuncs);

   // Get the title/name of the function from fFuncList
   TGTextLBEntry *te = (TGTextLBEntry *)fFuncList->GetSelectedEntry();
   if ( !te ) return 0;
   TString name(te->GetTitle());

   // Look for a system function if it's USER DEFINED function
   if ( fTypeFit->GetSelected() == kFP_UFUNC ) {
      for ( fSystemFuncIter it = funcList.begin(); 
            it != funcList.end(); ++it ) {
         TF1* f = (*it);
         if ( strcmp( f->GetName(), name ) == 0 )
            // If found, return it.
            return f;
      }
   // If we are looking for previously fitted functions, look in the
   // fPrevFit data structure.
   } else if ( fTypeFit->GetSelected() == kFP_PREVFIT ) {
      pair<fPrevFitIter, fPrevFitIter> look = fPrevFit.equal_range(fFitObject);
      for ( fPrevFitIter it = look.first; it != look.second; ++it ) {
         TF1* f = it->second;
         if ( strcmp( f->GetName(), name ) == 0 )
            // If found, return it
            return f;
      }
   }

   // Return a pointer to null if the function does not exist. This
   // will eventually create a segmentation fault, but the line should
   // never be executed.
   return 0;
}

//______________________________________________________________________________
TF1* copyTF1(TF1* f)
{
   //Copies f into a new TF1 to be stored in the fitpanel with it's
   //own ownership. This is taken from Fit::StoreAndDrawFitFunction in
   //HFitImpl.cxx

   double xmin = 0, xmax = 0, ymin = 0, ymax = 0, zmin = 0, zmax = 0; 

   if ( dynamic_cast<TF3*>(f) != 0 ) {
      TF3* fnew = (TF3*)f->IsA()->New();
      f->Copy(*fnew);
      f->GetRange(xmin,ymin,zmin,xmax,ymax,zmax);
      fnew->SetRange(xmin,ymin,zmin,xmax,ymax,zmax);
      fnew->SetParent( 0 );
      fnew->SetBit(TFormula::kNotGlobal);
      return fnew;
   } else if ( dynamic_cast<TF2*>(f) != 0 ) {
      TF2* fnew = (TF2*)f->IsA()->New();
      f->Copy(*fnew);
      f->GetRange(xmin,ymin,xmax,ymax);
      fnew->SetRange(xmin,ymin,xmax,ymax);
      fnew->Save(xmin,xmax,ymin,ymax,0,0);
      fnew->SetParent( 0 );
      fnew->SetBit(TFormula::kNotGlobal);
      return fnew;
   } else {
      TF1* fnew = (TF1*)f->IsA()->New();
      f->Copy(*fnew);
      f->GetRange(xmin,xmax);
      fnew->SetRange(xmin,xmax);
      // This next line is added, as fnew-Save fails with gausND! As
      // the number of dimensions is unknown...
      if ( '\0' != fnew->GetExpFormula()[0] )
         fnew->Save(xmin,xmax,0,0,0,0);
      fnew->SetParent( 0 );
      fnew->SetBit(TFormula::kNotGlobal);
      return fnew;
   }
}

//______________________________________________________________________________
void GetParameters(TFitEditor::FuncParams_t & pars, TF1* func)
{
   // Stores the parameters of the given function into pars

   int npar = func->GetNpar(); 
   if (npar != (int) pars.size() ) pars.resize(npar);
   for ( Int_t i = 0; i < npar; ++i )
   {
      Double_t par_min, par_max;
      pars[i][PAR_VAL] = func->GetParameter(i);
      func->GetParLimits(i, par_min, par_max);
      pars[i][PAR_MIN] = par_min;
      pars[i][PAR_MAX] = par_max;
   }
}

//______________________________________________________________________________
void SetParameters(TFitEditor::FuncParams_t & pars, TF1* func)
{
   // Restore the parameters from pars into the function

   int npar = func->GetNpar(); 
   if (npar > (int) pars.size() ) pars.resize(npar);
   for ( Int_t i = 0; i < npar; ++i )
   {
      func->SetParameter(i, pars[i][PAR_VAL]);
      func->SetParLimits(i, pars[i][PAR_MIN], pars[i][PAR_MAX]);
   }
}

//______________________________________________________________________________
template<class FitObject>
void InitParameters(TF1* func, FitObject * fitobj)
{
   // Parameter initialization for the function

   const int special = func->GetNumber(); 
   if (100 == special || 400 == special) { 
      ROOT::Fit::BinData data; 
      ROOT::Fit::FillData(data,fitobj,func); 
      ROOT::Fit::InitGaus(data, func);
      // case gaussian or Landau
   } else if ( 110 == special || 410 == special ) {
      ROOT::Fit::BinData data;
      ROOT::Fit::FillData(data,fitobj,func);
      ROOT::Fit::Init2DGaus(data,func);
   }
}

//______________________________________________________________________________
void GetTreeVarsAndCuts(TGComboBox* dataSet, TString& variablesStr, TString& cutsStr)
{
   // Splits the entry in fDataSet to get the selected variables and cuts
   // from the text.

   // Get the entry
   TGTextLBEntry* textEntry = 
      static_cast<TGTextLBEntry*>( dataSet->GetListBox()->GetEntry( dataSet->GetSelected() ) );
   // Get the name of the tree
   TString nameStr ( textEntry->GetText()->GetString() );
   // Get the variables selected
   variablesStr = nameStr(nameStr.First('(') + 2, nameStr.First(',') - nameStr.First('(') - 3);
   // Get the cuts selected
   cutsStr = nameStr( nameStr.First(',') + 3, nameStr.First(')') - nameStr.First(',') - 4 );

   return;
}


ClassImp(TFitEditor)

TFitEditor *TFitEditor::fgFitDialog = 0;

//______________________________________________________________________________
TFitEditor * TFitEditor::GetInstance(TVirtualPad* pad, TObject *obj)
{
   // Static method - opens the fit panel.

   // Get the default pad if not provided.
   if (!pad)
   {
      if (!gPad)
         gROOT->MakeDefCanvas();
      pad = gPad;
   }

   if (!fgFitDialog) {
      fgFitDialog = new TFitEditor(pad, obj);
   } else {
      fgFitDialog->Show(pad, obj);
   }
   return fgFitDialog;
}

//______________________________________________________________________________
TFitEditor::TFitEditor(TVirtualPad* pad, TObject *obj) :
   TGMainFrame(gClient->GetRoot(), 20, 20),
   fParentPad   (0),
   fFitObject   (0),
   fDim         (0),
   fXaxis       (0),
   fYaxis       (0),
   fZaxis       (0),
   fFuncPars    (0)

{
   // Constructor of fit editor. 'obj' is the object to be fitted and
   // 'pad' where it is drawn.

   fType = kObjectHisto;
   SetCleanup(kDeepCleanup);

   TGCompositeFrame *tf = new TGCompositeFrame(this, 350, 26,
                                                kHorizontalFrame);
   TGLabel *label = new TGLabel(tf,"Data Set: ");
   tf->AddFrame(label, new TGLayoutHints(kLHintsNormal, 15, 0, 5, 0));

   fDataSet = new TGComboBox(tf, kFP_DATAS);
   FillDataSetList();
   fDataSet->Resize(264, 20);

   tf->AddFrame(fDataSet, new TGLayoutHints(kLHintsNormal, 13, 0, 5, 0));
   fDataSet->Associate(this);

   this->AddFrame(tf, new TGLayoutHints(kLHintsNormal | kLHintsExpandX,0,0,5,5));

   CreateFunctionGroup();
   
   fTab = new TGTab(this, 10, 10);
   AddFrame(fTab, new TGLayoutHints(kLHintsExpandY | kLHintsExpandX));
   fTab->SetCleanup(kDeepCleanup);
   fTab->Associate(this);
   
   TGHorizontalFrame *cf1 = new TGHorizontalFrame(this, 350, 20, kFixedWidth);
   cf1->SetCleanup(kDeepCleanup);
   fUpdateButton = new TGTextButton(cf1, "&Update", kFP_UPDATE);
   fUpdateButton->Associate(this);
   cf1->AddFrame(fUpdateButton, new TGLayoutHints(kLHintsTop |
                                                  kLHintsExpandX, 0, 20, 2, 2));


   fFitButton = new TGTextButton(cf1, "&Fit", kFP_FIT);
   fFitButton->Associate(this);
   cf1->AddFrame(fFitButton, new TGLayoutHints(kLHintsTop |
                                               kLHintsExpandX, 15, -6, 2, 2));

   fResetButton = new TGTextButton(cf1, "&Reset", kFP_RESET);
   fResetButton->Associate(this);
   cf1->AddFrame(fResetButton, new TGLayoutHints(kLHintsTop |
                                                 kLHintsExpandX, 11, -2, 2, 2));

   fCloseButton = new TGTextButton(cf1, "&Close", kFP_CLOSE);
   fCloseButton->Associate(this);
   cf1->AddFrame(fCloseButton, new TGLayoutHints(kLHintsTop |
                                                 kLHintsExpandX, 7, 2, 2, 2));
   AddFrame(cf1, new TGLayoutHints(kLHintsNormal |
                                   kLHintsRight, 0, 5, 5, 5));

   // Create status bar
   int parts[] = { 20, 20, 20, 20, 20 };
   fStatusBar = new TGStatusBar(this, 10, 10);
   fStatusBar->SetParts(parts, 5);
   AddFrame(fStatusBar, new TGLayoutHints(kLHintsBottom | 
                                          kLHintsLeft   | 
                                          kLHintsExpandX));

   CreateGeneralTab();
   CreateMinimizationTab();

   gROOT->GetListOfCleanups()->Add(this);

   MapSubwindows();
   fGeneral->HideFrame(fSliderZParent);

   // do not allow resizing
   TGDimension size = GetDefaultSize();
   SetWindowName("Fit Panel");
   SetIconName("Fit Panel");
   SetClassHints("Fit Panel", "Fit Panel");

   SetMWMHints(kMWMDecorAll | kMWMDecorResizeH  | kMWMDecorMaximize |
                              kMWMDecorMinimize | kMWMDecorMenu,
               kMWMFuncAll  | kMWMFuncResize    | kMWMFuncMaximize |
                              kMWMFuncMinimize,
               kMWMInputModeless);

   ConnectSlots();

   GetFunctionsFromSystem();

   if (!obj) {
      TList* l = new TList();
      l->Add(pad);
      vector<TObject*> v;
      SearchCanvases(l, v);
      if ( v.size() ) 
         obj = v[0];
      delete l;
   }

   SetFitObject(pad, obj, kButton1Down);

   // In case we want to make it without a default canvas. This will
   // be implemented after the 5.21/06 Release. Remember to take out
   // any reference to the pad/canvas when the fitpanel is shown
   // and/or built.

   //SetCanvas(0 /*pad->GetCanvas()*/); 

   if ( pad ) {
      SetCanvas(pad->GetCanvas());
      if ( obj )
         pad->GetCanvas()->Selected(pad, obj, kButton1Down);
   }

   UInt_t dw = fClient->GetDisplayWidth();
   UInt_t cw = 0;
   UInt_t cx = 0;
   UInt_t cy = 0;
   if (pad && pad->GetCanvas() ) {
      cw = pad->GetCanvas()->GetWindowWidth();
      cx = (UInt_t)pad->GetCanvas()->GetWindowTopX();
      cy = (UInt_t)pad->GetCanvas()->GetWindowTopY();
   }
      
   Resize(size);
   MapWindow();

   if (cw + size.fWidth < dw) {
      Int_t gedx = 0, gedy = 0;
      gedx = cx+cw+4;
      gedy = cy-20;
      MoveResize(gedx, gedy,size.fWidth, size.fHeight);
      SetWMPosition(gedx, gedy);
   } 

   gVirtualX->RaiseWindow(GetId());

   ChangeOptions(GetOptions() | kFixedSize);
   SetWMSize(size.fWidth, size.fHeight);
   SetWMSizeHints(size.fWidth, size.fHeight, size.fWidth, size.fHeight, 0, 0);
}

//______________________________________________________________________________
TFitEditor::~TFitEditor()
{
   // Fit editor destructor.

   DisconnectSlots();

   // Disconnect all the slot that were no disconnected in DisconnecSlots
   fCloseButton->Disconnect("Clicked()");
   fDataSet->Disconnect("Selected(Int_t)");
   fUpdateButton->Disconnect("Clicked()");
   TQObject::Disconnect("TCanvas", "Selected(TVirtualPad *, TObject *, Int_t)",
                        this, "SetFitObject(TVirtualPad *, TObject *, Int_t)");
   gROOT->GetListOfCleanups()->Remove(this);

   //Clean up the members that are not automatically cleaned.
   Cleanup();
   delete fLayoutNone;
   delete fLayoutAdd;
   delete fLayoutConv;

   // Set the singleton reference to null
   fgFitDialog = 0;
}

//______________________________________________________________________________
void TFitEditor::CreateFunctionGroup()
{
   // Creates the Frame that contains oll the information about the
   // function.
   TGGroupFrame *gf1 = new TGGroupFrame(this, "Fit Function", kFitWidth);
      
   TGCompositeFrame *tf0 = new TGCompositeFrame(gf1, 350, 26,
                                                kHorizontalFrame);
   TGLabel *label1 = new TGLabel(tf0,"Type:");
   tf0->AddFrame(label1, new TGLayoutHints(kLHintsNormal, 0, 0, 5, 0));

   fTypeFit = new TGComboBox(tf0, kFP_TLIST);
   fTypeFit->AddEntry("User Func", kFP_UFUNC);
   fTypeFit->AddEntry("Predef-1D", kFP_PRED1D);
   fTypeFit->Resize(90, 20);
   fTypeFit->Select(kFP_PRED1D, kFALSE);

   TGListBox *lb = fTypeFit->GetListBox();
   lb->Resize(lb->GetWidth(), 200);
   tf0->AddFrame(fTypeFit, new TGLayoutHints(kLHintsNormal, 5, 0, 5, 0));
   fTypeFit->Associate(this);

   fFuncList = new TGComboBox(tf0, kFP_FLIST);
   FillFunctionList();
   fFuncList->Resize(194, 20);
   fFuncList->Select(kFP_GAUS, kFALSE);

   lb = fFuncList->GetListBox();
   lb->Resize(lb->GetWidth(), 500);
   tf0->AddFrame(fFuncList, new TGLayoutHints(kLHintsNormal, 5, 0, 5, 0));
   fFuncList->Associate(this);

   gf1->AddFrame(tf0, new TGLayoutHints(kLHintsNormal | kLHintsExpandX));

   TGCompositeFrame *tf1 = new TGCompositeFrame(gf1, 350, 26,
                                                kHorizontalFrame);
   TGHButtonGroup *bgr = new TGHButtonGroup(tf1,"Operation");
   bgr->SetRadioButtonExclusive();
   fNone = new TGRadioButton(bgr, "Nop", kFP_NONE);
   fNone->SetToolTipText("No operation defined");
   fNone->SetState(kButtonDown, kFALSE);
   fAdd = new TGRadioButton(bgr, "Add", kFP_ADD);
   fAdd->SetToolTipText("Addition");
   fConv = new TGRadioButton(bgr, "Conv", kFP_CONV);
   fConv->SetToolTipText("Convolution (not implemented yet)");
   fConv->SetState(kButtonDisabled);
   fLayoutNone = new TGLayoutHints(kLHintsLeft,0,5,3,-10);
   fLayoutAdd  = new TGLayoutHints(kLHintsLeft,10,5,3,-10);
   fLayoutConv = new TGLayoutHints(kLHintsLeft,10,5,3,-10);
   bgr->SetLayoutHints(fLayoutNone,fNone);
   bgr->SetLayoutHints(fLayoutAdd,fAdd);
   bgr->SetLayoutHints(fLayoutConv,fConv);
   bgr->Show();
   bgr->ChangeOptions(kFitWidth | kHorizontalFrame);
   tf1->AddFrame(bgr, new TGLayoutHints(kLHintsNormal, 15, 0, 3, 0));

   gf1->AddFrame(tf1, new TGLayoutHints(kLHintsNormal | kLHintsExpandX));

   TGCompositeFrame *tf2 = new TGCompositeFrame(gf1, 350, 26,
                                                kHorizontalFrame);
   fEnteredFunc = new TGTextEntry(tf2, new TGTextBuffer(0), kFP_FILE);
   //fEnteredFunc->SetMaxLength(4000);  // use default value (~4000)
   fEnteredFunc->SetAlignment(kTextLeft);
   TGTextLBEntry *te = (TGTextLBEntry *)fFuncList->GetSelectedEntry();
   assert(te);
   fEnteredFunc->SetText(te->GetTitle());
   fEnteredFunc->SetToolTipText("Enter file_name/function_name or a function expression");
   fEnteredFunc->Resize(250,fEnteredFunc->GetDefaultHeight());
   tf2->AddFrame(fEnteredFunc, new TGLayoutHints(kLHintsLeft    |
                                                 kLHintsCenterY |
                                                 kLHintsExpandX, 2, 2, 2, 2));
   gf1->AddFrame(tf2, new TGLayoutHints(kLHintsNormal |
                                        kLHintsExpandX, 0, 0, 2, 0));

   TGHorizontalFrame *s1 = new TGHorizontalFrame(gf1);
   TGLabel *label21 = new TGLabel(s1, "Selected: ");
   s1->AddFrame(label21, new TGLayoutHints(kLHintsNormal |
                                           kLHintsCenterY, 2, 2, 2, 0));
   TGHorizontal3DLine *hlines = new TGHorizontal3DLine(s1);
   s1->AddFrame(hlines, new TGLayoutHints(kLHintsCenterY | kLHintsExpandX));
   gf1->AddFrame(s1, new TGLayoutHints(kLHintsExpandX));

   TGCompositeFrame *tf4 = new TGCompositeFrame(gf1, 350, 26,
                                                kHorizontalFrame);
   TGTextLBEntry *txt = (TGTextLBEntry *)fFuncList->GetSelectedEntry();
   TString s = txt->GetTitle();
   fSelLabel = new TGLabel(tf4, s.Sizeof()>30?s(0,30)+"...":s);
   tf4->AddFrame(fSelLabel, new TGLayoutHints(kLHintsNormal |
                                              kLHintsCenterY, 0, 6, 2, 0));
   Pixel_t color;
   gClient->GetColorByName("#336666", color);
   fSelLabel->SetTextColor(color, kFALSE);
   TGCompositeFrame *tf5 = new TGCompositeFrame(tf4, 120, 20,
                                                kHorizontalFrame | kFixedWidth);
   fSetParam = new TGTextButton(tf5, "Set Parameters...", kFP_PARS);
   tf5->AddFrame(fSetParam, new TGLayoutHints(kLHintsRight   |
                                              kLHintsCenterY |
                                              kLHintsExpandX));
   fSetParam->SetToolTipText("Open a dialog for parameter(s) settings");
   tf4->AddFrame(tf5, new TGLayoutHints(kLHintsRight |
                                        kLHintsTop, 5, 0, 2, 2));
   gf1->AddFrame(tf4, new TGLayoutHints(kLHintsNormal |
                                             kLHintsExpandX, 5, 0, 0, 0));

   this->AddFrame(gf1, new TGLayoutHints(kLHintsExpandX, 5, 5, 0, 0));

}

//______________________________________________________________________________
void TFitEditor::CreateGeneralTab()
{
   // Create 'General' tab.

   fTabContainer = fTab->AddTab("General");
   fGeneral = new TGCompositeFrame(fTabContainer, 10, 10, kVerticalFrame);
   fTabContainer->AddFrame(fGeneral, new TGLayoutHints(kLHintsTop |
                                                       kLHintsExpandX,
                                                       5, 5, 2, 2));

   // 'options' group frame
   TGGroupFrame *gf = new TGGroupFrame(fGeneral, "Fit Settings", kFitWidth);

   // 'method' sub-group
   TGHorizontalFrame *h1 = new TGHorizontalFrame(gf);
   TGLabel *label4 = new TGLabel(h1, "Method");
   h1->AddFrame(label4, new TGLayoutHints(kLHintsNormal |
                                          kLHintsCenterY, 2, 2, 0, 0));
   TGHorizontal3DLine *hline1 = new TGHorizontal3DLine(h1);
   h1->AddFrame(hline1, new TGLayoutHints(kLHintsCenterY | kLHintsExpandX));
   gf->AddFrame(h1, new TGLayoutHints(kLHintsExpandX));

   TGHorizontalFrame *h2 = new TGHorizontalFrame(gf);
   TGVerticalFrame *v1 = new TGVerticalFrame(h2);
   fMethodList = BuildMethodList(v1, kFP_MLIST);
   fMethodList->Select(1, kFALSE);
   fMethodList->Resize(140, 20);
   TGListBox *lb = fMethodList->GetListBox();
   Int_t lbe = lb->GetNumberOfEntries();
   lb->Resize(lb->GetWidth(), lbe*16);
   v1->AddFrame(fMethodList, new TGLayoutHints(kLHintsLeft, 0, 0, 2, 5));

   fLinearFit = new TGCheckButton(v1, "Linear fit", kFP_MLINF);
   fLinearFit->Associate(this);
   fLinearFit->SetToolTipText("Perform Linear fitter if selected");
   v1->AddFrame(fLinearFit, new TGLayoutHints(kLHintsNormal, 0, 0, 2, 2));

   TGHorizontalFrame *v1h = new TGHorizontalFrame(v1);
   TGLabel *label41 = new TGLabel(v1h, "Robust:");
   v1h->AddFrame(label41, new TGLayoutHints(kLHintsNormal |
                                            kLHintsCenterY, 25, 5, 5, 2));
   fRobustValue = new TGNumberEntry(v1h, 1., 5, kFP_RBUST,
                                    TGNumberFormat::kNESRealTwo,
                                    TGNumberFormat::kNEAPositive,
                                    TGNumberFormat::kNELLimitMinMax,0.,1.);
   v1h->AddFrame(fRobustValue, new TGLayoutHints(kLHintsLeft));
   v1->AddFrame(v1h, new TGLayoutHints(kLHintsNormal));
   fRobustValue->SetState(kFALSE);
   fRobustValue->GetNumberEntry()->SetToolTipText("Available only for graphs");

   h2->AddFrame(v1, new TGLayoutHints(kLHintsExpandX | kLHintsExpandY));

   TGVerticalFrame *v2 = new TGVerticalFrame(h2);
   TGCompositeFrame *v21 = new TGCompositeFrame(v2, 120, 20,
                                                kHorizontalFrame | kFixedWidth);
   fUserButton = new TGTextButton(v21, "User-Defined...", kFP_MUSR);
   v21->AddFrame(fUserButton, new TGLayoutHints(kLHintsRight   |
                                                kLHintsCenterY |
                                                kLHintsExpandX));
   fUserButton->SetToolTipText("Open a dialog for entering a user-defined method");
   fUserButton->SetState(kButtonDisabled);
   v2->AddFrame(v21, new TGLayoutHints(kLHintsRight | kLHintsTop));

   fNoChi2 = new TGCheckButton(v2, "No Chi-square", kFP_NOCHI);
   fNoChi2->Associate(this);
   fNoChi2->SetToolTipText("'C'- do not calculate Chi-square (for Linear fitter)");
   v2->AddFrame(fNoChi2, new TGLayoutHints(kLHintsNormal, 0, 0, 34, 2));

   h2->AddFrame(v2, new TGLayoutHints(kLHintsExpandX | kLHintsExpandY, 20, 0, 0, 0));
   gf->AddFrame(h2, new TGLayoutHints(kLHintsExpandX, 20, 0, 0, 0));

   // 'fit option' sub-group
   TGHorizontalFrame *h3 = new TGHorizontalFrame(gf);
   TGLabel *label5 = new TGLabel(h3, "Fit Options");
   h3->AddFrame(label5, new TGLayoutHints(kLHintsNormal |
                                          kLHintsCenterY, 2, 2, 0, 0));
   TGHorizontal3DLine *hline2 = new TGHorizontal3DLine(h3);
   h3->AddFrame(hline2, new TGLayoutHints(kLHintsCenterY | kLHintsExpandX));
   gf->AddFrame(h3, new TGLayoutHints(kLHintsExpandX));

   TGHorizontalFrame *h = new TGHorizontalFrame(gf);
   TGVerticalFrame *v3 = new TGVerticalFrame(h);
   fIntegral = new TGCheckButton(v3, "Integral", kFP_INTEG);
   fIntegral->Associate(this);
   fIntegral->SetToolTipText("'I'- use integral of function instead of value in bin center");
   v3->AddFrame(fIntegral, new TGLayoutHints(kLHintsNormal, 0, 0, 2, 2));

   fBestErrors = new TGCheckButton(v3, "Best errors", kFP_IMERR);
   fBestErrors->Associate(this);
   fBestErrors->SetToolTipText("'E'- better errors estimation using Minos technique");
   v3->AddFrame(fBestErrors, new TGLayoutHints(kLHintsNormal, 0, 0, 2, 2));

   fAllWeights1 = new TGCheckButton(v3, "All weights = 1", kFP_ALLW1);
   fAllWeights1->Associate(this);
   fAllWeights1->SetToolTipText("'W'- all weights=1 for non empty bins; error bars ignored");
   v3->AddFrame(fAllWeights1, new TGLayoutHints(kLHintsNormal, 0, 0, 2, 2));

   fEmptyBinsWghts1 = new TGCheckButton(v3, "Empty bins, weights=1", kFP_EMPW1);
   fEmptyBinsWghts1->Associate(this);
   fEmptyBinsWghts1->SetToolTipText("'WW'- all weights=1 including empty bins; error bars ignored");
   v3->AddFrame(fEmptyBinsWghts1, new TGLayoutHints(kLHintsNormal, 0, 0, 2, 2));

   h->AddFrame(v3, new TGLayoutHints(kLHintsExpandX | kLHintsExpandY));

   TGVerticalFrame *v4 = new TGVerticalFrame(h);
   fUseRange = new TGCheckButton(v4, "Use range", kFP_USERG);
   fUseRange->Associate(this);
   fUseRange->SetToolTipText("'R'- fit only data within the specified function range");
   v4->AddFrame(fUseRange, new TGLayoutHints(kLHintsNormal, 0, 0, 2, 2));

   fImproveResults = new TGCheckButton(v4, "Improve fit results", kFP_IFITR);
   fImproveResults->Associate(this);
   fImproveResults->SetToolTipText("'M'- after minimum is found, search for a new one");
   v4->AddFrame(fImproveResults, new TGLayoutHints(kLHintsNormal, 0, 0, 2, 2));

   fAdd2FuncList = new TGCheckButton(v4, "Add to list", kFP_ADDLS);
   fAdd2FuncList->Associate(this);
   fAdd2FuncList->SetToolTipText("'+'- add function to the list without deleting the previous");
   v4->AddFrame(fAdd2FuncList, new TGLayoutHints(kLHintsNormal, 0, 0, 2, 2));

   fUseGradient = new TGCheckButton(v4, "Use Gradient", kFP_ADDLS);
   fUseGradient->Associate(this);
   fUseGradient->SetToolTipText("'G'- Use the gradient as an aid for the fitting");
   v4->AddFrame(fUseGradient, new TGLayoutHints(kLHintsNormal, 0, 0, 2, 2));

   h->AddFrame(v4, new TGLayoutHints(kLHintsExpandX | kLHintsExpandY, 20, 0, 0, 0));
   gf->AddFrame(h, new TGLayoutHints(kLHintsExpandX, 20, 0, 0, 0));

   // 'draw option' sub-group
   TGHorizontalFrame *h5 = new TGHorizontalFrame(gf);
   TGLabel *label6 = new TGLabel(h5, "Draw Options");
   h5->AddFrame(label6, new TGLayoutHints(kLHintsNormal |
                                          kLHintsCenterY, 2, 2, 2, 2));
   TGHorizontal3DLine *hline3 = new TGHorizontal3DLine(h5);
   h5->AddFrame(hline3, new TGLayoutHints(kLHintsCenterY | kLHintsExpandX));
   gf->AddFrame(h5, new TGLayoutHints(kLHintsExpandX));

   TGHorizontalFrame *h6 = new TGHorizontalFrame(gf);
   TGVerticalFrame *v5 = new TGVerticalFrame(h6);

   fDrawSame = new TGCheckButton(v5, "SAME", kFP_DSAME);
   fDrawSame->Associate(this);
   fDrawSame->SetToolTipText("Superimpose on previous picture in the same pad");
   v5->AddFrame(fDrawSame, new TGLayoutHints(kLHintsNormal, 0, 0, 2, 2));

   fNoDrawing = new TGCheckButton(v5, "No drawing", kFP_DNONE);
   fNoDrawing->Associate(this);
   fNoDrawing->SetToolTipText("'0'- do not draw function graphics");
   v5->AddFrame(fNoDrawing, new TGLayoutHints(kLHintsNormal, 0, 0, 2, 2));

   fNoStoreDrawing = new TGCheckButton(v5, "Do not store/draw", kFP_DNOST);
   fNoStoreDrawing->Associate(this);
   fNoStoreDrawing->SetToolTipText("'N'- do not store the function, do not draw it");
   v5->AddFrame(fNoStoreDrawing, new TGLayoutHints(kLHintsNormal, 0, 0, 2, 2));

   h6->AddFrame(v5, new TGLayoutHints(kLHintsExpandX | kLHintsExpandY));

   TGVerticalFrame *v6 = new TGVerticalFrame(h6);
   TGCompositeFrame *v61 = new TGCompositeFrame(v6, 120, 20,
                                                kHorizontalFrame | kFixedWidth);
   fDrawAdvanced = new TGTextButton(v61, "&Advanced...", kFP_DADVB);
   v61->AddFrame(fDrawAdvanced, new TGLayoutHints(kLHintsRight   |
                                                  kLHintsCenterY |
                                                  kLHintsExpandX));
   fDrawAdvanced->SetToolTipText("Open a dialog for advanced draw options");
   fDrawAdvanced->SetState(kButtonDisabled);

   v6->AddFrame(v61, new TGLayoutHints(kLHintsRight | kLHintsTop,
                                       0, 0, (4+fDrawSame->GetHeight())*2, 0));

   h6->AddFrame(v6, new TGLayoutHints(kLHintsExpandX | kLHintsExpandY));
   gf->AddFrame(h6, new TGLayoutHints(kLHintsExpandX, 20, 0, 2, 0));

   fGeneral->AddFrame(gf, new TGLayoutHints(kLHintsExpandX |
                                            kLHintsExpandY, 5, 5, 0, 0));
   // sliderX
   fSliderXParent = new TGHorizontalFrame(fGeneral);
   TGLabel *label8 = new TGLabel(fSliderXParent, "X");
   fSliderXParent->AddFrame(label8, new TGLayoutHints(kLHintsLeft |
                                                      kLHintsCenterY, 0, 5, 0, 0));

   fSliderXMin = new TGNumberEntry(fSliderXParent, 0, 5, kFP_XMIN,
                                   TGNumberFormat::kNESRealTwo,
                                   TGNumberFormat::kNEAAnyNumber,
                                   TGNumberFormat::kNELLimitMinMax, -1,1);
   fSliderXParent->AddFrame(fSliderXMin, new TGLayoutHints(kLHintsLeft | kLHintsCenterY));

   fSliderX = new TGDoubleHSlider(fSliderXParent, 1, kDoubleScaleBoth);
   fSliderX->SetScale(5);
   fSliderXParent->AddFrame(fSliderX, new TGLayoutHints(kLHintsExpandX | kLHintsCenterY));


   fSliderXMax = new TGNumberEntry(fSliderXParent, 0, 5, kFP_XMIN,
                                   TGNumberFormat::kNESRealTwo,
                                   TGNumberFormat::kNEAAnyNumber,
                                   TGNumberFormat::kNELLimitMinMax, -1,1);
   fSliderXParent->AddFrame(fSliderXMax, new TGLayoutHints(kLHintsRight | kLHintsCenterY));
   fGeneral->AddFrame(fSliderXParent, new TGLayoutHints(kLHintsExpandX, 5, 5, 0, 0));

   // sliderY
   fSliderYParent = new TGHorizontalFrame(fGeneral);
   TGLabel *label9 = new TGLabel(fSliderYParent, "Y");
   fSliderYParent->AddFrame(label9, new TGLayoutHints(kLHintsLeft |
                                                      kLHintsCenterY, 0, 5, 0, 0));

   fSliderYMin = new TGNumberEntry(fSliderYParent, 0, 5, kFP_YMIN,
                                   TGNumberFormat::kNESRealTwo,
                                   TGNumberFormat::kNEAAnyNumber,
                                   TGNumberFormat::kNELLimitMinMax, -1,1);
   fSliderYParent->AddFrame(fSliderYMin, new TGLayoutHints(kLHintsLeft | kLHintsCenterY));

   fSliderY = new TGDoubleHSlider(fSliderYParent, 1, kDoubleScaleBoth);
   fSliderY->SetScale(5);
   fSliderYParent->AddFrame(fSliderY, new TGLayoutHints(kLHintsExpandX | kLHintsCenterY));

   fSliderYMax = new TGNumberEntry(fSliderYParent, 0, 5, kFP_YMIN,
                                   TGNumberFormat::kNESRealTwo,
                                   TGNumberFormat::kNEAAnyNumber,
                                   TGNumberFormat::kNELLimitMinMax, -1,1);
   fSliderYParent->AddFrame(fSliderYMax, new TGLayoutHints(kLHintsRight | kLHintsCenterY));
   fGeneral->AddFrame(fSliderYParent, new TGLayoutHints(kLHintsExpandX, 5, 5, 0, 0));

   // sliderZ
   fSliderZParent = new TGHorizontalFrame(fGeneral);
   TGLabel *label10 = new TGLabel(fSliderZParent, "Z:");
   fSliderZParent->AddFrame(label10, new TGLayoutHints(kLHintsLeft |
                                                       kLHintsCenterY, 0, 5, 0, 0));
   fSliderZ = new TGDoubleHSlider(fSliderZParent, 1, kDoubleScaleBoth);
   fSliderZ->SetScale(5);
   fSliderZParent->AddFrame(fSliderZ, new TGLayoutHints(kLHintsExpandX | 
                                                        kLHintsCenterY));
   fGeneral->AddFrame(fSliderZParent, new TGLayoutHints(kLHintsExpandX, 5, 5, 0, 0));
}


//______________________________________________________________________________
void TFitEditor::CreateMinimizationTab()
{
   // Create 'Minimization' tab.
   
   fTabContainer = fTab->AddTab("Minimization");
   fMinimization = new TGCompositeFrame(fTabContainer, 10, 10, kVerticalFrame);
   fTabContainer->AddFrame(fMinimization, new TGLayoutHints(kLHintsTop |
                                                            kLHintsExpandX,
                                                            5, 5, 2, 2));
   MakeTitle(fMinimization, "Library");

   TGHorizontalFrame *hl = new TGHorizontalFrame(fMinimization);
   fLibMinuit = new TGRadioButton(hl, "Minuit", kFP_LMIN);
   fLibMinuit->Associate(this);
   fLibMinuit->SetToolTipText("Use minimization from libMinuit (default)");
   hl->AddFrame(fLibMinuit, new TGLayoutHints(kLHintsNormal, 40, 0, 0, 1));
   fStatusBar->SetText("LIB Minuit",1);

   fLibMinuit2 = new TGRadioButton(hl, "Minuit2", kFP_LMIN2);
   fLibMinuit2->Associate(this);
   fLibMinuit2->SetToolTipText("New C++ version of Minuit");
   hl->AddFrame(fLibMinuit2, new TGLayoutHints(kLHintsNormal, 35, 0, 0, 1));

   fLibFumili = new TGRadioButton(hl, "Fumili", kFP_LFUM);
   fLibFumili->Associate(this);
   fLibFumili->SetToolTipText("Use minimization from libFumili");
   hl->AddFrame(fLibFumili, new TGLayoutHints(kLHintsNormal, 30, 0, 0, 1));
   fMinimization->AddFrame(hl, new TGLayoutHints(kLHintsExpandX, 20, 0, 5, 1));

   TGHorizontalFrame *hl2 = new TGHorizontalFrame(fMinimization);

   fLibGSL = new TGRadioButton(hl2, "GSL", kFP_LGSL);
   #ifdef R__HAS_MATHMORE
   fLibGSL->Associate(this);
   fLibGSL->SetToolTipText("Use minimization from libGSL");
   #else
   fLibGSL->SetState(kButtonDisabled);
   fLibGSL->SetToolTipText("Needs GSL to be compiled");
   #endif
   hl2->AddFrame(fLibGSL, new TGLayoutHints(kLHintsNormal, 40, 0, 0, 1));

   fLibGenetics = new TGRadioButton(hl2, "Genetics", kFP_LGAS);
   if (gPluginMgr->FindHandler("ROOT::Math::Minimizer","Genetic") ||
       gPluginMgr->FindHandler("ROOT::Math::Minimizer","GAlibMin") )
   {
      fLibGenetics->Associate(this);
      fLibGenetics->SetToolTipText("Different GAs implementations");
   } else {
      fLibGenetics->SetState(kButtonDisabled);
      fLibGenetics->SetToolTipText("Needs any of the genetic" 
                                   "minimizers to be compiled");
   }
   hl2->AddFrame(fLibGenetics, new TGLayoutHints(kLHintsNormal, 45, 0, 0, 1));

   fMinimization->AddFrame(hl2, new TGLayoutHints(kLHintsExpandX, 20, 0, 5, 1));

   MakeTitle(fMinimization, "Method");

   TGHorizontalFrame *hm0 = new TGHorizontalFrame(fMinimization);
   fMinMethodList = new TGComboBox(hm0, kFP_MINMETHOD);
   fMinMethodList->Resize(290, 20);
   fMinMethodList->Select(kFP_GAUS, kFALSE);

   TGListBox *lb = fMinMethodList->GetListBox();
   lb->Resize(lb->GetWidth(), 500);
   fMinMethodList->Associate(this);

   hm0->AddFrame(fMinMethodList, new TGLayoutHints(kLHintsNormal));
   fMinimization->AddFrame(hm0, new TGLayoutHints(kLHintsExpandX, 60, 0, 5, 1));

   // Set the status to the default minimization options!
   if ( ROOT::Math::MinimizerOptions::DefaultMinimizerType() == "Fumili" ) {
      fLibFumili->SetState(kButtonDown);
   } else if ( ROOT::Math::MinimizerOptions::DefaultMinimizerType() == "Minuit" ) {
      fLibMinuit->SetState(kButtonDown);
   } else {
      fLibMinuit2->SetState(kButtonDown);
   }
   FillMinMethodList();

   MakeTitle(fMinimization, "Settings");
   TGLabel *hslabel1 = new TGLabel(fMinimization,"Use ENTER key to validate a new value or click");
   fMinimization->AddFrame(hslabel1, new TGLayoutHints(kLHintsNormal, 61, 0, 5, 1));
   TGLabel *hslabel2 = new TGLabel(fMinimization,"on Reset button to set the defaults.");
   fMinimization->AddFrame(hslabel2, new TGLayoutHints(kLHintsNormal, 61, 0, 1, 10));

   TGHorizontalFrame *hs = new TGHorizontalFrame(fMinimization);
   
   TGVerticalFrame *hsv1 = new TGVerticalFrame(hs, 180, 10, kFixedWidth);
   TGLabel *errlabel = new TGLabel(hsv1,"Error definition (default = 1): ");
   hsv1->AddFrame(errlabel, new TGLayoutHints(kLHintsLeft | kLHintsCenterY, 
                                              1, 1, 5, 7));
   TGLabel *tollabel = new TGLabel(hsv1,"Max tolerance (precision): ");
   hsv1->AddFrame(tollabel, new TGLayoutHints(kLHintsLeft | kLHintsCenterY, 
                                              1, 1, 5, 7));
   TGLabel *itrlabel = new TGLabel(hsv1,"Max number of iterations: ");
   hsv1->AddFrame(itrlabel, new TGLayoutHints(kLHintsLeft | kLHintsCenterY, 
                                              1, 1, 5, 5));
   hs->AddFrame(hsv1, new TGLayoutHints(kLHintsNormal, 60, 0, 0, 0));
   
   TGVerticalFrame *hsv2 = new TGVerticalFrame(hs, 90,10, kFixedWidth);
   fErrorScale = new TGNumberEntryField(hsv2, kFP_MERR, ROOT::Math::MinimizerOptions::DefaultErrorDef(),
                                        TGNumberFormat::kNESRealTwo,
                                        TGNumberFormat::kNEAPositive,
                                        TGNumberFormat::kNELLimitMinMax,0.,100.);
   hsv2->AddFrame(fErrorScale, new TGLayoutHints(kLHintsLeft | kLHintsExpandX, 
                                                 1, 1, 0, 3));
   fTolerance = new TGNumberEntryField(hsv2, kFP_MTOL, ROOT::Math::MinimizerOptions::DefaultTolerance(), 
                                       TGNumberFormat::kNESReal,
                                       TGNumberFormat::kNEAPositive,
                                       TGNumberFormat::kNELLimitMinMax, 0., 1.);
   fTolerance->SetNumber(ROOT::Math::MinimizerOptions::DefaultTolerance());
   hsv2->AddFrame(fTolerance, new TGLayoutHints(kLHintsLeft | kLHintsExpandX, 
                                                1, 1, 3, 3));
   fIterations = new TGNumberEntryField(hsv2, kFP_MITR, 5000, 
                                   TGNumberFormat::kNESInteger,
                                   TGNumberFormat::kNEAPositive,
                                   TGNumberFormat::kNELNoLimits);
   fIterations->SetNumber(ROOT::Math::MinimizerOptions::DefaultMaxIterations());
   hsv2->AddFrame(fIterations, new TGLayoutHints(kLHintsLeft | kLHintsExpandX, 
                                                 1, 1, 3, 3));
   hs->AddFrame(hsv2, new TGLayoutHints(kLHintsNormal, 0, 0, 0, 0));
   fMinimization->AddFrame(hs, new TGLayoutHints(kLHintsExpandX, 0, 0, 1, 1));
   fStatusBar->SetText(Form("Itr: %d",ROOT::Math::MinimizerOptions::DefaultMaxIterations()),3);

   MakeTitle(fMinimization, "Print Options");

   TGHorizontalFrame *h8 = new TGHorizontalFrame(fMinimization);
   fOptDefault = new TGRadioButton(h8, "Default", kFP_PDEF);
   fOptDefault->Associate(this);
   fOptDefault->SetToolTipText("Default is between Verbose and Quiet");
   h8->AddFrame(fOptDefault, new TGLayoutHints(kLHintsNormal, 40, 0, 0, 1));
   fOptDefault->SetState(kButtonDown);
   fStatusBar->SetText("Prn: DEF",4);

   fOptVerbose = new TGRadioButton(h8, "Verbose", kFP_PVER);
   fOptVerbose->Associate(this);
   fOptVerbose->SetToolTipText("'V'- print results after each iteration");
   h8->AddFrame(fOptVerbose, new TGLayoutHints(kLHintsNormal, 30, 0, 0, 1));

   fOptQuiet = new TGRadioButton(h8, "Quiet", kFP_PQET);
   fOptQuiet->Associate(this);
   fOptQuiet->SetToolTipText("'Q'- no print");
   h8->AddFrame(fOptQuiet, new TGLayoutHints(kLHintsNormal, 25, 0, 0, 1));

   fMinimization->AddFrame(h8, new TGLayoutHints(kLHintsExpandX, 20, 0, 5, 1));

}

//______________________________________________________________________________
void TFitEditor::ConnectSlots()
{
   // Connect GUI signals to fit panel slots.

   // list of data sets to fit
   fDataSet->Connect("Selected(Int_t)", "TFitEditor", this, "DoDataSet(Int_t)");
   // list of predefined functions
   fTypeFit->Connect("Selected(Int_t)", "TFitEditor", this, "FillFunctionList(Int_t)");
   // list of predefined functions
   fFuncList->Connect("Selected(Int_t)", "TFitEditor", this, "DoFunction(Int_t)");
   // entered formula or function name
   fEnteredFunc->Connect("ReturnPressed()", "TFitEditor", this, "DoEnteredFunction()");
   // set parameters dialog
   fSetParam->Connect("Clicked()", "TFitEditor", this, "DoSetParameters()");
   // allowed function operations
   fAdd->Connect("Toggled(Bool_t)","TFitEditor", this, "DoAddition(Bool_t)");

   // fit options
   fAllWeights1->Connect("Toggled(Bool_t)","TFitEditor",this,"DoAllWeights1()");
   fUseRange->Connect("Toggled(Bool_t)","TFitEditor",this,"DoUseFuncRange()");
   fEmptyBinsWghts1->Connect("Toggled(Bool_t)","TFitEditor",this,"DoEmptyBinsAllWeights1()");

   // linear fit
   fLinearFit->Connect("Toggled(Bool_t)","TFitEditor",this,"DoLinearFit()");
   fNoChi2->Connect("Toggled(Bool_t)","TFitEditor",this,"DoNoChi2()");

   // draw options
   fNoStoreDrawing->Connect("Toggled(Bool_t)","TFitEditor",this,"DoNoStoreDrawing()");

   // fit, reset, close buttons
   fUpdateButton->Connect("Clicked()", "TFitEditor", this, "DoUpdate()");
   fFitButton->Connect("Clicked()", "TFitEditor", this, "DoFit()");
   fResetButton->Connect("Clicked()", "TFitEditor", this, "DoReset()");
   fCloseButton->Connect("Clicked()", "TFitEditor", this, "DoClose()");

   // user method button
   fUserButton->Connect("Clicked()", "TFitEditor", this, "DoUserDialog()");
   // advanced draw options
   fDrawAdvanced->Connect("Clicked()", "TFitEditor", this, "DoAdvancedOptions()");

   if (fType != kObjectTree) {
      fSliderX->Connect("PositionChanged()","TFitEditor",this, "DoSliderXMoved()");
      fSliderXMax->Connect("ValueSet(Long_t)", "TFitEditor", this, "DoNumericSliderXChanged()");
      fSliderXMin->Connect("ValueSet(Long_t)", "TFitEditor", this, "DoNumericSliderXChanged()");
   }
   if (fDim > 1) {
      fSliderY->Connect("PositionChanged()","TFitEditor",this, "DoSliderYMoved()");
      fSliderYMax->Connect("ValueSet(Long_t)", "TFitEditor", this, "DoNumericSliderYChanged()");
      fSliderYMin->Connect("ValueSet(Long_t)", "TFitEditor", this, "DoNumericSliderYChanged()");
   }
   if (fDim > 2)
      fSliderZ->Connect("PositionChanged()","TFitEditor",this, "DoSliderZMoved()");

   if ( fParentPad )
      fParentPad->Connect("RangeAxisChanged()", "TFitEditor", this, "UpdateGUI()");
   
   // 'Minimization' tab
   // library
   fLibMinuit->Connect("Toggled(Bool_t)","TFitEditor",this,"DoLibrary(Bool_t)");
   fLibMinuit2->Connect("Toggled(Bool_t)","TFitEditor",this,"DoLibrary(Bool_t)");
   fLibFumili->Connect("Toggled(Bool_t)","TFitEditor",this,"DoLibrary(Bool_t)");
   fLibGSL->Connect("Toggled(Bool_t)","TFitEditor",this,"DoLibrary(Bool_t)");
   fLibGenetics->Connect("Toggled(Bool_t)","TFitEditor",this,"DoLibrary(Bool_t)");

   // minimization method
   fMinMethodList->Connect("Selected(Int_t)", "TFitEditor", this, "DoMinMethod(Int_t)");

   // fitter settings
   fIterations->Connect("ReturnPressed()", "TFitEditor", this, "DoMaxIterations()");
   
   // print options
   fOptDefault->Connect("Toggled(Bool_t)","TFitEditor",this,"DoPrintOpt(Bool_t)");
   fOptVerbose->Connect("Toggled(Bool_t)","TFitEditor",this,"DoPrintOpt(Bool_t)");
   fOptQuiet->Connect("Toggled(Bool_t)","TFitEditor",this,"DoPrintOpt(Bool_t)");

}

//______________________________________________________________________________
void TFitEditor::DisconnectSlots()
{
   // Disconnect GUI signals from fit panel slots.

   Disconnect("CloseWindow()");

   fFuncList->Disconnect("Selected(Int_t)");
   fEnteredFunc->Disconnect("ReturnPressed()");
   fSetParam->Disconnect("Clicked()");
   fAdd->Disconnect("Toggled(Bool_t)");

   // fit options
   fAllWeights1->Disconnect("Toggled(Bool_t)");
   fEmptyBinsWghts1->Disconnect("Toggled(Bool_t)");

   // linear fit
   fLinearFit->Disconnect("Toggled(Bool_t)");
   fNoChi2->Disconnect("Toggled(Bool_t)");

   // draw options
   fNoStoreDrawing->Disconnect("Toggled(Bool_t)");

   // fit, reset, close buttons
   fFitButton->Disconnect("Clicked()");
   fResetButton->Disconnect("Clicked()");
   
   // other methods
   fUserButton->Disconnect("Clicked()");
   fDrawAdvanced->Disconnect("Clicked()");

   if (fType != kObjectTree) {
      fSliderX->Disconnect("PositionChanged()");
      fSliderXMax->Disconnect("ValueChanged(Long_t)");
      fSliderXMin->Disconnect("ValueChanged(Long_t)");
   }
   if (fDim > 1) {
      fSliderY->Disconnect("PositionChanged()");
      fSliderYMax->Disconnect("ValueChanged(Long_t)");
      fSliderYMin->Disconnect("ValueChanged(Long_t)");
   }
   if (fDim > 2) 
      fSliderZ->Disconnect("PositionChanged()");
   
   // slots related to 'Minimization' tab
   fLibMinuit->Disconnect("Toggled(Bool_t)");
   fLibMinuit2->Disconnect("Toggled(Bool_t)");
   fLibFumili->Disconnect("Toggled(Bool_t)");
   fLibGSL->Disconnect("Toggled(Bool_t)");
   fLibGenetics->Disconnect("Toggled(Bool_t)");

   // minimization method
   fMinMethodList->Disconnect("Selected(Int_t)");
   
   // fitter settings
   fIterations->Disconnect("ReturnPressed()");

   // print options
   fOptDefault->Disconnect("Toggled(Bool_t)");
   fOptVerbose->Disconnect("Toggled(Bool_t)");
   fOptQuiet->Disconnect("Toggled(Bool_t)");

}

//______________________________________________________________________________
void TFitEditor::SetCanvas(TCanvas * /*newcan*/)
{
   // Connect to another canvas.

   // The next line is commented because it is stablishing a
   // connection with the particular canvas, while right the following
   // line will connect all the canvas in a general way.

   // It would also make the fitpanel crash if there is no object
   // defined to be fitted in the construction (as a side effect of
   // it).

//    newcan->Connect("Selected(TVirtualPad*,TObject*,Int_t)", "TFitEditor",
//                    this, "SetFitObject(TVirtualPad *, TObject *, Int_t)");

   TQObject::Connect("TCanvas", "Selected(TVirtualPad *, TObject *, Int_t)", 
                     "TFitEditor",this, 
                     "SetFitObject(TVirtualPad *, TObject *, Int_t)");
   TQObject::Connect("TCanvas", "Closed()", "TFitEditor", this, "DoNoSelection()");
}

//______________________________________________________________________________
void TFitEditor::Hide()
{
   // Hide the fit panel and set it to non-active state. 

   if (fgFitDialog) {
      fgFitDialog->UnmapWindow();
   }
   if (fParentPad) {
      fParentPad->Disconnect("RangeAxisChanged()");
      DoReset();
   }
   fParentPad = 0;
   fFitObject = 0;
   gROOT->GetListOfCleanups()->Remove(this);
}

//______________________________________________________________________________
void TFitEditor::Show(TVirtualPad* pad, TObject *obj)
{
   // Show the fit panel (possible only via context menu).

   if (!gROOT->GetListOfCleanups()->FindObject(this))
      gROOT->GetListOfCleanups()->Add(this);   

   if (!fgFitDialog->IsMapped()) {
      fgFitDialog->MapWindow();
      gVirtualX->RaiseWindow(GetId());
   }
   fParentPad = static_cast<TPad*>(pad);
   SetCanvas(pad->GetCanvas());
   SetFitObject(pad, obj, kButton1Down);
}

//______________________________________________________________________________
void TFitEditor::CloseWindow()
{
   // Close fit panel window.

   Hide();
}

//______________________________________________________________________________
// TFitEditor *&TFitEditor::GetFP()
// {
//    // Static: return main fit panel
//    return fgFitDialog;
// }

//______________________________________________________________________________
void TFitEditor::Terminate()
{
   //  Called to delete the fit panel. 

   TQObject::Disconnect("TCanvas", "Closed()");
   delete fgFitDialog;
   fgFitDialog = 0;
}

//______________________________________________________________________________
void TFitEditor::UpdateGUI()
{
   //  Set the fit panel GUI according to the selected object. 

   if (!fFitObject) return;

   DrawSelection(true);

   if ( fType == kObjectTree )
      // Don't do anything with the sliders, as they work with TAxis
      // that are not defined for the TTree
      return;

   // sliders
   if (fType != kObjectTree) { // This is as fDim > 0
      TH1* hist = 0;
      switch (fType) {
         case kObjectHisto:
            hist = (TH1*)fFitObject;
            break;

         case kObjectGraph:
            hist = ((TGraph*)fFitObject)->GetHistogram();
            break;

         case kObjectMultiGraph:
            hist = ((TMultiGraph*)fFitObject)->GetHistogram();
            break;

         case kObjectGraph2D:
            hist = ((TGraph2D*)fFitObject)->GetHistogram("empty");
            break;

         case kObjectHStack: 
            hist = (TH1 *)((THStack *)fFitObject)->GetHists()->First();

         case kObjectTree:
         default:
            break;
      }
      

      if (!hist) {
         Error("UpdateGUI","No hist is present - this should not happen, please report."
               "The FitPanel might be in an inconsistent state");
         //assert(hist);
         return;
      }

      fSliderX->Disconnect("PositionChanged()");
      fSliderXMin->Disconnect("ValueChanged()");
      fSliderXMax->Disconnect("ValueChanged()");

      if (!fSliderXParent->IsMapped())
         fSliderXParent->MapWindow();

      fXaxis = hist->GetXaxis();
      fYaxis = hist->GetYaxis();
      fZaxis = hist->GetZaxis();
      Int_t ixrange = fXaxis->GetNbins();
      Int_t ixmin = fXaxis->GetFirst();
      Int_t ixmax = fXaxis->GetLast();

      if (ixmin > 1 || ixmax < ixrange) {
	fSliderX->SetRange(ixmin,ixmax);
	fSliderX->SetPosition(ixmin, ixmax);
      } else {
	fSliderX->SetRange(1,ixrange);
	fSliderX->SetPosition(ixmin,ixmax);
      }
      
      fSliderX->SetScale(5);

      fSliderXMin->SetLimits(TGNumberFormat::kNELLimitMinMax,
                             fXaxis->GetBinLowEdge( static_cast<Int_t>( fSliderX->GetMinPosition() ) ), 
                             fXaxis->GetBinUpEdge ( static_cast<Int_t>( fSliderX->GetMaxPosition() ) ));
      fSliderXMin->SetNumber( fXaxis->GetBinLowEdge( static_cast<Int_t>( fSliderX->GetMinPosition() ) ));
      fSliderXMax->SetLimits(TGNumberFormat::kNELLimitMinMax,
                             fXaxis->GetBinLowEdge( static_cast<Int_t>( fSliderX->GetMinPosition() ) ), 
                             fXaxis->GetBinUpEdge ( static_cast<Int_t>( fSliderX->GetMaxPosition() ) ));
      fSliderXMax->SetNumber( fXaxis->GetBinUpEdge ( static_cast<Int_t>( fSliderX->GetMaxPosition() ) ));

      fSliderX->Connect("PositionChanged()","TFitEditor",this, "DoSliderXMoved()");
      fSliderXMax->Connect("ValueSet(Long_t)", "TFitEditor", this, "DoNumericSliderXChanged()");
      fSliderXMin->Connect("ValueSet(Long_t)", "TFitEditor", this, "DoNumericSliderXChanged()");
   }

   if (fDim > 1) {
      fSliderY->Disconnect("PositionChanged()");
      fSliderYMin->Disconnect("ValueChanged()");
      fSliderYMax->Disconnect("ValueChanged()");

      if (!fSliderYParent->IsMapped())
         fSliderYParent->MapWindow();
      if (fSliderZParent->IsMapped())
         fSliderZParent->UnmapWindow();

      Int_t iymin = 0, iymax = 0, iyrange = 0;
      switch (fType) {
         case kObjectHisto: 
         case kObjectGraph2D:
         case kObjectHStack: 
            iyrange = fYaxis->GetNbins();
            iymin = fYaxis->GetFirst();
            iymax = fYaxis->GetLast();
            break;
         
         case kObjectGraph: 
         case kObjectMultiGraph: 
         case kObjectTree:
         default:
            //not implemented
            break;
      }

      if (iymin > 1 || iymax < iyrange) {
	fSliderY->SetRange(iymin,iymax);
	fSliderY->SetPosition(iymin, iymax);
      } else {
	fSliderY->SetRange(1,iyrange);
	fSliderY->SetPosition(iymin,iymax);
      }

      fSliderY->SetScale(5);

      fSliderYMin->SetLimits(TGNumberFormat::kNELLimitMinMax,
                             fYaxis->GetBinLowEdge( static_cast<Int_t>( fSliderY->GetMinPosition() ) ), 
                             fYaxis->GetBinUpEdge ( static_cast<Int_t>( fSliderY->GetMaxPosition() ) ));
      fSliderYMin->SetNumber(fYaxis->GetBinLowEdge( static_cast<Int_t>( fSliderY->GetMinPosition() ) ));
      fSliderYMax->SetLimits(TGNumberFormat::kNELLimitMinMax,
                             fYaxis->GetBinLowEdge( static_cast<Int_t>( fSliderY->GetMinPosition() ) ), 
                             fYaxis->GetBinUpEdge ( static_cast<Int_t>( fSliderY->GetMaxPosition() ) ));
      fSliderYMax->SetNumber( fYaxis->GetBinUpEdge ( static_cast<Int_t>( fSliderY->GetMaxPosition() ) ));

      fSliderY->Connect("PositionChanged()","TFitEditor",this, "DoSliderYMoved()");
      fSliderYMax->Connect("ValueSet(Long_t)", "TFitEditor", this, "DoNumericSliderYChanged()");
      fSliderYMin->Connect("ValueSet(Long_t)", "TFitEditor", this, "DoNumericSliderYChanged()");
   }

   
   if (fDim > 2) {
      fSliderZ->Disconnect("PositionChanged()");

      if (!fSliderZParent->IsMapped())
         fSliderZParent->MapWindow();

      Int_t izmin = 0, izmax = 0, izrange = 0;
      switch (fType) {
         case kObjectHStack:
         case kObjectHisto:
            izrange = fZaxis->GetNbins();
            izmin = fZaxis->GetFirst();
            izmax = fZaxis->GetLast();
            break;

         case kObjectGraph:
         case kObjectGraph2D:
         case kObjectMultiGraph:
         case kObjectTree:
         default:
            //not implemented
            break;
      }

      if (izmin > 1 || izmax < izrange) {
	fSliderZ->SetRange(izmin,izmax);
	fSliderZ->SetPosition(izmin, izmax);
      } else {
	fSliderZ->SetRange(1,izrange);
	fSliderZ->SetPosition(izmin,izmax);
      }

      fSliderZ->SetScale(5);
      fSliderZ->Connect("PositionChanged()","TFitEditor",this, "DoSliderZMoved()");
   }
}

//______________________________________________________________________________
void TFitEditor::SetFitObject(TVirtualPad *pad, TObject *obj, Int_t event)
{
   // Slot called when the user clicks on an object inside a canvas. 
   // Updates pointers to the parent pad and the selected object
   // for fitting (if suitable).

   if (event != kButton1Down) return;

   if ( !obj ) {
      DoNoSelection();
      return;
   }
   
   // is obj suitable for fitting?
   if (!SetObjectType(obj)) return;

   fParentPad = pad;
   fFitObject = obj;
   ShowObjectName(obj);
   UpdateGUI();

   ConnectSlots();
   
   TF1* fitFunc = HasFitFunction();

   if (fitFunc) {
      //fFuncPars = FuncParams_t( fitFunc->GetNpar() );
      GetParameters(fFuncPars, fitFunc);

      TString tmpStr = fitFunc->GetExpFormula();
      TGLBEntry *en = 0;
      // If the function comes from a C raw function.
      if ( tmpStr.Length() == 0 )
      {
         // Show the name of the function
         fEnteredFunc->SetText(fitFunc->GetName());
         en= fFuncList->FindEntry(fitFunc->GetName());
         // Don't allow edition!
         SetEditable(kFALSE);
      }
      // otherwise, it's got a formula
      else
      {
         // Show the formula
         fEnteredFunc->SetText(fitFunc->GetExpFormula().Data());
         en= fFuncList->FindEntry(fitFunc->GetExpFormula().Data());
         SetEditable(kTRUE);
      }
      // Select the proper entry in the function list
      if (en) fFuncList->Select(en->EntryId());
   } else { // if there is no fit function in the object
      // Use the selected function in fFuncList
      TGTextLBEntry *te = (TGTextLBEntry *)fFuncList->GetSelectedEntry();
      // Add the text to fEnteredFunc
      if (te && fNone->GetState() == kButtonDown)
         fEnteredFunc->SetText(te->GetTitle());
      else if (te && fAdd->GetState() == kButtonDown) {
         TString tmpStr = fEnteredFunc->GetText();
         tmpStr += '+';
         tmpStr +=te->GetTitle();
         fEnteredFunc->SetText(tmpStr);
      } else if ( !te )
         // If there is no space, an error message is shown:
         // Error in <TString::AssertElement>: out of bounds: i = -1, Length = 0
         // If there is no function selected, then put nothing.
         fEnteredFunc->SetText(" ");
   }
   fEnteredFunc->SelectAll();


   // Update the information about the selected object.
   if (fSetParam->GetState() == kButtonDisabled)
      fSetParam->SetEnabled(kTRUE);
   if (fFitButton->GetState() == kButtonDisabled)
      fFitButton->SetEnabled(kTRUE);
   if (fResetButton->GetState() == kButtonDisabled)
      fResetButton->SetEnabled(kTRUE);
   DoLinearFit();
}

//______________________________________________________________________________
void TFitEditor::DoNoSelection()
{
   // Slot called when users close a TCanvas or when the user select
   // no object.

   if (gROOT->GetListOfCanvases()->IsEmpty()) {
      Terminate();
      return;
   }
   
   // Minimize user interaction until an object is selected
   DisconnectSlots();
   fParentPad = 0;
   fFitObject = 0;
   fStatusBar->SetText("No selection",0);
   fDataSet->Select(kFP_NOSEL, kFALSE);
   Layout();

   fSetParam->SetEnabled(kFALSE);
   fFitButton->SetEnabled(kFALSE);
   fResetButton->SetEnabled(kFALSE);
   fDrawAdvanced->SetState(kButtonDisabled);
}

//______________________________________________________________________________
void TFitEditor::RecursiveRemove(TObject* obj)
{
   // When obj is deleted, clear fFitObject if fFitObject = obj.

   if (obj == fFitObject) {
      fFitObject = 0;
      DisconnectSlots();
      fStatusBar->SetText("No selection",0);
      fDataSet->Select(kFP_NOSEL, kFALSE);
      Layout();

      fFitButton->SetEnabled(kFALSE);
      fResetButton->SetEnabled(kFALSE);
      fSetParam->SetEnabled(kFALSE);
      
      TQObject::Connect("TCanvas", "Selected(TVirtualPad *, TObject *, Int_t)", 
                        "TFitEditor",this, 
                        "SetFitObject(TVirtualPad *, TObject *, Int_t)");
      TQObject::Connect("TCanvas", "Closed()", "TFitEditor", this, 
                        "DoNoSelection()");

      DoUpdate();
      return;
   }
   if (obj == fParentPad) {
      fFitObject = 0;
      fParentPad = 0;
      DisconnectSlots();
      fStatusBar->SetText("No selection",0);
      fDataSet->Select(kFP_NOSEL, kFALSE);
      Layout();

      fFitButton->SetEnabled(kFALSE);
      fResetButton->SetEnabled(kFALSE);
      fSetParam->SetEnabled(kFALSE);
   }
}

//______________________________________________________________________________
void TFitEditor::FillFunctionList(Int_t)
{
   // Fills the list of functions depending on the type of fit
   // selected.

   fFuncList->RemoveAll();
   // Case when the user has selected predefined functions in 1D.
   if ( fTypeFit->GetSelected() == kFP_PRED1D && fDim <= 1 ) {
      // Fill function list combo box.
      fFuncList->AddEntry("gaus" ,  kFP_GAUS);
      fFuncList->AddEntry("gausn",  kFP_GAUSN);
      fFuncList->AddEntry("expo",   kFP_EXPO);
      fFuncList->AddEntry("landau", kFP_LAND);
      fFuncList->AddEntry("landaun",kFP_LANDN);
      fFuncList->AddEntry("pol0",   kFP_POL0);
      fFuncList->AddEntry("pol1",   kFP_POL1);
      fFuncList->AddEntry("pol2",   kFP_POL2);
      fFuncList->AddEntry("pol3",   kFP_POL3);
      fFuncList->AddEntry("pol4",   kFP_POL4);
      fFuncList->AddEntry("pol5",   kFP_POL5);
      fFuncList->AddEntry("pol6",   kFP_POL6);
      fFuncList->AddEntry("pol7",   kFP_POL7);
      fFuncList->AddEntry("pol8",   kFP_POL8);
      fFuncList->AddEntry("pol9",   kFP_POL9);
      fFuncList->AddEntry("user",   kFP_USER);

      // Need to be setted this way, otherwise when the functions
      // are removed, the list doesn't show them.
      TGListBox *lb = fFuncList->GetListBox();
      lb->Resize(lb->GetWidth(), 200);

      // Select Gaus1D by default
      fFuncList->Select(kFP_GAUS);
   }
   // Case for predefined 2D functions
   else if ( fTypeFit->GetSelected() == kFP_PRED2D && fDim == 2 ) {
      fFuncList->AddEntry("xygaus", kFP_XYGAUS);
      fFuncList->AddEntry("xyexpo", kFP_XYEXP);
      fFuncList->AddEntry("xylandau", kFP_XYLAN);
      fFuncList->AddEntry("xylandaun", kFP_XYLANN);

      // Need to be setted this way, otherwise when the functions
      // are removed, the list doesn't show them.x
      TGListBox *lb = fFuncList->GetListBox(); 
      lb->Resize(lb->GetWidth(), 200);

      // Select Gaus2D by default
      fFuncList->Select(kFP_XYGAUS);
   }
   // Case for user defined functions. References to these functions
   // are kept by the fitpanel, so the information is gathered from
   // there.
   else if ( fTypeFit->GetSelected() == kFP_UFUNC ) {
      Int_t newid = kFP_ALTFUNC;

      // Add system functions
      for ( fSystemFuncIter it = fSystemFuncs.begin();
            it != fSystemFuncs.end(); ++it ) {
         TF1* f = (*it);
         // Don't include system functions that has been previously
         // used to fit, as those are included under the kFP_PREVFIT
         // section.
         if ( strncmp(f->GetName(), "PrevFit", 7) != 0 ) {
            // If the dimension of the object coincides with the
            // dimension of the function, then include the function in
            // the list. It will also include de function if the
            // dimension of the object is 0 (i.e. a multivariable
            // TTree) as it is currently imposible to know how many
            // dimensions a TF1 coming from a C raw function has.
            if ( f->GetNdim() == fDim || fDim == 0) {
               fFuncList->AddEntry(f->GetName(), newid++); 
            }
         }
      }

      // If no function was added
      if ( newid != kFP_ALTFUNC )
         fFuncList->Select(newid-1);
      else if( fDim == 1 ) {
         // Select predefined 1D functions for 1D objects
         fTypeFit->Select(kFP_PRED1D, kTRUE);
      } else if( fDim == 2 ) {
         // Select predefined 2D functions for 2D objects
         fTypeFit->Select(kFP_PRED2D, kTRUE);
      }
   } 
   // Case for previously used functions.
   else if ( fTypeFit->GetSelected() == kFP_PREVFIT ) {
      Int_t newid = kFP_ALTFUNC;
      
      // Look only for those functions used in the selected object
      pair<fPrevFitIter, fPrevFitIter> look = fPrevFit.equal_range(fFitObject);
      // Then go over all those functions and add them to the list
      for ( fPrevFitIter it = look.first; it != look.second; ++it ) {
         fFuncList->AddEntry(it->second->GetName(), newid++);
      }

      // If no functions were added.
      if ( newid == kFP_ALTFUNC ) {
         // Remove the entry previous fit from fTypeFit
         fTypeFit->RemoveEntry(kFP_PREVFIT);
         if( fDim == 1 )
            // Select predefined 1D functions for 1D objects
            fTypeFit->Select(kFP_PRED1D, kTRUE);
         else if ( fDim == 2 )
            // Select predefined 2D functions for 2D objects
            fTypeFit->Select(kFP_PRED2D, kTRUE);
         else
            // For more than 2 dimensions, select the user functions.
            fTypeFit->Select(kFP_UFUNC, kTRUE);
      }
      else
         // If there is there are previously used functions, select
         // the last one inserted.
         fFuncList->Select(newid-1, kTRUE);
   }
}

//______________________________________________________________________________
void TFitEditor::FillMinMethodList(Int_t)
{
   // Fills the list of methods depending on the minimization library
   // selected.

   fMinMethodList->RemoveAll();
   
   if ( fLibMinuit->GetState() == kButtonDown ) 
   {
      fMinMethodList->AddEntry("MIGRAD" ,       kFP_MIGRAD);
      fMinMethodList->AddEntry("SIMPLEX" ,      kFP_SIMPLX);
      fMinMethodList->AddEntry("SCAN" ,         kFP_SCAN);
      fMinMethodList->AddEntry("Combination" ,  kFP_COMBINATION);
      fMinMethodList->Select(kFP_MIGRAD, kFALSE);
      fStatusBar->SetText("MIGRAD",2);
   } else if ( fLibFumili->GetState() == kButtonDown ) 
   {
      fMinMethodList->AddEntry("FUMILI" , kFP_FUMILI);
      fMinMethodList->Select(kFP_FUMILI, kFALSE);
      fStatusBar->SetText("FUMILI",2);
   } else if ( fLibGSL->GetState() == kButtonDown ) 
   {
      fMinMethodList->AddEntry("Fletcher-Reeves conjugate gradient" , kFP_GSLFR);
      fMinMethodList->AddEntry("Polak-Ribiere conjugate gradient" ,   kFP_GSLPR);
      fMinMethodList->AddEntry("BFGS conjugate gradient" ,            kFP_BFGS);
      fMinMethodList->AddEntry("BFGS conjugate gradient (Version 2)", kFP_BFGS2);
      fMinMethodList->AddEntry("Levenberg-Marquardt" ,                kFP_GSLLM);
      fMinMethodList->AddEntry("Simulated Annealing" ,                kFP_GSLSA);
      fMinMethodList->Select(kFP_GSLFR, kFALSE);
      fStatusBar->SetText("CONJFR",2);
   } else if ( fLibGenetics->GetState() == kButtonDown ) 
   {
      if ( gPluginMgr->FindHandler("ROOT::Math::Minimizer","GAlibMin") ) {
         fMinMethodList->AddEntry("GA Lib Genetic Algorithm" , kFP_GALIB);
         fMinMethodList->Select(kFP_GALIB, kFALSE);
      } else if (gPluginMgr->FindHandler("ROOT::Math::Minimizer","Genetic")) {
         fMinMethodList->AddEntry("TMVA Genetic Algorithm" ,   kFP_TMVAGA);
         fMinMethodList->Select(kFP_TMVAGA, kFALSE);
      }
   } else // if ( fLibMinuit2->GetState() == kButtonDown )
   {
      fMinMethodList->AddEntry("MIGRAD" ,       kFP_MIGRAD);
      fMinMethodList->AddEntry("SIMPLEX" ,      kFP_SIMPLX);
      fMinMethodList->AddEntry("FUMILI" ,       kFP_FUMILI);
      fMinMethodList->AddEntry("SCAN" ,         kFP_SCAN);
      fMinMethodList->AddEntry("Combination" ,  kFP_COMBINATION);
      fMinMethodList->Select(kFP_MIGRAD, kFALSE);
      fStatusBar->SetText("MIGRAD",2);
   }
}

void SearchCanvases(TSeqCollection* canvases, vector<TObject*>& objects)
{
   // Auxiliary function to recursively search for objects inside the
   // current canvases.

   TIter canvasIter(canvases);
   // Iterate over all the canvases in canvases.
   while(TObject* obj = (TObject*) canvasIter()) {
      // If the object is another canvas, call this function
      // recursively.
      if ( TPad* can = dynamic_cast<TPad*>(obj))
         SearchCanvases(can->GetListOfPrimitives(), objects);
      // Otherwhise, if it's a recognised object, add it to the vector
      else if (    dynamic_cast<TH1*>(obj)
                || dynamic_cast<TGraph*>(obj)
                || dynamic_cast<TGraph2D*>(obj)
                || dynamic_cast<TMultiGraph*>(obj)
                || dynamic_cast<THStack*>(obj)
                || dynamic_cast<TTree*>(obj) ) {
         bool insertNew = true;
         // Be careful no to insert the same element twice.
         for ( vector<TObject*>::iterator i = objects.begin(); i != objects.end(); ++i )
            if ( (*i) == obj ) {
               insertNew = false;
               break;
            }
         // If the object is not already in the vector, then insert
         // it.
         if ( insertNew ) objects.push_back(obj);
      }
   }
}

//______________________________________________________________________________
void TFitEditor::FillDataSetList()
{
   // Create a combo box with all the possible objects to be fitted.

   // Get the title of the entry selected, so that we can select it
   // again once the fDataSet has been refilled.
   TGTextLBEntry * entry = (TGTextLBEntry*) fDataSet->GetSelectedEntry();
   TString selEntryStr;
   if ( entry ) {
      selEntryStr = entry->GetTitle();
   }

   // Remove all the elements
   fDataSet->RemoveAll();
   vector<TObject*> objects;

   // Get all the objects registered in gDirectory
   TIter next(gDirectory->GetList());
   TObject* obj = NULL;
   while ( (obj = (TObject*) next()) ) {
      // But only if they are of a type recognized by the FitPanel
      if ( dynamic_cast<TH1*>(obj) || 
           dynamic_cast<TGraph2D*>(obj) ||
           dynamic_cast<TTree*>(obj) ) {
         objects.push_back(obj);
      }
   }

   // Look for all the drawn objects. The method will take care the
   // same objects are not inserted twice.
   SearchCanvases(gROOT->GetListOfCanvases(), objects);

   // Add all the objects stored in the vector
   int selected = kFP_NOSEL;
   // Add the No selection.
   Int_t newid = kFP_NOSEL;
   fDataSet->AddEntry("No Selection", newid++);
   for ( vector<TObject*>::iterator i = objects.begin(); i != objects.end(); ++i ) {
      // Insert the name as the class name followed by the name of the
      // object.
      TString name = (*i)->ClassName(); name.Append("::"); name.Append((*i)->GetName());
      // Check whether the names are the same!
      if ( selEntryStr && name == selEntryStr )
         selected = newid;
      fDataSet->AddEntry(name, newid++);
   }

   // If there was an entry selected (which should be always the case
   // except the first time this method is executed), then make it the
   // selected one again.
   if (entry) {
      fDataSet->Select(selected);
   }
}

//______________________________________________________________________________
TGComboBox* TFitEditor::BuildMethodList(TGFrame* parent, Int_t id)
{
   // Create method list in a combo box.

   TGComboBox *c = new TGComboBox(parent, id);
   c->AddEntry("Chi-square", kFP_MCHIS);
   c->AddEntry("Binned Likelihood", kFP_MBINL);
   c->AddEntry("Unbinned Likelihood", kFP_MUBIN);
   //c->AddEntry("User", kFP_MUSER);                //for later use
   c->Select(kFP_MCHIS);
   return c;
}

//______________________________________________________________________________
void TFitEditor::DoAdvancedOptions()
{
   // Slot connected to advanced option button (opens a dialog).

   new TAdvancedGraphicsDialog( fClient->GetRoot(), GetMainFrame());
}

//______________________________________________________________________________
void TFitEditor::DoEmptyBinsAllWeights1()
{
   // Slot connected to 'include emtry bins and forse all weights to 1' setting.

   if (fEmptyBinsWghts1->GetState() == kButtonDown)
      if (fAllWeights1->GetState() == kButtonDown)
         fAllWeights1->SetState(kButtonUp, kTRUE);
}

//______________________________________________________________________________
void TFitEditor::DoUseFuncRange()
{
   
   if ( fUseRange->GetState() == kButtonDown ) {
      if (fNone->GetState() == kButtonDown || fNone->GetState() == kButtonDisabled) {
         // Get the function
         TF1* tmpTF1 = FindFunction();
         if ( !tmpTF1 ) {
            if (GetFitObjectListOfFunctions()) {
               TGTextLBEntry *te = (TGTextLBEntry *)fFuncList->GetSelectedEntry();
               tmpTF1 = (TF1*) GetFitObjectListOfFunctions()->FindObject( te->GetTitle() );
            }
         }
         // If the function has been retrieved, i.e. is a registered function.
         if ( tmpTF1 ) {
            Double_t xmin, ymin, zmin, xmax, ymax, zmax;
            // Get the range
            tmpTF1->GetRange(xmin, ymin, zmin, xmax, ymax, zmax);
            // And set the sliders
            if ( fType != kObjectTree ) {
               fSliderXMin->SetNumber( xmin );
               fSliderXMax->SetNumber( xmax );
               DoNumericSliderXChanged();
               if ( fDim > 1 ) {
                  fSliderYMin->SetNumber( ymin );
                  fSliderYMax->SetNumber( ymax );
                  DoNumericSliderYChanged();
               }
            }
         }
      }
      fUseRange->SetState(kButtonDown);
   }
}

//______________________________________________________________________________
void TFitEditor::DoAllWeights1()
{
   // Slot connected to 'set all weights to 1' setting.

   if (fAllWeights1->GetState() == kButtonDown)
      if (fEmptyBinsWghts1->GetState() == kButtonDown)
         fEmptyBinsWghts1->SetState(kButtonUp, kTRUE);
}

//______________________________________________________________________________
void TFitEditor::DoClose()
{
   // Close the fit panel.

   Hide();
}

//______________________________________________________________________________
void TFitEditor::DoUpdate()
{
   // Easy here!
   GetFunctionsFromSystem();
   FillDataSetList();
}

//______________________________________________________________________________
void TFitEditor::DoFit()
{
   // Perform a fit with current parameters' settings.

   if (!fFitObject) return;
   //if (!fParentPad) return;

   // If fNone->GetState() == kButtonDisabled means the function is
   // not editable, i.e. it comes from a raw C function. So in this
   // case, it is editable and we have to check wheather the formula
   // is well built.
   if ( fNone->GetState() != kButtonDisabled && CheckFunctionString(fEnteredFunc->GetText()) )
   {
      // If not, then show an error message and leave.
      new TGMsgBox(fClient->GetRoot(), GetMainFrame(),
                   "Error...", "DoFit\nVerify the entered function string!",
                   kMBIconStop,kMBOk, 0);
      return;
   }

   // Set the button so that the user cannot use it while fitting, set
   // the mouse to watch type and so on.
   fFitButton->SetState(kButtonEngaged);
   if (gPad) gPad->GetVirtCanvas()->SetCursor(kWatch);
   gVirtualX->SetCursor(GetId(), gVirtualX->CreateCursor(kWatch));

   TVirtualPad *save = 0;
   if ( fParentPad ) {
      fParentPad->Disconnect("RangeAxisChanged()");
      save = gPad;
      gPad = fParentPad;
      fParentPad->cd();

      fParentPad->GetCanvas()->SetCursor(kWatch);
   }

   // Get the ranges from the sliders
   ROOT::Fit::DataRange drange; 
   GetRanges(drange);

   // Create a static pointer to fitFunc. Every second call to the
   // DoFit method, the old fitFunc is deleted. We need not to delete
   // the function after the fitting in case we want to do Advaced
   // graphics. The VirtualFitter need the function to be alived. One
   // problem, after the last fit the function is never deleted, but
   // ROOT's garbage collector will do the job for us.
   static TF1 *fitFunc = 0;
   if ( fitFunc )
      delete fitFunc;
   fitFunc = GetFitFunction();
   // This assert
   if (!fitFunc) { 
      Error("DoFit","This should have never happend, the fitfunc pointer is NULL! - Please Report" );
      return;
   }
   
   // set parameters from panel in function
   SetParameters(fFuncPars, fitFunc);
   // Get the options stored in the GUI elements.
   ROOT::Math::MinimizerOptions mopts;
   Foption_t fitOpts;
   TString strDrawOpts;
   RetrieveOptions(fitOpts, strDrawOpts, mopts, fitFunc->GetNpar());

   // Call the fit method, depending on the object to fit.
   switch (fType) {
      case kObjectHisto: {
         
         TH1 *hist = dynamic_cast<TH1*>(fFitObject);
         if (hist)
            ROOT::Fit::FitObject(hist, fitFunc, fitOpts, mopts, strDrawOpts, drange);

         break;
      }
      case kObjectGraph: {

         TGraph *gr = dynamic_cast<TGraph*>(fFitObject);
         if (gr)
            FitObject(gr, fitFunc, fitOpts, mopts, strDrawOpts, drange);
         break;
      }
      case kObjectMultiGraph: {

         TMultiGraph *mg = dynamic_cast<TMultiGraph*>(fFitObject);
         if (mg)
            FitObject(mg, fitFunc, fitOpts, mopts, strDrawOpts, drange);

         break;
      }
      case kObjectGraph2D: {

         TGraph2D *g2d = dynamic_cast<TGraph2D*>(fFitObject);
         if (g2d)
            FitObject(g2d, fitFunc, fitOpts, mopts, strDrawOpts, drange);

         break;
      }
      case kObjectHStack: {
         // N/A
         break;
      }
      case kObjectTree:  {
         // The three is a much more special case. The steps for
         // fitting have to be done manually here until they are
         // properly implemented within a FitObject method in
         // THFitImpl.cxx

         // Retrieve the variables and cuts selected from the current
         // tree.
         TString variables;
         TString cuts;
         GetTreeVarsAndCuts(fDataSet, variables, cuts);

         // This should be straight forward and the return should
         // never be called.
         TTree *tree = dynamic_cast<TTree*>(fFitObject);
         if ( !tree ) return;

         // These method calls are just to set up everything for the
         // fitting. It's taken from another script.
         gROOT->ls();
         tree->Draw(variables,cuts,"goff candle");

         TTreePlayer * player = (TTreePlayer*) tree->GetPlayer();
         if ( !player ) {
            Error("DoFit","Player reference is NULL"); 
            return; 
         }

         TSelectorDraw * selector = (TSelectorDraw* ) player->GetSelector(); 
         if ( !selector ) {
            Error("DoFit","Selector reference is NULL"); 
            return; 
         }

         // use pointer stored in the tree (not copy the data in)
         unsigned int ndim = player->GetDimension();
         if ( ndim == 0 ) {
            Error("DoFit","NDIM == 0"); 
            return; 
         }

         std::vector<double *> vlist; 
         for (unsigned int i = 0; i < ndim; ++i) {  
            double * v =  selector->GetVal(i);
            if (v != 0) vlist.push_back(v);
            else 
               std::cerr << "pointer for variable " << i << " is zero" << std::endl;
         } 
         if (vlist.size() != ndim) { 
            Error("DoFit","Vector is not complete"); 
            return; 
         }
         
         // fill the data 
         Long64_t nrows = player->GetSelectedRows();
         if ( !nrows ) {
            Error("DoFit","NROWS == 0"); 
            return; 
         }

         ROOT::Fit::UnBinData * fitdata = new ROOT::Fit::UnBinData(nrows, ndim, vlist.begin());
         
         for ( int i = 0; i < std::min(int(fitdata->Size()),10); ++i) { 
            // print j coordinate 
            for (unsigned int j = 0; j < ndim; ++j) {  
               printf(" x_%d [%d] = %f  \n", j, i,*(fitdata->Coords(i)+j) );
            } 
            printf("\n");
         }
         
   
         //TVirtualFitter::SetDefaultFitter("Minuit");
         Foption_t fitOption; 
         ROOT::Math::MinimizerOptions minOption;
         fitOption.Verbose=1;

         // After all the set up is performed, then do the Fit!!
         ROOT::Fit::UnBinFit(fitdata, fitFunc, fitOption, minOption);
         
         break;
      }
   }

   // if SAME is set re-plot the function
   // useful in case histogram was drawn with HIST 
   //  and no function will be drawm)
   if (fDrawSame->GetState() == kButtonDown && fitFunc) 
      fitFunc->Draw("same");


   // update parameters value shown in dialog 
   //if (!fFuncPars) fFuncPars = new Double_t[fitFunc->GetNpar()][3];
   GetParameters(fFuncPars,fitFunc);

   // Save fit data for future use as a PrevFit function.
   TF1* tmpTF1 = static_cast<TF1*>( copyTF1(fitFunc) );
   ostringstream name;
   name << "PrevFit-" << fPrevFit.size() + 1;
   if ( strcmp(tmpTF1->GetName(), "PrevFitTMP") != 0 )
      name << "-" << tmpTF1->GetName();
   tmpTF1->SetName(name.str().c_str());
   fPrevFit.insert(FitFuncMap_t::value_type(fFitObject, tmpTF1));
   fSystemFuncs.push_back( copyTF1(tmpTF1) );

   float xmin, xmax, ymin, ymax, zmin, zmax;
   if ( fParentPad ) {
      fParentPad->Modified();
      // As the range is not changed, save the old values and restore
      // after the GUI has been updated.  It would be more elegant to
      // disconnect the signal from fParentPad, however, this doesn't
      // work for unknown reasons.
      if ( fType != kObjectTree ) fSliderX->GetPosition(xmin, xmax);
      if ( fDim > 1 ) fSliderY->GetPosition(ymin, ymax);
      if ( fDim > 2 ) fSliderZ->GetPosition(zmin, zmax);
      fParentPad->Update();
   }

   // In case the fit method draws something! Set the canvas!
   fParentPad = gPad;
   UpdateGUI();

   // Change the sliders if necessary.
   if ( fParentPad ) {
      if ( fType != kObjectTree ) { fSliderX->SetPosition(xmin, xmax); DoSliderXMoved(); }
      if ( fType != kObjectTree && fDim > 1 ) { fSliderY->SetPosition(ymin, ymax); DoSliderYMoved(); }
      if ( fType != kObjectTree && fDim > 2 ) { fSliderZ->SetPosition(zmin, zmax); DoSliderZMoved(); }
      fParentPad->GetCanvas()->SetCursor(kPointer);
      fParentPad->Connect("RangeAxisChanged()", "TFitEditor", this, "UpdateGUI()");
      
      if (save) gPad = save;
      if (fSetParam->GetState() == kButtonDisabled && 
          fLinearFit->GetState() == kButtonUp)
         fSetParam->SetState(kButtonUp);
   }

   // Restore the Fit button and mouse cursor to their proper state.
   if (gPad) gPad->GetVirtCanvas()->SetCursor(kPointer);
   gVirtualX->SetCursor(GetId(), gVirtualX->CreateCursor(kPointer));
   fFitButton->SetState(kButtonUp);

   if ( !fTypeFit->FindEntry("Prev. Fit") )
      fTypeFit->InsertEntry("Prev. Fit",kFP_PREVFIT, kFP_UFUNC);

   fDrawAdvanced->SetState(kButtonUp);
}

//______________________________________________________________________________
Int_t TFitEditor::CheckFunctionString(const char *fname)
{
   // Check entered function string.
   Int_t rvalue = 0;
   if ( fDim == 1 || fDim == 0 ) {
      TF1 form("tmpCheck", fname);
      rvalue = form.Compile();
   } else if ( fDim == 2 ) {
      TF2 form("tmpCheck", fname);
      rvalue = form.Compile();
   } else if ( fDim == 3 ) {
      TF3 form("tmpCheck", fname);
      rvalue = form.Compile();
   }

   return rvalue;
}

//______________________________________________________________________________
void TFitEditor::DoAddition(Bool_t on)
{
   // Slot connected to addition of predefined functions. It will
   // insert the next selected function with a plus sign so that it
   // doesn't override the current content of the formula.

   static Bool_t first = kFALSE;
   TString s = fEnteredFunc->GetText();
   if (on) {
      if (!first) {
         fSelLabel->SetText(s.Sizeof()>30?s(0,30)+"...":s);
         s += "(0)";
         fEnteredFunc->SetText(s.Data());
         first = kTRUE;
         ((TGCompositeFrame *)fSelLabel->GetParent())->Layout();
      }
   } else {
      first = kFALSE;
   }
}

//______________________________________________________________________________
void TFitEditor::DoDataSet(Int_t selected)
{
   // Selects the data set to be fitted
   if ( selected == kFP_NOSEL ) {
      DoNoSelection();
      return;
   }

   // Get the name and class of the selected object.
   TGTextLBEntry* textEntry = static_cast<TGTextLBEntry*>(fDataSet->GetListBox()->GetEntry(selected));
   TString textEntryStr = textEntry->GetText()->GetString();
   TString name = textEntry->GetText()->GetString()+textEntry->GetText()->First(':')+2;
   TString className = textEntryStr(0,textEntry->GetText()->First(':'));
   
   // Check the object exists in the ROOT session and it is registered
   TObject* objSelected(0);
   if ( className == "TTree" ) {
      // It's a tree, so the name is before the space (' ')
      TString lookStr;
      if ( name.First(' ') == kNPOS )
         lookStr = name;
      else 
         lookStr = name(0, name.First(' '));
      //cout << "\t1 SITREE: '" << lookStr << "'" << endl;
      objSelected = gROOT->FindObject(lookStr);
   } else {
      // It's not a tree, so the name is the complete string
      //cout << "\t1 NOTREE: '" << name << "'" << endl;
      objSelected = gROOT->FindObject(name);
   }
   if ( !objSelected ) 
   {
      //cerr << "Object not found! Please report the error! " << endl;
      return;
   }

   // If it is a tree, and there are no variables selected, show a dialog
   if ( objSelected->InheritsFrom(TTree::Class()) && 
        name.First(' ') == kNPOS ) {
      char variables[256] = {0}; char cuts[256] = {0};
<<<<<<< HEAD
      strcpy(variables, "Sin input!");
=======
      strlcpy(variables, "Sin input!", 256);
>>>>>>> 84c4c19c
      new TTreeInput( fClient->GetRoot(), GetMainFrame(), variables, cuts );
      if ( strcmp ( variables, "" ) == 0 ) {
         DoNoSelection();
         return;
      }
      ProcessTreeInput(objSelected, selected, variables, cuts);
   }

   // Search the canvas where the object is drawn, if any
   TPad* currentPad = NULL;
   bool found = false;
   queue<TPad*> stPad;
   TIter padIter( gROOT->GetListOfCanvases() );
   while ( TObject* canvas = static_cast<TObject*>(padIter() ) ) {
      if ( dynamic_cast<TPad*>(canvas) )
         stPad.push(dynamic_cast<TPad*>(canvas));
   }

   while ( !stPad.empty() && !found ) {
      currentPad = stPad.front();
      stPad.pop();
      TIter elemIter( currentPad->GetListOfPrimitives() );
      while ( TObject* elem = static_cast<TObject*>(elemIter() ) ) {
         if ( elem == objSelected ) {
            found = true;
            break;
         } else if ( dynamic_cast<TPad*>(elem) )
            stPad.push( dynamic_cast<TPad*>(elem) );
      }
   }

   // Set the proper object and canvas (if found!)
   SetFitObject( found?currentPad:NULL, objSelected, kButton1Down);
}

void TFitEditor::ProcessTreeInput(TObject* objSelected, Int_t selected, TString variables, TString cuts)
{
   // If the input is valid, insert the tree with the selections as an entry to fDataSet
   TString entryName = (objSelected)->ClassName(); entryName.Append("::"); entryName.Append((objSelected)->GetName());
   entryName.Append(" (\""); entryName.Append(variables); entryName.Append("\", \"");
   entryName.Append(cuts); entryName.Append("\")");
   Int_t newid = fDataSet->GetNumberOfEntries() + kFP_NOSEL;
   fDataSet->InsertEntry(entryName, newid, selected );
   fDataSet->Select(newid);
}

//______________________________________________________________________________
void TFitEditor::DoFunction(Int_t selected)
{
   // Slot connected to predefined fit function settings.

   TGTextLBEntry *te = (TGTextLBEntry *)fFuncList->GetSelectedEntry();
   bool editable = false;
   if (fNone->GetState() == kButtonDown || fNone->GetState() == kButtonDisabled) {
      // Get the function selected and check weather it is a raw C
      // function or not
      TF1* tmpTF1 = FindFunction();
      if ( !tmpTF1 ) {
         if (GetFitObjectListOfFunctions())
            tmpTF1 = (TF1*) GetFitObjectListOfFunctions()->FindObject( te->GetTitle() );
      }
      if ( tmpTF1 && strcmp(tmpTF1->GetExpFormula(), "") ) 
      {
         editable = kTRUE;
         fEnteredFunc->SetText(tmpTF1->GetExpFormula());
      }
      else
      {
         if ( selected <= kFP_USER )
            editable = kTRUE;
         else
            editable = kFALSE;
         fEnteredFunc->SetText(te->GetTitle());
      }
      // Once you have the function, set the editable.
      SetEditable(editable);
   } else if (fAdd->GetState() == kButtonDown) {
      // If the add button is down don't replace the fEnteredFunc text
      Int_t np = 0;
      TString s = "";
      if (!strcmp(fEnteredFunc->GetText(), "")) {
         fEnteredFunc->SetText(te->GetTitle());
      } else {
         s = fEnteredFunc->GetTitle();
         TFormula tmp("tmp", fEnteredFunc->GetText());
         np = tmp.GetNpar();
      }
      if (np)
         s += TString::Format("+%s(%d)", te->GetTitle(), np);
      else
         s += TString::Format("%s(%d)", te->GetTitle(), np);
      fEnteredFunc->SetText(s.Data());
      editable = true;
   }

   // Get the final name in fEnteredFunc to process the function that
   // it would create
   TString tmpStr = fEnteredFunc->GetText();

   // create TF1 with the passed string. Delete previous one if existing
   if (tmpStr.Contains("pol") || tmpStr.Contains("++")) {
      fLinearFit->SetState(kButtonDown, kTRUE);
   } else {
      fLinearFit->SetState(kButtonUp, kTRUE);
   }

   fEnteredFunc->SelectAll();
   fSelLabel->SetText(tmpStr.Sizeof()>30?tmpStr(0,30)+"...":tmpStr);
   ((TGCompositeFrame *)fSelLabel->GetParent())->Layout();

   // reset function parameters if the number of parameters of the new
   // function is different from the old one!
   TF1* fitFunc = GetFitFunction();

   if ( fitFunc && (unsigned int) fitFunc->GetNpar() != fFuncPars.size() )
      fFuncPars.clear();
   if ( fitFunc ) delete fitFunc;
}

//______________________________________________________________________________
void TFitEditor::DoEnteredFunction()
{
   // Slot connected to entered function in text entry.

   if (!strcmp(fEnteredFunc->GetText(), "")) return;
   
   // Check if the function is well built
   Int_t ok = CheckFunctionString(fEnteredFunc->GetText());

   if (ok != 0) {
      new TGMsgBox(fClient->GetRoot(), GetMainFrame(),
                   "Error...", "DoEnteredFunction\nVerify the entered function string!",
                   kMBIconStop,kMBOk, 0);
      return;
   }

   // And set the label with the entered text if everything is fine.
   TString s = fEnteredFunc->GetText();
   fSelLabel->SetText(s.Sizeof()>30?s(0,30)+"...":s);
   ((TGCompositeFrame *)fSelLabel->GetParent())->Layout();
}

//______________________________________________________________________________
void TFitEditor::DoLinearFit()
{
   // Slot connected to linear fit settings.

   if (fLinearFit->GetState() == kButtonDown) {
      //fSetParam->SetState(kButtonDisabled);
      fBestErrors->SetState(kButtonDisabled);
      fImproveResults->SetState(kButtonDisabled);
      fRobustValue->SetState(kTRUE);
   } else {
      //fSetParam->SetState(kButtonUp);
      fBestErrors->SetState(kButtonUp);
      fImproveResults->SetState(kButtonUp);
      fRobustValue->SetState(kFALSE);
   }
}

//______________________________________________________________________________
void TFitEditor::DoNoChi2()
{
   // Slot connected to 'no chi2' option settings.

   if (fLinearFit->GetState() == kButtonUp)
      fLinearFit->SetState(kButtonDown, kTRUE);
}

//______________________________________________________________________________
void TFitEditor::DoNoStoreDrawing()
{
   // Slot connected to 'no storing, no drawing' settings.
   if (fNoDrawing->GetState() == kButtonUp)
      fNoDrawing->SetState(kButtonDown);
}

//______________________________________________________________________________
void TFitEditor::DoPrintOpt(Bool_t on)
{
   // Slot connected to print option settings.

   // Change the states of the buttons depending of which one is
   // selected.
   TGButton *btn = (TGButton *) gTQSender;
   Int_t id = btn->WidgetId();
   switch (id) {
      case kFP_PDEF:
         if (on) {
            fOptDefault->SetState(kButtonDown);
            fOptVerbose->SetState(kButtonUp);
            fOptQuiet->SetState(kButtonUp);
         }
         fStatusBar->SetText("Prn: DEF",4);
         break;
      case kFP_PVER:
         if (on) {
            fOptVerbose->SetState(kButtonDown);
            fOptDefault->SetState(kButtonUp);
            fOptQuiet->SetState(kButtonUp);
         }
         fStatusBar->SetText("Prn: VER",4);
         break;
      case kFP_PQET:
         if (on) {
            fOptQuiet->SetState(kButtonDown);
            fOptDefault->SetState(kButtonUp);
            fOptVerbose->SetState(kButtonUp);
         }
         fStatusBar->SetText("Prn: QT",4);
      default:
         break;
   }
}

//______________________________________________________________________________
void TFitEditor::DoReset()
{
   // Reset all fit parameters.

   if ( fParentPad ) {
      fParentPad->Modified();
      fParentPad->Update();
   }
   fEnteredFunc->SetText("gaus");

   // To restore temporary points and sliders
   UpdateGUI();

   if (fLinearFit->GetState() == kButtonDown)
      fLinearFit->SetState(kButtonUp, kTRUE);
   if (fBestErrors->GetState() == kButtonDown)
      fBestErrors->SetState(kButtonUp, kFALSE);
   if (fUseRange->GetState() == kButtonDown)
      fUseRange->SetState(kButtonUp, kFALSE);
   if (fAllWeights1->GetState() == kButtonDown)
      fAllWeights1->SetState(kButtonUp, kFALSE);
   if (fEmptyBinsWghts1->GetState() == kButtonDown)
      fEmptyBinsWghts1->SetState(kButtonUp, kFALSE);
   if (fImproveResults->GetState() == kButtonDown)
      fImproveResults->SetState(kButtonUp, kFALSE);
   if (fAdd2FuncList->GetState() == kButtonDown)
      fAdd2FuncList->SetState(kButtonUp, kFALSE);
   if (fUseGradient->GetState() == kButtonDown)
      fUseGradient->SetState(kButtonUp, kFALSE);
   if (fNoChi2->GetState() == kButtonDown)
      fNoChi2->SetState(kButtonUp, kFALSE);
   if (fDrawSame->GetState() == kButtonDown)
      fDrawSame->SetState(kButtonUp, kFALSE);
   if (fNoDrawing->GetState() == kButtonDown)
      fNoDrawing->SetState(kButtonUp, kFALSE);
   if (fNoStoreDrawing->GetState() == kButtonDown)
      fNoStoreDrawing->SetState(kButtonUp, kFALSE);
   fNone->SetState(kButtonDown, kTRUE);
   fFuncList->Select(1, kTRUE);

   // minimization tab
   if (fLibMinuit->GetState() != kButtonDown)
      fLibMinuit->SetState(kButtonDown, kTRUE);
   FillMinMethodList();
   if (fOptDefault->GetState() != kButtonDown)
      fOptDefault->SetState(kButtonDown, kTRUE);
   if (fErrorScale->GetNumber() != ROOT::Math::MinimizerOptions::DefaultErrorDef()) {
      fErrorScale->SetNumber(ROOT::Math::MinimizerOptions::DefaultErrorDef());
      fErrorScale->ReturnPressed();
   }   
   if (fTolerance->GetNumber() != ROOT::Math::MinimizerOptions::DefaultTolerance()) {
      fTolerance->SetNumber(ROOT::Math::MinimizerOptions::DefaultTolerance());
      fTolerance->ReturnPressed();
   }
   if (fIterations->GetNumber() != ROOT::Math::MinimizerOptions::DefaultMaxIterations()) {
      fIterations->SetIntNumber(ROOT::Math::MinimizerOptions::DefaultMaxIterations());
      fIterations->ReturnPressed();
   }
}

//______________________________________________________________________________
void TFitEditor::DoSetParameters()
{
   // Open set parameters dialog.

   // Get the function.
   TF1* fitFunc = GetFitFunction();

   if (!fitFunc) { Error("DoSetParameters","NUll function"); return; }

   // case of special functions (gaus, expo, etc...) if the function
   // has not defined the parameters yet. For those, don't let the
   // parameters to be all equal to 0, as we can provide some good
   // starting value.
   if (fFuncPars.size() == 0) { 
      switch (fType) {
      case kObjectHisto:
         InitParameters( fitFunc, (TH1*)fFitObject) ;
         break;
      case kObjectGraph:
         InitParameters( fitFunc, ((TGraph*)fFitObject));
         break;
      case kObjectMultiGraph:
         InitParameters( fitFunc, ((TMultiGraph*)fFitObject));
         break;
      case kObjectGraph2D:
         InitParameters( fitFunc, ((TGraph2D*)fFitObject));
         break;
      case kObjectHStack: 
      case kObjectTree:  
      default:
         break;
      }
      // The put these parameters into the fFuncPars structure
      GetParameters(fFuncPars, fitFunc);
   }                            
   else {
      // Otherwise, put the parameters in the function
      SetParameters(fFuncPars, fitFunc);
   }

   if ( fParentPad ) fParentPad->Disconnect("RangeAxisChanged()");
   Int_t ret = 0;
   new TFitParametersDialog(gClient->GetDefaultRoot(), GetMainFrame(), 
                            fitFunc, fParentPad, &ret);
   
   // Once the parameters are set in the fitfunction, save them.
   GetParameters(fFuncPars, fitFunc);
   
   if ( fParentPad ) fParentPad->Connect("RangeAxisChanged()", "TFitEditor", this, "UpdateGUI()");

   if ( fNone->GetState() != kButtonDisabled ) delete fitFunc;
}

//______________________________________________________________________________
void TFitEditor::DoSliderXMoved()
{
   // Slot connected to range settings on x-axis.

   if ( !fFitObject ) return;
   
   fSliderXMin->SetNumber( fXaxis->GetBinLowEdge( static_cast<Int_t>( fSliderX->GetMinPosition() ) ) );
   fSliderXMax->SetNumber( fXaxis->GetBinUpEdge ( static_cast<Int_t>( fSliderX->GetMaxPosition() ) ) );

   fUseRange->SetState(kButtonUp);

   DrawSelection();
}

//______________________________________________________________________________
void TFitEditor::DrawSelection(bool restore)
{
   // Draws the square around the object showing where the limits for
   // fitting are.

   static Int_t  px1old, py1old, px2old, py2old; // to remember the square drawn.

   if ( !fParentPad ) return;

   if (restore) {
      px1old = fParentPad->XtoAbsPixel(fParentPad->GetUxmin());
      py1old = fParentPad->YtoAbsPixel(fParentPad->GetUymin());
      px2old = fParentPad->XtoAbsPixel(fParentPad->GetUxmax());
      py2old = fParentPad->YtoAbsPixel(fParentPad->GetUymax());
      return;
   }

   Int_t px1,py1,px2,py2;

   TVirtualPad *save = 0;
   save = gPad;
   gPad = fParentPad;
   gPad->cd();

   Double_t xleft = 0;
   Double_t xright = 0;
   xleft  = fXaxis->GetBinLowEdge((Int_t)((fSliderX->GetMinPosition())+0.5));
   xright = fXaxis->GetBinUpEdge((Int_t)((fSliderX->GetMaxPosition())+0.5));

   Float_t ymin, ymax;
   if ( fDim > 1 )
   {
      ymin = fYaxis->GetBinLowEdge((Int_t)((fSliderY->GetMinPosition())+0.5));//gPad->GetUymin();
      ymax = fYaxis->GetBinUpEdge((Int_t)((fSliderY->GetMaxPosition())+0.5));//gPad->GetUymax();
   }
   else 
   {
      ymin = gPad->GetUymin();
      ymax = gPad->GetUymax();
   }

   px1 = gPad->XtoAbsPixel(xleft);
   py1 = gPad->YtoAbsPixel(ymin);
   px2 = gPad->XtoAbsPixel(xright);
   py2 = gPad->YtoAbsPixel(ymax);

   gPad->GetCanvas()->FeedbackMode(kTRUE);
   gPad->SetLineWidth(1);
   gPad->SetLineColor(2);
   
   gVirtualX->DrawBox(px1old, py1old, px2old, py2old, TVirtualX::kHollow);
   gVirtualX->DrawBox(px1, py1, px2, py2, TVirtualX::kHollow);

   px1old = px1;
   py1old = py1;
   px2old = px2 ;
   py2old = py2;

   if(save) gPad = save;
}

//______________________________________________________________________________
void TFitEditor::DoNumericSliderXChanged()
{
   // Sincronize the numeric sliders with the graphical one.
   if ( fSliderXMin->GetNumber() > fSliderXMax->GetNumber() ) {
      float xmin, xmax;
      fSliderX->GetPosition(xmin, xmax);
      fSliderXMin->SetNumber( fXaxis->GetBinLowEdge( static_cast<Int_t>( xmin ) ) );
      fSliderXMax->SetNumber( fXaxis->GetBinUpEdge ( static_cast<Int_t>( xmax ) ) );
      return;
   }

   fSliderX->SetPosition(fXaxis->FindBin( fSliderXMin->GetNumber() ),
                         fXaxis->FindBin( fSliderXMax->GetNumber() ));

   fUseRange->SetState(kButtonUp);

   DrawSelection();
}

//______________________________________________________________________________
void TFitEditor::DoSliderYMoved()
{
   // Slot connected to range settings on y-axis.

   if ( !fFitObject ) return;

   fSliderYMin->SetNumber( fYaxis->GetBinLowEdge( static_cast<Int_t>( fSliderY->GetMinPosition() ) ) );
   fSliderYMax->SetNumber( fYaxis->GetBinUpEdge ( static_cast<Int_t>( fSliderY->GetMaxPosition() ) ) );
   
   fUseRange->SetState(kButtonUp);

   DrawSelection();
}

//______________________________________________________________________________
void TFitEditor::DoNumericSliderYChanged()
{
   //syncronize the numeric slider with the graphical one.
   if ( fSliderYMin->GetNumber() > fSliderYMax->GetNumber() ) {
      float ymin, ymax;
      fSliderY->GetPosition(ymin, ymax);
      fSliderYMin->SetNumber( fYaxis->GetBinLowEdge( static_cast<Int_t>( ymin ) ) );
      fSliderYMax->SetNumber( fYaxis->GetBinUpEdge ( static_cast<Int_t>( ymax ) ) );
      return;
   }

   fSliderY->SetPosition( fYaxis->FindBin( fSliderYMin->GetNumber() ),
                          fYaxis->FindBin( fSliderYMax->GetNumber() ));

   fUseRange->SetState(kButtonUp);

   DrawSelection();
}

//______________________________________________________________________________
void TFitEditor::DoSliderZMoved()
{
   // Slot connected to range settings on z-axis.

}

//______________________________________________________________________________
void TFitEditor::DoUserDialog()
{
   // Open a dialog for getting a user defined method.

   new TGMsgBox(fClient->GetRoot(), GetMainFrame(),
                "Info", "Dialog of user method is not implemented yet",
                kMBIconAsterisk,kMBOk, 0);
}

//______________________________________________________________________________
void TFitEditor::SetFunction(const char *function)
{
   // Set the function to be used in performed fit.

   fEnteredFunc->SetText(function);
}

//______________________________________________________________________________
Bool_t TFitEditor::SetObjectType(TObject* obj)
{
   // Check whether the object suitable for fitting and set 
   // its type, dimension and method combo box accordingly.
   
   Bool_t set = kFALSE;

   // For each kind of object, set a different status in the fit
   // panel.
   if (obj->InheritsFrom(TGraph::Class())) {
      fType = kObjectGraph;
      set = kTRUE;
      fDim = 1;
      fMethodList->RemoveAll();
      fMethodList->AddEntry("Chi-square", kFP_MCHIS);
      fMethodList->Select(kFP_MCHIS, kFALSE);
      fRobustValue->SetState(kTRUE);
      fRobustValue->GetNumberEntry()->SetToolTipText("Set robust value");
   } else if (obj->InheritsFrom(TGraph2D::Class())) {
      fType = kObjectGraph2D;
      set = kTRUE;
      fDim = 2;
      fMethodList->RemoveAll();
      fMethodList->AddEntry("Chi-square", kFP_MCHIS);
      fMethodList->Select(kFP_MCHIS, kFALSE);
   } else if (obj->InheritsFrom(THStack::Class())) {
      fType = kObjectHStack;
      set = kTRUE;
      TH1 *hist = (TH1 *)((THStack *)obj)->GetHists()->First();
      fDim = hist->GetDimension();
      fMethodList->RemoveAll();
      fMethodList->AddEntry("Chi-square", kFP_MCHIS);
      fMethodList->Select(kFP_MCHIS, kFALSE);
   } else if (obj->InheritsFrom(TTree::Class())) {
      fType = kObjectTree;
      set = kTRUE;
      TString variables, cuts;
      GetTreeVarsAndCuts(fDataSet, variables, cuts);
      fDim = 1;
      for ( int i = 0; i < variables.Length() && fDim <= 2; ++i )
         if ( ':' == variables[i] ) fDim += 1;
      // For any three  of dimension bigger than 2,  set the dimension
      // to 0,  as we cannot infer  the dimension from  the TF1s, it's
      // better to have 0 as reference.
      if ( fDim > 2 ) fDim = 0;
      fMethodList->RemoveAll();
      fMethodList->AddEntry("Unbinned Likelihood", kFP_MUBIN);
      fMethodList->Select(kFP_MUBIN, kFALSE);      
   } else if (obj->InheritsFrom(TH1::Class())){
      fType = kObjectHisto;
      set = kTRUE;
      fDim = ((TH1*)obj)->GetDimension();
      fMethodList->RemoveAll();
      fMethodList->AddEntry("Chi-square", kFP_MCHIS);
      fMethodList->AddEntry("Binned Likelihood", kFP_MBINL);
      fMethodList->Select(kFP_MCHIS, kFALSE);
   } else if (obj->InheritsFrom(TMultiGraph::Class())) {
      fType = kObjectMultiGraph;
      set = kTRUE;
      fDim = 1;
      fMethodList->RemoveAll();
      fMethodList->AddEntry("Chi-square", kFP_MCHIS);
      fMethodList->Select(kFP_MCHIS, kFALSE);
      fRobustValue->SetState(kTRUE);
      fRobustValue->GetNumberEntry()->SetToolTipText("Set robust value");
   }

   // Depending on the dimension of the object, allow the
   // visualization of sliders.
   if ( fDim < 2 || fType == kObjectTree )
      fGeneral->HideFrame(fSliderYParent);
   else
      fGeneral->ShowFrame(fSliderYParent);

   if ( fDim < 1 || fType == kObjectTree )
      fGeneral->HideFrame(fSliderXParent);
   else
      fGeneral->ShowFrame(fSliderXParent);

   // And also, depending on the dimension, add predefined functions.
   if ( fDim == 1 ) {
      if ( !fTypeFit->FindEntry("Predef-1D") ) 
         fTypeFit->InsertEntry("Predef-1D", kFP_PRED1D, kFP_PREVFIT);
   } else {
      if ( fTypeFit->FindEntry("Predef-1D") )
         fTypeFit->RemoveEntry(kFP_PRED1D);
   }

   if ( fDim == 2 ) {
      if ( !fTypeFit->FindEntry("Predef-2D") ) 
         fTypeFit->InsertEntry("Predef-2D", kFP_PRED2D, kFP_PREVFIT);
   } else {
      if ( fTypeFit->FindEntry("Predef-2D") )
         fTypeFit->RemoveEntry(kFP_PRED2D);
   }

   return set;
}

//______________________________________________________________________________
void TFitEditor::ShowObjectName(TObject* obj)
{
   // Show object name on the top.

   TString name;
   bool isTree = false;
   
   // Build the string to be compared to look for the object.
   if (obj) {
      name = obj->ClassName();
      name.Append("::");
      name.Append(obj->GetName());
      isTree = strcmp(obj->ClassName(), "TTree") == 0;
   } else {
      name = "No object selected";
   }
   fStatusBar->SetText(name.Data(),0);

   // If the selection was done in the fDataSet combo box, there is no need
   // to search through the list
   TGTextLBEntry* selectedEntry = static_cast<TGTextLBEntry*> ( fDataSet->GetSelectedEntry());
   if ( selectedEntry ) {
      TString selectedName = selectedEntry->GetText()->GetString();
      if ( isTree )
         selectedName = selectedName(0, selectedName.First(' '));
      if ( name.CompareTo(selectedName) == 0 ) {
         Layout();
         return;
      }
   }

   // Search through the list for the object
   Int_t entryId = kFP_NOSEL+1;
   bool found = false;
   while ( TGTextLBEntry* entry = static_cast<TGTextLBEntry*> 
           ( fDataSet->GetListBox()->GetEntry(entryId)) ) {
      TString compareName = entry->GetText()->GetString();
      if ( isTree ) 
         compareName = compareName(0, compareName.First(' '));
      if ( name.CompareTo(compareName) == 0 ) {
         // If the object is found, select it
         fDataSet->Select(entryId, false);
         found = true;
         break;
      }
      entryId += 1;
   }

   // If the object was not found, add it and select it.
   if ( !found ) {
      fDataSet->AddEntry(name.Data(), entryId);
      fDataSet->Select(entryId, kTRUE);
   }
   
   Layout();
}

//______________________________________________________________________________
Option_t *TFitEditor::GetDrawOption() const
{
   // Get draw options of the selected object.

   if (!fParentPad) return "";

   TListIter next(fParentPad->GetListOfPrimitives());
   TObject *obj;
   while ((obj = next())) {
      if (obj == fFitObject) return next.GetOption();
   }
   return "";
}

//______________________________________________________________________________
void TFitEditor::DoLibrary(Bool_t on)
{
   // Set selected minimization library in use.

   TGButton *bt = (TGButton *)gTQSender;
   Int_t id = bt->WidgetId(); 

   switch (id) {

      // Depending on the selected library, set the state of the rest
      // of the buttons.
      case kFP_LMIN:
         {
            if (on) {
               fLibMinuit->SetState(kButtonDown);
               fLibMinuit2->SetState(kButtonUp);
               fLibFumili->SetState(kButtonUp);
               if ( fLibGSL->GetState() != kButtonDisabled )
                  fLibGSL->SetState(kButtonUp);
               if ( fLibGenetics->GetState() != kButtonDisabled )
               fLibGenetics->SetState(kButtonUp);
               fStatusBar->SetText("LIB Minuit", 1);
            }
            
         }
         break;
      
      case kFP_LMIN2:
         {
            if (on) {
               fLibMinuit->SetState(kButtonUp);
               fLibMinuit2->SetState(kButtonDown);
               fLibFumili->SetState(kButtonUp);
               if ( fLibGSL->GetState() != kButtonDisabled )
                  fLibGSL->SetState(kButtonUp);
               if ( fLibGenetics->GetState() != kButtonDisabled )
                  fLibGenetics->SetState(kButtonUp);
               fStatusBar->SetText("LIB Minuit2", 1);
            }
         }
         break;
      
      case kFP_LFUM:
         {
            if (on) {
               fLibMinuit->SetState(kButtonUp);
               fLibMinuit2->SetState(kButtonUp);
               fLibFumili->SetState(kButtonDown);
               if ( fLibGSL->GetState() != kButtonDisabled )
                  fLibGSL->SetState(kButtonUp);
               if ( fLibGenetics->GetState() != kButtonDisabled )
                  fLibGenetics->SetState(kButtonUp);
               fStatusBar->SetText("LIB Fumili", 1);
            }
         }
         break;
      case kFP_LGSL:
         {
            if (on) {
               fLibMinuit->SetState(kButtonUp);
               fLibMinuit2->SetState(kButtonUp);
               fLibFumili->SetState(kButtonUp);
               if ( fLibGSL->GetState() != kButtonDisabled )
                  fLibGSL->SetState(kButtonDown);
               if ( fLibGenetics->GetState() != kButtonDisabled )
                  fLibGenetics->SetState(kButtonUp);
               fStatusBar->SetText("LIB GSL", 1);
            }
         }
         break;
      case kFP_LGAS:
      {
         if (on) {
            fLibMinuit->SetState(kButtonUp);
            fLibMinuit2->SetState(kButtonUp);
            fLibFumili->SetState(kButtonUp);
            if ( fLibGSL->GetState() != kButtonDisabled )
               fLibGSL->SetState(kButtonUp);
            if ( fLibGenetics->GetState() != kButtonDisabled )
               fLibGenetics->SetState(kButtonDown);
            fStatusBar->SetText("LIB Genetics", 1);
         }
      }
      default:
         break;
   }
   FillMinMethodList();
}

//______________________________________________________________________________
void TFitEditor::DoMinMethod(Int_t )
{
   // Set selected minimization method in use.

   if ( fMinMethodList->GetSelected() == kFP_MIGRAD )
      fStatusBar->SetText("MIGRAD",2);
   else if ( fMinMethodList->GetSelected() == kFP_FUMILI)
      fStatusBar->SetText("FUMILI",2);
   else if ( fMinMethodList->GetSelected() == kFP_SIMPLX )
      fStatusBar->SetText("SIMPLEX",2);
   else if ( fMinMethodList->GetSelected() == kFP_SCAN )
      fStatusBar->SetText("SCAN",2);
   else if ( fMinMethodList->GetSelected() == kFP_COMBINATION )
      fStatusBar->SetText("Combination",2);
   else if ( fMinMethodList->GetSelected() == kFP_GSLFR )
      fStatusBar->SetText("CONJFR",2);
   else if ( fMinMethodList->GetSelected() == kFP_GSLPR )
      fStatusBar->SetText("CONJPR",2);
   else if ( fMinMethodList->GetSelected() == kFP_BFGS )
      fStatusBar->SetText("BFGS",2);
   else if ( fMinMethodList->GetSelected() == kFP_BFGS2 )
      fStatusBar->SetText("BFGS2",2);
   else if ( fMinMethodList->GetSelected() == kFP_GSLLM )
      fStatusBar->SetText("GSLLM",2);
   else if ( fMinMethodList->GetSelected() == kFP_GSLSA)
      fStatusBar->SetText("SimAn",2);
   else if ( fMinMethodList->GetSelected() == kFP_TMVAGA )
      fStatusBar->SetText("TMVAGA",2);
   else if ( fMinMethodList->GetSelected() == kFP_GALIB )
      fStatusBar->SetText("GALIB",2);


}

//______________________________________________________________________________
void TFitEditor::DoMaxIterations()
{
   // Set the maximum number of iterations.

   Long_t itr = fIterations->GetIntNumber();
   fStatusBar->SetText(Form("Itr: %ld",itr),2);
}

//______________________________________________________________________________
void TFitEditor::MakeTitle(TGCompositeFrame *parent, const char *title)
{
   // Create section title in the GUI.

   TGCompositeFrame *ht = new TGCompositeFrame(parent, 350, 10, 
                                               kFixedWidth | kHorizontalFrame);
   ht->AddFrame(new TGLabel(ht, title),
                new TGLayoutHints(kLHintsLeft, 1, 1, 0, 0));
   ht->AddFrame(new TGHorizontal3DLine(ht),
                new TGLayoutHints(kLHintsExpandX | kLHintsCenterY, 5, 5, 2, 2));
   parent->AddFrame(ht, new TGLayoutHints(kLHintsTop, 5, 0, 5, 0));
}

//______________________________________________________________________________
TF1* TFitEditor::HasFitFunction()
{
   // Look in the list of function for TF1. If a TF1 is
   // found in the list of functions, it will be returned
   
   // Get the list of functions of the fit object
   TList *lf = GetFitObjectListOfFunctions();

   // If it exists
   if ( lf ) {
      // Add the posibility to select previous fit function
      if ( !fTypeFit->FindEntry("Prev. Fit") )
         fTypeFit->InsertEntry("Prev. Fit",kFP_PREVFIT, kFP_UFUNC);

      // Then add all these functions to the fPrefFit structure.
      TObject *obj2;
      TIter next(lf, kIterBackward);
      // Go over all the elements in lf
      while ((obj2 = next())) {
         if (obj2->InheritsFrom(TF1::Class())) {
            TF1* func = (TF1 *)obj2;
            fPrevFitIter it;
            // No go over all elements in fPrevFit
            for ( it = fPrevFit.begin(); it != fPrevFit.end(); ++it) {
               // To see wheather the object corresponds with fFitObject
               if ( it->first != fFitObject ) continue;
               // And if so, whether the function is already included
               if ( strcmp( func->GetName(), it->second->GetName() ) == 0 )
                  break;
               if ( strcmp( func->GetName(), "PrevFitTMP" ) == 0 )
                  break;
            }
            // Only if the function is not already in fPrevFit, the
            // breaks in the loops would make it to be different to
            // fPrevFit.end() if the function is already stored
            if ( it == fPrevFit.end() ) {
               fPrevFit.insert( FitFuncMap_t::value_type( fFitObject, static_cast<TF1*>( copyTF1( func ) ) ) );
            }
         }
      }

      // Select the PrevFit set
      fTypeFit->Select(kFP_PREVFIT);
      // And fill the function list
      FillFunctionList();
      fDrawAdvanced->SetState(kButtonUp);

   } else {
      // If there is no prev fit functions.
      fTypeFit->Select(kFP_UFUNC);
      // Call FillFunctionList as it might happen that the user is
      // changing from a TTree to another one, and thus the fFuncList
      // if not properly filled
      FillFunctionList();
   }

   fDrawAdvanced->SetState(kButtonDisabled);
   return 0;
}

//______________________________________________________________________________
void TFitEditor::RetrieveOptions(Foption_t& fitOpts, TString& drawOpts, ROOT::Math::MinimizerOptions& minOpts, Int_t npar)
{
   // Retrieve the fitting options from all the widgets.

   drawOpts = "";

   fitOpts.Range    = (fUseRange->GetState() == kButtonDown);
   fitOpts.Integral = (fIntegral->GetState() == kButtonDown);
   fitOpts.More     = (fImproveResults->GetState() == kButtonDown);
   fitOpts.Errors   = (fBestErrors->GetState() == kButtonDown);
   fitOpts.Like = (fMethodList->GetSelected() != kFP_MCHIS);

   if (fEmptyBinsWghts1->GetState() == kButtonDown)
      fitOpts.W1 = 2;
   else if (fAllWeights1->GetState() == kButtonDown)
      fitOpts.W1 = 1;

   TString tmpStr = fEnteredFunc->GetText();
   if ( !(fLinearFit->GetState() == kButtonDown) &&
        (tmpStr.Contains("pol") || tmpStr.Contains("++")) )
      fitOpts.Minuit = 1;

   if ( (int) fFuncPars.size() == npar )
      for ( Int_t i = 0; i < npar; ++i )
         if ( fFuncPars[i][PAR_MIN] != fFuncPars[i][PAR_MAX] )
         {
            fitOpts.Bound = 1;
            break;
         }
   
   fitOpts.Nochisq  = (fNoChi2->GetState() == kButtonDown);
   fitOpts.Nostore  = (fNoStoreDrawing->GetState() == kButtonDown);
   fitOpts.Nograph  = (fNoDrawing->GetState() == kButtonDown);
   fitOpts.Plus     = (fAdd2FuncList->GetState() == kButtonDown);
   fitOpts.Gradient = (fUseGradient->GetState() == kButtonDown);
   fitOpts.Quiet    = ( fOptQuiet->GetState() == kButtonDown );
   fitOpts.Verbose  = ( fOptVerbose->GetState() == kButtonDown );

   if ( !(fType != kObjectGraph) && (fLinearFit->GetState() == kButtonDown) )
   {
      fitOpts.Robust = 1;
      fitOpts.hRobust = fRobustValue->GetNumber();
   }

   drawOpts = GetDrawOption();

   if ( fLibMinuit->GetState() == kButtonDown )
      minOpts.SetMinimizerType ( "Minuit");
   else if ( fLibMinuit2->GetState() == kButtonDown)
      minOpts.SetMinimizerType ( "Minuit2" );
   else if ( fLibFumili->GetState() == kButtonDown )
      minOpts.SetMinimizerType ("Fumili" );
   else if ( fLibGSL->GetState() == kButtonDown )
      minOpts.SetMinimizerType ("GSLMultiMin" );

   if ( fMinMethodList->GetSelected() == kFP_MIGRAD )
      minOpts.SetMinimizerAlgorithm( "Migrad" );
   else if ( fMinMethodList->GetSelected() == kFP_FUMILI)
      if ( fLibMinuit2->GetState() == kButtonDown )
         minOpts.SetMinimizerAlgorithm( "Fumili2" );
      else 
         minOpts.SetMinimizerAlgorithm( "Fumili" );
   else if ( fMinMethodList->GetSelected() == kFP_SIMPLX )
      minOpts.SetMinimizerAlgorithm( "Simplex" );
   else if ( fMinMethodList->GetSelected() == kFP_SCAN )
      minOpts.SetMinimizerAlgorithm( "Scan" );
   else if ( fMinMethodList->GetSelected() == kFP_COMBINATION )
      minOpts.SetMinimizerAlgorithm( "Minimize" );
   else if ( fMinMethodList->GetSelected() == kFP_GSLFR )
      minOpts.SetMinimizerAlgorithm( "conjugatefr" );
   else if ( fMinMethodList->GetSelected() == kFP_GSLPR )
      minOpts.SetMinimizerAlgorithm( "conjugatepr" );
   else if ( fMinMethodList->GetSelected() == kFP_BFGS )
      minOpts.SetMinimizerAlgorithm( "bfgs" );
   else if ( fMinMethodList->GetSelected() == kFP_BFGS2 )
      minOpts.SetMinimizerAlgorithm( "bfgs2" );
   else if ( fMinMethodList->GetSelected() == kFP_GSLLM ) {
      minOpts.SetMinimizerType ("GSLMultiFit" );
      minOpts.SetMinimizerAlgorithm( "" );
   } else if ( fMinMethodList->GetSelected() == kFP_GSLSA) {
      minOpts.SetMinimizerType ("GSLSimAn" );
      minOpts.SetMinimizerAlgorithm( "" );
   } else if ( fMinMethodList->GetSelected() == kFP_TMVAGA) {
      minOpts.SetMinimizerType ("Geneti2c" );
      minOpts.SetMinimizerAlgorithm( "" );
   } else if ( fMinMethodList->GetSelected() == kFP_GALIB) {
      minOpts.SetMinimizerType ("GAlibMin" );
      minOpts.SetMinimizerAlgorithm( "" );
   }

   minOpts.SetErrorDef ( fErrorScale->GetNumber() );
   minOpts.SetTolerance( fTolerance->GetNumber() );
   minOpts.SetMaxIterations(fIterations->GetIntNumber());
   minOpts.SetMaxFunctionCalls(fIterations->GetIntNumber());
}

void TFitEditor::SetEditable(Bool_t state)
{
   // Set the state of some input widgets depending on whether the fit
   // function can be defined by text or if it is an existing one.
   if ( state )
   {
      fEnteredFunc->SetState(kTRUE);
      fAdd->SetState(kButtonUp, kFALSE);
      // fNone::State is the one used as reference
      fNone->SetState(kButtonDown, kFALSE);
   } else {
      fEnteredFunc->SetState(kFALSE);
      fAdd->SetState(kButtonDisabled, kFALSE);
      fNone->SetState(kButtonDisabled, kFALSE);
   }
}

void TFitEditor::GetRanges(ROOT::Fit::DataRange& drange)
{
   // Return the ranges selected by the sliders.
   
   // It's not working for trees as they don't have TAxis.
   if ( fType == kObjectTree ) return;

   if ( fType != kObjectTree ) {
      Int_t ixmin = (Int_t)(fSliderX->GetMinPosition()); 
      Int_t ixmax = (Int_t)(fSliderX->GetMaxPosition()); 
      Double_t xmin = fXaxis->GetBinLowEdge(ixmin);
      Double_t xmax = fXaxis->GetBinUpEdge(ixmax);
      drange.AddRange(0,xmin, xmax);
   }

   if ( fDim > 1 ) {
      assert(fYaxis); 
      Int_t iymin = (Int_t)(fSliderY->GetMinPosition()); 
      Int_t iymax = (Int_t)(fSliderY->GetMaxPosition()); 
      Double_t ymin = fYaxis->GetBinLowEdge(iymin);
      Double_t ymax = fYaxis->GetBinUpEdge(iymax);
      drange.AddRange(1,ymin, ymax);
   }
   if ( fDim > 2 ) {
      assert(fZaxis); 
      Int_t izmin = (Int_t)(fSliderZ->GetMinPosition()); 
      Int_t izmax = (Int_t)(fSliderZ->GetMaxPosition()); 
      Double_t zmin = fZaxis->GetBinLowEdge(izmin);
      Double_t zmax = fZaxis->GetBinUpEdge(izmax);
      drange.AddRange(2,zmin, zmax);
   }
}

TList* TFitEditor::GetFitObjectListOfFunctions()
{
   // Get the list of functions previously used in the fitobject.

   TList *listOfFunctions = 0;
   if ( fFitObject ) {
      switch (fType) {
            
      case kObjectHisto:
         listOfFunctions = ((TH1 *)fFitObject)->GetListOfFunctions();
         break;
            
      case kObjectGraph:
         listOfFunctions = ((TGraph *)fFitObject)->GetListOfFunctions();
         break;
            
      case kObjectMultiGraph:
         listOfFunctions = ((TMultiGraph *)fFitObject)->GetListOfFunctions();
         break;
         
      case kObjectGraph2D:
         listOfFunctions = ((TGraph2D *)fFitObject)->GetListOfFunctions();
         break;
         
      case kObjectHStack:
      case kObjectTree: 
      default:
         break;
      }
   }
   return listOfFunctions;
}

void TFitEditor::GetFunctionsFromSystem()
{
   // Looks for all the functions registered in the current ROOT
   // session.

   // First, clean the copies stored in fSystemFunc
   for ( fSystemFuncIter it = fSystemFuncs.begin();
         it != fSystemFuncs.end();
         ++it ) {
      delete (*it);
   }

   fSystemFuncs.clear();

   // Be carefull not to store functions that will be in the
   // predefined section
   const unsigned int nfuncs = 16;
   const char* fnames[nfuncs] = { "gaus" ,   "gausn", "expo", "landau",
                                  "landaun", "pol0",  "pol1", "pol2",
                                  "pol3",    "pol4",  "pol5", "pol6",
                                  "pol7",    "pol8",  "pol9", "user"
   };

   // No go through all the objects registered in gROOT
   TIter functionsIter(gROOT->GetListOfFunctions());
   TObject* obj;
   while( ( obj = (TObject*) functionsIter() ) ) {
      // And if they are TF1s
      if ( TF1* func = dynamic_cast<TF1*>(obj) ) {
         bool addFunction = true;
         // And they are not already registered in fSystemFunc
         for ( unsigned int i = 0; i < nfuncs; ++i ) {
            if ( strcmp( func->GetName(), fnames[i] ) == 0 ) {
               addFunction = false;
               break;
            }
         }
         // Add them.
         if ( addFunction )
            fSystemFuncs.push_back( copyTF1(func) ); 
      }
   }
}

TList* TFitEditor::GetListOfFittingFunctions(TObject* obj)
{
   // This function returns a TList with all the functions used in the
   // FitPanel to fit a given object. If the object passed is NULL,
   // then the object used is the currently selected one. It is
   // important to notice that the FitPanel is still the owner of
   // those functions. This means that the user SHOULD NOT delete any
   // of these functions, as the FitPanel will do so in the
   // destructor.

   if (!obj) obj = fFitObject;

   TList *retList = new TList();

   pair<fPrevFitIter, fPrevFitIter> look = fPrevFit.equal_range(obj);
   for ( fPrevFitIter it = look.first; it != look.second; ++it ) {
      retList->Add(it->second);
   }

   return retList;
}

TF1* TFitEditor::GetFitFunction() 
{
   // Get the fit function selected or declared in the fiteditor

   TF1 *fitFunc = 0;
   // If the function is not editable ==> it means it is registered in
   // gROOT
   if ( fNone->GetState() == kButtonDisabled )
   {
      // So we find it
      TF1* tmpF1 = FindFunction();
      // And if we don't find it, then it means there is something wrong!
      if ( tmpF1 == 0 )
      {
               new TGMsgBox(fClient->GetRoot(), GetMainFrame(),
                            "Error...", "GetFitFunction\nVerify the entered function string!",
                            kMBIconStop,kMBOk, 0);
               return 0;
      }

      // Now we make a copy that will be used temporary. The caller of
      // the function should delete the returned function.
      fitFunc = (TF1*)tmpF1->IsA()->New();
      tmpF1->Copy(*fitFunc);
      // Copy the parameters of the function, if and only if the
      // parameters stored does not correspond with the ones of these
      // functions. Perhaps the user has already called
      // DoSetParameters. There is no way to know whether the
      // parameters have been modified, so we check the size of
      // fFuncPars against number of parameters.
      if ( int(fFuncPars.size()) != tmpF1->GetNpar() )
      {
         fitFunc->SetParameters(tmpF1->GetParameters());
         GetParameters(fFuncPars, fitFunc);
      } else {
         SetParameters(fFuncPars, fitFunc);
      }
   }

   // If, we have no function at this point, it means that is is
   // described in fEnteredFunc, so we create it from scratch.
   if ( fitFunc == 0 )
   {
      ROOT::Fit::DataRange drange; 
      GetRanges(drange);
      double xmin, xmax, ymin, ymax, zmin, zmax;
      drange.GetRange(xmin, xmax, ymin, ymax, zmin, zmax);

      // Depending of course on the number of dimensions the object
      // has. These commands will raise an error message if the user
      // has not defined the function properly
      if ( fDim == 1 || fDim == 0 ) {
         fitFunc = new TF1("PrevFitTMP",fEnteredFunc->GetText(), xmin, xmax );
      }
      else if ( fDim == 2 ) {
         fitFunc = new TF2("PrevFitTMP",fEnteredFunc->GetText(), xmin, xmax, ymin, ymax );
      }
      else if ( fDim == 3 ) {
         fitFunc = new TF3("PrevFitTMP",fEnteredFunc->GetText(), xmin, xmax, ymin, ymax, zmin, zmax );
      }

      // if the function is not a C defined
      if ( fNone->GetState() != kButtonDisabled )
      {
         // and the formulas are the same
         TF1* tmpF1 = FindFunction();
         if ( tmpF1 != 0 && fitFunc != 0 && 
              strcmp(tmpF1->GetExpFormula(), fEnteredFunc->GetText()) == 0 ) {
            // copy the parameters!
            if ( int(fFuncPars.size()) != tmpF1->GetNpar() )
            {
               fitFunc->SetParameters(tmpF1->GetParameters());
               GetParameters(fFuncPars, fitFunc);
            } else 
               SetParameters(fFuncPars, fitFunc);
         }
      }
   }

   return fitFunc;
}<|MERGE_RESOLUTION|>--- conflicted
+++ resolved
@@ -2255,11 +2255,7 @@
    if ( objSelected->InheritsFrom(TTree::Class()) && 
         name.First(' ') == kNPOS ) {
       char variables[256] = {0}; char cuts[256] = {0};
-<<<<<<< HEAD
-      strcpy(variables, "Sin input!");
-=======
       strlcpy(variables, "Sin input!", 256);
->>>>>>> 84c4c19c
       new TTreeInput( fClient->GetRoot(), GetMainFrame(), variables, cuts );
       if ( strcmp ( variables, "" ) == 0 ) {
          DoNoSelection();
