--- conflicted
+++ resolved
@@ -50,7 +50,6 @@
 #include "TGProgressBar.h"
 #include "TGScrollBar.h"
 #include "TGTextEntry.h"
-#include "snprintf.h"
 
 #undef DEBUG_LOCAL
 
@@ -228,51 +227,28 @@
 
       // if necessary, replace the selected object by it's address
       if (selfobjpos == nparam-1) {
-<<<<<<< HEAD
-         if (params[0]) strncat(params, ",", 1023-strlen(params));
-         sprintf(param, "(TObject*)0x%lx", (Long_t)fObject);
-         strncat(params, param, 1023-strlen(params));
-      }
-
-      if (params[0]) strncat(params, ",", 1023-strlen(params));
-=======
          if (params[0]) strlcat(params, ",", 1024-strlen(params));
          snprintf(param, 255, "(TObject*)0x%lx", (Long_t)fObject);
          strlcat(params, param, 1024-strlen(params));
       }
 
       if (params[0]) strlcat(params, ",", 1024-strlen(params));
->>>>>>> 84c4c19c
       if (data) {
          if (!strncmp(type, "char*", 5))
             snprintf(param, 255, "\"%s\"", data);
          else
-<<<<<<< HEAD
-            strncpy(param, data, 255);
-=======
             strlcpy(param, data, sizeof(param));
->>>>>>> 84c4c19c
       } else
          strlcpy(param, "0", sizeof(param));
 
-<<<<<<< HEAD
-      strncat(params, param, 1023-strlen(params));
-=======
       strlcat(params, param, 1024-strlen(params));
->>>>>>> 84c4c19c
    }
 
    // if selected object is the last argument, have to insert it here
    if (selfobjpos == nparam) {
-<<<<<<< HEAD
-      if (params[0]) strncat(params, ",", 1023-strlen(params));
-      sprintf(param, "(TObject*)0x%lx", (Long_t)fObject);
-      strncat(params, param, 1023-strlen(params));
-=======
       if (params[0]) strlcat(params, ",", 1024-strlen(params));
       snprintf(param, 255, "(TObject*)0x%lx", (Long_t)fObject);
       strlcat(params, param, 1024-strlen(params));
->>>>>>> 84c4c19c
    }
 
    return params;
@@ -346,11 +322,7 @@
          char        basictype[32];
 
          if (datatype) {
-<<<<<<< HEAD
-            strncpy(basictype, datatype->GetTypeName(), 30);
-=======
             strlcpy(basictype, datatype->GetTypeName(), sizeof(basictype));
->>>>>>> 84c4c19c
          } else {
             TClass *cl = TClass::GetClass(type);
             if (strncmp(type, "enum", 4) && (cl && !(cl->Property() & kIsEnum)))
@@ -3636,11 +3608,7 @@
             }
 
             w = fr->GetWidth();
-<<<<<<< HEAD
-            h = fr->GetY() + y > (Int_t)hp ? hp - fr->GetY() : y;
-=======
             h = fr->GetY() + y > (Int_t)hp ? hp - fr->GetY() : UInt_t(y);
->>>>>>> 84c4c19c
 
             //canResize(comp, 0, 0, w, h);
             fr->Resize(w, h);
@@ -5051,11 +5019,7 @@
    }
 
    TGCompositeFrame *parent = 0;
-<<<<<<< HEAD
-   if (f->GetParent() && 
-=======
    if (f->GetParent() &&
->>>>>>> 84c4c19c
        f->GetParent()->InheritsFrom(TGCompositeFrame::Class())) {
       parent = (TGCompositeFrame*)f->GetParent();
    }
@@ -5522,13 +5486,8 @@
 
       if (str.Contains("*DIALOG")) {
          TString str2;
-<<<<<<< HEAD
-         str2.Form("((TGuiBldDragManager*)0x%lx)->%s((%s*)0x%lx)", this, method->GetName(),
-                  fPimpl->fMenuObject->ClassName(), fPimpl->fMenuObject);
-=======
          str2.Form("((TGuiBldDragManager*)0x%lx)->%s((%s*)0x%lx)", (ULong_t)this, method->GetName(),
                   fPimpl->fMenuObject->ClassName(), (ULong_t)fPimpl->fMenuObject);
->>>>>>> 84c4c19c
          gCint->Calc((char *)str2.Data());
          //delete fFrameMenu;  // suicide (BB)?
          //fFrameMenu = 0;
