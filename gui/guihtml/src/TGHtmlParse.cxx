// $Id: TGHtmlParse.cxx,v 1.1 2007/05/04 17:07:01 brun Exp $
// Author:  Valeriy Onuchin   03/05/2007

/*************************************************************************
 * Copyright (C) 1995-2001, Rene Brun, Fons Rademakers and Reiner Rohlfs *
 * All rights reserved.                                                  *
 *                                                                       *
 * For the licensing terms see $ROOTSYS/LICENSE.                         *
 * For the list of contributors see $ROOTSYS/README/CREDITS.             *
 *************************************************************************/

/**************************************************************************

    HTML widget for xclass. Based on tkhtml 1.28
    Copyright (C) 1997-2000 D. Richard Hipp <drh@acm.org>
    Copyright (C) 2002-2003 Hector Peraza.

    This library is free software; you can redistribute it and/or
    modify it under the terms of the GNU Library General Public
    License as published by the Free Software Foundation; either
    version 2 of the License, or (at your option) any later version.

    This library is distributed in the hope that it will be useful,
    but WITHOUT ANY WARRANTY; without even the implied warranty of
    MERCHANTABILITY or FITNESS FOR A PARTICULAR PURPOSE.  See the GNU
    Library General Public License for more details.

    You should have received a copy of the GNU Library General Public
    License along with this library; if not, write to the Free
    Software Foundation, Inc., 675 Mass Ave, Cambridge, MA 02139, USA.

**************************************************************************/

// A tokenizer that converts raw HTML into a linked list of HTML elements.

#include <string.h>
#include <stdlib.h>
#include <stdio.h>
#include <ctype.h>

#include "TGHtml.h"
#include "TGHtmlTokens.h"


//----------------------------------------------------------------------

extern SHtmlTokenMap_t HtmlMarkupMap[];


/****************** Begin Escape Sequence Translator *************/

// The next section of code implements routines used to translate
// the '&' escape sequences of SGML to individual characters.
// Examples:
//
//         &amp;          &
//         &lt;           <
//         &gt;           >
//         &nbsp;         nonbreakable space
//

// Each escape sequence is recorded as an instance of the following
// structure

struct SgEsc_t {
   const char *fZName;      // The name of this escape sequence.  ex:  "amp"
   char  fValue[8];         // The value for this sequence.       ex:  "&"
   SgEsc_t *fPNext;         // Next sequence with the same hash on zName
};

// The following is a table of all escape sequences.  Add new sequences
// by adding entries to this table.

static struct SgEsc_t gEscSequences[] = {
   { "quot",      "\"",    0 },
   { "amp",       "&",     0 },
   { "lt",        "<",     0 },
   { "gt",        ">",     0 },
   { "nbsp",      " ",     0 },
   { "iexcl",     "\241",  0 },
   { "cent",      "\242",  0 },
   { "pound",     "\243",  0 },
   { "curren",    "\244",  0 },
   { "yen",       "\245",  0 },
   { "brvbar",    "\246",  0 },
   { "sect",      "\247",  0 },
   { "uml",       "\250",  0 },
   { "copy",      "\251",  0 },
   { "ordf",      "\252",  0 },
   { "laquo",     "\253",  0 },
   { "not",       "\254",  0 },
   { "shy",       "\255",  0 },
   { "reg",       "\256",  0 },
   { "macr",      "\257",  0 },
   { "deg",       "\260",  0 },
   { "plusmn",    "\261",  0 },
   { "sup2",      "\262",  0 },
   { "sup3",      "\263",  0 },
   { "acute",     "\264",  0 },
   { "micro",     "\265",  0 },
   { "para",      "\266",  0 },
   { "middot",    "\267",  0 },
   { "cedil",     "\270",  0 },
   { "sup1",      "\271",  0 },
   { "ordm",      "\272",  0 },
   { "raquo",     "\273",  0 },
   { "frac14",    "\274",  0 },
   { "frac12",    "\275",  0 },
   { "frac34",    "\276",  0 },
   { "iquest",    "\277",  0 },
   { "Agrave",    "\300",  0 },
   { "Aacute",    "\301",  0 },
   { "Acirc",     "\302",  0 },
   { "Atilde",    "\303",  0 },
   { "Auml",      "\304",  0 },
   { "Aring",     "\305",  0 },
   { "AElig",     "\306",  0 },
   { "Ccedil",    "\307",  0 },
   { "Egrave",    "\310",  0 },
   { "Eacute",    "\311",  0 },
   { "Ecirc",     "\312",  0 },
   { "Euml",      "\313",  0 },
   { "Igrave",    "\314",  0 },
   { "Iacute",    "\315",  0 },
   { "Icirc",     "\316",  0 },
   { "Iuml",      "\317",  0 },
   { "ETH",       "\320",  0 },
   { "Ntilde",    "\321",  0 },
   { "Ograve",    "\322",  0 },
   { "Oacute",    "\323",  0 },
   { "Ocirc",     "\324",  0 },
   { "Otilde",    "\325",  0 },
   { "Ouml",      "\326",  0 },
   { "times",     "\327",  0 },
   { "Oslash",    "\330",  0 },
   { "Ugrave",    "\331",  0 },
   { "Uacute",    "\332",  0 },
   { "Ucirc",     "\333",  0 },
   { "Uuml",      "\334",  0 },
   { "Yacute",    "\335",  0 },
   { "THORN",     "\336",  0 },
   { "szlig",     "\337",  0 },
   { "agrave",    "\340",  0 },
   { "aacute",    "\341",  0 },
   { "acirc",     "\342",  0 },
   { "atilde",    "\343",  0 },
   { "auml",      "\344",  0 },
   { "aring",     "\345",  0 },
   { "aelig",     "\346",  0 },
   { "ccedil",    "\347",  0 },
   { "egrave",    "\350",  0 },
   { "eacute",    "\351",  0 },
   { "ecirc",     "\352",  0 },
   { "euml",      "\353",  0 },
   { "igrave",    "\354",  0 },
   { "iacute",    "\355",  0 },
   { "icirc",     "\356",  0 },
   { "iuml",      "\357",  0 },
   { "eth",       "\360",  0 },
   { "ntilde",    "\361",  0 },
   { "ograve",    "\362",  0 },
   { "oacute",    "\363",  0 },
   { "ocirc",     "\364",  0 },
   { "otilde",    "\365",  0 },
   { "ouml",      "\366",  0 },
   { "divide",    "\367",  0 },
   { "oslash",    "\370",  0 },
   { "ugrave",    "\371",  0 },
   { "uacute",    "\372",  0 },
   { "ucirc",     "\373",  0 },
   { "uuml",      "\374",  0 },
   { "yacute",    "\375",  0 },
   { "thorn",     "\376",  0 },
   { "yuml",      "\377",  0 },
};


// The size of the handler hash table.  For best results this should
// be a prime number which is about the same size as the number of
// escape sequences known to the system.

#define ESC_HASH_SIZE (sizeof(gEscSequences)/sizeof(gEscSequences[0])+7)


// The hash table
//
// If the name of an escape sequence hashes to the value H, then
// gApEscHash[H] will point to a linked list of Esc structures, one of
// which will be the Esc structure for that escape sequence.

static struct SgEsc_t *gApEscHash[ESC_HASH_SIZE];


// Hash a escape sequence name. The value returned is an integer
// between 0 and ESC_HASH_SIZE-1, inclusive.

static int EscHash(const char *zName) {
   int h = 0;      // The hash value to be returned
   char c;         // The next character in the name being hashed

   while ((c = *zName) != 0) {
      h = h<<5 ^ h ^ c;
      zName++;
   }
   if (h < 0) h = -h;

   return h % ESC_HASH_SIZE;
}

#ifdef TEST
// Compute the longest and average collision chain length for the
// escape sequence hash table

static void EscHashStats()
{
   int i;
   int sum = 0;
   int max = 0;
   int cnt;
   int notempty = 0;
   struct SgEsc_t *p;

   for (i = 0; i < sizeof(gEscSequences) / sizeof(gEscSequences[0]); i++) {
      cnt = 0;
      p = gApEscHash[i];
      if (p) notempty++;
      while (p) {
         ++cnt;
         p = p->fPNext;
      }
      sum += cnt;
      if (cnt > max) max = cnt;
   }
   printf("Longest chain=%d  avg=%g  slots=%d  empty=%d (%g%%)\n",
          max, (double)sum/(double)notempty, i, i-notempty,
          100.0*(i-notempty)/(double)i);
}
#endif

// Initialize the escape sequence hash table

static void EscInit() {
   int i;  /* For looping thru the list of escape sequences */
   int h;  /* The hash on a sequence */

   for (i = 0; i < int(sizeof(gEscSequences) / sizeof(gEscSequences[i])); i++) {
/* #ifdef XCLASS_UTF_MAX */
#if 0
      int c = gEscSequences[i].value[0];
      xclass::UniCharToUtf(c, gEscSequences[i].value);
   }
#endif
      h = EscHash(gEscSequences[i].fZName);
      gEscSequences[i].fPNext = gApEscHash[h];
      gApEscHash[h] = &gEscSequences[i];
   }
#ifdef TEST
   EscHashStats();
#endif
}


// This table translates the non-standard microsoft characters between 0x80
// and 0x9f into plain ASCII so that the characters will be visible on Unix
// systems. Care is taken to translate the characters into values less than
// 0x80, to avoid UTF-8 problems.

static char gAcMsChar[] = {
   /* 0x80 */ 'C',
   /* 0x81 */ ' ',
   /* 0x82 */ ',',
   /* 0x83 */ 'f',
   /* 0x84 */ '"',
   /* 0x85 */ '.',
   /* 0x86 */ '*',
   /* 0x87 */ '*',
   /* 0x88 */ '^',
    /* 0x89 */ '%',
   /* 0x8a */ 'S',
   /* 0x8b */ '<',
   /* 0x8c */ 'O',
   /* 0x8d */ ' ',
   /* 0x8e */ 'Z',
   /* 0x8f */ ' ',
   /* 0x90 */ ' ',
   /* 0x91 */ '\'',
   /* 0x92 */ '\'',
   /* 0x93 */ '"',
   /* 0x94 */ '"',
   /* 0x95 */ '*',
   /* 0x96 */ '-',
   /* 0x97 */ '-',
   /* 0x98 */ '~',
   /* 0x99 */ '@',
   /* 0x9a */ 's',
   /* 0x9b */ '>',
   /* 0x9c */ 'o',
   /* 0x9d */ ' ',
   /* 0x9e */ 'z',
   /* 0x9f */ 'Y',
};


//______________________________________________________________________________
void HtmlTranslateEscapes(char *z)
{
   // Translate escape sequences in the string "z".  "z" is overwritten
   // with the translated sequence.
   //
   // Unrecognized escape sequences are unaltered.
   //
   // Example:
   //
   //      input  = "AT&amp;T &gt MCI"
   //      output = "AT&T > MCI"

   int from;   // Read characters from this position in z[]
   int to;     // Write characters into this position in z[]
   int h;      // A hash on the escape sequence
   struct SgEsc_t *p;  // For looping down the escape sequence collision chain
   static int isInit = 0;   // True after initialization

   from = to = 0;
   if (!isInit) {
      EscInit();
      isInit = 1;
   }
   while (z[from]) {
      if (z[from] == '&') {
         if (z[from+1] == '#') {
            int i = from + 2;
            int v = 0;
            while (isdigit(z[i])) {
               v = v*10 + z[i] - '0';
               i++;
            }
            if (z[i] == ';') { i++; }

            // Translate the non-standard microsoft characters in the range of
            // 0x80 to 0x9f into something we can see.

            if (v >= 0x80 && v < 0xa0) {
               v = gAcMsChar[v & 0x1f];
            }

            // Put the character in the output stream in place of the "&#000;".
            // How we do this depends on whether or not we are using UTF-8.

            z[to++] = v;
            from = i;
         } else {
            int i = from+1;
            int c;
            while (z[i] && isalnum(z[i])) ++i;
            c = z[i];
            z[i] = 0;
            h = EscHash(&z[from+1]);
            p = gApEscHash[h];
            while (p && strcmp(p->fZName, &z[from+1]) != 0) p = p->fPNext;
            z[i] = c;
            if (p) {
               int j;
               for (j = 0; p->fValue[j]; ++j) z[to++] = p->fValue[j];
               from = i;
               if (c == ';') from++;
            } else {
               z[to++] = z[from++];
            }
         }

         // Look for the non-standard microsoft characters between 0x80 and 0x9f
         // and translate them into printable ASCII codes. Separate algorithms
         // are required to do this for plain ascii and for utf-8.

      } else if (((unsigned char) z[from]) >= 0x80 &&
                 ((unsigned char) z[from]) < 0xa0) {
         z[to++] = gAcMsChar[z[from++] & 0x1f];
      } else {
         z[to++] = z[from++];
      }
   }
   z[to] = 0;
}

/******************* End Escape Sequence Translator ***************/

/******************* Begin HTML tokenizer code *******************/

// The following variable becomes TRUE when the markup hash table
// (stored in HtmlMarkupMap[]) is initialized.

static int gIsInit = 0;

// The hash table for HTML markup names.
//
// If an HTML markup name hashes to H, then gApMap[H] will point to
// a linked list of sgMap structure, one of which will describe the
// the particular markup (if it exists.)

static SHtmlTokenMap_t *gApMap[HTML_MARKUP_HASH_SIZE];

// Hash a markup name
//
// HTML markup is case insensitive, so this function will give the
// same hash regardless of the case of the markup name.
//
// The value returned is an integer between 0 and HTML_MARKUP_HASH_SIZE-1,
// inclusive.

static int HtmlHash(const char *zName) {
  int h = 0;
  char c;

  while ((c = *zName) != 0) {
    if (isupper(c)) {   // do we have to check for this??????
      c = tolower(c);
    }
    h = h<<5 ^ h ^ c;
    zName++;
  }
  if (h < 0) {
    h = -h;
  }

  return h % HTML_MARKUP_HASH_SIZE;
}


#ifdef TEST
// Compute the longest and average collision chain length for the
// markup hash table

static void HtmlHashStats() {
  int i;
  int sum = 0;
  int max = 0;
  int cnt;
  int notempty = 0;
  struct sgMap *p;

   for (i = 0; i < HTML_MARKUP_COUNT; i++) {
      cnt = 0;
      p = gApMap[i];
      if (p) notempty++;
      while (p) {
         cnt++;
         p = p->fPCollide;
      }
      sum += cnt;
      if (cnt > max) max = cnt;
  }

  printf("longest chain=%d  avg=%g  slots=%d  empty=%d (%g%%)\n",
         max, (double)sum/(double)notempty, i, i-notempty,
         100.0*(i-notempty)/(double)i);
}
#endif


// Initialize the escape sequence hash table

static void HtmlHashInit(void){
  int i;
  int h;  // The hash on a markup name

  for (i = 0; i < HTML_MARKUP_COUNT; i++) {
    h = HtmlHash(HtmlMarkupMap[i].fZName);
    HtmlMarkupMap[i].fPCollide = gApMap[h];
    gApMap[h] = &HtmlMarkupMap[i];
  }
#ifdef TEST
  HtmlHashStats();
#endif
}

//______________________________________________________________________________
void TGHtml::AppendElement(TGHtmlElement *pElem)
{
   // Append the given TGHtmlElement to the tokenizers list of elements

   pElem->fPNext = 0;
   pElem->fPPrev = fPLast;
   if (fPFirst == 0) {
      fPFirst = pElem;
   } else {
      fPLast->fPNext = pElem;
   }
   fPLast = pElem;
   fNToken++;
}

//______________________________________________________________________________
void TGHtml::AppToken(TGHtmlElement *pNew, TGHtmlElement *p, int offs)
{
   // Insert token pNew before token p

   if (offs < 0) {
      if (p) {
         offs = p->fOffs;
      } else {
         offs = fNText;
      }
   }

////if (p) { pNew->fStyle = p->fStyle; pNew->fFlags = p->fFlags; }

//  pNew->fCount = 0;
   pNew->fOffs = offs;
   pNew->fPNext = p;
   if (p) {
      pNew->fElId = p->fElId;
      p->fElId = ++fIdind;
      pNew->fPPrev = p->fPPrev;
      if (p->fPPrev) p->fPPrev->fPNext = pNew;
      if (fPFirst == p) fPFirst = pNew;
      p->fPPrev = pNew;
   } else {
      pNew->fElId = ++fIdind;
      AppendElement(pNew);
   }
   fNToken++;
}

//______________________________________________________________________________
static int NextColumn(int iCol, char c)
{
   // Compute the new column index following the given character.

   switch (c) {
      case '\n': return 0;
      case '\t': return (iCol | 7) + 1;
      default:   return iCol+1;
   }
   /* NOT REACHED */
}

//______________________________________________________________________________
void ToLower(char *z)
{
   // Convert a string to all lower-case letters.

   while (*z) {
      if (isupper(*z)) *z = tolower(*z);
      z++;
   }
}

//______________________________________________________________________________
int TGHtml::Tokenize()
{
   // Process as much of the input HTML as possible. Construct new
   // TGHtmlElement objects and appended them to the list. Return
   // the number of characters actually processed.
   //
   // This routine may invoke a callback procedure which could delete
   // the HTML widget.
   //
   // This routine is not reentrant for the same HTML widget.  To
   // prevent reentrancy (during a callback), the p->fICol field is
   // set to a negative number. This is a flag to future invocations
   // not to reentry this routine. The p->fICol field is restored
   // before exiting, of course.

   char *z;             // The input HTML text
   int c;               // The next character of input
   int n;               // Number of characters processed so far
   int inpCol;          // Column of input
   int i, j;            // Loop counters
   int h;               // Result from HtmlHash()
   TGHtmlElement *pElem;// A new HTML element
   int selfClose;       // True for content free elements. Ex: <br/>
   int argc;            // The number of arguments on a markup
   SHtmlTokenMap_t *pMap; // For searching the markup name hash table
# define mxARG 200      // Maximum number of parameters in a single markup
   char *argv[mxARG];   // Pointers to each markup argument.
   int arglen[mxARG];   // Length of each markup argument
   //int rl, ol;
   int pIsInScript = 0;
   int pIsInNoScript = 0;
   int pIsInNoFrames = 0;
   int sawdot = 0;
   int inLi = 0;

   static char null[1] = { "" };

   inpCol = fICol;
   n = fNComplete;
   z = fZText;
   if (inpCol < 0) return n;   // Prevents recursion
   fICol = -1;
   pElem = 0;

   while ((c = z[n]) != 0) {

      sawdot--;
      if (c == -64 && z[n+1] == -128) {
         n += 2;
         continue;
      }

      if (fPScript) {

         // We are in the middle of <SCRIPT>...</SCRIPT>.  Just look for
         // the </SCRIPT> markup.  (later:)  Treat <STYLE>...</STYLE> the
         // same way.

         TGHtmlScript *pScr = fPScript;
         const char *zEnd;
         int nEnd;
         //int curline, curch, curlast = n;
         int sqcnt;
         if (pScr->fType == Html_SCRIPT) {
            zEnd = "</script>";
            nEnd = 9;
         } else if (pScr->fType == Html_NOSCRIPT) {
            zEnd = "</noscript>";
            nEnd = 11;
         } else if (pScr->fType == Html_NOFRAMES) {
            zEnd = "</noframes>";
            nEnd = 11;
         } else {
            zEnd = "</style>";
            nEnd = 8;
         }
         if (pScr->fNStart < 0) {
            pScr->fNStart = n;
            pScr->fNScript = 0;
         }
         sqcnt = 0;
         for (i = n /*pScr->fNStart + pScr->fNScript*/; z[i]; i++) {
            if (z[i] == '\'' || z[i] == '"') {
               sqcnt++; // Skip if odd # quotes
            } else if (z[i] == '\n') {
               sqcnt = 0;
            }
            if (z[i] == '<' && z[i+1] == '/' &&
               strncasecmp(&z[i], zEnd, nEnd) == 0) {
               if (zEnd[3] == 'c' && ((sqcnt % 2) == 1)) continue;
               pScr->fNScript = i - n;
               fPScript = 0;
               n = i + nEnd;
               break;
            }
         }
         if (z[i] == 0) goto incomplete;
         if (fPScript) {
            pScr->fNScript = i - n;
            n = i;
         }
         else {
#if 0
            // If there is a script, execute it now and insert any output
            // to the html stream for parsing as html. (ie. client side scripting)

            if (pIsInScript && !pIsInNoScript && !pIsInNoFrames) {

               //for (curch = 0, curline = 1; curch <= curlast; curch++)
               //  if (z[curch] == '\n') curline++;

               // arglist in pElem and text pointers in pScr?
               // Inline scripts can contain unmatched brackets :-)
               //char varind[50];
               //sprintf(varind, "HtmlScrVar%d", p->varind++);
               //char savech = fZText[pScr->fNStart + pScr->fNScript];
               //fZText[pScr->fNStart + pScr->fNScript] = 0;
               //char *scriptBody = StrDup(fZText[pScr->fNStart]);
               //fZText[pScr->fNStart + pScr->fNScript] = savech;
               AdvanceLayout(p);
               inParse++;
               char *result = ProcessScript((TGHtmlScript *) pElem);  // pElem or pScr??
               inParse--;
               if (result) {
                  ol = fNAlloc;
                  rl = strlen(result);
                  fNAlloc += rl;
                  z = fZText = HtmlRealloc(z, ol+rl);
                  memmove(z + n + rl, z+n, ol - n);
                  memmove(z + n, result, rl);
               }
            }
#endif
            pIsInScript = 0;
            pIsInNoScript = 0;
            pIsInNoFrames = 0;
         }
         //continue;

      }
      else if (isspace((unsigned char)c)) {

         // White space
         for (i = 0;
             (c = z[n+i]) != 0 && isspace((unsigned char)c) && c != '\n' && c != '\r';
              i++) { }
         if (c == '\r' && z[n+i+1] == '\n') ++i;
#if 0  // this is certainly NOT OK, since it alters pre-formatted text
         if (sawdot == 1) {
            pElem = new TGHtmlTextElement(2);
            strcpy(((TGHtmlTextElement *)pElem)->fZText, " ");
            pElem->fElId = ++fIdind;
            pElem->fOffs = n;
            pElem->fCount = 1;
            AppendElement(pElem);
         }
#endif
         pElem = new TGHtmlSpaceElement;
         if (pElem == 0) goto incomplete;
         ((TGHtmlSpaceElement *)pElem)->fW = 0;
         pElem->fOffs = n;
         pElem->fElId = ++fIdind;
         if (c == '\n' || c == '\r') {
            pElem->fFlags = HTML_NewLine;
            pElem->fCount = 1;
            i++;
            inpCol = 0;
         } else {
            int iColStart = inpCol;
            pElem->fFlags = 0;
            for (j = 0; j < i; j++) {
               inpCol = NextColumn(inpCol, z[n+j]);
            }
            pElem->fCount = inpCol - iColStart;
         }
         AppendElement(pElem);
         n += i;

      }
      else if (c != '<' || fIPlaintext != 0 ||
              (!isalpha(z[n+1]) && z[n+1] != '/' && z[n+1] != '!' && z[n+1] != '?')) {

         // Ordinary text
         for (i = 1; (c = z[n+i]) != 0 && !isspace((unsigned char)c) && c != '<'; i++) {}
         if (z[n+i-1] == '.' || z[n+i-1] == '!' || z[n+i-1] == '?') sawdot = 2;
         if (c == 0) goto incomplete;
         if (fIPlaintext != 0 && z[n] == '<') {
            switch (fIPlaintext) {
               case Html_LISTING:
                  if (i >= 10 && strncasecmp(&z[n], "</listing>", 10) == 0) {
                     fIPlaintext = 0;
                     goto doMarkup;
                  }
                  break;

               case Html_XMP:
                  if (i >= 6 && strncasecmp(&z[n], "</xmp>", 6) == 0) {
                     fIPlaintext = 0;
                     goto doMarkup;
                  }
                  break;

               case Html_TEXTAREA:
                  if (i >= 11 && strncasecmp(&z[n], "</textarea>", 11) == 0) {
                     fIPlaintext = 0;
                     goto doMarkup;
                  }
                  break;

               default:
                  break;
            }
         }
         pElem = new TGHtmlTextElement(i);
         if (pElem == 0) goto incomplete;
         TGHtmlTextElement *tpElem = (TGHtmlTextElement *) pElem;
         tpElem->fElId = ++fIdind;
         tpElem->fOffs = n;
         strncpy(tpElem->fZText, &z[n], i);
         tpElem->fZText[i] = 0;
         AppendElement(pElem);
         if (fIPlaintext == 0 || fIPlaintext == Html_TEXTAREA) {
            HtmlTranslateEscapes(tpElem->fZText);
         }
         pElem->fCount = strlen(tpElem->fZText);
         n += i;
         inpCol += i;

      } else if (strncmp(&z[n], "<!--", 4) == 0) {

         // An HTML comment. Just skip it.
         for (i = 4; z[n+i]; i++) {
            if (z[n+i] == '-' && strncmp(&z[n+i], "-->", 3) == 0) break;
         }
         if (z[n+i] == 0) goto incomplete;

         pElem = new TGHtmlTextElement(i);
         if (pElem == 0) goto incomplete;
         TGHtmlTextElement *tpElem = (TGHtmlTextElement *) pElem;
         tpElem->fType = Html_COMMENT;
         tpElem->fElId = ++fIdind;
         tpElem->fOffs = n;
         strncpy(tpElem->fZText, &z[n+4], i-4);
         tpElem->fZText[i-4] = 0;
         tpElem->fCount = 0;
         AppendElement(pElem);

         pElem = new TGHtmlElement(Html_EndCOMMENT);
         AppToken(pElem, 0, n+4);

         for (j = 0; j < i+3; j++) {
           inpCol = NextColumn(inpCol, z[n+j]);
         }
         n += i + 3;

      }
      else {

         // Markup.
         //
         // First get the name of the markup
doMarkup:
         argc = 1;
         argv[0] = &z[n+1];
         for (i = 1;
             (c = z[n+i]) != 0 && !isspace((unsigned char)c) && c != '>' && (i < 2 || c != '/');
             i++) {}
         arglen[0] = i - 1;
         if (c == 0) goto incomplete;

         // Now parse up the arguments

         while (isspace((unsigned char)z[n+i])) ++i;
         while ((c = z[n+i]) != 0 && c != '>' && (c != '/' || z[n+i+1] != '>')) {
            if (argc > mxARG - 3) argc = mxARG - 3;
            argv[argc] = &z[n+i];
            j = 0;
            while ((c = z[n+i+j]) != 0 && !isspace((unsigned char)c) && c != '>' &&
                    c != '=' && (c != '/' || z[n+i+j+1] != '>')) ++j;
            arglen[argc] = j;
            if (c == 0) goto incomplete;
            i += j;
            while (isspace((unsigned char)c)) {
               i++;
               c = z[n+i];
            }
            if (c == 0) goto incomplete;
            argc++;
            if (c != '=') {
               argv[argc] = null;
               arglen[argc] = 0;
               argc++;
               continue;
            }
            i++;
            c = z[n+i];
            while (isspace((unsigned char)c)) {
               i++;
               c = z[n+i];
            }
            if (c == 0) goto incomplete;
            if (c == '\'' || c == '"') {
               int cQuote = c;
               i++;
               argv[argc] = &z[n+i];
               for (j = 0; (c = z[n+i+j]) != 0 && c != cQuote; j++) {}
               if (c == 0) goto incomplete;
               arglen[argc] = j;
               i += j+1;
            } else {
               argv[argc] = &z[n+i];
               for (j = 0; (c = z[n+i+j]) != 0 && !isspace((unsigned char)c) && c != '>'; j++) {}
               if (c == 0) goto incomplete;
               arglen[argc] = j;
               i += j;
            }
            argc++;
            while (isspace(z[n+i])) ++i;
         }
         if (c == '/') {
            i++;
            c = z[n+i];
            selfClose = 1;
         } else {
            selfClose = 0;
         }
         if (c == 0) goto incomplete;
         for (j = 0; j < i+1; j++) {
            inpCol = NextColumn(inpCol, z[n+j]);
         }
         n += i + 1;

         // Lookup the markup name in the hash table

         if (!gIsInit) {
            HtmlHashInit();
            gIsInit = 1;
         }
         c = argv[0][arglen[0]];
         argv[0][arglen[0]] = 0;
         h = HtmlHash(argv[0]);
         for (pMap = gApMap[h]; pMap; pMap = pMap->fPCollide) {
            if (strcasecmp(pMap->fZName, argv[0]) == 0) break;
         }
         argv[0][arglen[0]] = c;
         if (pMap == 0) continue;  // Ignore unknown markup

makeMarkupEntry:
         // Construct a TGHtmlMarkupElement object for this markup.

         pElem = MakeMarkupEntry(pMap->fObjType, pMap->fType, argc, arglen, argv);
         if (pElem == 0) goto incomplete;

         pElem->fElId = ++fIdind;
         pElem->fOffs = n;

         AddFormInfo(pElem);

         // The new markup has now been constructed in pElem. But before
         // appending it to the list, check to see if there is a special
         // handler for this markup type.

         if (ProcessToken(pElem, pMap->fZName, pMap->fType)) {
            // delete pElem;

            // Tricky, tricky. The user function might have caused the p->fZText
            // pointer to change, so renew our copy of that pointer.

            z = fZText;
            if (z == 0) {
               n = 0;
               inpCol = 0;
               goto incomplete;
            }
            continue;
         }

         // No special handler for this markup. Just append it to the
         // list of all tokens.

         AppendElement(pElem);
         switch (pMap->fType) {
            case Html_TABLE:
               break;

            case Html_PLAINTEXT:
            case Html_LISTING:
            case Html_XMP:
            case Html_TEXTAREA:
               fIPlaintext = pMap->fType;
               break;

            case Html_NOFRAMES:
               if (!fHasFrames) break;
               pIsInNoFrames = 1;
            case Html_NOSCRIPT:
               break;
               if (!fHasScript) break;
               pIsInNoScript = 1;
            case Html_SCRIPT:
               pIsInScript = 1;
               // fallthrough
            case Html_STYLE:
               fPScript = (TGHtmlScript *) pElem;
               break;

            case Html_LI:
               if (!fAddEndTags) break;
               if (inLi) {
                  TGHtmlElement *e = new TGHtmlMarkupElement(Html_EndLI, 1, 0, 0);
                  AppToken(e, pElem, n);
               } else {
                  inLi = 1;
               }
               break;

            case Html_EndLI:
               inLi=0;
               break;

            case Html_EndOL:
            case Html_EndUL:
               if (!fAddEndTags) break;
               if (inLi) {
                  TGHtmlElement *e = new TGHtmlMarkupElement(Html_EndLI, 1, 0, 0);
                  AppToken(e, pElem, n);
               } else {
                  inLi = 0;
               }
               break;

            default:
               break;
         }

         // If this is self-closing markup (ex: <br/> or <img/>) then
         // synthesize a closing token.

         if (selfClose && argv[0][0] != '/' &&
             strcmp(&pMap[1].fZName[1], pMap->fZName) == 0) {
            selfClose = 0;
            pMap++;
            argc = 1;
            goto makeMarkupEntry;
         }
      }
   }

incomplete:
   fICol = inpCol;
   ////fPScript = 0;

   return n;
}

/************************** End HTML Tokenizer Code ***************************/

//______________________________________________________________________________
TGHtmlMarkupElement *TGHtml::MakeMarkupEntry(int objType, int type, int argc,
                                             int arglen[], char *argv[])
{
   // Make one markup entry.

   TGHtmlMarkupElement *e;

   switch (objType) {
    case O_HtmlCell:
      e = new TGHtmlCell(type, argc, arglen, argv);
      break;

    case O_HtmlTable:
      e = new TGHtmlTable(type, argc, arglen, argv);
      break;

    case O_HtmlRef:
      e = new TGHtmlRef(type, argc, arglen, argv);
      break;

    case O_HtmlLi:
      e = new TGHtmlLi(type, argc, arglen, argv);
      break;

    case O_HtmlListStart:
      e = new TGHtmlListStart(type, argc, arglen, argv);
      break;

    case O_HtmlImageMarkup:
      e = new TGHtmlImageMarkup(type, argc, arglen, argv);
      break;

    case O_HtmlInput:
      e = new TGHtmlInput(type, argc, arglen, argv);
      break;

    case O_HtmlForm:
      e = new TGHtmlForm(type, argc, arglen, argv);
      break;

    case O_HtmlHr:
      e = new TGHtmlHr(type, argc, arglen, argv);
      break;

    case O_HtmlAnchor:
      e = new TGHtmlAnchor(type, argc, arglen, argv);
      break;

    case O_HtmlScript:
      e = new TGHtmlScript(type, argc, arglen, argv);
      break;

    case O_HtmlMapArea:
      e = new TGHtmlMapArea(type, argc, arglen, argv);
      break;

    default:
      e = new TGHtmlMarkupElement(type, argc, arglen, argv);
      break;
   }

   return e;
}

//______________________________________________________________________________
void TGHtml::TokenizerAppend(const char *text)
{
   // Append text to the tokenizer engine.

   int len = strlen(text);

   if (fNText == 0) {
      fNAlloc = len + 100;
      fZText = new char [fNAlloc];
   } else if (fNText + len >= fNAlloc) {
      fNAlloc += len + 100;
      char *tmp = new char[fNAlloc];
      strcpy(tmp, fZText);
      delete[] fZText;
      fZText = tmp;
   }

   if (fZText == 0) {
      fNText = 0;
      UNTESTED;
      return;
   }

   strcpy(&fZText[fNText], text);
   fNText += len;
   fNComplete = Tokenize();
}

//______________________________________________________________________________
TGHtmlElement *TGHtml::InsertToken(TGHtmlElement *pToken,
                                  char *zType, char *zArgs, int offs)
{
   // This routine takes a text representation of a token, converts it into an
   // TGHtmlElement object and inserts it immediately prior to pToken. If pToken
   // is 0, then the newly created TGHtmlElement is appended.
   //
   // This routine does nothing to resize, restyle, relayout or redisplay
   // the HTML. That is the calling routines responsibility.
   //
   // Return the new TGHtmlElement object if successful. Return zero if
   // zType is not a known markup name.
   //
   //  pToken  - Insert before this. Append if pToken == 0
   //  zType   - Type of markup. Ex: "/a" or "table"
   //  zArgs   - List of arguments
   //  offs    - Calculate offset, and insert changed text into fZText!

   SHtmlTokenMap_t *pMap;     // For searching the markup name hash table
   int h;                   // The hash on zType
   TGHtmlElement *pElem;     // The new element
   //int nByte;               // How many bytes to allocate
   //int i;                   // Loop counter

   if (!gIsInit) {
      HtmlHashInit();
      gIsInit = 1;
   }

   if (strcmp(zType, "Text") == 0) {
      pElem = new TGHtmlTextElement(zArgs ? strlen(zArgs) : 0);
      if (pElem == 0) return 0;
      if (zArgs) {
         strcpy (((TGHtmlTextElement *)pElem)->fZText, zArgs);
         pElem->fCount = strlen(zArgs);
      }
   } else if (!strcmp(zType, "Space")) {
      pElem = new TGHtmlSpaceElement();
      if (pElem == 0) return 0;
   } else {
      h = HtmlHash(zType);
      for (pMap = gApMap[h]; pMap; pMap = pMap->fPCollide) {
         if (strcasecmp(pMap->fZName, zType) == 0) break;
      }
      if (pMap == 0) return 0;
      if (zArgs == 0 || *zArgs == 0) {
         // Special case of no arguments. This is a lot easier...
         // well... now its the same thing!
         pElem = MakeMarkupEntry(pMap->fObjType, pMap->fType, 1, 0, 0);
         if (pElem == 0) return 0;
      } else {
         // The general case. There are arguments that need to be parsed
         // up. This is slower, but we gotta do it.
         //int  argc;
         //char **argv;
         //char *zBuf;

#if 0
      if (!SplitList(zArgs, &argc, &argv)) return 0;

      // shall we insert a dummy argv[0]?

      pElem = MakeMarkupEntry(pMap->fObjType, pMap->fType, argc/*+1??*/, 0, argv);
      if (pElem == 0) return 1;

      while (--argc >= 0) if (argv[argc]) delete[] argv[argc];
      delete[] argv;
#else
         return 0;
#endif
      }
   }

   pElem->fElId = ++fIdind;

   AppToken(pElem, pToken, offs);

   return pElem;
}

//______________________________________________________________________________
int TGHtml::TextInsertCmd(int /*argc*/, char ** /*argv*/)
{
   // Insert text into text token, or break token into two text tokens.
   // Also, handle backspace char by deleting text.
   // Should also handle newline char by splitting text.

#if 0
  TGHtmlElement *p, *pElem;
  int i, l, n = 0;
  int idx = 0;
  int ptyp = Html_Unknown;
  int istxt = 0;
  char *cp = 0, c, *cp2;

  if (GetIndex(argv[3], &p, &i) != 0) {
    // sprintf(tmp, "malformed index: \"%s\"", argv[3]);
    return 0;
  }
  if (p) {
    ptyp = p->fType;
    if ((istxt = (ptyp == Html_Text))) {
      l = p->fCount;
      cp = ((TGHtmlTextElement *)p)->fZText;
    }
  }
  if (argv[2][0] == 'b') {  // Break text token into two.
    if (!istxt) return 1;
    if (i == 0 || i == l) return 1;
    pElem = InsertToken(p->fPNext, "Text", cp + i, -1);
    cp[i] = 0;
    p->fCount = i;
    return 1;
  }
  c = argv[4][0];
  if (!c) return 1;
  if (c == '\b') {
    if ((!istxt) || (!l) || (!i)) {
      if (!p) return 1;
      if (p->fType == Html_BR)
        RemoveElements(p, p);
      return 1;
    }
    if (p && l == 1) {
      RemoveElements(p, p);
      return 1;
    }
    if (i == l)
      cp[p->fCount] = 0;
    else
      memcpy(cp+i-1, cp+i, l-i+1);

    cp[--p->fCount] = 0;
    if (ins.i-- <= 0) ins.i = 0;
    ins.p = p;
    return 1;
  }
  if (c == '\n' || c == '\r') {
  }
  if (istxt) {
    char *cp;
    int t, j, alen = strlen(argv[4]);
    n = alen + l;

    TGHtmlTextElement *text = (TGHtmlTextElement *) p;

    if (text->fZText == (char*) ((&text->fZText)+1)) {
      cp = new char[n+1];
      strcpy(cp, text->fZText);
    } else {
      cp = new char[n+1];
      strcpy(cp, text->fZText);
    }
    cp2 = new char[alen+1];
    memcpy(cp2, argv[4], alen+1);
    HtmlTranslateEscapes(cp2);
    alen = strlen(cp2);
    memmove(cp+alen+i, cp+i, l-i+1);
    for (j = 0; j < alen; j++) cp[i+j] = cp2[j];
    delete[] cp2;
    delete[] text->fZText;
    text->fZText = cp;
    p->fCount = strlen(cp);
    ins.p = p;
    ins.i = i+alen;
  } else {
    p = InsertToken(p ? p->fPNext : 0, "Text", argv[4], -1);
    AddStyle(p);
    i = 0;
    ins.p = p;
    ins.i = 1;
  }
  if (p) {
    idx = p->base.id;
    AddStrOffset(p, argv[4], i);
  }
#endif
  return 1;
}

//______________________________________________________________________________
SHtmlTokenMap_t *TGHtml::NameToPmap(char *zType)
{
   // Returns token map matching zType name.

   SHtmlTokenMap_t *pMap;     // For searching the markup name hash table
   int h;                   // The hash on zType

   if (!gIsInit) {
      HtmlHashInit();
      gIsInit = 1;
   }
   h = HtmlHash(zType);
   for (pMap = gApMap[h]; pMap; pMap = pMap->fPCollide) {
      if (strcasecmp(pMap->fZName, zType) == 0) break;
   }

   return pMap;
}

//______________________________________________________________________________
int TGHtml::NameToType(char *zType)
{
   // Convert a markup name into a type integer

   SHtmlTokenMap_t *pMap = NameToPmap(zType);
   return pMap ? pMap->fType : (int)Html_Unknown;
}

//______________________________________________________________________________
const char *TGHtml::TypeToName(int type)
{
   // Convert a type into a symbolic name

   if (type >= Html_A && type <= Html_EndXMP) {
      SHtmlTokenMap_t *pMap = gApMap[type - Html_A];
      return pMap->fZName;
   } else {
      return "???";
   }
}

//______________________________________________________________________________
char *TGHtml::DumpToken(TGHtmlElement *p)
{
   // For debugging purposes, print information about a token

//#ifdef DEBUG
   static char zBuf[200];
   int j;
   const char *zName;

   if (p == 0) {
      sprintf(zBuf, "NULL");
      return zBuf;
   }
   switch (p->fType) {
      case Html_Text:
         sprintf(zBuf, "text: \"%.*s\"", p->fCount, ((TGHtmlTextElement *)p)->fZText);
         break;

      case Html_Space:
         if (p->fFlags & HTML_NewLine) {
            sprintf(zBuf, "space: \"\\n\"");
         } else {
            sprintf(zBuf, "space: \" \"");
         }
         break;

      case Html_Block: {
         TGHtmlBlock *block = (TGHtmlBlock *) p;
         if (block->fN > 0) {
            int n = block->fN;
            if (n > 150) n = 150;
               sprintf(zBuf, "<Block z=\"%.*s\">", n, block->fZ);
            } else {
               sprintf(zBuf, "<Block>");
            }
            break;
      }

      default:
         if (p->fType >= HtmlMarkupMap[0].fType
             && p->fType <= HtmlMarkupMap[HTML_MARKUP_COUNT-1].fType) {
            zName = HtmlMarkupMap[p->fType - HtmlMarkupMap[0].fType].fZName;
         } else {
            zName = "Unknown";
         }
         sprintf(zBuf, "markup (%d) <%s", p->fType, zName);
         for (j = 1 ; j < p->fCount; j += 2) {
            sprintf(&zBuf[strlen(zBuf)], " %s=\"%s\"",
                    ((TGHtmlMarkupElement *)p)->fArgv[j-1],
                    ((TGHtmlMarkupElement *)p)->fArgv[j]);
         }
         strcat(zBuf, ">");
         break;
   }
   return zBuf;
//#else
//  return 0;
//#endif
}

//______________________________________________________________________________
void TGHtml::AppendArglist(TGString *str, TGHtmlMarkupElement *pElem)
{
   // Append all the arguments of the given markup to the given TGString.
   //
   // Example:  If the markup is <IMG SRC=image.gif ALT="hello!">
   // then the following text is appended to the TGString:
   //
   //       "src image.gif alt hello!"
   //
   // Notice how all attribute names are converted to lower case.
   // This conversion happens in the parser.

   int i;

   for (i = 0; i + 1 < pElem->fCount; i += 2) {
      str->Append(pElem->fArgv[i]);
      str->Append("=");
      str->Append(pElem->fArgv[i+1]);
      str->Append(" ");
   }
}

//______________________________________________________________________________
char *TGHtml::GetTokenName(TGHtmlElement *p)
{
   // Returns token name of html element p.

   static char zBuf[200];
   //int j;
   const char *zName;

   zBuf[0] = 0;
   if (p == 0) {
      strcpy(zBuf, "NULL");
      return zBuf;
   }
   switch (p->fType) {
      case Html_Text:
      case Html_Space:
         break;

      case Html_Block:
         break;

      default:
         if (p->fType >= HtmlMarkupMap[0].fType &&
             p->fType <= HtmlMarkupMap[HTML_MARKUP_COUNT-1].fType) {
            zName = HtmlMarkupMap[p->fType - HtmlMarkupMap[0].fType].fZName;
         } else {
            zName = "Unknown";
         }
<<<<<<< HEAD
         strncpy(zBuf, zName, 199);
=======
         strlcpy(zBuf, zName, sizeof(zBuf));
>>>>>>> 84c4c19c
         break;
   }

   return zBuf;
}

//______________________________________________________________________________
SHtmlTokenMap_t* TGHtml::GetMarkupMap(int n)
{
   // Returns token map at location n.

   return HtmlMarkupMap+n;
}

//______________________________________________________________________________
TGString *TGHtml::ListTokens(TGHtmlElement *p, TGHtmlElement *pEnd)
{
   // Return all tokens between the two elements as a string list.

   TGString *str;
   int i;
   const char *zName;
   char zLine[100];

   str = new TGString("");
   while (p && p != pEnd) {
      switch (p->fType) {
         case Html_Block:
            break;

         case Html_Text:
            str->Append("{ Text \"");
            str->Append(((TGHtmlTextElement *)p)->fZText);
            str->Append("\" } ");
            break;

         case Html_Space:
<<<<<<< HEAD
            sprintf(zLine, "Space %d %d ",
                    p->fCount, (p->fFlags & HTML_NewLine) != 0);
=======
            snprintf(zLine, 100, "Space %d %d ",
                     p->fCount, (p->fFlags & HTML_NewLine) != 0);
>>>>>>> 84c4c19c
            str->Append(zLine);
            break;

         case Html_Unknown:
            str->Append("Unknown ");
            break;

         default:
            str->Append("{ Markup ");
            if (p->fType >= HtmlMarkupMap[0].fType &&
                p->fType <= HtmlMarkupMap[HTML_MARKUP_COUNT-1].fType) {
               zName = HtmlMarkupMap[p->fType - HtmlMarkupMap[0].fType].fZName;
            } else {
               zName = "Unknown";
            }
            str->Append(zName);
            str->Append(" ");
            for (i = 0; i < p->fCount; ++i) {
               str->Append(((TGHtmlMarkupElement *)p)->fArgv[i]);
               str->Append(" ");
            }
            str->Append("} ");
            break;
      }
      p = p->fPNext;
   }

   return str;
}

//______________________________________________________________________________
void TGHtml::PrintList(TGHtmlElement *first, TGHtmlElement *last)
{
   // Print a list of tokens

   TGHtmlElement *p;

   for (p = first; p != last; p = p->fPNext) {
      if (p->fType == Html_Block) {
         TGHtmlBlock *block = (TGHtmlBlock *) p;
         const char *z = block->fZ;
         int n = block->fN;
         if (n == 0 || z == 0) {
            n = 1;
            z = "";
         }
         printf("Block flags=%02x cnt=%d x=%d..%d y=%d..%d z=\"%.*s\"\n",
                p->fFlags, p->fCount, block->fLeft, block->fRight,
                block->fTop, block->fBottom, n, z);
      } else {
         printf("Token font=%2d color=%2d align=%d flags=0x%04x name=%s\n",
                p->fStyle.fFont, p->fStyle.fColor,
                p->fStyle.fAlign, p->fStyle.fFlags, DumpToken(p));
      }
   }
}<|MERGE_RESOLUTION|>--- conflicted
+++ resolved
@@ -1433,11 +1433,7 @@
          } else {
             zName = "Unknown";
          }
-<<<<<<< HEAD
-         strncpy(zBuf, zName, 199);
-=======
          strlcpy(zBuf, zName, sizeof(zBuf));
->>>>>>> 84c4c19c
          break;
    }
 
@@ -1475,13 +1471,8 @@
             break;
 
          case Html_Space:
-<<<<<<< HEAD
-            sprintf(zLine, "Space %d %d ",
-                    p->fCount, (p->fFlags & HTML_NewLine) != 0);
-=======
             snprintf(zLine, 100, "Space %d %d ",
                      p->fCount, (p->fFlags & HTML_NewLine) != 0);
->>>>>>> 84c4c19c
             str->Append(zLine);
             break;
 
