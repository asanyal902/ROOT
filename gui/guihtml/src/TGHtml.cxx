--- conflicted
+++ resolved
@@ -47,10 +47,6 @@
 #include "Riostream.h"
 #include "TGComboBox.h"
 #include "TGListBox.h"
-<<<<<<< HEAD
-#include "snprintf.h"
-=======
->>>>>>> 84c4c19c
 
 //_____________________________________________________________________________
 //
@@ -93,13 +89,9 @@
    fVarId = 0;  // do we need this??
    fInputIdx = 0;
    fRadioIdx = 0;
-<<<<<<< HEAD
-   fSelBegin.fP = 0;
-=======
    fSelBegin.fI = 0;
    fSelBegin.fP = 0;
    fSelEnd.fI = 0;
->>>>>>> 84c4c19c
    fSelEnd.fP = 0;
    fPSelStartBlock = 0;
    fPSelEndBlock = 0;
@@ -107,10 +99,7 @@
    fInsOffTime = DEF_HTML_INSERT_OFF_TIME;
    fInsStatus = 0;
    fInsTimer = 0;
-<<<<<<< HEAD
-=======
    fIns.fI = 0;
->>>>>>> 84c4c19c
    fIns.fP = 0;
    fPInsBlock = 0;
    fInsIndex = 0;
@@ -166,9 +155,6 @@
 
    fColorUsed = 0;
 
-<<<<<<< HEAD
-   for (i = 0; i < N_CACHE_GC; ++i) fAGcCache[i].fIndex = 0;
-=======
    for (i = 0; i < N_CACHE_GC; ++i) {
       fAGcCache[i].fIndex = 0;
       fAGcCache[i].fColor = 0;
@@ -178,7 +164,6 @@
    fLastGC = 0;
    fSelEndIndex =0;
    fSelStartIndex = 0;
->>>>>>> 84c4c19c
    fGcNextToFree = 0;
    fImageList = 0;
    fZBaseHref = 0;
@@ -1497,11 +1482,7 @@
       if (iFamily < 4) size += 2;
 #endif
 
-<<<<<<< HEAD
-      snprintf(name, 200, familyStr, size);
-=======
       snprintf(name, 199, familyStr, size);
->>>>>>> 84c4c19c
 
       // Get the named font
       fAFont[iFont] = fClient->GetFont(name);
@@ -1604,11 +1585,7 @@
       if (i == n) {
          snprintf(zAltColor, 15, "#%s", zColor);
       } else {
-<<<<<<< HEAD
-         strncpy(zAltColor, zColor, 15);
-=======
          strlcpy(zAltColor, zColor, sizeof(zAltColor));
->>>>>>> 84c4c19c
       }
       name = GetUid(zAltColor);
    } else {
@@ -2075,11 +2052,7 @@
 }
 
 //______________________________________________________________________________
-<<<<<<< HEAD
-void TGHtml::SavePrimitive(ostream &out, Option_t * /*= ""*/)
-=======
 void TGHtml::SavePrimitive(ostream &out, Option_t *option /*= ""*/)
->>>>>>> 84c4c19c
 {
    // Save a html widget as a C++ statement(s) on output stream out.
 
@@ -2087,11 +2060,8 @@
    out << GetName() << " = new TGHtml(" << fParent->GetName()
        << "," << GetWidth() << "," << GetHeight()
        << ");"<< endl;
-<<<<<<< HEAD
-=======
    if (option && strstr(option, "keep_names"))
       out << "   " << GetName() << "->SetName(\"" << GetName() << "\");" << endl;
->>>>>>> 84c4c19c
 
    if (fCanvas->GetBackground() != TGFrame::GetWhitePixel()) {
       out << "   " << GetName() << "->ChangeBackground(" << fCanvas->GetBackground() << ");" << endl;
