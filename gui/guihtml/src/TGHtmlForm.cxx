// $Id: TGHtmlForm.cxx,v 1.3 2007/05/18 16:00:28 brun Exp $
// Author:  Valeriy Onuchin   03/05/2007

/*************************************************************************
 * Copyright (C) 1995-2001, Rene Brun, Fons Rademakers and Reiner Rohlfs *
 * All rights reserved.                                                  *
 *                                                                       *
 * For the licensing terms see $ROOTSYS/LICENSE.                         *
 * For the list of contributors see $ROOTSYS/README/CREDITS.             *
 *************************************************************************/

/**************************************************************************

    HTML widget for xclass. Based on tkhtml 1.28
    Copyright (C) 1997-2000 D. Richard Hipp <drh@acm.org>
    Copyright (C) 2002-2003 Hector Peraza.

    This library is free software; you can redistribute it and/or
    modify it under the terms of the GNU Library General Public
    License as published by the Free Software Foundation; either
    version 2 of the License, or (at your option) any later version.

    This library is distributed in the hope that it will be useful,
    but WITHOUT ANY WARRANTY; without even the implied warranty of
    MERCHANTABILITY or FITNESS FOR A PARTICULAR PURPOSE.  See the GNU
    Library General Public License for more details.

    You should have received a copy of the GNU Library General Public
    License along with this library; if not, write to the Free
    Software Foundation, Inc., 675 Mass Ave, Cambridge, MA 02139, USA.

**************************************************************************/

// Routines used for processing HTML makeup for forms.

#include <string.h>
#include <stdlib.h>
#include <stdarg.h>

#include "TGHtml.h"
#include "TGButton.h"
#include "TGTextEntry.h"
#include "TGListBox.h"
#include "TGTextEdit.h"
#include "TGComboBox.h"


//______________________________________________________________________________
void TGHtml::UnmapControls()
{
   // Unmap any input control that is currently mapped.

   TGHtmlInput *p;

   for (p = fFirstInput; p; p = p->fINext) {
      if (p->fFrame != 0 /*&& p->fFrame->IsMapped()*/) {
         p->fFrame->UnmapWindow();
      }
   }
}

//______________________________________________________________________________
int TGHtml::MapControls()
{
   // Map any control that should be visible according to the
   // current scroll position. At the same time, if any controls that
   // should not be visible are mapped, unmap them. After this routine
   // finishes, all <INPUT> controls should be in their proper places
   // regardless of where they might have been before.
   //
   // Return the number of controls that are currently visible.

   TGHtmlInput *p;     // For looping over all controls
   int x, y, w, h;    // Part of the virtual canvas that is visible
   int cnt = 0;       // Number of visible controls

   x = fVisible.fX;
   y = fVisible.fY;
   w = fCanvas->GetWidth();
   h = fCanvas->GetHeight();
   for (p = fFirstInput; p; p = p->fINext) {
      if (p->fFrame == 0) continue;
      if (p->fY < y + h && p->fY + p->fH > y &&
          p->fX < x + w && p->fX + p->fW > x) {
         // The control should be visible. Make is so if it isn't already
         p->fFrame->MoveResize(p->fX - x, p->fY + fFormPadding/2 - y,
                             p->fW, p->fH - fFormPadding);
         /*if (!p->fFrame->IsMapped())*/ p->fFrame->MapWindow();
         ++cnt;
      } else {
         // This control should not be visible. Unmap it.
         /*if (p->fFrame->IsMapped())*/ p->fFrame->UnmapWindow();
      }
   }

   return cnt;
}

//______________________________________________________________________________
void TGHtml::DeleteControls()
{
   // Delete all input controls. This happens when the TGHtml widget
   // is cleared.

   TGHtmlInput *p;        // For looping over all controls

   p = fFirstInput;
   fFirstInput = 0;
   fLastInput = 0;
   fNInput = 0;

   if (p == 0) return;

   for (; p; p = p->fINext) {
      if (p->fPForm && ((TGHtmlForm *)p->fPForm)->fHasctl) {
         ((TGHtmlForm *)p->fPForm)->fHasctl = 0;
      }
      if (p->fFrame) {
         if (!fExiting) p->fFrame->DestroyWindow();
         delete p->fFrame;
         p->fFrame = 0;
      }
      p->fSized = 0;
   }
}

//______________________________________________________________________________
static int InputType(TGHtmlElement *p)
{
   // Return an appropriate type value for the given <INPUT> markup.

   int type = INPUT_TYPE_Unknown;
   const char *z;
   int i;
   static struct {
      const char *zName;
      int type;
   } types[] = {
      { "checkbox",  INPUT_TYPE_Checkbox },
      { "file",      INPUT_TYPE_File     },
      { "hidden",    INPUT_TYPE_Hidden   },
      { "image",     INPUT_TYPE_Image    },
      { "password",  INPUT_TYPE_Password },
      { "radio",     INPUT_TYPE_Radio    },
      { "reset",     INPUT_TYPE_Reset    },
      { "submit",    INPUT_TYPE_Submit   },
      { "text",      INPUT_TYPE_Text     },
      { "name",      INPUT_TYPE_Text     },
      { "textfield", INPUT_TYPE_Text     },
      { "button",    INPUT_TYPE_Button   },
      { "name",      INPUT_TYPE_Text     },
   };

   switch (p->fType) {
      case Html_INPUT:
         z = p->MarkupArg("type", "text");
         if (z == 0) break;
         for (i = 0; i < int(sizeof(types) / sizeof(types[0])); i++) {
            if (strcasecmp(types[i].zName, z) == 0) {
               type = types[i].type;
               break;
            }
         }
         break;

      case Html_SELECT:
         type = INPUT_TYPE_Select;
         break;

      case Html_TEXTAREA:
         type = INPUT_TYPE_TextArea;
         break;

      case Html_APPLET:
      case Html_IFRAME:
      case Html_EMBED:
         type = INPUT_TYPE_Applet;
         break;

      default:
         CANT_HAPPEN;
         break;
   }
   return type;
}

//______________________________________________________________________________
void TGHtml::SizeAndLink(TGFrame *frame, TGHtmlInput *pElem)
{
   // 'frame' is the child widget that is used to implement an input
   // element. Query the widget for its size and put that information
   // in the pElem structure that represents the input.


   pElem->fFrame = frame;
   if (pElem->fFrame == 0) {
      pElem->Empty();
   } else if (pElem->fItype == INPUT_TYPE_Hidden) {
      pElem->fW = 0;
      pElem->fH = 0;
      pElem->fFlags &= ~HTML_Visible;
      pElem->fStyle.fFlags |= STY_Invisible;
   } else {
      pElem->fW = frame->GetDefaultWidth();
      pElem->fH = frame->GetDefaultHeight() + fFormPadding;
      pElem->fFlags |= HTML_Visible;
      pElem->fHtml = this;
   }
   pElem->fINext = 0;
   if (fFirstInput == 0) {
      fFirstInput = pElem;
   } else {
      fLastInput->fINext = pElem;
   }
   fLastInput = pElem;
   pElem->fSized = 1;

#if 0
   if (pElem->fFrame) {
      pElem->fFrame->ChangeOptions(pElem->fFrame->GetOptions() | kOwnBackground);
      pElem->fFrame->SetBackgroundColor(_defaultFrameBackground);
   }
#else
   if (pElem->fFrame) {
      int bg = pElem->fStyle.fBgcolor;
      //int fg = pElem->fStyle.color;
      ColorStruct_t *cbg = fApColor[bg];
      //ColorStruct_t *cfg = fApColor[fg];
      pElem->fFrame->ChangeOptions(pElem->fFrame->GetOptions() | kOwnBackground);
      pElem->fFrame->SetBackgroundColor(cbg->fPixel);
   }
#endif

   if (pElem->fFrame) {
      // the following is needed by some embedded widgets like
      // TGListBox and TGTextEdit
      pElem->fFrame->MapSubwindows();
      pElem->fFrame->Layout();
   }
}

//______________________________________________________________________________
void TGHtml::AppendText(TGString *str, TGHtmlElement *pFirs,
                        TGHtmlElement *pEnd)
{
   // Append all text and space tokens between pStart and pEnd to
   // the given TString.  [ TGTextEdit ]

   while (pFirs && pFirs != pEnd) {
      switch (pFirs->fType) {
         case Html_Text:
            str->Append(((TGHtmlTextElement *)pFirs)->fZText);
            break;

         case Html_Space:
            if (pFirs->fFlags & HTML_NewLine) {
               str->Append("\n");
            } else {
               int cnt;
               static char zSpaces[] = "                             ";
               cnt = pFirs->fCount;
               while (cnt > (int)sizeof(zSpaces) - 1) {
                  str->Append(zSpaces, sizeof(zSpaces) - 1);
                  cnt -= sizeof(zSpaces) - 1;
               }
               if (cnt > 0) {
                  str->Append(zSpaces, cnt);
               }
            }
            break;

         default:
            break;
      }
      pFirs = pFirs->fPNext;
   }
}


class TGHtmlLBEntry : public TGTextLBEntry {
public:
   TGHtmlLBEntry(const TGWindow *p, TGString *s, TGString *val, int ID) :
      TGTextLBEntry(p, s, ID) { fVal = val; }
   virtual ~TGHtmlLBEntry() { if (fVal) delete fVal; }

   const char *GetValue() const { return fVal ? fVal->GetString() : 0; }

protected:
   TGString *fVal;
};


//______________________________________________________________________________
void TGHtml::AddSelectOptions(TGListBox *lb, TGHtmlElement *p,
                              TGHtmlElement *pEnd)
{
   // The "p" argument points to a <select>.  This routine scans all
   // subsequent elements (up to the next </select>) looking for
   // <option> tags.  For each option tag, it appends the corresponding
   // entry to the "lb" listbox element.
   //
   // lb   -- An TGListBox object
   // p    -- The <SELECT> markup
   // pEnd -- The </SELECT> markup

   int id = 0;

   while (p && p != pEnd && p->fType != Html_EndSELECT) {
      if (p->fType == Html_OPTION) {
         TGString *str;
         int selected = -1;

         const char *zValue = p->MarkupArg("value", "");
         const char *sel = p->MarkupArg("selected", "");
         if (sel && !strcmp(sel, "selected"))
            selected = id;

         p = p->fPNext;

         str = new TGString("");
         while (p && p != pEnd &&
                p->fType != Html_EndOPTION &&
                p->fType != Html_OPTION &&
                p->fType != Html_EndSELECT) {
            if (p->fType == Html_Text) {
               str->Append(((TGHtmlTextElement *)p)->fZText);
            } else if (p->fType == Html_Space) {
               str->Append(" ");
            }
            p = p->fPNext;
         }
         lb->AddEntry(new TGHtmlLBEntry(lb->GetContainer(), str,
                      new TGString(zValue), id),
                      new TGLayoutHints(kLHintsTop | kLHintsExpandX));
         //if (p->MarkupArg("selected", 0) != 0) lb->Select(id);
         if (selected >= 0)
            lb->Select(selected);
         ++id;
      } else {
         p = p->fPNext;
      }
   }
}

//______________________________________________________________________________
int TGHtml::ControlSize(TGHtmlInput *pElem)
{
   // This routine implements the Sizer() function for <INPUT>,
   // <SELECT> and <TEXTAREA> markup.
   //
   // A side effect of sizing these markups is that widgets are
   // created to represent the corresponding input controls.
   //
   // The function normally returns 0.  But if it is dealing with
   // a <SELECT> or <TEXTAREA> that is incomplete, 1 is returned.
   // In that case, the sizer will be called again at some point in
   // the future when more information is available.

   int incomplete = 0;    // kTRUE if data is incomplete

   if (pElem->fSized) return 0;

   pElem->fItype = InputType(pElem);   //// pElem->InputType();
                                     //// or done in the constructor!

//   if (pElem->fPForm == 0) {
//      pElem->Empty();
//      return incomplete;
//   }

   switch (pElem->fItype) {
      case INPUT_TYPE_File:
      case INPUT_TYPE_Hidden:
      case INPUT_TYPE_Image:
         pElem->Empty();
         SizeAndLink(0, pElem);
         break;

      case INPUT_TYPE_Checkbox: {
         pElem->fCnt = ++fNInput;
         TGCheckButton *f = new TGCheckButton(fCanvas, "", pElem->fCnt);
         if (pElem->MarkupArg("checked", 0))
            ((TGCheckButton *)f)->SetState(kButtonDown);
         f->Associate(this);
         f->Resize(f->GetDefaultSize());
         SizeAndLink(f, pElem);
         break;
      }

      case INPUT_TYPE_Radio: {
         pElem->fCnt = ++fNInput;
         TGRadioButton *f = new TGRadioButton(fCanvas, "", pElem->fCnt);
         if (pElem->MarkupArg("checked", 0))
            ((TGRadioButton *)f)->SetState(kButtonDown);
         f->Associate(this);
         f->Resize(f->GetDefaultSize());
         SizeAndLink(f, pElem);
         break;
      }

      case INPUT_TYPE_Reset: {
         pElem->fCnt = ++fNInput;
         const char *z = pElem->MarkupArg("value", 0);
         if (!z) z = "Reset";
         TGTextButton *f = new TGTextButton(fCanvas, new TGHotString(z), pElem->fCnt);
         f->RequestFocus();
         f->Associate(this);
         f->Resize(f->GetDefaultSize());
         SizeAndLink(f, pElem);
         break;
      }

      case INPUT_TYPE_Button:
      case INPUT_TYPE_Submit: {
         pElem->fCnt = ++fNInput;
         const char *z = pElem->MarkupArg("value", 0);
         if (!z) z = "Submit";
         TGTextButton *f = new TGTextButton(fCanvas, new TGHotString(z), pElem->fCnt);
         f->RequestFocus();
         f->Associate(this);
         // TODO: bg color!
         f->Resize(f->GetDefaultSize());
         SizeAndLink(f, pElem);
         break;
      }

      case INPUT_TYPE_Text: {
         pElem->fCnt = ++fNInput;
         const char *z = pElem->MarkupArg("maxlength", 0);
         int maxlen = z ? atoi(z) : 256;
         if (maxlen < 2) maxlen = 2;
         z = pElem->MarkupArg("size", 0);
         int size = z ? atoi(z) * 5 : 150;
         TGTextEntry *f = new TGTextEntry(fCanvas, new TGTextBuffer(maxlen),
                                          pElem->fCnt);
         z = pElem->MarkupArg("value", 0);
         if (z) f->AppendText(z);
         f->Resize(size, f->GetDefaultHeight());
         SizeAndLink(f, pElem);
         break;
      }

      case INPUT_TYPE_Password: {
         pElem->fCnt = ++fNInput;
         const char *z = pElem->MarkupArg("maxlength", 0);
         int maxlen = z ? atoi(z) : 256;
         if (maxlen < 2) maxlen = 2;
         z = pElem->MarkupArg("size", 0);
         int size = z ? atoi(z) * 5 : 150;
         TGTextEntry *f = new TGTextEntry(fCanvas, new TGTextBuffer(maxlen),
                                          pElem->fCnt);
         f->SetEchoMode(TGTextEntry::kPassword);
         z = pElem->MarkupArg("value", 0);
         if (z) f->AppendText(z);
         f->Resize(size, f->GetDefaultHeight());
         SizeAndLink(f, pElem);
         break;
      }

      case INPUT_TYPE_Select: {  // listbox or dd-listbox?
         pElem->fCnt = ++fNInput;
         const char *z = pElem->MarkupArg("size", 0);
         int size = z ? atoi(z) : 1;
         UInt_t width = 0, height = 0;
         if (size == 1) {
            TGComboBox *cb = new TGComboBox(fCanvas, pElem->fCnt);
            TGListBox *lb = cb->GetListBox();
            AddSelectOptions(lb, pElem, pElem->fPEnd);
            TGLBEntry *e = lb->GetSelectedEntry();
            if (e) lb->Select(e->EntryId(), kFALSE);
            lb->MapSubwindows();
            lb->Layout();
            for (int i=0;i<lb->GetNumberOfEntries();++i) {
               TGHtmlLBEntry *te = (TGHtmlLBEntry *)lb->GetEntry(i);
               if (te && te->GetText())
                  width = TMath::Max(width, te->GetDefaultWidth());
            }
            height = lb->GetItemVsize() ? lb->GetItemVsize()+4 : 22;
            cb->Resize(width > 0 ? width+30 : 200,
                       height > 22 ? height : 22);
            if (e) cb->Select(e->EntryId(), kFALSE);
            SizeAndLink(cb, pElem);
         } else {
            TGListBox *lb = new TGListBox(fCanvas, pElem->fCnt);
            z = pElem->MarkupArg("multiple", 0);
            if (z) lb->SetMultipleSelections(kTRUE);
            AddSelectOptions(lb, pElem, pElem->fPEnd);
            for (int i=0;i<lb->GetNumberOfEntries();++i) {
               TGHtmlLBEntry *te = (TGHtmlLBEntry *)lb->GetEntry(i);
               if (te && te->GetText())
                  width = TMath::Max(width, te->GetDefaultWidth());
            }
            height = lb->GetItemVsize() ? lb->GetItemVsize() : 22;
            lb->Resize(width > 0 ? width+30 : 200, height * size);
            lb->Associate(this);
            SizeAndLink(lb, pElem);
         }
         break;
      }

      case INPUT_TYPE_TextArea: {
         pElem->fCnt = ++fNInput;
         const char *z = pElem->MarkupArg("rows", 0);
         //int rows = z ? atoi(z) : 10;
         z = pElem->MarkupArg("cols", 0);
         //int cols = z ? atoi(z) : 10;
         TGTextEdit *f = new TGTextEdit(fCanvas, 300, 200, pElem->fCnt);
         TGString str("");
         AppendText(&str, pElem, pElem->fPEnd);
         //f->InsertText(&str);
         SizeAndLink(f, pElem);
         break;
      }

      case INPUT_TYPE_Applet: {
         //int result;

         TGFrame *f = ProcessApplet(pElem);
         if (!f) {
            pElem->Empty();
            break;
         }
         pElem->fCnt = ++fNInput;
         SizeAndLink(f, pElem);
         break;
      }

      default: {
         CANT_HAPPEN;
         pElem->fFlags &= ~HTML_Visible;
         pElem->fStyle.fFlags |= STY_Invisible;
         pElem->fFrame = 0;
         break;
      }
   }
   return incomplete;
}

//______________________________________________________________________________
int TGHtml::FormCount(TGHtmlInput *p, int radio)
{
   // Return the number of elments of type p in a form.

   TGHtmlElement *q = p;

   switch (p->fType) {
      case Html_SELECT:
         return p->fSubId;
      case Html_TEXTAREA:
      case Html_INPUT:
         if (radio && p->fType == INPUT_TYPE_Radio)
            return p->fSubId;
         return ((TGHtmlForm *)p->fPForm)->fElements;
      case Html_OPTION:
         while ((q = q->fPPrev))
            if (q->fType == Html_SELECT) return ((TGHtmlInput *)q)->fSubId;
   }
   return -1;
}

//______________________________________________________________________________
void TGHtml::AddFormInfo(TGHtmlElement *p)
{
   // Add the DOM control information for form elements.

   TGHtmlElement *q;
   TGHtmlForm *f;
   const char *name, *z;
   int t;

   switch (p->fType) {
      case Html_SELECT:
      case Html_TEXTAREA:
      case Html_INPUT: {
         TGHtmlInput *input = (TGHtmlInput *) p;
         if (!(f = fFormStart)) return;
         input->fPForm = fFormStart;
         if (!f->fPFirst)
            f->fPFirst = p;
         if (fFormElemLast)
            fFormElemLast->fINext = input;
         fFormElemLast = input;
         input->fInpId = fInputIdx++;
         t = input->fItype = InputType(input);
         if (t == INPUT_TYPE_Radio) {
            if ((name = p->MarkupArg("name", 0))) {
               for (q = f->fPFirst; q; q = ((TGHtmlInput *)q)->fINext) {
                  if ((z = q->MarkupArg("name", 0)) && !strcmp(z, name)) {
                     input->fSubId = fRadioIdx++;
                     break;
                  }
               }
               if (!q) input->fSubId = fRadioIdx = 0;
            }
         }
         break;
      }

      case Html_FORM:
         fFormStart = (TGHtmlForm *) p;
         ((TGHtmlForm *)p)->fFormId = fNForm++;
         break;

      case Html_EndTEXTAREA:
      case Html_EndSELECT:
      case Html_EndFORM:
         fFormStart = 0;
         fInputIdx = 0;
         fRadioIdx = 0;
         fFormElemLast = 0;
         break;

      case Html_OPTION:
         if (fFormElemLast && fFormElemLast->fType == Html_SELECT)
            fFormElemLast->fSubId++;
         break;

      default:
         break;
   }
}

// The following array determines which characters can be put directly
// in a query string and which must be escaped.

static char gNeedEscape[] = {
   1, 1, 1, 1, 1, 1, 1, 1, 1, 1, 1, 1, 1, 1, 1, 1,
   1, 1, 1, 1, 1, 1, 1, 1, 1, 1, 1, 1, 1, 1, 1, 1,
   1, 1, 1, 1, 1, 1, 1, 1, 0, 0, 0, 1, 0, 0, 0, 0,
   0, 0, 0, 0, 0, 0, 0, 0, 0, 0, 0, 1, 1, 1, 1, 1,
   1, 0, 0, 0, 0, 0, 0, 0, 0, 0, 0, 0, 0, 0, 0, 0,
   0, 0, 0, 0, 0, 0, 0, 0, 0, 0, 0, 1, 1, 1, 0, 0,
   1, 0, 0, 0, 0, 0, 0, 0, 0, 0, 0, 0, 0, 0, 0, 0,
   0, 0, 0, 0, 0, 0, 0, 0, 0, 0, 0, 1, 0, 1, 0, 1,
};
#define NeedToEscape(C) ((C)>0 && (C)<127 && gNeedEscape[(int)(C)])

//______________________________________________________________________________
void TGHtml::EncodeText(TGString *str, const char *z)
{
   // Append to the given TString an encoded version of the given text.

   int i;

   while (*z) {
      for (i = 0; z[i] && !NeedToEscape(z[i]); ++i) {}
      if (i > 0) str->Append(z, i);
      z += i;
      while (*z && NeedToEscape(*z)) {
         if (*z == ' ') {
            str->Append("+", 1);
         } else if (*z == '\n') {
            str->Append("%0D%0A", 6);
         } else if (*z == '\r') {
            // Ignore it...
         } else {
<<<<<<< HEAD
            char zBuf[5];
            sprintf(zBuf, "%%%02X", 0xff & *z);
=======
            char zBuf[10];
            snprintf(zBuf, 10, "%%%02X", 0xff & *z);
>>>>>>> 84c4c19c
            str->Append(zBuf, 3);
         }
         z++;
      }
   }
}

//______________________________________________________________________________
Bool_t TGHtml::ProcessMessage(Long_t msg, Long_t p1, Long_t p2)
{
   // Process messages (GUI events) in the html widget.

/*
  OWidgetMessage *wmsg = (OWidgetMessage *) msg;
  TGHtmlInput *p;

  switch (msg->fType) {
    case MSG_BUTTON:
    case MSG_RADIOBUTTON:
    case MSG_CHECKBUTTON:
    case MSG_LISTBOX:
    case MSG_DDLISTBOX:
      for (p = fFirstInput; p; p = p->fINext) {
        if (p->fCnt == wmsg->id) {
          switch (p->fItype) {
            case INPUT_TYPE_Button:
            case INPUT_TYPE_Submit:
              if (p->fPForm) {
                FormAction(p->fPForm, wmsg->id);
              } else {
                printf("action, but no form!\n");
              }
              break;

            case INPUT_TYPE_Reset: {
              //ClearForm(p->fPForm);
              TGHtmlInput *pr;
              for (pr = fFirstInput; pr; pr = pr->fINext) {
                if (pr->fPForm == p->fPForm) {
                  switch (pr->fItype) {
                    case INPUT_TYPE_Radio: {
                      TGRadioButton *rb = (TGRadioButton *) pr->fFrame;
                      if (pr->MarkupArg("checked", 0))
                        rb->SetState(kButtonDown);
                      else
                        rb->SetState(kButtonUp);
                      break;
                    }

                    case INPUT_TYPE_Checkbox: {
                      TGCheckButton *cb = (TGCheckButton *) pr->fFrame;
                      if (pr->MarkupArg("checked", 0))
                        cb->SetState(kButtonDown);
                      else
                        cb->SetState(kButtonUp);
                      break;
                    }

                    case INPUT_TYPE_Text:
                    case INPUT_TYPE_Password: {
                      TGTextEntry *te = (TGTextEntry *) pr->fFrame;
                      te->Clear();
                      const char *z = pr->MarkupArg("value", 0);
                      if (z) te->AddText(0, z);
                      break;
                    }

                    case INPUT_TYPE_Select: {
                      break;
                    }

                    default:
                      break;
                  }
                }
              }
              break;
            }

            case INPUT_TYPE_Radio: {
              TGHtmlInput *pr;
              for (pr = fFirstInput; pr; pr = pr->fINext) {
                if ((pr->fPForm == p->fPForm) &&
                    (pr->fItype == INPUT_TYPE_Radio)) {
                  if (pr != p) {
                    if (strcmp(pr->MarkupArg("name", ""),
                               p->MarkupArg("name", "")) == 0)
                      ((TGRadioButton *)pr->fFrame)->SetState(kButtonUp);
                  }
                }
              }
              break;
            }

            case INPUT_TYPE_Select: {
              break;
            }

            default:
              break;
          }
          return kTRUE;
        }
      }
      break;

    default:
      break;
  }
*/
   return TGView::ProcessMessage(msg, p1, p2);
}<|MERGE_RESOLUTION|>--- conflicted
+++ resolved
@@ -654,13 +654,8 @@
          } else if (*z == '\r') {
             // Ignore it...
          } else {
-<<<<<<< HEAD
-            char zBuf[5];
-            sprintf(zBuf, "%%%02X", 0xff & *z);
-=======
             char zBuf[10];
             snprintf(zBuf, 10, "%%%02X", 0xff & *z);
->>>>>>> 84c4c19c
             str->Append(zBuf, 3);
          }
          z++;
