--- conflicted
+++ resolved
@@ -29,10 +29,6 @@
 #include "Riostream.h"
 #include "TGHtmlBrowser.h"
 #include "TGText.h"
-<<<<<<< HEAD
-#include "snprintf.h"
-=======
->>>>>>> 84c4c19c
 
 #ifdef WIN32
 #include "TWin32SplashThread.h"
@@ -608,25 +604,6 @@
                      }
                      break;
 
-<<<<<<< HEAD
-                  case kM_FILE_SAVEAS:
-                     {
-                        static TString sdir(".");
-                        TGFileInfo fi;
-                        fi.fFileTypes = gHtmlFTypes;
-                        fi.fIniDir    = StrDup(sdir);
-                        new TGFileDialog(fClient->GetRoot(), this,
-                                         kFDSave, &fi);
-                        sdir = fi.fIniDir;
-                        if (fi.fFilename) {
-                           TGText txt(fHtml->GetText());
-                           txt.Save(gSystem->UnixPathName(fi.fFilename));
-                        }
-                     }
-                     break;
-
-=======
->>>>>>> 84c4c19c
                   case kM_FAVORITES_ADD:
                      fMenuFavorites->AddEntry(Form("%s",
                            fURL->GetText()), fNbFavorites++, 0,
