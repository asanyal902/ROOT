--- conflicted
+++ resolved
@@ -276,13 +276,8 @@
 
          case Html_IMG:  // Images return: row col charoffset tokenid
             if (!images) break;
-<<<<<<< HEAD
-            sprintf(buf, "%d %d %d %d ", rows-1, cols-1,
-                    substr.GetLength(), p->fElId);
-=======
             snprintf(buf, sizeof(buf), "%d %d %d %d ", rows-1, cols-1,
                      substr.GetLength(), p->fElId);
->>>>>>> 84c4c19c
             imgstr.Append(buf);
             break;
       }
