// $Id: TGHtml.h,v 1.1 2007/05/04 17:07:01 brun Exp $
// Author:  Valeriy Onuchin   03/05/2007

/*************************************************************************
 * Copyright (C) 1995-2001, Rene Brun, Fons Rademakers and Reiner Rohlfs *
 * All rights reserved.                                                  *
 *                                                                       *
 * For the licensing terms see $ROOTSYS/LICENSE.                         *
 * For the list of contributors see $ROOTSYS/README/CREDITS.             *
 *************************************************************************/

/**************************************************************************

    HTML widget for xclass. Based on tkhtml 1.28
    Copyright (C) 1997-2000 D. Richard Hipp <drh@acm.org>
    Copyright (C) 2002-2003 Hector Peraza.

    This library is free software; you can redistribute it and/or
    modify it under the terms of the GNU Library General Public
    License as published by the Free Software Foundation; either
    version 2 of the License, or (at your option) any later version.

    This library is distributed in the hope that it will be useful,
    but WITHOUT ANY WARRANTY; without even the implied warranty of
    MERCHANTABILITY or FITNESS FOR A PARTICULAR PURPOSE.  See the GNU
    Library General Public License for more details.

    You should have received a copy of the GNU Library General Public
    License along with this library; if not, write to the Free
    Software Foundation, Inc., 675 Mass Ave, Cambridge, MA 02139, USA.

**************************************************************************/

#ifndef ROOT_TGHtml
#define ROOT_TGHtml

#ifndef ROOT_TGView
#include "TGView.h"
#endif

#ifndef ROOT_TGHtmlTokens
#include "TGHtmlTokens.h"
#endif

class TGClient;
class TImage;
class TGFont;
class TGIdleHandler;
class THashTable;
class TTimer;

//----------------------------------------------------------------------

#define HTML_RELIEF_FLAT    0
#define HTML_RELIEF_SUNKEN  1
#define HTML_RELIEF_RAISED  2

//#define TABLE_TRIM_BLANK 1


// Debug must be turned on for testing to work.

#define DEBUG

#define CANT_HAPPEN  \
  fprintf(stderr, \
          "Unplanned behavior in the HTML Widget in file %s line %d\n", \
          __FILE__, __LINE__)

#define UNTESTED  \
  fprintf(stderr, \
          "Untested code executed in the HTML Widget in file %s line %d\n", \
          __FILE__, __LINE__)


// Sanity checking macros.

#ifdef DEBUG
#define HtmlAssert(X) \
  if(!(X)){ \
    fprintf(stderr,"Assertion failed on line %d of %s\n",__LINE__,__FILE__); \
  }
#define HtmlCantHappen \
  fprintf(stderr,"Can't happen on line %d of %s\n",__LINE__,__FILE__);
#else
#define HtmlAssert(X)
#define HtmlCantHappen
#endif

// Bitmasks for the HtmlTraceMask global variable

#define HtmlTrace_Table1       0x00000001
#define HtmlTrace_Table2       0x00000002
#define HtmlTrace_Table3       0x00000004
#define HtmlTrace_Table4       0x00000008
#define HtmlTrace_Table5       0x00000010
#define HtmlTrace_Table6       0x00000020
#define HtmlTrace_GetLine      0x00000100
#define HtmlTrace_GetLine2     0x00000200
#define HtmlTrace_FixLine      0x00000400
#define HtmlTrace_BreakMarkup  0x00001000
#define HtmlTrace_Style        0x00002000
#define HtmlTrace_Input1       0x00004000

// The TRACE macro is used to print internal information about the
// HTML layout engine during testing and debugging. The amount of
// information printed is governed by a global variable named
// HtmlTraceMask. If bits in the first argument to the TRACE macro
// match any bits in HtmlTraceMask variable, then the trace message
// is printed.
//
// All of this is completely disabled, of course, if the DEBUG macro
// is not defined.

#ifdef DEBUG
extern int HtmlTraceMask;
extern int HtmlDepth;
# define TRACE_INDENT  printf("%*s",HtmlDepth-3,"")
# define TRACE(Flag, Args) \
    if( (Flag)&HtmlTraceMask ){ \
       TRACE_INDENT; printf Args; fflush(stdout); \
    }
# define TRACE_PUSH(Flag)  if( (Flag)&HtmlTraceMask ){ HtmlDepth+=3; }
# define TRACE_POP(Flag)   if( (Flag)&HtmlTraceMask ){ HtmlDepth-=3; }
#else
# define TRACE_INDENT
# define TRACE(Flag, Args)
# define TRACE_PUSH(Flag)
# define TRACE_POP(Flag)
#endif


//----------------------------------------------------------------------

// Various data types. This code is designed to run on a modern cached
// architecture where the CPU runs a lot faster than the memory bus. Hence
// we try to pack as much data into as small a space as possible so that it
// is more likely to fit in cache. The extra CPU instruction or two needed
// to unpack the data is not normally an issue since we expect the speed of
// the memory bus to be the limiting factor.

typedef unsigned char  Html_u8_t;      // 8-bit unsigned integer
typedef short          Html_16_t;      // 16-bit signed integer
typedef unsigned short Html_u16_t;     // 16-bit unsigned integer
typedef int            Html_32_t;      // 32-bit signed integer

// An instance of the following structure is used to record style
// information on each Html element.

struct SHtmlStyle_t {
  unsigned int fFont      : 6;      // Font to use for display
  unsigned int fColor     : 6;      // Foreground color
  signed int   fSubscript : 4;      // Positive for <sup>, negative for <sub>
  unsigned int fAlign     : 2;      // Horizontal alignment
  unsigned int fBgcolor   : 6;      // Background color
  unsigned int fExpbg     : 1;      // Set to 1 if bgcolor explicitely set
  unsigned int fFlags     : 7;      // the STY_ flags below
};


// We allow 8 different font families: Normal, Bold, Italic and Bold-Italic
// in either variable or constant width. Within each family there can be up
// to 7 font sizes from 1 (the smallest) up to 7 (the largest). Hence, the
// widget can use a maximum of 56 fonts. The ".font" field of the style is
// an integer between 0 and 55 which indicates which font to use.

// HP: we further subdivide the .font field into two 3-bit subfields (size
// and family). That makes easier to manipulate the family field.

#define N_FONT_FAMILY     8
#define N_FONT_SIZE       7
#define N_FONT            71
#define NormalFont(X)     (X)
#define BoldFont(X)       ((X) | 8)
#define ItalicFont(X)     ((X) | 16)
#define CWFont(X)         ((X) | 32)
#define FontSize(X)       ((X) & 007)
#define FontFamily(X)     ((X) & 070)
#define FONT_Any          -1
#define FONT_Default      3
#define FontSwitch(Size, Bold, Italic, Cw) \
                          ((Size) | ((Bold+(Italic)*2+(Cw)*4) << 3))

// Macros for manipulating the fontValid bitmap of an TGHtml object.

#define FontIsValid(I)     ((fFontValid[(I)>>3] &   (1<<((I)&3)))!=0)
#define FontSetValid(I)     (fFontValid[(I)>>3] |=  (1<<((I)&3)))
#define FontClearValid(I)   (fFontValid[(I)>>3] &= ~(1<<((I)&3)))


// Information about available colors.
//
// The widget will use at most N_COLOR colors. 4 of these colors are
// predefined. The rest are user selectable by options to various markups.
// (Ex: <font color=red>)
//
// All colors are stored in the apColor[] array of the main widget object.
// The ".color" field of the SHtmlStyle_t is an integer between 0 and
// N_COLOR-1 which indicates which of these colors to use.

#define N_COLOR             32      // Total number of colors

#define COLOR_Normal         0      // Index for normal color (black)
#define COLOR_Unvisited      1      // Index for unvisited hyperlinks
#define COLOR_Visited        2      // Color for visited hyperlinks
#define COLOR_Selection      3      // Background color for the selection
#define COLOR_Background     4      // Default background color
#define N_PREDEFINED_COLOR   5      // Number of predefined colors


// The "align" field of the style determines how text is justified
// horizontally. ALIGN_None means that the alignment is not specified.
// (It should probably default to ALIGN_Left in this case.)

#define ALIGN_Left   1
#define ALIGN_Right  2
#define ALIGN_Center 3
#define ALIGN_None   0


// Possible value of the "flags" field of SHtmlStyle_t are shown below.
//
//  STY_Preformatted       If set, the current text occurred within
//                         <pre>..</pre>
//
//  STY_StrikeThru         Draw a solid line thru the middle of this text.
//
//  STY_Underline          This text should drawn with an underline.
//
//  STY_NoBreak            This text occurs within <nobr>..</nobr>
//
//  STY_Anchor             This text occurs within <a href=X>..</a>.
//
//  STY_DT                 This text occurs within <dt>..</dt>.
//
//  STY_Invisible          This text should not appear in the main HTML
//                         window. (For example, it might be within
//                         <title>..</title> or <marquee>..</marquee>.)

#define STY_Preformatted    0x001
#define STY_StrikeThru      0x002
#define STY_Underline       0x004
#define STY_NoBreak         0x008
#define STY_Anchor          0x010
#define STY_DT              0x020
#define STY_Invisible       0x040
#define STY_FontMask        (STY_StrikeThru|STY_Underline)


//----------------------------------------------------------------------
// The first thing done with input HTML text is to parse it into
// TGHtmlElements. All sizing and layout is done using these elements.

// Every element contains at least this much information:

class TGHtmlElement : public TObject {
public:
   TGHtmlElement(int etype = 0);

   virtual int  IsMarkup() const { return (fType > Html_Block); }
   virtual const char *MarkupArg(const char * /*tag*/, const char * /*zDefault*/) { return 0; }
   virtual int  GetAlignment(int dflt) { return dflt; }
   virtual int  GetOrderedListType(int dflt) { return dflt; }
   virtual int  GetUnorderedListType(int dflt) { return dflt; }
   virtual int  GetVerticalAlignment(int dflt) { return dflt; }

public:
   TGHtmlElement *fPNext;        // Next input token in a list of them all
   TGHtmlElement *fPPrev;        // Previous token in a list of them all
   SHtmlStyle_t   fStyle;        // The rendering style for this token
   Html_u8_t      fType;         // The token type.
   Html_u8_t      fFlags;        // The HTML_ flags below
   Html_16_t      fCount;        // Various uses, depending on "type"
   int            fElId;         // Unique identifier
   int            fOffs;         // Offset within zText
};


// Bitmasks for the "flags" field of the TGHtmlElement

#define HTML_Visible   0x01   // This element produces "ink"
#define HTML_NewLine   0x02   // type == Html_Space and ends with newline
#define HTML_Selected  0x04   // Some or all of this Html_Block is selected
                              // Used by Html_Block elements only.


// Each text element holds additional information as shown here. Notice that
// extra space is allocated so that zText[] will be large enough to hold the
// complete text of the element. X and y coordinates are relative to the
// virtual canvas. The y coordinate refers to the baseline.

class TGHtmlTextElement : public TGHtmlElement {
public:
   TGHtmlTextElement(int size);
   virtual ~TGHtmlTextElement();

   Html_32_t    fY;                // y coordinate where text should be rendered
   Html_16_t    fX;                // x coordinate where text should be rendered
   Html_16_t    fW;                // width of this token in pixels
   Html_u8_t    fAscent;           // height above the baseline
   Html_u8_t    fDescent;          // depth below the baseline
   Html_u8_t    fSpaceWidth;       // Width of one space in the current font
   char        *fZText;            // Text for this element. Null terminated
};


// Each space element is represented like this:

class TGHtmlSpaceElement : public TGHtmlElement {
public:
<<<<<<< HEAD
   TGHtmlSpaceElement() : TGHtmlElement(Html_Space) {}

   Html_16_t fW;                  // Width of a single space in current font
   Html_u8_t fAscent;             // height above the baseline
   Html_u8_t fDescent;            // depth below the baseline
=======
   Html_16_t fW;                  // Width of a single space in current font
   Html_u8_t fAscent;             // height above the baseline
   Html_u8_t fDescent;            // depth below the baseline

public:
   TGHtmlSpaceElement() : TGHtmlElement(Html_Space), fW(0), fAscent(0), fDescent(0) {}
>>>>>>> 84c4c19c
};

// Most markup uses this class. Some markup extends this class with
// additional information, but most use it as is, at the very least.
//
// If the markup doesn't have arguments (the "count" field of
// TGHtmlElement is 0) then the extra "argv" field of this class
// is not allocated and should not be used.

class TGHtmlMarkupElement : public TGHtmlElement {
public:
   TGHtmlMarkupElement(int type, int argc, int arglen[], char *argv[]);
   virtual ~TGHtmlMarkupElement();

   virtual const char *MarkupArg(const char *tag, const char *zDefault);
   virtual int  GetAlignment(int dflt);
   virtual int  GetOrderedListType(int dflt);
   virtual int  GetUnorderedListType(int dflt);
   virtual int  GetVerticalAlignment(int dflt);

public://protected:
   char **fArgv;
};


// The maximum number of columns allowed in a table. Any columns beyond
// this number are ignored.

#define HTML_MAX_COLUMNS 40


// This class is used for each <table> element.
//
// In the minW[] and maxW[] arrays, the [0] element is the overall
// minimum and maximum width, including cell padding, spacing and
// the "hspace". All other elements are the minimum and maximum
// width for the contents of individual cells without any spacing or
// padding.

class TGHtmlTable : public TGHtmlMarkupElement {
public:
   TGHtmlTable(int type, int argc, int arglen[], char *argv[]);
   ~TGHtmlTable();

public:
   Html_u8_t      fBorderWidth;              // Width of the border
   Html_u8_t      fNCol;                     // Number of columns
   Html_u16_t     fNRow;                     // Number of rows
   Html_32_t      fY;                        // top edge of table border
   Html_32_t      fH;                        // height of the table border
   Html_16_t      fX;                        // left edge of table border
   Html_16_t      fW;                        // width of the table border
   int            fMinW[HTML_MAX_COLUMNS+1]; // minimum width of each column
   int            fMaxW[HTML_MAX_COLUMNS+1]; // maximum width of each column
   TGHtmlElement *fPEnd;                     // Pointer to the end tag element
   TImage        *fBgImage;                  // A background for the entire table
   int            fHasbg;                    // 1 if a table above has bgImage
};


// Each <td> or <th> markup is represented by an instance of the
// following class.
//
// Drawing for a cell is a sunken 3D border with the border width given
// by the borderWidth field in the associated <table> object.

class TGHtmlCell : public TGHtmlMarkupElement {
public:
   TGHtmlCell(int type, int argc, int arglen[], char *argv[]);
   ~TGHtmlCell();

public:
   Html_16_t      fRowspan;      // Number of rows spanned by this cell
   Html_16_t      fColspan;      // Number of columns spanned by this cell
   Html_16_t      fX;            // X coordinate of left edge of border
   Html_16_t      fW;            // Width of the border
   Html_32_t      fY;            // Y coordinate of top of border indentation
   Html_32_t      fH;            // Height of the border
   TGHtmlTable   *fPTable;       // Pointer back to the <table>
   TGHtmlElement *fPRow;         // Pointer back to the <tr>
   TGHtmlElement *fPEnd;         // Element that ends this cell
   TImage        *fBgImage;      // Background for the cell
};


// This class is used for </table>, </td>, <tr>, </tr> and </th> elements.
// It points back to the <table> element that began the table. It is also
// used by </a> to point back to the original <a>. I'll probably think of
// other uses before all is said and done...

class TGHtmlRef : public TGHtmlMarkupElement {
public:
   TGHtmlRef(int type, int argc, int arglen[], char *argv[]);
   ~TGHtmlRef();

public:
   TGHtmlElement *fPOther;      // Pointer to some other Html element
   TImage        *fBgImage;     // A background for the entire row
};


// An instance of the following class is used to represent
// each <LI> markup.

class TGHtmlLi : public TGHtmlMarkupElement {
public:
   TGHtmlLi(int type, int argc, int arglen[], char *argv[]);

public:
   Html_u8_t fLtype;    // What type of list is this?
   Html_u8_t fAscent;   // height above the baseline
   Html_u8_t fDescent;  // depth below the baseline
   Html_16_t fCnt;      // Value for this element (if inside <OL>)
   Html_16_t fX;        // X coordinate of the bullet
   Html_32_t fY;        // Y coordinate of the bullet
};


// The ltype field of an TGHtmlLi or TGHtmlListStart object can take on
// any of the following values to indicate what type of bullet to draw.
// The value in TGHtmlLi will take precedence over the value in
// TGHtmlListStart if the two values differ.

#define LI_TYPE_Undefined 0     // If in TGHtmlLi, use the TGHtmlListStart value
#define LI_TYPE_Bullet1   1     // A solid circle
#define LI_TYPE_Bullet2   2     // A hollow circle
#define LI_TYPE_Bullet3   3     // A hollow square
#define LI_TYPE_Enum_1    4     // Arabic numbers
#define LI_TYPE_Enum_A    5     // A, B, C, ...
#define LI_TYPE_Enum_a    6     // a, b, c, ...
#define LI_TYPE_Enum_I    7     // Capitalized roman numerals
#define LI_TYPE_Enum_i    8     // Lower-case roman numerals


// An instance of this class is used for <UL> or <OL> markup.

class TGHtmlListStart : public TGHtmlMarkupElement {
public:
   TGHtmlListStart(int type, int argc, int arglen[], char *argv[]);

public:
   Html_u8_t         fLtype;     // One of the LI_TYPE_ defines above
   Html_u8_t         fCompact;   // True if the COMPACT flag is present
   Html_u16_t        fCnt;       // Next value for <OL>
   Html_u16_t        fWidth;     // How much space to allow for indentation
   TGHtmlListStart  *fLPrev;     // Next higher level list, or NULL
};


#define HTML_MAP_RECT    1
#define HTML_MAP_CIRCLE  2
#define HTML_MAP_POLY    3

class TGHtmlMapArea : public TGHtmlMarkupElement {
public:
   TGHtmlMapArea(int type, int argc, int arglen[], char *argv[]);

public:
   int    fMType;
   int   *fCoords;
   int    fNum;
};


//----------------------------------------------------------------------

// Structure to chain extension data onto.

struct SHtmlExtensions_t {
   void              *fExts;
   int                fTyp;
   int                fFlags;
   SHtmlExtensions_t *fNext;
};


//----------------------------------------------------------------------

// Information about each image on the HTML widget is held in an instance
// of the following class. All images are held on a list attached to the
// main widget object.
//
// This class is NOT an element. The <IMG> element is represented by an
// TGHtmlImageMarkup object below. There is one TGHtmlImageMarkup for each
// <IMG> in the source HTML. There is one of these objects for each unique
// image loaded. (If two <IMG> specify the same image, there are still two
// TGHtmlImageMarkup objects but only one TGHtmlImage object that is shared
// between them.)

class TGHtml;
class TGHtmlImageMarkup;

class TGHtmlImage : public TObject {
public:
   TGHtmlImage(TGHtml *htm, const char *url, const char *width,
               const char *height);
   virtual ~TGHtmlImage();

public:
   TGHtml            *fHtml;              // The owner of this image
   TImage            *fImage;             // The image token
   Html_32_t          fW;                 // Requested width of this image (0 if none)
   Html_32_t          fH;                 // Requested height of this image (0 if none)
   char              *fZUrl;              // The URL for this image.
   char              *fZWidth, *fZHeight; // Width and height in the <img> markup.
   TGHtmlImage       *fPNext;             // Next image on the list
   TGHtmlImageMarkup *fPList;             // List of all <IMG> markups that use this
                                          // same image
   TTimer            *fTimer;             // for animations
};

// Each <img> markup is represented by an instance of the following
// class.
//
// If pImage == 0, then we use the alternative text in zAlt.

class TGHtmlImageMarkup : public TGHtmlMarkupElement {
public:
   TGHtmlImageMarkup(int type, int argc, int arglen[], char *argv[]);

public:
   Html_u8_t          fAlign;          // Alignment. See IMAGE_ALIGN_ defines below
   Html_u8_t          fTextAscent;     // Ascent of text font in force at the <IMG>
   Html_u8_t          fTextDescent;    // Descent of text font in force at the <IMG>
   Html_u8_t          fRedrawNeeded;   // Need to redraw this image because the image
                                       // content changed.
   Html_16_t          fH;              // Actual height of the image
   Html_16_t          fW;              // Actual width of the image
   Html_16_t          fAscent;         // How far image extends above "y"
   Html_16_t          fDescent;        // How far image extends below "y"
   Html_16_t          fX;              // X coordinate of left edge of the image
   Html_32_t          fY;              // Y coordinate of image baseline
   const char        *fZAlt;           // Alternative text
   TGHtmlImage       *fPImage;         // Corresponding TGHtmlImage object
   TGHtmlElement     *fPMap;           // usemap
   TGHtmlImageMarkup *fINext;          // Next markup using the same TGHtmlImage object
};


// Allowed alignments for images. These represent the allowed arguments
// to the "align=" field of the <IMG> markup.

#define IMAGE_ALIGN_Bottom        0
#define IMAGE_ALIGN_Middle        1
#define IMAGE_ALIGN_Top           2
#define IMAGE_ALIGN_TextTop       3
#define IMAGE_ALIGN_AbsMiddle     4
#define IMAGE_ALIGN_AbsBottom     5
#define IMAGE_ALIGN_Left          6
#define IMAGE_ALIGN_Right         7


// All kinds of form markup, including <INPUT>, <TEXTAREA> and <SELECT>
// are represented by instances of the following class.
//
// (later...)  We also use this for the <APPLET> markup. That way,
// the window we create for an <APPLET> responds to the TGHtml::MapControls()
// and TGHtml::UnmapControls() function calls. For an <APPLET>, the
// pForm field is NULL. (Later still...) <EMBED> works just like
// <APPLET> so it uses this class too.

class TGHtmlForm;

class TGHtmlInput : public TGHtmlMarkupElement {
public:
   TGHtmlInput(int type, int argc, int arglen[], char *argv[]);

   void Empty();

public:
   TGHtmlForm     *fPForm;       // The <FORM> to which this belongs
   TGHtmlInput    *fINext;       // Next element in a list of all input elements
   TGFrame        *fFrame;       // The xclass window that implements this control
   TGHtml         *fHtml;        // The HTML widget this control is attached to
   TGHtmlElement  *fPEnd;        // End tag for <TEXTAREA>, etc.
   Html_u16_t      fInpId;       // Unique id for this element
   Html_u16_t      fSubId;       // For radio - an id, for select - option count
   Html_32_t       fY;           // Baseline for this input element
   Html_u16_t      fX;           // Left edge
   Html_u16_t      fW, fH;       // Width and height of this control
   Html_u8_t       fPadLeft;     // Extra padding on left side of the control
   Html_u8_t       fAlign;       // One of the IMAGE_ALIGN_xxx types
   Html_u8_t       fTextAscent;  // Ascent for the current font
   Html_u8_t       fTextDescent; // descent for the current font
   Html_u8_t       fItype;       // What type of input is this?
   Html_u8_t       fSized;       // True if this input has been sized already
   Html_u16_t      fCnt;         // Used to derive widget name. 0 if no widget
};


// An input control can be one of the following types. See the
// comment about <APPLET> on the TGHtmlInput class insight into
// INPUT_TYPE_Applet.

#define INPUT_TYPE_Unknown      0
#define INPUT_TYPE_Checkbox     1
#define INPUT_TYPE_File         2
#define INPUT_TYPE_Hidden       3
#define INPUT_TYPE_Image        4
#define INPUT_TYPE_Password     5
#define INPUT_TYPE_Radio        6
#define INPUT_TYPE_Reset        7
#define INPUT_TYPE_Select       8
#define INPUT_TYPE_Submit       9
#define INPUT_TYPE_Text        10
#define INPUT_TYPE_TextArea    11
#define INPUT_TYPE_Applet      12
#define INPUT_TYPE_Button      13


// There can be multiple <FORM> entries on a single HTML page.
// Each one must be given a unique number for identification purposes,
// and so we can generate unique state variable names for radiobuttons,
// checkbuttons, and entry boxes.

class TGHtmlForm : public TGHtmlMarkupElement {
public:
   TGHtmlForm(int type, int argc, int arglen[], char *argv[]);

public:
   Html_u16_t     fFormId;    // Unique number assigned to this form
   unsigned int   fElements;  // Number of elements
   unsigned int   fHasctl;    // Has controls
   TGHtmlElement *fPFirst;    // First form element
   TGHtmlElement *fPEnd;      // Pointer to end tag element
};


// Information used by a <HR> markup

class TGHtmlHr : public TGHtmlMarkupElement {
public:
   TGHtmlHr(int type, int argc, int arglen[], char *argv[]);

public:
   Html_32_t   fY;      // Baseline for this input element
   Html_u16_t  fX;      // Left edge
   Html_u16_t  fW, fH;  // Width and height of this control
   Html_u8_t   fIs3D;   // Is it drawn 3D?
};


// Information used by a <A> markup

class TGHtmlAnchor : public TGHtmlMarkupElement {
public:
   TGHtmlAnchor(int type, int argc, int arglen[], char *argv[]);

public:
   Html_32_t  fY;   // Top edge for this element
};


// Information about the <SCRIPT> markup. The parser treats <SCRIPT>
// specially. All text between <SCRIPT> and </SCRIPT> is captured and
// is indexed to by the nStart field of this class.
//
// The nStart field indexs to a spot in the zText field of the TGHtml object.
// The nScript field determines how long the script is.

class TGHtmlScript : public TGHtmlMarkupElement {
public:
   TGHtmlScript(int type, int argc, int arglen[], char *argv[]);

public:
   int   fNStart;    // Start of the script (index into TGHtml::zText)
   int   fNScript;   // Number of characters of text in zText holding
                     // the complete text of this script
};


// A block is a single unit of display information. This can be one or more
// text elements, or the border of table, or an image, etc.
//
// Blocks are used to improve display speed and to improve the speed of
// linear searchs through the token list. A single block will typically
// contain enough information to display a dozen or more Text and Space
// elements all with a single call to OXFont::DrawChars(). The blocks are
// linked together on their own list, so we can search them much faster than
// elements (since there are fewer of them.)
//
// Of course, you can construct pathological HTML that has as many Blocks as
// it has normal tokens. But you haven't lost anything. Using blocks just
// speeds things up in the common case.
//
// Much of the information needed for display is held in the original
// TGHtmlElement objects. "fPNext" points to the first object in the list
// which can be used to find the "style" "x" and "y".
//
// If n is zero, then "fPNext" might point to a special TGHtmlElement
// that defines some other kind of drawing, like <LI> or <IMG> or <INPUT>.

class TGHtmlBlock : public TGHtmlElement {
public:
   TGHtmlBlock();
   virtual ~TGHtmlBlock();

public:
   char        *fZ;                 // Space to hold text when n > 0
   int          fTop, fBottom;      // Extremes of y coordinates
   Html_u16_t   fLeft, fRight;      // Left and right boundry of this object
   Html_u16_t   fN;                 // Number of characters in z[]
   TGHtmlBlock *fBPrev, *fBNext;    // Linked list of all Blocks
};


// A stack of these structures is used to keep track of nested font and
// style changes. This allows us to easily revert to the previous style
// when we encounter and end-tag like </em> or </h3>.
//
// This stack is used to keep track of the current style while walking
// the list of elements. After all elements have been assigned a style,
// the information in this stack is no longer used.

struct SHtmlStyleStack_t {
   SHtmlStyleStack_t *fPNext;   // Next style on the stack
   int                fType;    // A markup that ends this style. Ex: Html_EndEM
   SHtmlStyle_t       fStyle;   // The currently active style.
};


// A stack of the following structures is used to remember the
// left and right margins within a layout context.

struct SHtmlMargin_t {
   int            fIndent;    // Size of the current margin
   int            fBottom;    // Y value at which this margin expires
   int            fTag;       // Markup that will cancel this margin
   SHtmlMargin_t *fPNext;     // Previous margin
};


// How much space (in pixels) used for a single level of indentation due
// to a <UL> or <DL> or <BLOCKQUOTE>, etc.

#define HTML_INDENT 36


//----------------------------------------------------------------------

// A layout context holds all state information used by the layout engine.

class TGHtmlLayoutContext : public TObject {
public:
   TGHtmlLayoutContext();

   void LayoutBlock();
   void Reset();

   void PopIndent();
   void PushIndent();

protected:
   void PushMargin(SHtmlMargin_t **ppMargin, int indent, int bottom, int tag);
   void PopOneMargin(SHtmlMargin_t **ppMargin);
   void PopMargin(SHtmlMargin_t **ppMargin, int tag);
   void PopExpiredMargins(SHtmlMargin_t **ppMarginStack, int y);
   void ClearMarginStack(SHtmlMargin_t **ppMargin);

   TGHtmlElement *GetLine(TGHtmlElement *pStart, TGHtmlElement *pEnd,
                          int width, int minX, int *actualWidth);

   void FixAnchors(TGHtmlElement *p, TGHtmlElement *pEnd, int y);
   int  FixLine(TGHtmlElement *pStart, TGHtmlElement *pEnd,
                int bottom, int width, int actualWidth, int leftMargin,
                int *maxX);
   void Paragraph(TGHtmlElement *p);
   void ComputeMargins(int *pX, int *pY, int *pW);
   void ClearObstacle(int mode);
   TGHtmlElement *DoBreakMarkup(TGHtmlElement *p);
   int  InWrapAround();
   void WidenLine(int reqWidth, int *pX, int *pY, int *pW);

   TGHtmlElement *TableLayout(TGHtmlTable *p);

public:
   TGHtml           *fHtml;            // The html widget undergoing layout
   TGHtmlElement    *fPStart;          // Start of elements to layout
   TGHtmlElement    *fPEnd;            // Stop when reaching this element
   int               fHeadRoom;        // Extra space wanted above this line
   int               fTop;             // Absolute top of drawing area
   int               fBottom;          // Bottom of previous line
   int               fLeft, fRight;    // Left and right extremes of drawing area
   int               fPageWidth;       // Width of the layout field, including
                                       // the margins
   int               fMaxX, fMaxY;     // Maximum X and Y values of paint
   SHtmlMargin_t    *fLeftMargin;      // Stack of left margins
   SHtmlMargin_t    *fRightMargin;     // Stack of right margins
};


// With 28 different fonts and 16 colors, we could in principle have
// as many as 448 different GCs. But in practice, a single page of
// HTML will typically have much less than this. So we won't try to
// keep all GCs on hand. Instead, we'll keep around the most recently
// used GCs and allocate new ones as necessary.
//
// The following structure is used to build a cache of GCs in the
// main widget object.

#define N_CACHE_GC 32

struct GcCache_t {
   GContext_t  fGc;        // The graphics context
   Html_u8_t   fFont;      // Font used for this context
   Html_u8_t   fColor;     // Color used for this context
   Html_u8_t   fIndex;     // Index used for LRU replacement
};


// An SHtmlIndex_t is a reference to a particular character within a
// particular Text or Space token.

struct SHtmlIndex_t {
   TGHtmlElement *fP;     // The token containing the character
   int            fI;     // Index of the character
};


// Used by the tokenizer

struct SHtmlTokenMap_t {
   const char       *fZName;        // Name of a markup
   Html_16_t         fType;         // Markup type code
   Html_16_t         fObjType;      // Which kind of TGHtml... object to alocate
   SHtmlTokenMap_t  *fPCollide;     // Hash table collision chain
};


// Markup element types to be allocated by the tokenizer.
// Do not confuse with .type field in TGHtmlElement

#define O_HtmlMarkupElement   0
#define O_HtmlCell            1
#define O_HtmlTable           2
#define O_HtmlRef             3
#define O_HtmlLi              4
#define O_HtmlListStart       5
#define O_HtmlImageMarkup     6
#define O_HtmlInput           7
#define O_HtmlForm            8
#define O_HtmlHr              9
#define O_HtmlAnchor          10
#define O_HtmlScript          11
#define O_HtmlMapArea         12


//----------------------------------------------------------------------

// The HTML widget. A derivate of TGView.

class TGListBox;
class THashTable;

class TGHtml : public TGView {
public:
   TGHtml(const TGWindow *p, int w, int h, int id = -1);
   virtual ~TGHtml();
<<<<<<< HEAD

   virtual Bool_t HandleFocusChange(Event_t *event);
   virtual Bool_t HandleButton(Event_t *event);
   virtual Bool_t HandleMotion(Event_t *event);

   virtual Bool_t HandleIdleEvent(TGIdleHandler *i);
   virtual Bool_t HandleTimer(TTimer *timer);

   virtual Bool_t ProcessMessage(Long_t, Long_t, Long_t);

   virtual void   DrawRegion(Int_t x, Int_t y, UInt_t w, UInt_t h);
   virtual Bool_t ItemLayout();

=======

   virtual Bool_t HandleFocusChange(Event_t *event);
   virtual Bool_t HandleButton(Event_t *event);
   virtual Bool_t HandleMotion(Event_t *event);

   virtual Bool_t HandleIdleEvent(TGIdleHandler *i);
   virtual Bool_t HandleTimer(TTimer *timer);

   virtual Bool_t ProcessMessage(Long_t, Long_t, Long_t);

   virtual void   DrawRegion(Int_t x, Int_t y, UInt_t w, UInt_t h);
   virtual Bool_t ItemLayout();

>>>>>>> 84c4c19c
   Bool_t         HandleHtmlInput(TGHtmlInput *pr, Event_t *event);
   Bool_t         HandleRadioButton(TGHtmlInput *p);

public:   // user commands

   int  ParseText(char *text, const char *index = 0);

   void SetTableRelief(int relief);
   int  GetTableRelief() const { return fTableRelief; }

   void SetRuleRelief(int relief);
   int  GetRuleRelief() const { return fRuleRelief; }
   int  GetRulePadding() const { return fRulePadding; }

   void UnderlineLinks(int onoff);

   void SetBaseUri(const char *uri);
   const char *GetBaseUri() const { return fZBase; }

   int GotoAnchor(const char *name);

public:   // reloadable methods

   // called when the widget is cleared
   virtual void Clear(Option_t * = "");

   // User function to resolve URIs
   virtual char *ResolveUri(const char *uri);

   // User function to get an image from a URL
   virtual TImage *LoadImage(const char *uri, int w = 0, int h = 0) ;//
   //    { return 0; }

   // User function to tell if a hyperlink has already been visited
   virtual int IsVisited(const char * /*url*/)
      { return kFALSE; }

   // User function to to process tokens of the given type
   virtual int ProcessToken(TGHtmlElement * /*pElem*/, const char * /*name*/, int /*type*/)
      { return kFALSE; }

   virtual TGFont *GetFont(int iFont);

   // The HTML parser will invoke the following methods from time
   // to time to find out information it needs to complete formatting of
   // the document.

   // Method for handling <frameset> markup
   virtual int ProcessFrame()
      { return kFALSE; }

   // Method to process applets
   virtual TGFrame *ProcessApplet(TGHtmlInput * /*input*/)
      { return 0; }

   // Called when parsing forms
   virtual int FormCreate(TGHtmlForm * /*form*/, const char * /*zUrl*/, const char * /*args*/)
      { return kFALSE; }

   // Called when user presses Submit
   virtual int FormAction(TGHtmlForm * /*form*/, int /*id*/)
      { return kFALSE; }

   // Invoked to find font names
   virtual char *GetFontName()
      { return 0; }

   // Invoked for each <SCRIPT> markup
   virtual char *ProcessScript(TGHtmlScript * /*script*/)
      { return 0; }

public:
   const char *GetText() const { return fZText; }

   int GetMarginWidth() { return fMargins.fL + fMargins.fR; }
   int GetMarginHeight() { return fMargins.fT + fMargins.fB; }

   TGHtmlInput *GetInputElement(int x, int y);
   const char *GetHref(int x, int y, const char **target = 0);

   TGHtmlImage *GetImage(TGHtmlImageMarkup *p);

   int  InArea(TGHtmlMapArea *p, int left, int top, int x, int y);
   TGHtmlElement *GetMap(const char *name);

   void ResetBlocks() { fFirstBlock = fLastBlock = 0; }
   int  ElementCoords(TGHtmlElement *p, int i, int pct, int *coords);

   TGHtmlElement *TableDimensions(TGHtmlTable *pStart, int lineWidth);
   int  CellSpacing(TGHtmlElement *pTable);
   void MoveVertically(TGHtmlElement *p, TGHtmlElement *pLast, int dy);

   void PrintList(TGHtmlElement *first, TGHtmlElement *last);

   char *GetTokenName(TGHtmlElement *p);
   char *DumpToken(TGHtmlElement *p);

   void EncodeText(TGString *str, const char *z);

protected:
   void HClear();
   void ClearGcCache();
   void ResetLayoutContext();
   void Redraw();
   void ComputeVirtualSize();

   void ScheduleRedraw();

   void RedrawArea(int left, int top, int right, int bottom);
   void RedrawBlock(TGHtmlBlock *p);
   void RedrawEverything();
   void RedrawText(int y);

   float ColorDistance(ColorStruct_t *pA, ColorStruct_t *pB);
   int IsDarkColor(ColorStruct_t *p);
   int IsLightColor(ColorStruct_t *p);
   int GetColorByName(const char *zColor);
   int GetDarkShadowColor(int iBgColor);
   int GetLightShadowColor(int iBgColor);
   int GetColorByValue(ColorStruct_t *pRef);

   void FlashCursor();

   GContext_t GetGC(int color, int font);
   GContext_t GetAnyGC();

   void AnimateImage(TGHtmlImage *image);
   void ImageChanged(TGHtmlImage *image, int newWidth, int newHeight);
   int  GetImageAlignment(TGHtmlElement *p);
   int  GetImageAt(int x, int y);
   const char *GetPctWidth(TGHtmlElement *p, char *opt, char *ret);
   void TableBgndImage(TGHtmlElement *p);

   TGHtmlElement *FillOutBlock(TGHtmlBlock *p);
   void UnlinkAndFreeBlock(TGHtmlBlock *pBlock);
   void AppendBlock(TGHtmlElement *pToken, TGHtmlBlock *pBlock);

   void StringHW(const char *str, int *h, int *w);
   TGHtmlElement *MinMax(TGHtmlElement *p, int *pMin, int *pMax,
                         int lineWidth, int hasbg);

   void DrawSelectionBackground(TGHtmlBlock *pBlock, Drawable_t Drawable_t,
                                int x, int y);
   void DrawRect(Drawable_t drawable, TGHtmlElement *src,
                 int x, int y, int w, int h, int depth, int relief);
   void BlockDraw(TGHtmlBlock *pBlock, Drawable_t wid,
                  int left, int top,
                  int width, int height, Pixmap_t pixmap);
   void DrawImage(TGHtmlImageMarkup *image, Drawable_t wid,
                  int left, int top,
                  int right, int bottom);
   void DrawTableBgnd(int x, int y, int w, int h, Drawable_t d, TImage *image);

   TGHtmlElement *FindStartOfNextBlock(TGHtmlElement *p, int *pCnt);
   void FormBlocks();

   void AppendElement(TGHtmlElement *pElem);
   int  Tokenize();
   void AppToken(TGHtmlElement *pNew, TGHtmlElement *p, int offs);
   TGHtmlMarkupElement *MakeMarkupEntry(int objType, int type, int argc,
                                        int arglen[], char *argv[]);
   void TokenizerAppend(const char *text);
   TGHtmlElement *InsertToken(TGHtmlElement *pToken,
                              char *zType, char *zArgs, int offs);
   SHtmlTokenMap_t *NameToPmap(char *zType);
   int  NameToType(char *zType);
   const char *TypeToName(int type);
   int  TextInsertCmd(int argc, char **argv);
   SHtmlTokenMap_t* GetMarkupMap(int n);

   TGHtmlElement *TokenByIndex(int N, int flag);
   int  TokenNumber(TGHtmlElement *p);

   void MaxIndex(TGHtmlElement *p, int *pIndex, int isLast);
   int  IndexMod(TGHtmlElement **pp, int *ip, char *cp);
   void FindIndexInBlock(TGHtmlBlock *pBlock, int x,
                         TGHtmlElement **ppToken, int *pIndex);
   void IndexToBlockIndex(SHtmlIndex_t sIndex,
                          TGHtmlBlock **ppBlock, int *piIndex);
   int  DecodeBaseIndex(const char *zBase,
                        TGHtmlElement **ppToken, int *pIndex);
   int  GetIndex(const char *zIndex, TGHtmlElement **ppToken, int *pIndex);

   void LayoutDoc();

   int  MapControls();
   void UnmapControls();
   void DeleteControls();
   int  ControlSize(TGHtmlInput *p);
   void SizeAndLink(TGFrame *frame, TGHtmlInput *pElem);
   int  FormCount(TGHtmlInput *p, int radio);
   void AddFormInfo(TGHtmlElement *p);
   void AddSelectOptions(TGListBox *lb, TGHtmlElement *p, TGHtmlElement *pEnd);
   void AppendText(TGString *str, TGHtmlElement *pFirst, TGHtmlElement *pEnd);

   void UpdateSelection(int forceUpdate);
   void UpdateSelectionDisplay();
   void LostSelection();
   int  SelectionSet(const char *startIx, const char *endIx);
   void UpdateInsert();
   int  SetInsert(const char *insIx);

   const char *GetUid(const char *string);
   ColorStruct_t *AllocColor(const char *name);
   ColorStruct_t *AllocColorByValue(ColorStruct_t *color);
   void FreeColor(ColorStruct_t *color);

   SHtmlStyle_t GetCurrentStyle();
   void PushStyleStack(int tag, SHtmlStyle_t style);
   SHtmlStyle_t PopStyleStack(int tag);

   void MakeInvisible(TGHtmlElement *p_first, TGHtmlElement *p_last);
   int  GetLinkColor(const char *zURL);
   void AddStyle(TGHtmlElement *p);
   void Sizer();

   int  NextMarkupType(TGHtmlElement *p);

   TGHtmlElement *AttrElem(const char *name, char *value);

public:
   void AppendArglist(TGString *str, TGHtmlMarkupElement *pElem);
   TGHtmlElement *FindEndNest(TGHtmlElement *sp, int en, TGHtmlElement *lp);
   TGString *ListTokens(TGHtmlElement *p, TGHtmlElement *pEnd);
   TGString *TableText(TGHtmlTable *pTable, int flags);

   virtual void MouseOver(const char *uri) { Emit("MouseOver(const char *)",uri); } // *SIGNAL*
   virtual void MouseDown(const char *uri)  { Emit("MouseDown(const char *)",uri); } // *SIGNAL*
   virtual void ButtonClicked(const char *name, const char *val); // *SIGNAL*
   virtual void SubmitClicked(const char *val); // *SIGNAL*
   virtual void CheckToggled(const char *name, Bool_t on, const char *val); // *SIGNAL*
   virtual void RadioChanged(const char *name, const char *val); // *SIGNAL*
   virtual void InputSelected(const char *name, const char *val);   //*SIGNAL*
   virtual void SavePrimitive(ostream &out, Option_t * = "");

protected:
   virtual void UpdateBackgroundStart();

protected:
   TGHtmlElement *fPFirst;          // First HTML token on a list of them all
   TGHtmlElement *fPLast;           // Last HTML token on the list
   int            fNToken;          // Number of HTML tokens on the list.
                                    // Html_Block tokens don't count.
   TGHtmlElement *fLastSized;       // Last HTML element that has been sized
   TGHtmlElement *fNextPlaced;      // Next HTML element that needs to be
                                    // positioned on canvas.
   TGHtmlBlock   *fFirstBlock;      // List of all TGHtmlBlock tokens
   TGHtmlBlock   *fLastBlock;       // Last TGHtmlBlock in the list
   TGHtmlInput   *fFirstInput;      // First <INPUT> element
   TGHtmlInput   *fLastInput;       // Last <INPUT> element
   int            fNInput;          // The number of <INPUT> elements
   int            fNForm;           // The number of <FORM> elements
   int            fVarId;           // Used to construct a unique name for a
                                    // global array used by <INPUT> elements
   int            fInputIdx;        // Unique input index
   int            fRadioIdx;        // Unique radio index

   // Information about the selected region of text

   SHtmlIndex_t   fSelBegin;        // Start of the selection
   SHtmlIndex_t   fSelEnd;          // End of the selection
   TGHtmlBlock   *fPSelStartBlock;  // Block in which selection starts
   Html_16_t      fSelStartIndex;   // Index in pSelStartBlock of first selected
                                    // character
   Html_16_t      fSelEndIndex;     // Index of last selecte char in pSelEndBlock
   TGHtmlBlock   *fPSelEndBlock;    // Block in which selection ends

   // Information about the insertion cursor

   int            fInsOnTime;       // How long the cursor states one (millisec)
   int            fInsOffTime;      // How long it is off (milliseconds)
   int            fInsStatus;       // Is it visible?
   TTimer        *fInsTimer;        // Timer used to flash the insertion cursor
   SHtmlIndex_t   fIns;             // The insertion cursor position
   TGHtmlBlock   *fPInsBlock;       // The TGHtmlBlock containing the cursor
   int            fInsIndex;        // Index in pInsBlock of the cursor

   // The following fields hold state information used by the tokenizer.

   char          *fZText;           // Complete text of the unparsed HTML
   int            fNText;           // Number of characters in zText
   int            fNAlloc;          // Space allocated for zText
   int            fNComplete;       // How much of zText has actually been
                                    // converted into tokens
   int            fICol;            // The column in which zText[nComplete]
                                    // occurs. Used to resolve tabs in input
   int            fIPlaintext;      // If not zero, this is the token type that
                                    // caused us to go into plaintext mode. One
                                    // of Html_PLAINTEXT, Html_LISTING or
                                    // Html_XMP
   TGHtmlScript  *fPScript;         // <SCRIPT> currently being parsed

   TGIdleHandler *fIdle;

   // These fields hold state information used by the HtmlAddStyle routine.
   // We have to store this state information here since HtmlAddStyle
   // operates incrementally. This information must be carried from
   // one incremental execution to the next.

   SHtmlStyleStack_t *fStyleStack;     // The style stack
   int               fParaAlignment;   // Justification associated with <p>
   int               fRowAlignment;    // Justification associated with <tr>
   int               fAnchorFlags;     // Style flags associated with <A>...</A>
   int               fInDt;            // Style flags associated with <DT>...</DT>
   int               fInTr;            // True if within <tr>..</tr>
   int               fInTd;            // True if within <td>..</td> or <th>..</th>
   TGHtmlAnchor     *fAnchorStart;     // Most recent <a href=...>
   TGHtmlForm       *fFormStart;       // Most recent <form>
   TGHtmlInput      *fFormElemStart;   // Most recent <textarea> or <select>
   TGHtmlInput      *fFormElemLast;    // Most recent <input>, <textarea> or <select>
   TGHtmlListStart  *fInnerList;       // The inner most <OL> or <UL>
   TGHtmlElement    *fLoEndPtr;        // How far AddStyle has gone to
   TGHtmlForm       *fLoFormStart;     // For AddStyle

   // These fields are used to hold the state of the layout engine.
   // Because the layout is incremental, this state must be held for
   // the life of the widget.

   TGHtmlLayoutContext fLayoutContext;

   // Information used when displaying the widget:

   int               fHighlightWidth;        // Width in pixels of highlight to draw
                                             // around widget when it has the focus.
                                             // <= 0 means don't draw a highlight.
   TGInsets          fMargins;               // document margins (separation between the
                                             // edge of the clip window and rendered HTML).
   ColorStruct_t    *fHighlightBgColorPtr;   // Color for drawing traversal highlight
                                             // area when highlight is off.
   ColorStruct_t    *fHighlightColorPtr;     // Color for drawing traversal highlight.
   TGFont           *fAFont[N_FONT];         // Information about all screen fonts
   char              fFontValid[(N_FONT+7)/8]; // If bit N%8 of work N/8 of this field is 0
                                             // if aFont[N] needs to be reallocated before
                                             // being used.
   ColorStruct_t    *fApColor[N_COLOR];      // Information about all colors
   Long_t            fColorUsed;             // bit N is 1 if color N is in use. Only
                                             // applies to colors that aren't predefined
   int               fIDark[N_COLOR];        // Dark 3D shadow of color K is iDark[K]
   int               fILight[N_COLOR];       // Light 3D shadow of color K is iLight[K]
   ColorStruct_t    *fBgColor;               // Background color of the HTML document
   ColorStruct_t    *fFgColor;               // Color of normal text. apColor[0]
   ColorStruct_t    *fNewLinkColor;          // Color of unvisitied links. apColor[1]
   ColorStruct_t    *fOldLinkColor;          // Color of visitied links. apColor[2]
   ColorStruct_t    *fSelectionColor;        // Background color for selections
   GcCache_t         fAGcCache[N_CACHE_GC];  // A cache of GCs for general use
   int               fGcNextToFree;
   int               fLastGC;                // Index of recently used GC
   TGHtmlImage      *fImageList;             // A list of all images
   TImage           *fBgImage;               // Background image

   int               fFormPadding;           // Amount to pad form elements by
   int               fOverrideFonts;         // TRUE if we should override fonts
   int               fOverrideColors;        // TRUE if we should override colors
   int               fUnderlineLinks;        // TRUE if we should underline hyperlinks
   int               fHasScript;             // TRUE if we can do scripts for this page
   int               fHasFrames;             // TRUE if we can do frames for this page
   int               fAddEndTags;            // TRUE if we add /LI etc.
   int               fTableBorderMin;        // Force tables to have min border size
   int               fVarind;                // Index suffix for unique global var name

   // Information about the selection

   int               fExportSelection;       // True if the selection is automatically
                                             // exported to the clipboard

   // Miscellaneous information:

   int               fTableRelief;           // 3d effects on <TABLE>
   int               fRuleRelief;            // 3d effects on <HR>
   int               fRulePadding;           // extra pixels above and below <HR>
   const char       *fZBase;                 // The base URI
   char             *fZBaseHref;             // zBase as modified by <BASE HREF=..> markup
   Cursor_t          fCursor;                // Current cursor for window, or None.
   int               fMaxX, fMaxY;           // Maximum extent of any "paint" that appears
                                             // on the virtual canvas. Used to compute
                                             // scrollbar positions.
   int               fDirtyLeft, fDirtyTop;  // Top left corner of region to redraw. These
                                             // are physical screen coordinates relative to
                                             // the clip win, not main window.
   int               fDirtyRight, fDirtyBottom;  // Bottom right corner of region to redraw
   int               fFlags;                 // Various flags; see below for definitions.
   int               fIdind;
   int               fInParse;               // Prevent update if parsing
   char             *fZGoto;                 // Label to goto right after layout

   SHtmlExtensions_t *fExts;                 // Pointer to user extension data

   THashTable       *fUidTable;              // Hash table for some used string values
                                             // like color names, etc.
   const char       *fLastUri;               // Used in HandleMotion
   int               fExiting;               // True if the widget is being destroyed

   ClassDef(TGHtml, 0); // HTML widget
};


// Flag bits "flags" field of the Html widget:
//
// REDRAW_PENDING         An idle handler has already been queued to
//                        call the TGHtml::Redraw() method.
//
// GOT_FOCUS              This widget currently has input focus.
//
// HSCROLL                Horizontal scrollbar position needs to be
//                        recomputed.
//
// VSCROLL                Vertical scrollbar position needs to be
//                        recomputed.
//
// RELAYOUT               We need to reposition every element on the
//                        virtual canvas. (This happens, for example,
//                        when the size of the widget changes and we
//                        need to recompute the line breaks.)
//
// RESIZE_ELEMENTS        We need to recompute the size of every element.
//                        This happens, for example, when the fonts
//                        change.
//
// REDRAW_FOCUS           We need to repaint the focus highlight border.
//
// REDRAW_TEXT            Everything in the clipping window needs to be redrawn.
//
// STYLER_RUNNING         There is a call to HtmlAddStyle() in process.
//                        Used to prevent a recursive call to HtmlAddStyle().
//
// INSERT_FLASHING        True if there is a timer scheduled that will toggle
//                        the state of the insertion cursor.
//
// REDRAW_IMAGES          One or more TGHtmlImageMarkup objects have their
//                        redrawNeeded flag set.

#define REDRAW_PENDING       0x000001
#define GOT_FOCUS            0x000002
#define HSCROLL              0x000004
#define VSCROLL              0x000008
#define RELAYOUT             0x000010
#define RESIZE_ELEMENTS      0x000020
#define REDRAW_FOCUS         0x000040
#define REDRAW_TEXT          0x000080
#define EXTEND_LAYOUT        0x000100
#define STYLER_RUNNING       0x000200
#define INSERT_FLASHING      0x000400
#define REDRAW_IMAGES        0x000800
#define ANIMATE_IMAGES       0x001000


// Macros to set, clear or test bits of the "flags" field.

#define HtmlHasFlag(A,F)      (((A)->flags&(F))==(F))
#define HtmlHasAnyFlag(A,F)   (((A)->flags&(F))!=0)
#define HtmlSetFlag(A,F)      ((A)->flags|=(F))
#define HtmlClearFlag(A,F)    ((A)->flags&=~(F))


// No coordinate is ever as big as this number

#define LARGE_NUMBER 100000000


// Default values for configuration options

#define DEF_HTML_BG_COLOR             DEF_FRAME_BG_COLOR
#define DEF_HTML_BG_MONO              DEF_FRAME_BG_MONO
#define DEF_HTML_EXPORT_SEL           1
#define DEF_HTML_FG                   DEF_BUTTON_FG
#define DEF_HTML_HIGHLIGHT_BG         DEF_BUTTON_HIGHLIGHT_BG
#define DEF_HTML_HIGHLIGHT            DEF_BUTTON_HIGHLIGHT
#define DEF_HTML_HIGHLIGHT_WIDTH      "0"
#define DEF_HTML_INSERT_OFF_TIME      300
#define DEF_HTML_INSERT_ON_TIME       600
#define DEF_HTML_PADX                 (HTML_INDENT / 4)
#define DEF_HTML_PADY                 (HTML_INDENT / 4)
#define DEF_HTML_RELIEF               "raised"
#define DEF_HTML_SELECTION_COLOR      "skyblue"
#define DEF_HTML_TAKE_FOCUS           "0"
#define DEF_HTML_UNVISITED            "blue2"
#define DEF_HTML_VISITED              "purple4"

#ifdef NAVIGATOR_TABLES

#define DEF_HTML_TABLE_BORDER             "0"
#define DEF_HTML_TABLE_CELLPADDING        "2"
#define DEF_HTML_TABLE_CELLSPACING        "5"
#define DEF_HTML_TABLE_BORDER_LIGHT_COLOR "gray80"
#define DEF_HTML_TABLE_BORDER_DARK_COLOR  "gray40"

#endif  // NAVIGATOR_TABLES


//----------------------------------------------------------------------

// Messages generated by the HTML widget
/*
class TGHtmlMessage : public OWidgetMessage {
public:
  TGHtmlMessage(int t, int a, int i, const char *u, int rx, int ry) :
    OWidgetMessage(t, a, i) {
      uri = u;
      x_root = rx;
      y_root = ry;
    }

public:
  const char *uri;
  //ORectangle bbox;
  int x_root, y_root;
};
*/

#endif  // ROOT_TGHtml<|MERGE_RESOLUTION|>--- conflicted
+++ resolved
@@ -308,20 +308,12 @@
 
 class TGHtmlSpaceElement : public TGHtmlElement {
 public:
-<<<<<<< HEAD
-   TGHtmlSpaceElement() : TGHtmlElement(Html_Space) {}
-
    Html_16_t fW;                  // Width of a single space in current font
    Html_u8_t fAscent;             // height above the baseline
    Html_u8_t fDescent;            // depth below the baseline
-=======
-   Html_16_t fW;                  // Width of a single space in current font
-   Html_u8_t fAscent;             // height above the baseline
-   Html_u8_t fDescent;            // depth below the baseline
 
 public:
    TGHtmlSpaceElement() : TGHtmlElement(Html_Space), fW(0), fAscent(0), fDescent(0) {}
->>>>>>> 84c4c19c
 };
 
 // Most markup uses this class. Some markup extends this class with
@@ -880,7 +872,6 @@
 public:
    TGHtml(const TGWindow *p, int w, int h, int id = -1);
    virtual ~TGHtml();
-<<<<<<< HEAD
 
    virtual Bool_t HandleFocusChange(Event_t *event);
    virtual Bool_t HandleButton(Event_t *event);
@@ -894,21 +885,6 @@
    virtual void   DrawRegion(Int_t x, Int_t y, UInt_t w, UInt_t h);
    virtual Bool_t ItemLayout();
 
-=======
-
-   virtual Bool_t HandleFocusChange(Event_t *event);
-   virtual Bool_t HandleButton(Event_t *event);
-   virtual Bool_t HandleMotion(Event_t *event);
-
-   virtual Bool_t HandleIdleEvent(TGIdleHandler *i);
-   virtual Bool_t HandleTimer(TTimer *timer);
-
-   virtual Bool_t ProcessMessage(Long_t, Long_t, Long_t);
-
-   virtual void   DrawRegion(Int_t x, Int_t y, UInt_t w, UInt_t h);
-   virtual Bool_t ItemLayout();
-
->>>>>>> 84c4c19c
    Bool_t         HandleHtmlInput(TGHtmlInput *pr, Event_t *event);
    Bool_t         HandleRadioButton(TGHtmlInput *p);
 
