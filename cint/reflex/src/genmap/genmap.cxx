--- conflicted
+++ resolved
@@ -39,10 +39,7 @@
 currpath(string lib) {
    char buff[PATH_MAX];
    if (!::getcwd(buff, sizeof(buff))) {
-<<<<<<< HEAD
-=======
       // coverity[secure_coding] - PATH_MAX is > 2
->>>>>>> 84c4c19c
       strcpy(buff, ".");
    }
    string tmp = buff;
@@ -141,11 +138,7 @@
          cout << "Output directory:" << dir << "'" << endl;
       }
 
-<<<<<<< HEAD
-      if (!dir.empty() && ::stat(dir.c_str(), &buf) == -1 && errno == ENOENT) {
-=======
       if (!dir.empty()) {
->>>>>>> 84c4c19c
          if (::mkdir(dir.c_str(), S_IRWXU | S_IRGRP | S_IROTH) != 0 && errno != EEXIST) {
             cout << "ERR0R: error creating directory: '" << dir << "'" << endl;
             return 1;
