--- conflicted
+++ resolved
@@ -921,11 +921,7 @@
 #elif defined(__GNUC__)
 
    int status = 0;
-<<<<<<< HEAD
-   bool remove_additional_pointer = false;
-=======
 #define RFLX_REMOVE_ADDITIONAL_POINTER false
->>>>>>> 84c4c19c
    std::string mangled = ti.name();
 
    // if the At Name is string return the final string Name
@@ -940,12 +936,8 @@
    // and remove it at the end.
    if (mangled[0] == 'F') {
       mangled.insert(0, "P");
-<<<<<<< HEAD
-      remove_additional_pointer = true;
-=======
 #undef RFLX_REMOVE_ADDITIONAL_POINTER
 #define RFLX_REMOVE_ADDITIONAL_POINTER true;
->>>>>>> 84c4c19c
    }
 # elif __GNUC__ >= 4
 
@@ -995,11 +987,7 @@
       std::string demangled = c_demangled;
       free(c_demangled);
 
-<<<<<<< HEAD
-      if (remove_additional_pointer) {
-=======
       if (RFLX_REMOVE_ADDITIONAL_POINTER) {
->>>>>>> 84c4c19c
          demangled = demangled.replace(demangled.find("(*)"), 3, "");
       }
 
