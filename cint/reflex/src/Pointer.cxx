--- conflicted
+++ resolved
@@ -25,14 +25,10 @@
 Reflex::Pointer::Pointer(const Type& pointerType,
                          const std::type_info& ti)
 //-------------------------------------------------------------------------------
-<<<<<<< HEAD
-   : TypeBase(BuildTypeName(pointerType).c_str(), sizeof(void*), POINTER, ti, Type(), (REPRESTYPE) toupper(pointerType.RepresType() ? pointerType.RepresType(): Reflex::REPRES_CLASS)),
-=======
    : TypeBase(BuildTypeName(pointerType).c_str(), sizeof(void*), POINTER, ti, Type(),
               (REPRESTYPE) toupper(pointerType.RepresType() != REPRES_NOTYPE
                                    ? pointerType.RepresType()
                                    : Reflex::REPRES_CLASS)),
->>>>>>> 84c4c19c
    fPointerType(pointerType) {
    // Construct the dictionary info for a pointer type.
 }
