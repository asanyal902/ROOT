--- conflicted
+++ resolved
@@ -41,11 +41,7 @@
 //-------------------------------------------------------------------------------
 // Construct a Class instance.
    : ScopedType(typ, size, classType, ti, Type(), modifiers,
-<<<<<<< HEAD
-                (typ && (typ[0] == 'F') && !strcmp(typ, "FILE")) ? (REPRESTYPE) 'e': REPRES_STRUCT),
-=======
                 ((typ[0] == 'F') && !strcmp(typ, "FILE")) ? (REPRESTYPE) 'e': REPRES_STRUCT),
->>>>>>> 84c4c19c
    fAllBases(0),
    fCompleteType(false),
    fInherited(0) {
