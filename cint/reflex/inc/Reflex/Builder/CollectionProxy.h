// @(#)root/reflex:$Id$
// Author: Markus Frank 2004

// Copyright CERN, CH-1211 Geneva 23, 2004-2006, All rights reserved.
//
// Permission to use, copy, modify, and distribute this software for any
// purpose is hereby granted without fee, provided that this copyright and
// permissions notice appear in all copies and derivatives.
//
// This software is provided "as is" without express or implied warranty.

#ifndef Reflex_CollectionProxy
#define Reflex_CollectionProxy 1 1

#include <cstddef>

// Macro indicating the version of the Collection Proxy interface followed
// by this Reflex build, this must match the version number of
// ROOT_COLLECTIONPROXY_VERSION in ROOT's TVirtutalCollectionProxy.h

#define REFLEX_COLLECTIONPROXY_VERSION 3

// Forward declarations
namespace std {
template <class T, class A> class deque;
template <class T, class A> class vector;
template <class T, class A> class list;
template <class T, class A> class queue;
template <class T, class A> class stack;
template <class K, class T, class A> class set;
template <class K, class T, class A> class multiset;
template <class K, class T, class R, class A> class map;
template <class K, class T, class R, class A> class multimap;
template <class T> class allocator;
}
// Hash map forward declarations
#if defined(__GNUC__)
namespace __gnu_cxx {  // GNU GCC
template <class T, class F, class E, class A> class hash_set;
template <class T, class F, class E, class A> class hash_multiset;
template <class K, class T, class F, class E, class A> class hash_map;
template <class K, class T, class F, class E, class A> class hash_multimap;
}
#elif  defined(_WIN32)
namespace stdext {     // Visual C++
template <class K, class T, class A> class hash_set;
template <class K, class T, class A> class hash_multiset;
template <class K, class T, class R, class A> class hash_map;
template <class K, class T, class R, class A> class hash_multimap;
}
#endif

namespace Reflex  {
#ifndef __CINT__
struct EnvironBase {
   EnvironBase(): fIdx(0),
      fSize(0),
      fObject(0),
      fStart(0),
      fTemp(0),
      fDeleteTemp(false),
      fRefSize(1),
      fSpace(0) {
      //   fprintf("Running default constructor on %p\n",this);
   }


   virtual ~EnvironBase() {}

   size_t fIdx;
   size_t fSize;
   void* fObject;
   void* fStart;
   void* fTemp;
   bool fDeleteTemp;
   int fRefSize;
   size_t fSpace;
};
template <typename T> struct Environ: public EnvironBase {
   typedef T Iter_t;
   Iter_t fIterator;
   T&
   iter() { return fIterator; }

   static void*
   Create() {
      return new Environ();
   }


};
#else
struct EnvironBase;
template <typename T> struct Environ;
#endif

template <typename T> struct Address {
   static void*
   address(T ref) {
      return (void*)& ref;
   }
<<<<<<< HEAD


};

=======


};

>>>>>>> 84c4c19c
template <class T> struct CollType
#ifdef _KCC  // KAI compiler
   : public Address<typename T::value_type&>
#else
   : public Address<typename T::const_reference>
#endif
{
<<<<<<< HEAD
   typedef T Cont_t;
   typedef typename T::iterator Iter_t;
   typedef typename T::value_type Value_t;
   typedef Reflex::Environ<Iter_t> Env_t;
   typedef Env_t* PEnv_t;
   typedef Cont_t* PCont_t;
   typedef Value_t* PValue_t;

   static inline PCont_t
   object(void* ptr) {
      return PCont_t(PEnv_t(ptr)->fObject);
   }


   static void*
   size(void* env) {
      PEnv_t e = PEnv_t(env);
      e->fSize = PCont_t(e->fObject)->size();
      return &e->fSize;
   }


   static void*
   clear(void* env) {
      object(env)->clear();
      return 0;
   }


   static void*
   first(void* env) {
      PEnv_t e = PEnv_t(env);
      PCont_t c = PCont_t(e->fObject);
      // Assume iterators do not need destruction
      e->fIterator = c->begin();
      e->fSize = c->size();

      if (0 == e->fSize) { return e->fStart = 0; }
#ifdef _KCC  // KAI compiler
      typename T::value_type& ref = *(e->iter());
#else
      typename T::const_reference ref = *(e->iter());
#endif
      return e->fStart = address(ref);
=======
#ifdef _KCC  // KAI compiler
   typedef Address<typename T::value_type&> Address_t;
#else
   typedef Address<typename T::const_reference> Address_t;
#endif
   typedef T Cont_t;
   typedef typename T::iterator Iter_t;
   typedef typename T::value_type Value_t;
   typedef Reflex::Environ<Iter_t> Env_t;
   typedef Env_t* PEnv_t;
   typedef Cont_t* PCont_t;
   typedef Value_t* PValue_t;

   static inline PCont_t
   object(void* ptr) {
      return PCont_t(PEnv_t(ptr)->fObject);
>>>>>>> 84c4c19c
   }


   static void*
<<<<<<< HEAD
   next(void* env) {
      PEnv_t e = PEnv_t(env);
      PCont_t c = PCont_t(e->fObject);

      for ( ; e->fIdx > 0 && e->iter() != c->end(); ++(e->iter()), --e->fIdx) {}

      // TODO: Need to find something for going backwards....
      if (e->iter() == c->end()) { return 0; }
=======
   size(void* env) {
      PEnv_t e = PEnv_t(env);
      e->fSize = PCont_t(e->fObject)->size();
      return &e->fSize;
   }


   static void*
   clear(void* env) {
      object(env)->clear();
      return 0;
   }


   static void*
   first(void* env) {
      PEnv_t e = PEnv_t(env);
      PCont_t c = PCont_t(e->fObject);
      // Assume iterators do not need destruction
      e->fIterator = c->begin();
      e->fSize = c->size();

      if (0 == e->fSize) { return e->fStart = 0; }
>>>>>>> 84c4c19c
#ifdef _KCC  // KAI compiler
      typename T::value_type& ref = *(e->iter());
#else
      typename T::const_reference ref = *(e->iter());
#endif
<<<<<<< HEAD
      return address(ref);
=======
      return e->fStart = Address_t::address(ref);
>>>>>>> 84c4c19c
   }


   static void*
<<<<<<< HEAD
   construct(void* env) {
      PEnv_t e = PEnv_t(env);
      PValue_t m = PValue_t(e->fStart);

      for (size_t i = 0; i < e->fSize; ++i, ++m) {
         ::new (m) Value_t();
      }
      return 0;
=======
   next(void* env) {
      PEnv_t e = PEnv_t(env);
      PCont_t c = PCont_t(e->fObject);

      for ( ; e->fIdx > 0 && e->iter() != c->end(); ++(e->iter()), --e->fIdx) {}

      // TODO: Need to find something for going backwards....
      if (e->iter() == c->end()) { return 0; }
#ifdef _KCC  // KAI compiler
      typename T::value_type& ref = *(e->iter());
#else
      typename T::const_reference ref = *(e->iter());
#endif
      return Address_t::address(ref);
>>>>>>> 84c4c19c
   }


   static void*
<<<<<<< HEAD
   collect(void* env) {
      PEnv_t e = PEnv_t(env);
      PCont_t c = PCont_t(e->fObject);
      PValue_t m = PValue_t(e->fStart);

      for (Iter_t i = c->begin(); i != c->end(); ++i, ++m) {
         ::new (m) Value_t(*i);
=======
   construct(void* what, size_t size) {
      PValue_t m = PValue_t(what);

      for (size_t i = 0; i < size; ++i, ++m) {
         ::new (m) Value_t();
>>>>>>> 84c4c19c
      }
      return 0;
   }


   static void*
<<<<<<< HEAD
   destruct(void* env) {
      PEnv_t e = PEnv_t(env);
      PValue_t m = PValue_t(e->fStart);

      for (size_t i = 0; i < e->fSize; ++i, ++m) {
         m->~Value_t();
=======
   collect(void* env) {
      PEnv_t e = PEnv_t(env);
      PCont_t c = PCont_t(e->fObject);
      PValue_t m = PValue_t(e->fStart);

      for (Iter_t i = c->begin(); i != c->end(); ++i, ++m) {
         ::new (m) Value_t(*i);
>>>>>>> 84c4c19c
      }
      return 0;
   }


<<<<<<< HEAD
};

/** @class TCollectionProxy::Map TCollectionProxy.h TCollectionProxy.h
 *
 * Small helper to encapsulate all necessary data accesses for
 * containers like vector, list, deque
 *
 * @author  M.Frank
 * @version 1.0
 * @date    10/10/2004
 */
template <class T> struct Pushback: public CollType<T> {
   typedef T Cont_t;
   typedef typename T::iterator Iter_t;
   typedef typename T::value_type Value_t;
   typedef Environ<Iter_t> Env_t;
   typedef Env_t* PEnv_t;
   typedef Cont_t* PCont_t;
   typedef Value_t* PValue_t;
   static void*
   resize(void* env) {
      PEnv_t e = PEnv_t(env);
      PCont_t c = PCont_t(e->fObject);
      c->resize(e->fSize);
      e->fIdx = 0;
      return e->fStart = address(*c->begin());
   }


   static void*
   feed(void* env) {
      PEnv_t e = PEnv_t(env);
      PCont_t c = PCont_t(e->fObject);
      PValue_t m = PValue_t(e->fStart);

      for (size_t i = 0; i < e->fSize; ++i, ++m) {
         c->push_back(*m);
      }
      return 0;
   }


   static int
   value_offset() {
      return 0;
=======
   static void
   destruct(void* what, size_t size) {
      PValue_t m = PValue_t(what);

      for (size_t i = 0; i < size; ++i, ++m) {
         m->~Value_t();
      }
>>>>>>> 84c4c19c
   }


};

/** @class TCollectionProxy::Map TCollectionProxy.h TCollectionProxy.h
 *
 * Small helper to encapsulate all necessary data accesses for
<<<<<<< HEAD
 * containers like set, multiset etc.
=======
 * containers like vector, list, deque
>>>>>>> 84c4c19c
 *
 * @author  M.Frank
 * @version 1.0
 * @date    10/10/2004
 */
<<<<<<< HEAD
template <class T> struct Insert: public CollType<T> {
=======
template <class T> struct Pushback: public CollType<T> {
>>>>>>> 84c4c19c
   typedef T Cont_t;
   typedef typename T::iterator Iter_t;
   typedef typename T::value_type Value_t;
   typedef Environ<Iter_t> Env_t;
   typedef Env_t* PEnv_t;
   typedef Cont_t* PCont_t;
   typedef Value_t* PValue_t;
<<<<<<< HEAD
   static void*
   feed(void* env) {
      PEnv_t e = PEnv_t(env);
      PCont_t c = PCont_t(e->fObject);
      PValue_t m = PValue_t(e->fStart);

      for (size_t i = 0; i < e->fSize; ++i, ++m) {
         c->insert(*m);
=======
   static void resize(void* obj, size_t n) {
      PCont_t c = PCont_t(obj);
      c->resize(n);
   }

   static void*
      feed(void*from,void *to,size_t size) {
      PValue_t m = PValue_t(from);
      PCont_t c  = PCont_t(to);

      for (size_t i = 0; i < size; ++i, ++m) {
         c->push_back(*m);
>>>>>>> 84c4c19c
      }
      return 0;
   }


<<<<<<< HEAD
   static void*
   resize(void* /* env */) {
      return 0;
   }


=======
>>>>>>> 84c4c19c
   static int
   value_offset() {
      return 0;
   }


};

/** @class TCollectionProxy::Map TCollectionProxy.h TCollectionProxy.h
 *
 * Small helper to encapsulate all necessary data accesses for
<<<<<<< HEAD
 * containers like Set, multiset etc.
=======
 * containers like set, multiset etc.
>>>>>>> 84c4c19c
 *
 * @author  M.Frank
 * @version 1.0
 * @date    10/10/2004
 */
<<<<<<< HEAD
template <class T> struct MapInsert: public CollType<T> {
=======
template <class T> struct Insert: public CollType<T> {
>>>>>>> 84c4c19c
   typedef T Cont_t;
   typedef typename T::iterator Iter_t;
   typedef typename T::value_type Value_t;
   typedef Environ<Iter_t> Env_t;
   typedef Env_t* PEnv_t;
   typedef Cont_t* PCont_t;
   typedef Value_t* PValue_t;
<<<<<<< HEAD
   static void*
   feed(void* env) {
      PEnv_t e = PEnv_t(env);
      PCont_t c = PCont_t(e->fObject);
      PValue_t m = PValue_t(e->fStart);

      for (size_t i = 0; i < e->fSize; ++i, ++m) {
=======

   static void*
      feed(void*from,void*to,size_t size) {
      PValue_t m = PValue_t(from);
      PCont_t c  = PCont_t(to);

      for (size_t i = 0; i < size; ++i, ++m) {
>>>>>>> 84c4c19c
         c->insert(*m);
      }
      return 0;
   }


<<<<<<< HEAD
   static void*
   resize(void* /* env */) {
=======
   static void resize(void* /* obj */, size_t) { }


   static int
   value_offset() {
>>>>>>> 84c4c19c
      return 0;
   }


<<<<<<< HEAD
=======
};

/** @class TCollectionProxy::Map TCollectionProxy.h TCollectionProxy.h
 *
 * Small helper to encapsulate all necessary data accesses for
 * containers like Set, multiset etc.
 *
 * @author  M.Frank
 * @version 1.0
 * @date    10/10/2004
 */
template <class T> struct MapInsert: public CollType<T> {
   typedef T Cont_t;
   typedef typename T::iterator Iter_t;
   typedef typename T::value_type Value_t;
   typedef Environ<Iter_t> Env_t;
   typedef Env_t* PEnv_t;
   typedef Cont_t* PCont_t;
   typedef Value_t* PValue_t;

   static void*
      feed(void*from,void *to,size_t size) {
      PValue_t m = PValue_t(from);
      PCont_t  c = PCont_t(to);

      for (size_t i = 0; i < size; ++i, ++m) {
         c->insert(*m);
      }
      return 0;
   }


   static void resize(void* /* obj */, size_t) {
   }


>>>>>>> 84c4c19c
   static int
   value_offset() {
      return ((char*) &((PValue_t(0x1000))->second)) - ((char*) PValue_t(0x1000));
   }


};

#ifndef __CINT__
// Need specialization for boolean references due to stupid STL vector<bool>
template <> inline void* Reflex::Address<std::vector<bool, std::allocator<bool> >::const_reference
>::address(std::vector<bool, std::allocator<bool> >::const_reference) {
   return 0;
}


#endif

}

#include <vector>
namespace Reflex  {
/** @class CollFuncTable
 *
 * Table containing pointers to concrete functions to manipulate
 * Collections in a generic way
 *
 * @author  M.Frank
 */
struct RFLX_API CollFuncTable  {
   size_t iter_size;
   size_t value_diff;
   int value_offset;
   void*  (*size_func)(void*);
<<<<<<< HEAD
   void*  (*resize_func)(void*);
   void*  (*clear_func)(void*);
   void*  (*first_func)(void*);
   void*  (*next_func)(void*);
   void*  (*construct_func)(void*);
   void*  (*destruct_func)(void*);
   void*  (*feed_func)(void*);
=======
   void   (*resize_func)(void*,size_t);
   void*  (*clear_func)(void*);
   void*  (*first_func)(void*);
   void*  (*next_func)(void*);
   void*  (*construct_func)(void*,size_t);
   void   (*destruct_func)(void*,size_t);
   void*  (*feed_func)(void*,void*,size_t);
>>>>>>> 84c4c19c
   void*  (*collect_func)(void*);
   void*  (*create_env)();
};

template <typename T> struct CFTGenerator {
   static CollFuncTable*
   Generate() {
      typedef typename T::Value_t Value_t;
      typedef std::pair<Value_t, Value_t> Pair_t;
      Pair_t* ptr = (Pair_t*) 0x1000;
      CollFuncTable* p = new CollFuncTable();
      p->iter_size = sizeof(typename T::Iter_t);
      p->value_diff = ((char*) &ptr->second) - ((char*) &ptr->first);
      p->value_offset = T::value_offset();
      p->size_func = T::size;
      p->first_func = T::first;
      p->next_func = T::next;
      p->clear_func = T::clear;
      p->resize_func = T::resize;
      p->collect_func = T::collect;
      p->construct_func = T::construct;
      p->destruct_func = T::destruct;
      p->feed_func = T::feed;
      p->create_env = T::Env_t::Create;
      return p;
   } // Generate


};
struct CFTNullGenerator {
   static void*
   Void_func(void*) {
      return 0;
   }


   static void*
   Void_func0() { return 0; }

<<<<<<< HEAD
=======
   static void
   Void_func2b(void*,size_t) { ; }

   static void*
   Void_func2(void*,size_t) { return 0; }

   static void*
   Void_func3(void*,void*,size_t) { return 0; }

>>>>>>> 84c4c19c
   static CollFuncTable*
   Generate() {
      CollFuncTable* p = new CollFuncTable();
      p->iter_size = 4;
      p->value_diff = 0;
      p->value_offset = 0;
      p->size_func = Void_func;
      p->first_func = Void_func;
      p->next_func = Void_func;
      p->clear_func = Void_func;
<<<<<<< HEAD
      p->resize_func = Void_func;
      p->collect_func = Void_func;
      p->construct_func = Void_func;
      p->destruct_func = Void_func;
      p->feed_func = Void_func;
=======
      p->resize_func = Void_func2b;
      p->collect_func = Void_func;
      p->construct_func = Void_func2;
      p->destruct_func = Void_func2b;
      p->feed_func = Void_func3;
>>>>>>> 84c4c19c
      p->create_env = Void_func0;
      return p;
   } // Generate


};
// General proxy (dummy)
template <typename A> struct Proxy {};

// Specialization for std::vector
template <class T, class A> struct Proxy<std::vector<T, A> > {
   static CollFuncTable*
   Generate() {
      return CFTGenerator<Pushback<std::vector<T, A> > >::Generate();
   }


};
// Specialization for std::list
template <class T, class A> struct Proxy<std::list<T, A> > {
   static CollFuncTable*
   Generate() {
      return CFTGenerator<Pushback<std::list<T, A> > >::Generate();
   }


};
// Specialization for std::deque
template <class T, class A> struct Proxy<std::deque<T, A> > {
   static CollFuncTable*
   Generate() {
      return CFTGenerator<Pushback<std::deque<T, A> > >::Generate();
   }


};
// Specialization for std::set
template <class K, class T, class A> struct Proxy<std::set<K, T, A> > {
   static CollFuncTable*
   Generate() {
      return CFTGenerator<Insert<std::set<K, T, A> > >::Generate();
   }


};
// Specialization for std::multiset
template <class K, class T, class A> struct Proxy<std::multiset<K, T, A> > {
   static CollFuncTable*
   Generate() {
      return CFTGenerator<Insert<std::multiset<K, T, A> > >::Generate();
   }


};
// Specialization for std::map
template <class K, class T, class R, class A> struct Proxy<std::map<K, T, R, A> > {
   static CollFuncTable*
   Generate() {
      return CFTGenerator<MapInsert<std::map<K, T, R, A> > >::Generate();
   }


};
// Specialization for std::multimap
template <class K, class T, class R, class A> struct Proxy<std::multimap<K, T, R, A> > {
   static CollFuncTable*
   Generate() {
      return CFTGenerator<MapInsert<std::multimap<K, T, R, A> > >::Generate();
   }


};
// Specialization for std::queue -- not implemented
template <class K, class T> struct Proxy<std::queue<K, T> > {
   static CollFuncTable*
   Generate() { return CFTNullGenerator::Generate(); }

};
// Specialization for std::stack -- not implemented
template <class K, class T> struct Proxy<std::stack<K, T> > {
   static CollFuncTable*
   Generate() { return CFTNullGenerator::Generate(); }

};
#if defined(__GNUC__)
// Specialization for __gnu_cxx::hash_set
template <class T, class F, class E, class A> struct Proxy<__gnu_cxx::hash_set<T, F, E, A> > {
   static CollFuncTable*
   Generate() {
      return CFTGenerator<Insert<__gnu_cxx::hash_set<T, F, E, A> > >::Generate();
   }


};
// Specialization for __gnu_cxx::hash_multiset
template <class T, class F, class E, class A> struct Proxy<__gnu_cxx::hash_multiset<T, F, E, A> > {
   static CollFuncTable*
   Generate() {
      return CFTGenerator<Insert<__gnu_cxx::hash_multiset<T, F, E, A> > >::Generate();
   }


};
// Specialization for __gnu_cxx::hash_map
template <class K, class T, class F, class E, class A> struct Proxy<__gnu_cxx::hash_map<K, T, F, E, A> > {
   static CollFuncTable*
   Generate() {
      return CFTGenerator<MapInsert<__gnu_cxx::hash_map<K, T, F, E, A> > >::Generate();
   }


};
// Specialization for __gnu_cxx::hash_multimap
template <class K, class T, class F, class E, class A> struct Proxy<__gnu_cxx::hash_multimap<K, T, F, E, A> > {
   static CollFuncTable*
   Generate() {
      return CFTGenerator<MapInsert<__gnu_cxx::hash_multimap<K, T, F, E, A> > >::Generate();
   }


};
#elif defined(_WIN32)
// Specialization for stdext::hash_multiset
template <class K, class T, class A> struct Proxy<stdext::hash_multiset<K, T, A> > {
   static CollFuncTable*
   Generate() {
      return CFTGenerator<Insert<stdext::hash_multiset<K, T, A> > >::Generate();
   }


};
// Specialization for stdext::hash_set
template <class K, class T, class A> struct Proxy<stdext::hash_set<K, T, A> > {
   static CollFuncTable*
   Generate() {
      return CFTGenerator<Insert<stdext::hash_set<K, T, A> > >::Generate();
   }


};
// Specialization for stdext::hash_map
template <class K, class T, class R, class A> struct Proxy<stdext::hash_map<K, T, R, A> > {
   static CollFuncTable*
   Generate() {
      return CFTGenerator<MapInsert<stdext::hash_map<K, T, R, A> > >::Generate();
   }


};
// Specialization for stdext::hash_multimap
template <class K, class T, class R, class A> struct Proxy<stdext::hash_multimap<K, T, R, A> > {
   static CollFuncTable*
   Generate() {
      return CFTGenerator<MapInsert<stdext::hash_multimap<K, T, R, A> > >::Generate();
   }


};
#endif

// Specialization for std::bitset
template <typename B> struct StdBitSetHelper {};


#ifndef __CINT__
template <typename Bitset_t> struct CollType<StdBitSetHelper<Bitset_t> > : public Address<const bool&> {
   typedef Bitset_t Cont_t;
   typedef std::pair<size_t, bool> Iter_t;
   typedef bool Value_t;
   typedef Environ<Iter_t> Env_t;
   typedef Env_t* PEnv_t;
   typedef Cont_t* PCont_t;
   typedef Value_t* PValue_t;

   virtual ~CollType() {}

   static inline PCont_t
   object(void* ptr) {
      return PCont_t(PEnv_t(ptr)->fObject);
   }


   static void*
   size(void* env) {
      PEnv_t e = PEnv_t(env);
      e->fSize = PCont_t(e->fObject)->size();
      return &e->fSize;
   }


   static void*
   clear(void* env) {
      object(env)->reset();
      return 0;
   }


   static void*
   first(void* env) {
      PEnv_t e = PEnv_t(env);
      PCont_t c = PCont_t(e->fObject);
      e->fIterator.first = 0;
      e->fIterator.second = c->size() > 0 ? c->test(e->fIterator.first) : false;      // Iterator actually hold the value.
      e->fSize = c->size();
      return 0;
   }


   static void*
   next(void* env) {
      PEnv_t e = PEnv_t(env);
      PCont_t c = PCont_t(e->fObject);

      for ( ; e->fIdx > 0 && e->fIterator.first != c->size(); ++(e->fIterator.first), --e->fIdx) {}
      e->fIterator.second = (e->fIterator.first != c->size()) ? c->test(e->fIterator.first) : false;
      return 0;
   }


   static void*
<<<<<<< HEAD
   construct(void*) {
=======
   construct(void*,size_t) {
>>>>>>> 84c4c19c
      // Nothing to construct.
      return 0;
   }


   static void*
   collect(void* env) {
      PEnv_t e = PEnv_t(env);
      PCont_t c = PCont_t(e->fObject);
      PValue_t m = PValue_t(e->fStart);    // 'start' is a buffer outside the container.

      for (size_t i = 0; i != c->size(); ++i, ++m) {
         *m = c->test(i);
<<<<<<< HEAD
=======
      }
      return 0;
   }


   static void
   destruct(void*,size_t) {
      // Nothing to destruct.
   }


};

template <typename Bitset_t>
struct Pushback<StdBitSetHelper<Bitset_t> > : public CollType<StdBitSetHelper<Bitset_t> > {
   typedef Bitset_t Cont_t;
   typedef bool Iter_t;
   typedef bool Value_t;
   typedef Environ<Iter_t> Env_t;
   typedef Env_t* PEnv_t;
   typedef Cont_t* PCont_t;
   typedef Value_t* PValue_t;

   static void resize(void* /*obj*/, size_t) { }


   static void*
   feed(void* env) {
      PEnv_t e = PEnv_t(env);
      PCont_t c = PCont_t(e->fObject);
      PValue_t m = PValue_t(e->fStart);    // Here start is actually a 'buffer' outside the container.

      for (size_t i = 0; i < e->fSize; ++i, ++m) {
         c->set(i, *m);
>>>>>>> 84c4c19c
      }
      return 0;
   }

<<<<<<< HEAD

   static void*
   destruct(void*) {
      // Nothing to destruct.
      return 0;
   }


};

template <typename Bitset_t>
struct Pushback<StdBitSetHelper<Bitset_t> > : public CollType<StdBitSetHelper<Bitset_t> > {
   typedef Bitset_t Cont_t;
   typedef bool Iter_t;
   typedef bool Value_t;
   typedef Environ<Iter_t> Env_t;
   typedef Env_t* PEnv_t;
   typedef Cont_t* PCont_t;
   typedef Value_t* PValue_t;

   static void*
   resize(void* env) {
      PEnv_t e = PEnv_t(env);
      e->fIdx = 0;
      return 0;
   }


   static void*
   feed(void* env) {
      PEnv_t e = PEnv_t(env);
      PCont_t c = PCont_t(e->fObject);
      PValue_t m = PValue_t(e->fStart);    // Here start is actually a 'buffer' outside the container.

      for (size_t i = 0; i < e->fSize; ++i, ++m) {
=======
   static void*
      feed(void* from, void* to, size_t size) {
      PValue_t m = PValue_t(from);
      PCont_t c  = PCont_t(to);

      for (size_t i = 0; i < size; ++i, ++m) {
>>>>>>> 84c4c19c
         c->set(i, *m);
      }
      return 0;
   }


   static int
   value_offset() {
      return 0;
   }


};
#endif

template <typename B> struct Proxy<StdBitSetHelper<B> > {
   static CollFuncTable*
   Generate() {
      return CFTGenerator<Pushback<StdBitSetHelper<B> > >::Generate();
   }


};
}

#endif // Reflex_CollectionProxy<|MERGE_RESOLUTION|>--- conflicted
+++ resolved
@@ -99,17 +99,10 @@
    address(T ref) {
       return (void*)& ref;
    }
-<<<<<<< HEAD
-
-
-};
-
-=======
-
-
-};
-
->>>>>>> 84c4c19c
+
+
+};
+
 template <class T> struct CollType
 #ifdef _KCC  // KAI compiler
    : public Address<typename T::value_type&>
@@ -117,7 +110,11 @@
    : public Address<typename T::const_reference>
 #endif
 {
-<<<<<<< HEAD
+#ifdef _KCC  // KAI compiler
+   typedef Address<typename T::value_type&> Address_t;
+#else
+   typedef Address<typename T::const_reference> Address_t;
+#endif
    typedef T Cont_t;
    typedef typename T::iterator Iter_t;
    typedef typename T::value_type Value_t;
@@ -161,87 +158,11 @@
 #else
       typename T::const_reference ref = *(e->iter());
 #endif
-      return e->fStart = address(ref);
-=======
-#ifdef _KCC  // KAI compiler
-   typedef Address<typename T::value_type&> Address_t;
-#else
-   typedef Address<typename T::const_reference> Address_t;
-#endif
-   typedef T Cont_t;
-   typedef typename T::iterator Iter_t;
-   typedef typename T::value_type Value_t;
-   typedef Reflex::Environ<Iter_t> Env_t;
-   typedef Env_t* PEnv_t;
-   typedef Cont_t* PCont_t;
-   typedef Value_t* PValue_t;
-
-   static inline PCont_t
-   object(void* ptr) {
-      return PCont_t(PEnv_t(ptr)->fObject);
->>>>>>> 84c4c19c
-   }
-
-
-   static void*
-<<<<<<< HEAD
-   next(void* env) {
-      PEnv_t e = PEnv_t(env);
-      PCont_t c = PCont_t(e->fObject);
-
-      for ( ; e->fIdx > 0 && e->iter() != c->end(); ++(e->iter()), --e->fIdx) {}
-
-      // TODO: Need to find something for going backwards....
-      if (e->iter() == c->end()) { return 0; }
-=======
-   size(void* env) {
-      PEnv_t e = PEnv_t(env);
-      e->fSize = PCont_t(e->fObject)->size();
-      return &e->fSize;
-   }
-
-
-   static void*
-   clear(void* env) {
-      object(env)->clear();
-      return 0;
-   }
-
-
-   static void*
-   first(void* env) {
-      PEnv_t e = PEnv_t(env);
-      PCont_t c = PCont_t(e->fObject);
-      // Assume iterators do not need destruction
-      e->fIterator = c->begin();
-      e->fSize = c->size();
-
-      if (0 == e->fSize) { return e->fStart = 0; }
->>>>>>> 84c4c19c
-#ifdef _KCC  // KAI compiler
-      typename T::value_type& ref = *(e->iter());
-#else
-      typename T::const_reference ref = *(e->iter());
-#endif
-<<<<<<< HEAD
-      return address(ref);
-=======
       return e->fStart = Address_t::address(ref);
->>>>>>> 84c4c19c
-   }
-
-
-   static void*
-<<<<<<< HEAD
-   construct(void* env) {
-      PEnv_t e = PEnv_t(env);
-      PValue_t m = PValue_t(e->fStart);
-
-      for (size_t i = 0; i < e->fSize; ++i, ++m) {
-         ::new (m) Value_t();
-      }
-      return 0;
-=======
+   }
+
+
+   static void*
    next(void* env) {
       PEnv_t e = PEnv_t(env);
       PCont_t c = PCont_t(e->fObject);
@@ -256,12 +177,21 @@
       typename T::const_reference ref = *(e->iter());
 #endif
       return Address_t::address(ref);
->>>>>>> 84c4c19c
-   }
-
-
-   static void*
-<<<<<<< HEAD
+   }
+
+
+   static void*
+   construct(void* what, size_t size) {
+      PValue_t m = PValue_t(what);
+
+      for (size_t i = 0; i < size; ++i, ++m) {
+         ::new (m) Value_t();
+      }
+      return 0;
+   }
+
+
+   static void*
    collect(void* env) {
       PEnv_t e = PEnv_t(env);
       PCont_t c = PCont_t(e->fObject);
@@ -269,41 +199,21 @@
 
       for (Iter_t i = c->begin(); i != c->end(); ++i, ++m) {
          ::new (m) Value_t(*i);
-=======
-   construct(void* what, size_t size) {
+      }
+      return 0;
+   }
+
+
+   static void
+   destruct(void* what, size_t size) {
       PValue_t m = PValue_t(what);
 
       for (size_t i = 0; i < size; ++i, ++m) {
-         ::new (m) Value_t();
->>>>>>> 84c4c19c
-      }
-      return 0;
-   }
-
-
-   static void*
-<<<<<<< HEAD
-   destruct(void* env) {
-      PEnv_t e = PEnv_t(env);
-      PValue_t m = PValue_t(e->fStart);
-
-      for (size_t i = 0; i < e->fSize; ++i, ++m) {
          m->~Value_t();
-=======
-   collect(void* env) {
-      PEnv_t e = PEnv_t(env);
-      PCont_t c = PCont_t(e->fObject);
-      PValue_t m = PValue_t(e->fStart);
-
-      for (Iter_t i = c->begin(); i != c->end(); ++i, ++m) {
-         ::new (m) Value_t(*i);
->>>>>>> 84c4c19c
-      }
-      return 0;
-   }
-
-
-<<<<<<< HEAD
+      }
+   }
+
+
 };
 
 /** @class TCollectionProxy::Map TCollectionProxy.h TCollectionProxy.h
@@ -323,23 +233,17 @@
    typedef Env_t* PEnv_t;
    typedef Cont_t* PCont_t;
    typedef Value_t* PValue_t;
-   static void*
-   resize(void* env) {
-      PEnv_t e = PEnv_t(env);
-      PCont_t c = PCont_t(e->fObject);
-      c->resize(e->fSize);
-      e->fIdx = 0;
-      return e->fStart = address(*c->begin());
-   }
-
-
-   static void*
-   feed(void* env) {
-      PEnv_t e = PEnv_t(env);
-      PCont_t c = PCont_t(e->fObject);
-      PValue_t m = PValue_t(e->fStart);
-
-      for (size_t i = 0; i < e->fSize; ++i, ++m) {
+   static void resize(void* obj, size_t n) {
+      PCont_t c = PCont_t(obj);
+      c->resize(n);
+   }
+
+   static void*
+      feed(void*from,void *to,size_t size) {
+      PValue_t m = PValue_t(from);
+      PCont_t c  = PCont_t(to);
+
+      for (size_t i = 0; i < size; ++i, ++m) {
          c->push_back(*m);
       }
       return 0;
@@ -349,15 +253,6 @@
    static int
    value_offset() {
       return 0;
-=======
-   static void
-   destruct(void* what, size_t size) {
-      PValue_t m = PValue_t(what);
-
-      for (size_t i = 0; i < size; ++i, ++m) {
-         m->~Value_t();
-      }
->>>>>>> 84c4c19c
    }
 
 
@@ -366,21 +261,13 @@
 /** @class TCollectionProxy::Map TCollectionProxy.h TCollectionProxy.h
  *
  * Small helper to encapsulate all necessary data accesses for
-<<<<<<< HEAD
  * containers like set, multiset etc.
-=======
- * containers like vector, list, deque
->>>>>>> 84c4c19c
  *
  * @author  M.Frank
  * @version 1.0
  * @date    10/10/2004
  */
-<<<<<<< HEAD
 template <class T> struct Insert: public CollType<T> {
-=======
-template <class T> struct Pushback: public CollType<T> {
->>>>>>> 84c4c19c
    typedef T Cont_t;
    typedef typename T::iterator Iter_t;
    typedef typename T::value_type Value_t;
@@ -388,85 +275,6 @@
    typedef Env_t* PEnv_t;
    typedef Cont_t* PCont_t;
    typedef Value_t* PValue_t;
-<<<<<<< HEAD
-   static void*
-   feed(void* env) {
-      PEnv_t e = PEnv_t(env);
-      PCont_t c = PCont_t(e->fObject);
-      PValue_t m = PValue_t(e->fStart);
-
-      for (size_t i = 0; i < e->fSize; ++i, ++m) {
-         c->insert(*m);
-=======
-   static void resize(void* obj, size_t n) {
-      PCont_t c = PCont_t(obj);
-      c->resize(n);
-   }
-
-   static void*
-      feed(void*from,void *to,size_t size) {
-      PValue_t m = PValue_t(from);
-      PCont_t c  = PCont_t(to);
-
-      for (size_t i = 0; i < size; ++i, ++m) {
-         c->push_back(*m);
->>>>>>> 84c4c19c
-      }
-      return 0;
-   }
-
-
-<<<<<<< HEAD
-   static void*
-   resize(void* /* env */) {
-      return 0;
-   }
-
-
-=======
->>>>>>> 84c4c19c
-   static int
-   value_offset() {
-      return 0;
-   }
-
-
-};
-
-/** @class TCollectionProxy::Map TCollectionProxy.h TCollectionProxy.h
- *
- * Small helper to encapsulate all necessary data accesses for
-<<<<<<< HEAD
- * containers like Set, multiset etc.
-=======
- * containers like set, multiset etc.
->>>>>>> 84c4c19c
- *
- * @author  M.Frank
- * @version 1.0
- * @date    10/10/2004
- */
-<<<<<<< HEAD
-template <class T> struct MapInsert: public CollType<T> {
-=======
-template <class T> struct Insert: public CollType<T> {
->>>>>>> 84c4c19c
-   typedef T Cont_t;
-   typedef typename T::iterator Iter_t;
-   typedef typename T::value_type Value_t;
-   typedef Environ<Iter_t> Env_t;
-   typedef Env_t* PEnv_t;
-   typedef Cont_t* PCont_t;
-   typedef Value_t* PValue_t;
-<<<<<<< HEAD
-   static void*
-   feed(void* env) {
-      PEnv_t e = PEnv_t(env);
-      PCont_t c = PCont_t(e->fObject);
-      PValue_t m = PValue_t(e->fStart);
-
-      for (size_t i = 0; i < e->fSize; ++i, ++m) {
-=======
 
    static void*
       feed(void*from,void*to,size_t size) {
@@ -474,29 +282,21 @@
       PCont_t c  = PCont_t(to);
 
       for (size_t i = 0; i < size; ++i, ++m) {
->>>>>>> 84c4c19c
          c->insert(*m);
       }
       return 0;
    }
 
 
-<<<<<<< HEAD
-   static void*
-   resize(void* /* env */) {
-=======
    static void resize(void* /* obj */, size_t) { }
 
 
    static int
    value_offset() {
->>>>>>> 84c4c19c
-      return 0;
-   }
-
-
-<<<<<<< HEAD
-=======
+      return 0;
+   }
+
+
 };
 
 /** @class TCollectionProxy::Map TCollectionProxy.h TCollectionProxy.h
@@ -533,7 +333,6 @@
    }
 
 
->>>>>>> 84c4c19c
    static int
    value_offset() {
       return ((char*) &((PValue_t(0x1000))->second)) - ((char*) PValue_t(0x1000));
@@ -568,15 +367,6 @@
    size_t value_diff;
    int value_offset;
    void*  (*size_func)(void*);
-<<<<<<< HEAD
-   void*  (*resize_func)(void*);
-   void*  (*clear_func)(void*);
-   void*  (*first_func)(void*);
-   void*  (*next_func)(void*);
-   void*  (*construct_func)(void*);
-   void*  (*destruct_func)(void*);
-   void*  (*feed_func)(void*);
-=======
    void   (*resize_func)(void*,size_t);
    void*  (*clear_func)(void*);
    void*  (*first_func)(void*);
@@ -584,7 +374,6 @@
    void*  (*construct_func)(void*,size_t);
    void   (*destruct_func)(void*,size_t);
    void*  (*feed_func)(void*,void*,size_t);
->>>>>>> 84c4c19c
    void*  (*collect_func)(void*);
    void*  (*create_env)();
 };
@@ -624,8 +413,6 @@
    static void*
    Void_func0() { return 0; }
 
-<<<<<<< HEAD
-=======
    static void
    Void_func2b(void*,size_t) { ; }
 
@@ -635,7 +422,6 @@
    static void*
    Void_func3(void*,void*,size_t) { return 0; }
 
->>>>>>> 84c4c19c
    static CollFuncTable*
    Generate() {
       CollFuncTable* p = new CollFuncTable();
@@ -646,19 +432,11 @@
       p->first_func = Void_func;
       p->next_func = Void_func;
       p->clear_func = Void_func;
-<<<<<<< HEAD
-      p->resize_func = Void_func;
-      p->collect_func = Void_func;
-      p->construct_func = Void_func;
-      p->destruct_func = Void_func;
-      p->feed_func = Void_func;
-=======
       p->resize_func = Void_func2b;
       p->collect_func = Void_func;
       p->construct_func = Void_func2;
       p->destruct_func = Void_func2b;
       p->feed_func = Void_func3;
->>>>>>> 84c4c19c
       p->create_env = Void_func0;
       return p;
    } // Generate
@@ -879,11 +657,7 @@
 
 
    static void*
-<<<<<<< HEAD
-   construct(void*) {
-=======
    construct(void*,size_t) {
->>>>>>> 84c4c19c
       // Nothing to construct.
       return 0;
    }
@@ -897,8 +671,6 @@
 
       for (size_t i = 0; i != c->size(); ++i, ++m) {
          *m = c->test(i);
-<<<<<<< HEAD
-=======
       }
       return 0;
    }
@@ -933,55 +705,16 @@
 
       for (size_t i = 0; i < e->fSize; ++i, ++m) {
          c->set(i, *m);
->>>>>>> 84c4c19c
-      }
-      return 0;
-   }
-
-<<<<<<< HEAD
-
-   static void*
-   destruct(void*) {
-      // Nothing to destruct.
-      return 0;
-   }
-
-
-};
-
-template <typename Bitset_t>
-struct Pushback<StdBitSetHelper<Bitset_t> > : public CollType<StdBitSetHelper<Bitset_t> > {
-   typedef Bitset_t Cont_t;
-   typedef bool Iter_t;
-   typedef bool Value_t;
-   typedef Environ<Iter_t> Env_t;
-   typedef Env_t* PEnv_t;
-   typedef Cont_t* PCont_t;
-   typedef Value_t* PValue_t;
-
-   static void*
-   resize(void* env) {
-      PEnv_t e = PEnv_t(env);
-      e->fIdx = 0;
-      return 0;
-   }
-
-
-   static void*
-   feed(void* env) {
-      PEnv_t e = PEnv_t(env);
-      PCont_t c = PCont_t(e->fObject);
-      PValue_t m = PValue_t(e->fStart);    // Here start is actually a 'buffer' outside the container.
-
-      for (size_t i = 0; i < e->fSize; ++i, ++m) {
-=======
+      }
+      return 0;
+   }
+
    static void*
       feed(void* from, void* to, size_t size) {
       PValue_t m = PValue_t(from);
       PCont_t c  = PCont_t(to);
 
       for (size_t i = 0; i < size; ++i, ++m) {
->>>>>>> 84c4c19c
          c->set(i, *m);
       }
       return 0;
