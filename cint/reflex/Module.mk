--- conflicted
+++ resolved
@@ -84,23 +84,15 @@
 RFLX_UNITTESTX = $(subst .cxx,,$(RFLX_UNITTESTS))
 
 RFLX_GENMAPS   = $(REFLEXDIRS)/genmap/genmap.cxx
-<<<<<<< HEAD
-RFLX_GENMAPO   = $(RFLX_GENMAPS:.cxx=.o)
-RFLX_GENMAPDEP = $(RFLX_GENMAPS:.cxx=.d)
-=======
 RFLX_GENMAPO   = $(call stripsrc,$(RFLX_GENMAPS:.cxx=.o))
 RFLX_GENMAPDEP = $(RFLX_GENMAPO:.o=.d)
->>>>>>> 84c4c19c
 
 # include all dependency files
 INCLUDEFILES += $(RFLX_GENMAPDEP)
 
 ALLEXECS += $(RFLX_GENMAPX)
 
-<<<<<<< HEAD
-=======
 POSTBIN  += $(RFLX_GRFLXPYC) $(RFLX_GRFLXPY)
->>>>>>> 84c4c19c
 
 ##### local rules #####
 .PHONY:         all-$(MODNAME) clean-$(MODNAME) distclean-$(MODNAME) \
