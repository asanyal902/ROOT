--- conflicted
+++ resolved
@@ -52,10 +52,6 @@
 std::string G__makefile;
 std::string G__object;
 bool G__quiet = false;
-<<<<<<< HEAD
-
-=======
->>>>>>> ab0972e3
 
 enum G__C_OR_CXX { G__unknown_MODE, G__C_MODE, G__CXX_MODE };
 
@@ -635,22 +631,13 @@
    ***************************************************************************/
   out << "# Link Object #############################################" << std::endl;
   if(G__flags & G__isDLL) {
-<<<<<<< HEAD
-    out << "$(OBJECT) : $(CINTLIB) $(COFILES) $(CXXOFILES) $(CIFO) $(CXXIFO)" 
-=======
     out << "$(OBJECT) : $(CINTLIB) $(COFILES) $(CXXOFILES) $(CIFO) $(CXXIFO)"
->>>>>>> ab0972e3
         << std::endl
         << "\t";
     if (G__quiet) out << "@";
     out << "$(LD) $(subst @so@,$(OBJECT:" << G__CFG_SOEXT << "=),"
-<<<<<<< HEAD
-        << G__CFG_SOFLAGS << ") "<< G__CFG_SOOUT 
-        << "$(OBJECT) $(COFILES) $(CIFO) $(CXXIFO) $(CXXOFILES) $(LIBS)" 
-=======
         << G__CFG_SOFLAGS << ") "<< G__CFG_SOOUT
         << "$(OBJECT) $(COFILES) $(CIFO) $(CXXIFO) $(CXXOFILES) $(LIBS)"
->>>>>>> ab0972e3
         << std::endl;
   }
   else if(G__flags & G__ismain) {
