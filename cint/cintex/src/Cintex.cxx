// @(#)root/cintex:$Id$
// Author: Pere Mato 2005

// Copyright CERN, CH-1211 Geneva 23, 2004-2005, All rights reserved.
//
// Permission to use, copy, modify, and distribute this software for any
// purpose is hereby granted without fee, provided that this copyright and
// permissions notice appear in all copies and derivatives.
//
// This software is provided "as is" without express or implied warranty.

#include "Reflex/Callback.h"
#include "Reflex/Type.h"
#include "Reflex/Member.h"
#include "Reflex/Builder/ReflexBuilder.h"

#include "Cintex/Cintex.h"
#include "CINTClassBuilder.h"
#include "CINTFunctionBuilder.h"
#include "CINTVariableBuilder.h"
#include "CINTTypedefBuilder.h"
#include "CINTEnumBuilder.h"
#include "ROOTClassEnhancer.h"
#include "CINTSourceFile.h"
#include <iostream>

using namespace ROOT::Reflex;
using namespace ROOT::Cintex;
using namespace std;

//Build the Cintex dictionary on Reflex and convert it to CINT
namespace {
   struct Cintex_dict_t { 
   public:
      Cintex_dict_t() {
         //--Reflex class builder
         //NamespaceBuilder( "ROOT::Cintex" );
         Type t_void = TypeBuilder("void");
         Type t_int  = TypeBuilder("int");
         Type t_bool = TypeBuilder("bool");
         ClassBuilderT< Cintex >("Cintex", PUBLIC)
            .AddFunctionMember(FunctionTypeBuilder(t_void), "Enable", Enable, 0, 0, PUBLIC | STATIC)
            .AddFunctionMember(FunctionTypeBuilder(t_void, t_int), "SetDebug", SetDebug, 0, 0, PUBLIC | STATIC)
            .AddFunctionMember(FunctionTypeBuilder(t_int), "Debug", Debug, 0, 0, PUBLIC | STATIC)
            .AddFunctionMember(FunctionTypeBuilder(t_bool), "PropagateClassTypedefs", PropagateClassTypedefs, 0, 0, PUBLIC | STATIC)
            .AddFunctionMember(FunctionTypeBuilder(t_void, t_bool), "SetPropagateClassTypedefs", SetPropagateClassTypedefs, 0, 0, PUBLIC | STATIC);
          
         //--CINT class builder
         Type t = Type::ByName("Cintex");
         ROOT::Cintex::CINTClassBuilder::Get(t).Setup();
      }
      static void Enable(void*, void*, const std::vector<void*>&, void*) {
         Cintex::Enable();
      }
      static void SetDebug(void*, void*, const std::vector<void*>& arg, void*) {
         Cintex::SetDebug(*(bool*)arg[0]);
      }
      static void Debug(void*, void* ret, const std::vector<void*>&, void*) {
         if (ret) *(int*)ret = Cintex::Debug();
         else Cintex::Debug();
      }

      static void PropagateClassTypedefs(void*, void* ret, const std::vector<void*>&, void*) {
         if (ret) *(bool*)ret = Cintex::PropagateClassTypedefs();
         else Cintex::PropagateClassTypedefs();
      }

      static void SetPropagateClassTypedefs(void*, void*, const std::vector<void*>& arg, void*) {
         Cintex::SetPropagateClassTypedefs(*(bool*)arg[0]);
      }

   };
   static Cintex_dict_t s_dict;
   
   static const char* btypes[] = { "bool", "char", "unsigned char", "short", "unsigned short", "int", "unsigned int",
     "long", "unsigned long", "float", "double", "string" };

   void Declare_additional_CINT_typedefs() {
      // as the function name says
      std::string name;
      std::string value;
      int autoload = G__set_class_autoloading(0); // To avoid recursive loads
      for ( size_t i = 0; i < sizeof(btypes)/sizeof(char*); i ++ ) {
         //--- vector ---
<<<<<<< HEAD
         sprintf(name,"vector<%s>", btypes[i]);
         sprintf(value,"vector<%s,allocator<%s> >", btypes[i], btypes[i]);
         CINTTypedefBuilder::Set(name, value);
=======
         name = std::string("vector<") + btypes[i];
         value = name;
         name += ">";
         value += std::string(",allocator<") + btypes[i] + "> >";
         CINTTypedefBuilder::Set(name.c_str(), value.c_str());
>>>>>>> 84c4c19c
      }
      // Now that genreflex always translates basic_string<char> to string
      // we need a "typedef" (the wrong way!) for backward compatibility:
      CINTTypedefBuilder::Set("basic_string<char>", "string");
      G__set_class_autoloading(autoload);
   }
}


namespace ROOT {
   namespace Cintex {
      
      Cintex& Cintex::Instance() {
         static Cintex s_instance;
         return s_instance;
      }

      Cintex::Cintex() {
         fCallback = new Callback();
         fRootcreator = 0;
         fDbglevel = 0;
         fPropagateClassTypedefs = true;
         fPropagateClassEnums = true;
         fEnabled = false;
      }

      Cintex::~Cintex() {
         if( fCallback ) UninstallClassCallback( fCallback );
         delete fCallback;
      }

      void Cintex::Enable() {
         if ( Instance().fEnabled ) return;
         //---Declare some extra typdefs to please CINT
         Declare_additional_CINT_typedefs();
         //---Install the callback to fothcoming classes ----//
         InstallClassCallback( Instance().fCallback );        
         //---Convert to CINT all existing classes ---//
         for( size_t i = 0; i < Type::TypeSize(); i++ ) {

            ( * Instance().fCallback)( Type::TypeAt(i) );
         }
         //---Convert to CINT all existing free functions and variables
         for ( size_t n = 0; n < Scope::ScopeSize(); n++ ) {
            Scope ns = Scope::ScopeAt(n);
            if ( ns.IsNamespace() ) {
               for( size_t m = 0; m < ns.MemberSize(); m++ ) {
                  ( * Instance().fCallback)( ns.MemberAt(m) );
               }
            }
         }
         Instance().fEnabled = true;
      } 

      void Cintex::SetROOTCreator(ROOTCreator_t c) {
         Instance().fRootcreator = c;
      }

      ROOTCreator_t Cintex::GetROOTCreator() {
         return Instance().fRootcreator;
      }

      int Cintex::Debug() {
         return Instance().fDbglevel;
      }

      void Cintex::SetDebug(int l) {
         Instance().fDbglevel = l;
      }


      bool Cintex::PropagateClassTypedefs() {
         return Instance().fPropagateClassTypedefs;
      }

      void Cintex::SetPropagateClassTypedefs(bool val) {
         Instance().fPropagateClassTypedefs = val;
      }

      bool Cintex::PropagateClassEnums() {
         return Instance().fPropagateClassEnums;
      }

      void Cintex::SetPropagateClassEnums(bool val) {
         Instance().fPropagateClassEnums = val;
      }
  
      void Cintex::Default_CreateClass(const char* name, TGenericClassInfo* gci) {
         // Create a TClass object from the Reflex data; forward to ROOTClassEnhancer.
         ROOTClassEnhancer::Default_CreateClass(Reflex::Type::ByName(name), gci);
      }

      void Callback::operator () ( const Type& t ) {
         ArtificialSourceFile asf;
         int autoload = G__set_class_autoloading(0); // To avoid recursive loads
         if ( t.IsClass() || t.IsStruct() ) {
            ROOTClassEnhancer enhancer(t);
            enhancer.Setup();
            CINTClassBuilder::Get(t).Setup();
            enhancer.CreateInfo();
         }
         else if ( t.IsTypedef() ) {
            CINTTypedefBuilder::Setup(t);
         }
         else if ( t.IsEnum() ) {
            CINTEnumBuilder::Setup(t);
         } 
         G__set_class_autoloading(autoload);
      }
  
      void Callback::operator () ( const Member& m ) {
         ArtificialSourceFile asf;
         int autoload = G__set_class_autoloading(0); // To avoid recursive loads
         if ( m.IsFunctionMember() ) {
            if( Cintex::Debug() ) cout << "Cintex: Building function " << m.Name(SCOPED|QUALIFIED) << endl; 
            CINTFunctionBuilder(m).Setup();
         }
         else if ( m.IsDataMember() ) {
            if( Cintex::Debug() ) cout << "Cintex: Building variable " << m.Name(SCOPED|QUALIFIED) << endl; 
            CINTVariableBuilder(m).Setup();
         } 
         G__set_class_autoloading(autoload);
      }
   }
}<|MERGE_RESOLUTION|>--- conflicted
+++ resolved
@@ -82,17 +82,11 @@
       int autoload = G__set_class_autoloading(0); // To avoid recursive loads
       for ( size_t i = 0; i < sizeof(btypes)/sizeof(char*); i ++ ) {
          //--- vector ---
-<<<<<<< HEAD
-         sprintf(name,"vector<%s>", btypes[i]);
-         sprintf(value,"vector<%s,allocator<%s> >", btypes[i], btypes[i]);
-         CINTTypedefBuilder::Set(name, value);
-=======
          name = std::string("vector<") + btypes[i];
          value = name;
          name += ">";
          value += std::string(",allocator<") + btypes[i] + "> >";
          CINTTypedefBuilder::Set(name.c_str(), value.c_str());
->>>>>>> 84c4c19c
       }
       // Now that genreflex always translates basic_string<char> to string
       // we need a "typedef" (the wrong way!) for backward compatibility:
