--- conflicted
+++ resolved
@@ -91,11 +91,7 @@
       static void Stub_StreamerNVirtual(void*, void*, const std::vector<void*>&, void*);
       static void Stub_Dictionary(void* ret, void*, const std::vector<void*>&, void*);
       static void Stub_ShowMembers(void*, void*, const std::vector<void*>&, void*);
-<<<<<<< HEAD
-      static void Stub_ShowMembers(TClass*, const ROOT::Reflex::Type&, void*, TMemberInspector&, char*);
-=======
       static void Stub_ShowMembers(TClass*, const ROOT::Reflex::Type&, void*, TMemberInspector&);
->>>>>>> 84c4c19c
       static void Stub_Dictionary( void* ctx );
       static TClass* Default_CreateClass(Type typ, ROOT::TGenericClassInfo* info);
    };
@@ -238,12 +234,7 @@
             AddFunction("IsA", signature, Stub_IsA, ctxt, 0);
             //--- adding void Data_ShowMembers(void *, TMemberInspector&, char*)
             signature = FunctionTypeBuilder( void_t,
-<<<<<<< HEAD
-                                             ReferenceBuilder(TypeBuilder("TMemberInspector")),
-                                             PointerBuilder(char_t));
-=======
                                              ReferenceBuilder(TypeBuilder("TMemberInspector")));
->>>>>>> 84c4c19c
             
             AddFunction("ShowMembers", signature, Stub_ShowMembers, ctxt,
                         /*should be VIRTUAL but avoid vtable creation:*/
@@ -522,12 +513,7 @@
       Type typ = context(ctx).TypeGet();
       TClass* tcl = context(ctx).Tclass();
       TMemberInspector& insp = *(TMemberInspector*)args[0];
-<<<<<<< HEAD
-      char* par = (char*)args[1];
-      if( tcl ) Stub_ShowMembers( tcl, typ, obj, insp, par);
-=======
       if( tcl ) Stub_ShowMembers( tcl, typ, obj, insp);
->>>>>>> 84c4c19c
    }
 
    void ROOTClassEnhancerInfo::Stub_ShowMembers(TClass* tcl, const Type& cl, void* obj, TMemberInspector& insp) {
@@ -561,14 +547,7 @@
                string tnam  = mem.Properties().HasProperty("iotype") ? CintName(mem.Properties().PropertyAsString("iotype")) : CintName(typ);
                TClass* tmcl = ROOT::GetROOT()->GetClass(tnam.c_str(), kTRUE, mem.IsTransient());
                if ( tmcl ) {
-<<<<<<< HEAD
-                  ::strcat(par,nam.c_str());
-                  ::strcat(par,".");
-                  tmcl->CallShowMembers(add, insp, par);
-                  par[ncp] = 0;
-=======
                   insp.InspectMember(tmcl, add, (nam + ".").c_str());
->>>>>>> 84c4c19c
                }
             }
          }
