/* /% C %/ */
/***********************************************************************
 * cint (C/C++ interpreter)
 ************************************************************************
 * Source file expr.c
 ************************************************************************
 * Description:
 *  Parse C/C++ expression
 ************************************************************************
 * Copyright(c) 1995~2004  Masaharu Goto 
 *
 * For the licensing terms see the file COPYING
 *
 ************************************************************************/

#include "common.h"
#include "value.h"

// Static functions.
static void G__getiparseobject(G__value* result, char* item);
static G__value G__conditionaloperator(G__value defined, const char* expression, int ig1, char* ebuf);
static int G__iscastexpr_body(const char* ebuf, int lenbuf);
#ifdef G__PTR2MEMFUNC
static int G__getpointer2memberfunc(const char* item, G__value* presult);
#endif // G__PTR2MEMFUNC
static int G__getoperator(int newoperator, int oldoperator);

extern "C" {

// External functions.
char* G__setiparseobject(G__value* result, char* str);
G__value G__calc_internal(const char* exprwithspace);
G__value G__getexpr(const char* expression);
G__value G__getprod(char* expression1);
G__value G__getpower(const char* expression2);
G__value G__getitem(const char* item);
int G__test(const char* expr);
int G__btest(int operator2, G__value lresult, G__value rresult);
long double G__atolf(const char* expr);

// Functions in the C interface.
int G__lasterror();
void G__reset_lasterror();
G__value G__calc(const char* exprwithspace);

} // extern "C"

#ifndef G__ROOT
#define G__NOPOWEROPR
#endif // G__ROOT

//______________________________________________________________________________
#define G__iscastexpr(ebuf) \
   (lenbuf>3 && '('==ebuf[0] && ')'==ebuf[lenbuf-1] && \
    ('*'==ebuf[lenbuf-2] || '&'==ebuf[lenbuf-2] || \
     G__iscastexpr_body(ebuf,lenbuf)))

//______________________________________________________________________________
//
//  ANSI compliant operator precedences,  smaller the higher
//

#define G__PREC_SCOPE     1
#define G__PREC_FCALL     2
#define G__PREC_UNARY     3
#define G__PREC_P2MEM     4
#define G__PREC_PWR       5
#define G__PREC_MULT      6
#define G__PREC_ADD       7
#define G__PREC_SHIFT     8
#define G__PREC_RELATION  9
#define G__PREC_EQUAL    10
#define G__PREC_BITAND   11
#define G__PREC_BITEXOR  12
#define G__PREC_BITOR    13
#define G__PREC_LOGICAND 14
#define G__PREC_LOGICOR  15
#define G__PREC_TEST     16
#define G__PREC_ASSIGN   17
#define G__PREC_COMMA    18
#define G__PREC_NOOPR   100

//______________________________________________________________________________
#define G__expr_error \
   G__syntaxerror(expression); \
   return(G__null)

//______________________________________________________________________________
#ifdef G__ASM_DBG
#define G__ASSIGN_CNDJMP \
   if('O'==opr[op] && G__asm_noverflow) { \
      int store_pp_and = pp_and; \
      while(pp_and) { \
         if(G__asm_dbg) \
            G__fprinterr(G__serr,"   CNDJMP assigned %x&%x  %s:%d\n", G__asm_cp, ppointer_and[pp_and-1] - 1, __FILE__, __LINE__); \
         if(G__PVOID==G__asm_inst[ppointer_and[pp_and-1]]) \
            G__asm_inst[ppointer_and[--pp_and]] = G__asm_cp; \
         else --pp_and; \
      } \
      pp_and = store_pp_and; \
   }
#else // G__ASM_DBG
#define G__ASSIGN_CNDJMP \
   if('O'==opr[op] && G__asm_noverflow) { \
      int store_pp_and = pp_and; \
      while(pp_and) { \
         if(G__PVOID==G__asm_inst[ppointer_and[pp_and-1]]) \
            G__asm_inst[ppointer_and[--pp_and]] = G__asm_cp; \
         else --pp_and; \
      } \
      pp_and = store_pp_and; \
   }
#endif // G__ASM_DBG


//______________________________________________________________________________
//
//  Evaluate all operators in stack and get result as vstack[0].
//  This macro contributes to execution speed. Do not implement
//  using a function.
#define G__exec_evalall \
   /* Evaluate item */ \
   if(lenbuf) { \
      ebuf[lenbuf] = '\0'; \
      vstack[sp++] = G__getitem(ebuf); \
      lenbuf=0; \
      iscastexpr = 0; /* ON1342 */ \
   } \
   /* process unary operator */ \
   while(up && sp>=1) { \
      --up; \
      if('*'==unaopr[up]) { \
         vstack[sp-1] = G__tovalue(vstack[sp-1]); \
      } \
      else if('&'==unaopr[up]) {    /* ON717 */ \
         vstack[sp-1] = G__toXvalue(vstack[sp-1],'P'); \
      } \
      else { \
         vstack[sp] = vstack[sp-1]; \
         vstack[sp-1] = G__null; \
         G__bstore(unaopr[up],vstack[sp],&vstack[sp-1]); \
      } \
   } \
   /* process binary operator */ \
   while(op /* && opr[op-1]<=G__PROC_NOOPR */ && sp>=2) { \
      --op; \
      --sp; \
      G__ASSIGN_CNDJMP /* 1575 */ \
      G__bstore(opr[op],vstack[sp],&vstack[sp-1]); \
   } \
   if(1!=sp || op!=0 || up!=0) { G__expr_error; }

//______________________________________________________________________________
//
//  Evaluate all operators in stack and get result as vstack[0],
//  then push binary operator to operator stack.
//  This macro contributes to execution speed. Do not implement
//  using a function.
#define G__exec_binopr(oprin,precin) \
   /* evaluate left value */ \
   ebuf[lenbuf] = '\0'; \
   vstack[sp++] = G__getitem(ebuf); \
   lenbuf=0; \
   iscastexpr = 0; /* ON1342 */ \
   /* process unary operator */ \
   while(up && sp>=1) { \
      --up; \
      if('*'==unaopr[up]) { \
         vstack[sp-1] = G__tovalue(vstack[sp-1]); \
      } \
      else if('&'==unaopr[up]) {    /* ON717 */ \
         vstack[sp-1] = G__toXvalue(vstack[sp-1],'P'); \
      } else if ('-'==unaopr[up]&&oprin=='@') { \
         vstack[sp] = vstack[sp-1]; \
         vstack[sp-1] = G__getitem("-1"); \
         sp++; \
         opr[op] = '*'; \
         prec[op++] = G__PREC_PWR; \
      } \
      else { \
         vstack[sp] = vstack[sp-1]; \
         vstack[sp-1] = G__null; \
         G__bstore(unaopr[up],vstack[sp],&vstack[sp-1]); \
      } \
   } \
   /* process higher precedence operator at left */ \
   while(op && prec[op-1]<=precin && sp>=2) { \
      --op; \
      --sp; \
      G__ASSIGN_CNDJMP /* 1575 */ \
      G__bstore(opr[op],vstack[sp],&vstack[sp-1]); \
   } \
   /* set operator */ \
   opr[op] = oprin; \
   if(G__PREC_NOOPR!=precin) prec[op++] = precin

//______________________________________________________________________________
#define G__exec_unaopr(oprin) \
   unaopr[up++] = oprin

//______________________________________________________________________________
#define G__exec_oprassignopr(oprin) \
   G__exec_evalall \
   vstack[1] = G__getexpr(expression+ig1+1); \
   G__bstore(oprin,vstack[1],&vstack[0]); \
   G__var_type='p'; \
   return(vstack[0])

//______________________________________________________________________________
#define G__wrap_binassignopr(oprin,precin,assignopr) \
   if((nest==0)&&(single_quote==0)&&(double_quote==0)) { \
      if(0==lenbuf) { G__expr_error; } \
      if('='==expression[ig1+1]) { \
         /* a@=b, a@=b */ \
         ++ig1; \
         G__exec_oprassignopr(assignopr); \
      } \
      else { \
         /* a@b, a@b */ \
         G__exec_binopr(c,precin); \
      } \
   } \
   else ebuf[lenbuf++]=c

//______________________________________________________________________________
#define G__wrap_plusminus(oprin,assignopr,preincopr,postincopr) \
   if((nest==0)&&(single_quote==0)&&(double_quote==0)) { \
      if(oprin==expression[ig1+1] \
            && (!lenbuf||(!isdigit(ebuf[0])&&'.'!=ebuf[0]))  /* 1831 */ \
        ) { \
         if(lenbuf) { \
            if('='==expression[ig1+2] && 'v'==G__var_type) { \
               /* *a++=expr */ \
               G__var_type='p'; \
               ebuf[lenbuf++]=c; \
               ebuf[lenbuf++]=c; \
               ++ig1; \
            } \
            else if(iscastexpr) { /* added ON1342 */ \
               ebuf[lenbuf++]=c; \
               ebuf[lenbuf++]=c; \
               ++ig1; \
            } \
            else if(isalnum(expression[ig1+2])|| /* 2008 */ \
                    '.'==expression[ig1+2]||'_'==expression[ig1+2]) { \
               /* a+ +b, a- -b */ \
               ebuf[lenbuf]=0; \
               ++ig1; \
               G__exec_binopr('+',G__PREC_ADD); \
            } \
            else { \
               /* a++, a-- */ \
               ++ig1; \
               if('v'==G__var_type) { \
                  G__exec_unaopr('*'); \
                  G__var_type = 'p'; \
               } \
               unaopr[up++] = postincopr; \
               /* G__exec_binopr(0,G__PREC_NOOPR); */ \
            } \
         } \
         else { \
            /* *++a = expr should be handled at assignment oprerator */ \
            /* ++a, --a */ \
            ++ig1; \
            if('v'==G__var_type) { \
               G__exec_unaopr('*'); \
               G__var_type = 'p'; \
            } \
            G__exec_unaopr(preincopr); \
         } \
      } \
      else if('='==expression[ig1+1]) { \
         /* +=, -= */ \
         if(0==lenbuf) { G__expr_error; } \
         ++ig1; \
         G__exec_oprassignopr(assignopr); \
      } \
      else if('>'==expression[ig1+1]) { \
         /* a->b */ \
         ++ig1; \
         ebuf[lenbuf++]=c; \
         ebuf[lenbuf++]=expression[ig1]; \
      } \
      else if(lenbuf) { \
         char *pebuf; \
         if('e'==tolower(expression[ig1-1])&& \
               !(expression[0]=='0' && 'x'==tolower(expression[1])) &&   /* Properly handle 0x0E */ \
               (isdigit(ebuf[0])||'.'==ebuf[0]|| \
                ('('==ebuf[0]&&(pebuf=strchr(ebuf,')'))&& \
                 (isdigit(*++pebuf)||'.'==(*pebuf))))) { \
            /* 1e+10, 1e-10, (double)1e+6 */ \
            ebuf[lenbuf++]=c; \
         } \
         else { \
            ebuf[lenbuf]=0; /* ON742 */ \
            if(!G__iscastexpr(ebuf)) { \
               /* a+b, a-b */ \
               G__exec_binopr(c,G__PREC_ADD); \
            } \
            else { \
               /* (int)-abc */ \
               ebuf[lenbuf++]=c; \
            } \
            /* G__exec_binopr(c,G__PREC_ADD); ON742 */ \
         } \
      } \
      else if('-'==c) { \
         /* -a */ \
         G__exec_unaopr(oprin); \
      } \
      /* else +a , ignored */ \
   } \
   else ebuf[lenbuf++]=c

//______________________________________________________________________________
#define G__wrap_shifts(oprin,assignopr,shiftopr,relationopr) \
   if(oprin==expression[ig1+1]) { \
      if('='==expression[ig1+2]) { \
         /* a<<=b */ \
         ig1+=2; \
         G__exec_oprassignopr(assignopr); \
      } \
      else { \
         /* a<<b */ \
         ++ig1; \
         G__exec_binopr(shiftopr,G__PREC_SHIFT); \
      } \
   } \
   else if('='==expression[ig1+1]) { \
      /* a<=b */ \
      ++ig1; \
      G__exec_binopr(relationopr,G__PREC_RELATION); \
   } \
   else { \
      /* a<b */ \
      G__exec_binopr(c,G__PREC_RELATION); \
   } \

//
#ifdef G__ASM_DBG
//

//______________________________________________________________________________
#define G__SUSPEND_ANDOPR \
   if('u'!=vstack[sp-1].type) { \
      store_no_exec_compile_and[pp_and] = G__no_exec_compile; \
      if(!G__no_exec_compile && 0.0 == G__double(vstack[sp-1])) { \
         if(G__asm_dbg) G__fprinterr(G__serr,"   G__no_exec_compile set\n"); \
         G__no_exec_compile = 1; \
         vtmp_and = vstack[sp-1]; \
      } \
      if(G__asm_noverflow) { \
         if(G__asm_dbg) { \
            G__fprinterr(G__serr,"%3x,%3x: PUSHCPY\n", G__asm_cp, G__asm_dt, __FILE__, __LINE__); \
            G__fprinterr(G__serr,"%3x,%3x: CNDJMP (assigned later)\n", G__asm_cp+1, G__asm_dt, __FILE__, __LINE__); \
         } \
         G__asm_inst[G__asm_cp]=G__PUSHCPY; \
         G__asm_inst[G__asm_cp+1]=G__CNDJMP; \
         G__asm_inst[G__asm_cp+2] = G__PVOID; /* 1575 */ \
         ppointer_and[pp_and] = G__asm_cp+2; \
         G__inc_cp_asm(3,0); \
      } \
      ++G__templevel; /* 1516 */ \
      ++pp_and; \
   }

//______________________________________________________________________________
#define G__SUSPEND_OROPR \
   if('u'!=vstack[sp-1].type) { \
      store_no_exec_compile_or[pp_or] = G__no_exec_compile; \
      if(!G__no_exec_compile && 0.0 != G__double(vstack[sp-1])) { \
         if(G__asm_dbg) G__fprinterr(G__serr,"   G__no_exec_compile set\n"); \
         G__no_exec_compile = 1; \
         vstack[sp-1] = G__one; \
         vtmp_or = vstack[sp-1]; \
      } \
      if(G__asm_noverflow) { \
         if(G__asm_dbg) { \
            G__fprinterr(G__serr,"%3x,%3x: BOOL  %s:%d\n", G__asm_cp, G__asm_dt, __FILE__, __LINE__); \
            G__fprinterr(G__serr,"%3x,%3x: PUSHCPY  %s:%d\n", G__asm_cp + 1, G__asm_dt, __FILE__, __LINE__); \
            G__fprinterr(G__serr,"%3x,%3x: CND1JMP (assigned later)  %s:%d\n", G__asm_cp + 2, G__asm_dt, __FILE__, __LINE__); \
         } \
         G__asm_inst[G__asm_cp]=G__BOOL; \
         G__asm_inst[G__asm_cp+1]=G__PUSHCPY; \
         G__asm_inst[G__asm_cp+2]=G__CND1JMP; \
         G__asm_inst[G__asm_cp+3] = G__PVOID; /* 1575 */ \
         ppointer_or[pp_or] = G__asm_cp+3; \
         G__inc_cp_asm(4,0); \
      } \
      ++G__templevel; /* 1516 */ \
      ++pp_or; \
   }

//______________________________________________________________________________
#define G__RESTORE_NOEXEC_ANDOPR \
   if(pp_and) { \
      if(G__asm_dbg) G__fprinterr(G__serr,"    G__no_exec_compile reset %d\n", store_no_exec_compile_and[0]); \
      if(!store_no_exec_compile_and[0]&&G__no_exec_compile) \
         vstack[sp-1] = vtmp_and; \
      G__no_exec_compile = store_no_exec_compile_and[0]; \
   }

//______________________________________________________________________________
#define DBGCOM \
   G__fprinterr(G__serr,"pp_and=%d  G__templevel=%d  G__p_tepbuf->level=%d G__decl=%d\n",pp_and,G__templevel,G__p_tempbuf->level,G__decl);

//______________________________________________________________________________
#define G__RESTORE_ANDOPR \
   if(G__asm_noverflow) { \
      while(pp_and) { \
         G__free_tempobject(); --G__templevel; /* 1516 */ \
         if(G__asm_dbg) \
            G__fprinterr(G__serr,"   %3x: CNDJMP assigned for AND %3x  %s:%d\n", ppointer_and[pp_and-1] - 1, G__asm_cp, __FILE__, __LINE__); \
         if(G__PVOID==G__asm_inst[ppointer_and[pp_and-1]]) /* 1575 */ \
            G__asm_inst[ppointer_and[--pp_and]] = G__asm_cp; \
         else --pp_and; /* 1575 */ \
      } \
   } \
   else while(pp_and) {G__free_tempobject();--G__templevel; --pp_and;/*1524*/}

//______________________________________________________________________________
#define G__RESTORE_NOEXEC_OROPR \
   if(pp_or) { \
      if(G__asm_dbg) G__fprinterr(G__serr,"    G__no_exec_compile reset %d\n", store_no_exec_compile_or[0]); \
      if(!store_no_exec_compile_or[0]&&G__no_exec_compile) \
         vstack[sp-1] = vtmp_or; \
      G__no_exec_compile = store_no_exec_compile_or[0]; \
   }

//______________________________________________________________________________
#define G__RESTORE_OROPR \
   if(G__asm_noverflow) { \
      while(pp_or) { \
         G__free_tempobject(); --G__templevel; \
         if(G__asm_dbg) \
            G__fprinterr(G__serr,"   %3x: CND1JMP assigned for OR %3x  %s:%d\n", ppointer_or[pp_or-1] - 1, G__asm_cp, __FILE__, __LINE__); \
         G__asm_inst[ppointer_or[--pp_or]] = G__asm_cp; \
      } \
   } \
   else while(pp_or) {G__free_tempobject();--G__templevel; --pp_or;/*1524*/}

//
#else // G__ASM_DBG
//

//______________________________________________________________________________
#define G__SUSPEND_ANDOPR \
   if('u'!=vstack[sp-1].type) { \
      store_no_exec_compile_and[pp_and] = G__no_exec_compile; \
      if(!G__no_exec_compile && 0.0 ==G__double(vstack[sp-1])) { \
         G__no_exec_compile = 1; \
         vtmp_and = vstack[sp-1]; \
      } \
      if(G__asm_noverflow) { \
         G__asm_inst[G__asm_cp]=G__PUSHCPY; \
         G__asm_inst[G__asm_cp+1]=G__CNDJMP; \
         G__asm_inst[G__asm_cp+2] = G__PVOID; \
         ppointer_and[pp_and] = G__asm_cp+2; \
         G__inc_cp_asm(3,0); \
      } \
      ++G__templevel; \
      ++pp_and; \
   }

//______________________________________________________________________________
#define G__SUSPEND_OROPR \
   if('u'!=vstack[sp-1].type) { \
      store_no_exec_compile_or[pp_or] = G__no_exec_compile; \
      if(!G__no_exec_compile && 0.0 != G__double(vstack[sp-1])) { \
         G__no_exec_compile = 1; \
         vstack[sp-1] = G__one; \
         vtmp_or = vstack[sp-1]; \
      } \
      if(G__asm_noverflow) { \
         G__asm_inst[G__asm_cp]=G__BOOL; \
         G__asm_inst[G__asm_cp+1]=G__PUSHCPY; \
         G__asm_inst[G__asm_cp+2]=G__CND1JMP; \
         G__asm_inst[G__asm_cp+3] = G__PVOID; /* 1575 */ \
         ppointer_or[pp_or] = G__asm_cp+3; \
         G__inc_cp_asm(4,0); \
      } \
      ++G__templevel; /* 1516 */ \
      ++pp_or; \
   }

//______________________________________________________________________________
#define G__RESTORE_NOEXEC_ANDOPR \
   if(pp_and) { \
      if(!store_no_exec_compile_and[0]&&G__no_exec_compile) \
         vstack[sp-1] = vtmp_and; \
      G__no_exec_compile = store_no_exec_compile_and[0]; \
   }

//______________________________________________________________________________
#define G__RESTORE_ANDOPR \
   if(G__asm_noverflow) { \
      while(pp_and) { \
         G__free_tempobject();--G__templevel; \
         if(G__PVOID==G__asm_inst[ppointer_and[pp_and-1]]) \
            G__asm_inst[ppointer_and[--pp_and]] = G__asm_cp; \
         else --pp_and; \
      } \
   } \
   else while(pp_and) {G__free_tempobject();--G__templevel; --pp_and;}

//______________________________________________________________________________
#define G__RESTORE_NOEXEC_OROPR \
   if(pp_or) { \
      if(!store_no_exec_compile_or[0]&&G__no_exec_compile) \
         vstack[sp-1] = vtmp_or; \
      G__no_exec_compile = store_no_exec_compile_or[0]; \
   }

//______________________________________________________________________________
#define G__RESTORE_OROPR \
   if(G__asm_noverflow) { \
      while(pp_or) { \
         G__free_tempobject();--G__templevel; \
         G__asm_inst[ppointer_or[--pp_or]] = G__asm_cp; \
      } \
   } \
   else while(pp_or) {G__free_tempobject();--G__templevel; --pp_or;}

//
#endif // G__ASM_DBG
//

//______________________________________________________________________________
#define G__STACKDEPTH 100

//______________________________________________________________________________
//
//  Static functions.
//

//______________________________________________________________________________
static void G__getiparseobject(G__value* result, char* item)
{
   // --
   /* '_$trc_[tagnum]_[addr]' */
   char *xtmp = item + 6;
   char *xx = strchr(xtmp, '_');
   // assert(xx != 0);
   result->type = item[2];
   result->obj.reftype.reftype = (int)(item[3] - '0');
   result->isconst = (int)(item[4] - '0');
   result->typenum = -1;
   *xx = 0;
   result->tagnum = atoi(xtmp);
   *xx = '_';
   result->obj.i = atol(xx + 2);
   if ('M' == xx[1]) result->obj.i = -result->obj.i;
   result->ref = result->obj.i;
}

//______________________________________________________________________________
static G__value G__conditionaloperator(G__value defined, const char* expression, int ig1, char* ebuf)
{
   // -- Evaluate a?b:c operator.
   int tempop = 0;
   int ppointer = 0;
   int store_no_exec_compile = 0;
   // Evalulate the condition.
   tempop = G__int(defined);
   ++ig1;
   G__getstream(expression, &ig1, ebuf, ":");
#ifdef G__ASM
   if (G__asm_noverflow) {
      // -- We are generating bytecode.
#ifdef G__ASM_DBG
      if (G__asm_dbg) {
         G__fprinterr(G__serr, "%3x,%3x: CNDJMP (? opr, condition test, assigned later)  %s:%d\n", G__asm_cp, G__asm_dt, __FILE__, __LINE__);
      }
#endif // G__ASM_DBG
      G__asm_inst[G__asm_cp] = G__CNDJMP;
      G__asm_inst[G__asm_cp+1] = 0; // filled in later
      ppointer = G__asm_cp + 1;
      G__inc_cp_asm(2, 0);
   }
#endif // G__ASM
   if (tempop) {
      // -- if a?b:c, where a is true
      // Evaluate the expression for the true case.
      defined = G__getexpr(ebuf);
      // Skip the expression for the false case.
      G__getstream(expression, &ig1, ebuf, ";");
#ifdef G__ASM
      if (G__asm_noverflow) {
         // --
#ifdef G__ASM_DBG
         if (G__asm_dbg) {
            G__fprinterr(G__serr, "%3x,%3x: JMP (? opr, out of true case, assigned later)  %s:%d\n", G__asm_cp, G__asm_dt, __FILE__, __LINE__);
            G__fprinterr(G__serr, "   %x: CNDJMP assigned %x (? opr, to false case) %s:%d\n", ppointer - 1, G__asm_cp + 2, __FILE__, __LINE__);
         }
#endif // G__ASM_DBG
         G__asm_inst[G__asm_cp] = G__JMP;
         G__asm_inst[G__asm_cp+1] = 0; // filled in later
         G__inc_cp_asm(2, 0);
         G__asm_inst[ppointer] = G__asm_cp;
         ppointer = G__asm_cp - 1;
         store_no_exec_compile = G__no_exec_compile;
         // Generate code for the false case but do not execute it.
         G__no_exec_compile = 1;
         G__getexpr(ebuf);
         G__no_exec_compile = store_no_exec_compile;
      }
#endif // G__ASM
      // --
   }
   else {
      // -- if a?b:c, where a is false
#ifdef G__ASM
      if (G__asm_noverflow) {
         // -- Generate bytecode.
         // Generate code for the true case but do not execute it.
         store_no_exec_compile = G__no_exec_compile;
         G__no_exec_compile = 1;
         G__getexpr(ebuf); /* eval true case */
         G__no_exec_compile = store_no_exec_compile;
#ifdef G__ASM_DBG
         if (G__asm_dbg) {
            G__fprinterr(G__serr, "%3x,%3x: JMP (? opr, out of false case, assigned later)  %s:%d\n", G__asm_cp, G__asm_dt, __FILE__, __LINE__);
            G__fprinterr(G__serr, "  %x: CNDJMP assigned %x (? opr, to false case)  %s:%d\n", ppointer - 1, G__asm_cp + 2, __FILE__, __LINE__);
         }
#endif // G__ASM_DBG
         G__asm_inst[G__asm_cp] = G__JMP;
         G__asm_inst[G__asm_cp+1] = 0; // filled in later
         G__inc_cp_asm(2, 0);
         G__asm_inst[ppointer] = G__asm_cp;
         ppointer = G__asm_cp - 1;
      }
#endif // G__ASM
      // Get the expression for the false case.
      G__getstream(expression, &ig1, ebuf, ";");
      // And evaluate it.
      defined = G__getexpr(ebuf);
   }
#ifdef G__ASM
   if (G__asm_noverflow) {
      // -- We are generating bytecode.
      // Assign jump destination.
#ifdef G__ASM_DBG
      if (G__asm_dbg) {
         G__fprinterr(G__serr, "  JMP assigned %x (at %x) (out of ? opr)  %s:%d\n" , G__asm_cp, ppointer - 1, __FILE__, __LINE__);
      }
#endif // G__ASM_DBG
      G__asm_inst[ppointer] = G__asm_cp;
      G__asm_cond_cp = G__asm_cp; // avoid wrong optimization
   }
#endif // G__ASM
   return defined;
}

//______________________________________________________________________________
static int G__iscastexpr_body(const char* ebuf, int lenbuf)
{
   // --
   int result;
   G__FastAllocString temp(ebuf+1);
   temp[lenbuf-2] = 0;
   // Using G__istypename() is questionable.
   // May need to use G__string2type() for better language compliance.
   result = G__istypename(temp);
   return result;
}

#ifdef G__PTR2MEMFUNC
//______________________________________________________________________________
static int G__getpointer2memberfunc(const char* item, G__value* presult)
{
   int hash = 0;
   long scope_struct_offset = 0;
   int scope_tagnum = -1;
   int ifn;
   struct G__ifunc_table_internal *memfunc;
   const char *p = strstr(item, "::");

   if (!p) return(0);

   G__scopeoperator((char*)item, &hash, &scope_struct_offset, &scope_tagnum);
   if (scope_tagnum < 0 || scope_tagnum >= G__struct.alltag) return(0);

   G__incsetup_memfunc(scope_tagnum);
   memfunc = G__struct.memfunc[scope_tagnum];

   while (memfunc) {
      for (ifn = 0;ifn < memfunc->allifunc;ifn++) {
         if (strcmp(item, memfunc->funcname[ifn]) == 0) {
            // --
            // For the time being, pointer to member function can only be handled as function name.
            if (('n' == G__struct.type[scope_tagnum] || memfunc->staticalloc[ifn])
                  && memfunc->pentry[ifn]->size < 0
                  && memfunc->pentry[ifn]->tp2f) {
               G__letint(presult, 'Y', (long)memfunc->pentry[ifn]->tp2f);
            }
            else {
               G__letint(presult, 'C', (long)memfunc->funcname[ifn]);
            }
            presult->tagnum = -1;
            presult->typenum = -1;
            presult->ref = 0;
            return 1;
         }
      }
      memfunc = memfunc->next;
   }
   return 0;
}
#endif // G__PTR2MEMFUNC

//______________________________________________________________________________
static int G__getoperator(int newoperator, int oldoperator)
{
   // --
   switch (newoperator) {
      case '+':
         switch (oldoperator) {
            case '+':
               return('I');
            case '-':
               return('-');
            case '~':
               return(G__UNARYOP);
            case '=':
               return(G__OPR_ADDASSIGN);
            default:
               return(oldoperator);
         }
         /* break; */
      case '-':
         switch (oldoperator) {
            case '+':
               return('-');
            case '-':
               return('D');
            case '~':
               return(G__UNARYOP);
            case '=':
               return(G__OPR_SUBASSIGN);
            default:
               return(oldoperator);
         }
         /* break; */
      case '>':
         switch (oldoperator) {
            case '>':
               return('R'); /* right shift */
            case '=':
               return('G'); /* greater or equal */
            case '~':
            case '+':
            case '-':
               return(G__UNARYOP);
            default:
               return(oldoperator);
         }
         /* break; */
      case 'R': /* right shift */
         switch (oldoperator) {
            case '~':
            case '+':
            case '-':
               return(G__UNARYOP);
            case '=':
               return(G__OPR_RSFTASSIGN);
            default:
               return(oldoperator);
         }
         /* break; */
      case '<':
         switch (oldoperator) {
            case '<':
               return('L'); /* left shift */
            case '=':
               return('l'); /* less or equal */
            case '~':
            case '+':
            case '-':
               return(G__UNARYOP);
            default:
               return(oldoperator);
         }
         /* break; */
      case 'L':
         switch (oldoperator) {
            case '~':
            case '+':
            case '-':
               return(G__UNARYOP);
            case '=':
               return(G__OPR_LSFTASSIGN);
            default:
               return(oldoperator);
         }
         /* break; */
      case '&':
         switch (oldoperator) {
            case '&':
               return('A');
            case '~':
            case '+':
            case '-':
               return(G__UNARYOP);
            case '=':
               return(G__OPR_BANDASSIGN);
            default:
               return(oldoperator);
         }
         /* break; */
      case '|':
         switch (oldoperator) {
            case '|':
               return('O');
            case '~':
            case '+':
            case '-':
               return(G__UNARYOP);
            case '=':
               return(G__OPR_BORASSIGN);
            default:
               return(oldoperator);
         }
         /* break; */
      case '^':
         switch (oldoperator) {
            case '~':
            case '+':
            case '-':
               return(G__UNARYOP);
            case '=':
               return(G__OPR_EXORASSIGN);
            default:
               return(oldoperator);
         }
         /* break; */
      case '%':
         switch (oldoperator) {
            case '~':
            case '+':
            case '-':
               return(G__UNARYOP);
            case '=':
               return(G__OPR_MODASSIGN);
            default:
               return(oldoperator);
         }
         /* break; */
      case '*':
         switch (oldoperator) {
            case '/':
               return('/');
            case '*':
               return('@');
            case '~':
            case '+':
            case '-':
               return(G__UNARYOP);
            case '=':
               return(G__OPR_MULASSIGN);
            default:
               return(newoperator);
         }
         /* break; */
      case '/':
         switch (oldoperator) {
            case '/':
               return('*');
            case '*':
               return('/');
            case '~':
            case '+':
            case '-':
               return(G__UNARYOP);
            case '=':
               return(G__OPR_DIVASSIGN);
            default:
               return(newoperator);
         }
         /* break; */
      case '=':
         switch (oldoperator) {
            case '=':
               return('E');
            default:
               return(newoperator);
         }
         /* break; */
      case '!':
         switch (oldoperator) {
            case '=':
               return('N');
            default:
               return(newoperator);
         }
         /* break; */
      case 'E':
      case 'N':
      case 'G':
      case 'l':
         switch (oldoperator) {
            case '~':
            case '+':
            case '-':
               return(G__UNARYOP);
            default:
               return(newoperator);
         }
      case 'A':
         switch (oldoperator) {
            case '=':
               return(G__OPR_ANDASSIGN);
            default:
               return(newoperator);
         }
      case 'O':
         switch (oldoperator) {
            case '=':
               return(G__OPR_ORASSIGN);
            default:
               return(newoperator);
         }
   }
   return(oldoperator);
}

//______________________________________________________________________________
//
//  External functions.
//

//______________________________________________________________________________
<<<<<<< HEAD
extern "C"
char* G__setiparseobject(G__value* result, char* str)
=======
char* G__setiparseobject(G__value* result, G__FastAllocString &str)
>>>>>>> 84c4c19c
{
   // --
   str.Format("_$%c%d%c_%d_%c%lu"
           , result->type
           , 0
           , (0 == result->isconst) ? '0' : '1'
           , result->tagnum
           , (result->obj.i < 0) ? 'M' : 'P'
           , labs(result->obj.i)
          );
   return(str);
}

//______________________________________________________________________________
<<<<<<< HEAD
=======
static bool G__IsIdentifier(int c) {
   // Check for character that is valid for an identifier.
   // If start is true, digits are not allowed
   return isalnum(c) || c == '_';
}

//______________________________________________________________________________
>>>>>>> 84c4c19c
extern "C"
G__value G__calc_internal(const char* exprwithspace)
{
   // -- Grand entry for C/C++ expression evaluator.
   //
   // Note: This function is open to public as CINT API.
   //
#ifdef G__EH_SIGNAL
   void(*fpe)();
   void(*segv)();
#ifdef SIGILL
   void(*ill)();
#endif // SIGILL
#ifdef SIGEMT
   void(*emt)();
#endif // SIGEMT
#ifdef SIGBUS
   void(*bus)();
#endif // SIGBUS
#endif // G__EH_SIGNAL
   char *exprnospace = (char*)malloc(strlen(exprwithspace) + 2);
   int iin = 0, iout = 0;
   int single_quote = 0, double_quote = 0;
   G__value result;
   int store_asm_exec = G__asm_exec;
   int store_asm_noverflow = G__asm_noverflow;
   G__asm_noverflow = 0;
   G__asm_exec = 0;
   exprnospace[0] = '\0';

   bool isdelete = false;
   bool isdeletearr = false;

   while (exprwithspace[iin] != '\0') {
      bool next_double_quote = double_quote;
      bool next_single_quote = single_quote;
      bool skipchar = false;
      switch (exprwithspace[iin]) {
         case '"' : /* double quote */
            if (single_quote == 0) {
               next_double_quote ^= 1;
            }
            break;
         case '\'' : /* single quote */
            if (double_quote == 0) {
               next_single_quote ^= 1;
            }
            break;
         case ';' : /* semi-column */
            if (single_quote==0 && double_quote==0) skipchar = true;
            // intentional fall-through:
         case '\n': /* end of line */
         case '\r': /* end of line */
         case ' ' : /* space */
         case '\t' : /* tab */
            exprnospace[iout] = '\0'; /* temporarily terminate string */
            if (iout == 8 && strncmp(exprnospace, "delete[]", 8) == 0) {
               iout = 0;
               isdeletearr = true;
            }
            else if (iout == 6 && strncmp(exprnospace, "delete", 6) == 0) {
               iout = 0;
               isdelete = true;
            }
            break;
         default :
            break;
      }
      // adapted from fread's G__fgetstream_newtemplate_internal()
      if (iout > 0 && !single_quote && !double_quote
          && isspace(exprnospace[iout - 1])) {
         char c = exprwithspace[iin];

         // We want to append to a space. Do we keep it?
         if (isspace(c)) --iout; // replace ' ' by ' '
         else if (iout == 1) {
            // string is " " - remove leading space.
            --iout;
         } else {
            char pp = exprnospace[iout - 2];
            // We only keep spaces between "identifiers" like "new const long long"
            // and between '> >'
            if ((G__IsIdentifier(pp) && G__IsIdentifier(c)) || (pp == '>' && c == '>')) {
            } else {
               // replace previous ' '
               --iout;
            }
         }
      }
      if (!skipchar) {
         exprnospace[iout++] = exprwithspace[iin++];
      } else {
         ++iin;
      }
      double_quote = next_double_quote;
      single_quote = next_single_quote;
   }
   exprnospace[iout++] = '\0';
   if (isdelete) {
      if (exprnospace[0] == '[') {
         G__delete_operator(exprnospace + 2, 1);
      }
      else {
         G__delete_operator(exprnospace, 0);
      }
      result = G__null;
   } else if (isdeletearr) {

      G__delete_operator(exprnospace, 1);
      result = G__null;
   } else {
#ifdef G__EH_SIGNAL
      fpe = signal(SIGFPE, G__error_handle);
      segv = signal(SIGSEGV, G__error_handle);
#ifdef SIGILL
      ill = signal(SIGILL, G__error_handle);
#endif // SIGILL
#ifdef SIGEMT
      emt = signal(SIGEMT, G__error_handle);
#endif // SIGEMT
#ifdef SIGBUS
      bus = signal(SIGBUS, G__error_handle);
#endif // SIGBUS
#endif // G__EH_SIGNAL
      result = G__getexpr(exprnospace);
      G__last_error = G__security_error;
#ifdef G__EH_SIGNAL
      signal(SIGFPE, fpe);
      signal(SIGSEGV, segv);
#ifdef SIGILL
      signal(SIGILL, ill);
#endif // SIGILL
#ifdef SIGEMT
      signal(SIGEMT, emt);
#endif // SIGEMT
#ifdef SIGBUS
      signal(SIGBUS, bus);
#endif // SIGBUS
#endif // G__EH_SIGNAL

   }

   // --
   G__asm_exec = store_asm_exec;
   G__asm_noverflow = store_asm_noverflow;
   free(exprnospace);
   return result;
}

//______________________________________________________________________________
extern "C"
G__value G__getexpr(const char* expression)
{
   // -- Grand entry for C/C++ expression evaluator. Space chars must be removed.
   //printf("Begin G__getexpr('%s') ...\n", expression);
   G__value vstack[G__STACKDEPTH]; /* evaluated value stack */
   int sp = 0;                       /* stack pointer */
   int opr[G__STACKDEPTH]; /* operator stack */
   int prec[G__STACKDEPTH];/* operator precedence */
   int op = 0;               /* operator stack pointer */
   int unaopr[G__STACKDEPTH]; /* unary operator stack */
   int up = 0;                    /* unary operator stack pointer */
   int c; /* temp char */
   int ig1 = 0;  /* input expression pointer */
   int nest = 0; /* parenthesis nesting state variable */
   int single_quote = 0, double_quote = 0; /* quotation flags */
   int iscastexpr = 0; /* whether this expression start with a cast */
   G__value defined = G__null;
   int store_var_type = G__var_type;
   int explicitdtor = 0;
   int inew = 0; /* ON994 */
   int pp_and = 0, pp_or = 0;
   int ppointer_and[G__STACKDEPTH], ppointer_or[G__STACKDEPTH];
   int store_no_exec_compile_and[G__STACKDEPTH];
   int store_no_exec_compile_or[G__STACKDEPTH];
   G__value vtmp_and, vtmp_or;

   //
   // Return null for no expression.
   //
   int length = strlen(expression);
   if (!length) {
      return G__null;
   }

   G__FastAllocString ebuf(length);
   int lenbuf = 0;

   //
   // Operator expression.
   //
   for (ig1 = 0; ig1 < length; ++ig1) {
      c = expression[ig1];
      if (!single_quote && !double_quote) {
         if (lenbuf > 1 && ebuf[lenbuf - 1] == ' ') {
            // we had a space - do we keep it?
            char beforeSpaceChar = ebuf[lenbuf - 2];
            if (((isalnum(c) || c == '_') && (isalnum(beforeSpaceChar) || beforeSpaceChar == '_'))
                || (c == '>' && beforeSpaceChar == '>')) {}
            else {
               // not two identifiers / template "> >" - replace the space
               ebuf[--lenbuf] = 0;
            }
         }
      }
      switch (c) {

            /***************************************************
             * quotation
             ****************************************************/
         case '"':
            if (single_quote == 0) double_quote ^= 1;
            ebuf[lenbuf++] = c;
            break;
         case '\'':
            if (double_quote == 0) single_quote ^= 1;
            ebuf[lenbuf++] = c;
            break;

            /***************************************************
             * parenthesis
             ****************************************************/
         case '(': /* new(arena) type(),  (type)val, (expr) */
            if ((nest == 0) && (single_quote == 0) && (double_quote == 0) &&
                  lenbuf == 3 && strncmp(expression + inew, "new", 3) == 0) { /* ON994 */
               return(G__new_operator(expression + ig1));
            }
            /* no break here */
         case '[':
         case '{':
            if ((double_quote == 0) && (single_quote == 0)) {
               nest++;
               ebuf[lenbuf++] = c;
               inew = ig1 + 1;
            }
            else ebuf[lenbuf++] = c;
            break;

         case ')':
         case ']':
         case '}':
            if ((double_quote == 0) && (single_quote == 0)) {
               nest--;
               ebuf[lenbuf++] = c;
               inew = ig1 + 1;
               if (!iscastexpr && '(' == ebuf[0]) {
                  ebuf[lenbuf] = '\0';
                  iscastexpr = G__iscastexpr(ebuf);
               }
            }
            else ebuf[lenbuf++] = c;
            break;

            /***************************************************
             * operators
             ****************************************************/
         case ' ': /* new type, new (arena) type */
            if ((nest == 0) && (single_quote == 0) && (double_quote == 0)) {
               if (lenbuf - inew == 3 && strncmp(expression + inew, "new", 3) == 0) { /* ON994 */
                  return(G__new_operator(expression + ig1 + 1));
               }
               if (lenbuf && ebuf[lenbuf - 1] != ' ') {
                  // keep space for now; if statement checking for beforeSpaceChar will
                  // later determine whether it's worth keeping this space.
                  ebuf[lenbuf++] = c;
               } else {
                  // collapse multiple spaces into one
                  inew = ig1 + 1;
               }
            }
            else ebuf[lenbuf++] = c;
            break;
         case '!': /* !a, a!=b */
            if ((nest == 0) && (single_quote == 0) && (double_quote == 0)) {
               if ('=' == expression[ig1+1]) {
                  /* a!=b */
                  ++ig1;
                  if (0 == lenbuf) {
                     G__expr_error;
                  }
                  G__exec_binopr(G__OPR_NE, G__PREC_EQUAL);
                  break;
               }
            }
            /* no break here */
         case '~': /* ~a */
            if ((nest == 0) && (single_quote == 0) && (double_quote == 0)) {
               if (lenbuf) {
                  /* a->~b(), a::~b(), a.~b() */
                  explicitdtor = 1;
                  ebuf[lenbuf++] = c;
               }
               else {
                  /* ~a, !a */
                  G__exec_unaopr(c);
               }
            }
            else ebuf[lenbuf++] = c;
            break;
         case '/': /* a/b, a/=b */
            G__wrap_binassignopr(c, G__PREC_MULT, G__OPR_DIVASSIGN);
            break;
         case '%': /* a%b, a%=b */
            G__wrap_binassignopr(c, G__PREC_MULT, G__OPR_MODASSIGN);
            break;
         case '^': /* a^b, a^=b */
            G__wrap_binassignopr(c, G__PREC_BITEXOR, G__OPR_EXORASSIGN);
            break;
         case '+': /* ++a, a++, +a, a+b, a+=b, 1e+10, a+ +b */
            G__wrap_plusminus(c, G__OPR_ADDASSIGN, G__OPR_PREFIXINC, G__OPR_POSTFIXINC);
            break;
         case '-': /* --a, a--, -a, a-b, a-=b, 1e-10, a->b , a- -b */
            G__wrap_plusminus(c, G__OPR_SUBASSIGN, G__OPR_PREFIXDEC, G__OPR_POSTFIXDEC);
            break;
         case '<': /* a<<b, a<b, a<=b, a<<=b */
            if (nest == 0 && single_quote == 0 && double_quote == 0 && explicitdtor == 0) {
               ebuf[lenbuf] = '\0';
               if (G__defined_templateclass(ebuf)) {
                  ++ig1;
                  ebuf[lenbuf++] = c;
                  c = G__getstream_template(expression, &ig1, ebuf, lenbuf, ">");
                  lenbuf = strlen(ebuf);
                  ebuf[lenbuf++] = c;
                  ebuf[lenbuf] = '\0';
                  --ig1;
                  /* try to instantiate the template */
                  (void)G__defined_tagname(ebuf, 1);
                  lenbuf = strlen(ebuf);
                  break;
               }
               else if (strchr(expression + ig1, '>') &&
                        (G__defined_templatefunc(ebuf)
                         || G__defined_templatememfunc(ebuf)
                        )) {
                  ++ig1;
                  ebuf[lenbuf++] = c;
                  c = G__getstream_template(expression, &ig1, ebuf, lenbuf, ">");
                  if ('>' == c) ebuf += ">";
                  lenbuf = strlen(ebuf);
                  c = G__getstream_template(expression, &ig1, ebuf, lenbuf, "(");
                  if ('(' == c) ebuf += "(";
                  lenbuf = strlen(ebuf);
                  c = G__getstream_template(expression, &ig1, ebuf, lenbuf, ")");
                  if (')' == c) ebuf += ")";
                  lenbuf = strlen(ebuf);
                  --ig1;
                  break;
               }
               else if (strcmp(ebuf, "dynamic_cast") == 0 ||
                        strcmp(ebuf, "static_cast") == 0 ||
                        strcmp(ebuf, "reinterpret_cast") == 0 ||
                        strcmp(ebuf, "const_cast") == 0) {
                  /* TODO, implement casts, may need to introduce new instruction */
                  ++ig1;
                  ebuf[0] = '(';
                  c = G__getstream_template(expression, &ig1, ebuf, 1, ">");
                  lenbuf = strlen(ebuf);
                  ebuf += ")";
                  ++lenbuf;
                  --ig1;
                  break;
               }
               G__wrap_shifts(c, G__OPR_LSFTASSIGN, G__OPR_LSFT, G__OPR_LE)
            }
            else ebuf[lenbuf++] = c;
            break;
         case '>': /* a>>b, a>b, a>=b, a>>=b */
            if (nest == 0 && single_quote == 0 && double_quote == 0 && explicitdtor == 0) {
               G__wrap_shifts(c, G__OPR_RSFTASSIGN, G__OPR_RSFT, G__OPR_GE)
            }
            else ebuf[lenbuf++] = c;
            break;

         case '@': /* a@b */
            if ((nest == 0) && (single_quote == 0) && (double_quote == 0)) {
               if (0 == lenbuf) {
                  G__expr_error;
               }
               G__exec_binopr(c, G__PREC_PWR);
            }
            else ebuf[lenbuf++] = c;
            break;
         case '*': /* *a, a*b, a*=b, a**b, **a */
            if ((nest == 0) && (single_quote == 0) && (double_quote == 0)) {
               if ('=' == expression[ig1+1]) {
                  /* a*=b */
                  ++ig1;
                  G__exec_oprassignopr(G__OPR_MULASSIGN);
               }
               else if (c == expression[ig1+1]) {
                  if (lenbuf) {
#ifndef G__NOPOWEROPR
                     /* a**b handle as power operator */
                     ++ig1;
                     G__exec_binopr('@', G__PREC_PWR);
#else // G__NOPOWEROPR
                     /* a**b handle as a*(*b) */
                     G__exec_binopr('*', G__PREC_MULT);
                     G__exec_unaopr('*');
                     ++ig1;
#endif // G__NOPOWEROPR
                  }
                  else {
                     /* **a */
                     ++ig1;
                     G__exec_unaopr(c);
                     G__exec_unaopr(c);
                  }
               }
               else if (lenbuf) {
                  ebuf[lenbuf] = 0;
                  if (!G__iscastexpr(ebuf)) {
                     /* a*b */
                     G__exec_binopr(c, G__PREC_MULT);
                  }
                  else {
                     /* (int)*abc */
                     ebuf[lenbuf++] = c;
                  }
               }
               else {
                  /* *a */
                  G__exec_unaopr(c);
               }
            }
            else ebuf[lenbuf++] = c;
            break;
         case '&': /* &a, a&b, a&&b, a&=b */
            if ((nest == 0) && (single_quote == 0) && (double_quote == 0)) {
               if (c == expression[ig1+1]) {
                  /* a&&b */
                  ++ig1;
                  G__exec_binopr('A', G__PREC_LOGICAND);
                  G__SUSPEND_ANDOPR;
               }
               else if ('=' == expression[ig1+1]) {
                  /* a&=b */
                  ++ig1;
                  G__exec_oprassignopr(G__OPR_BANDASSIGN);
               }
               else if (lenbuf) {
                  ebuf[lenbuf] = 0;
                  if (!G__iscastexpr(ebuf)) {
                     /* a&b */
                     G__exec_binopr(c, G__PREC_BITAND);
                  }
                  else {
                     /* (int*)&abc */
                     ebuf[lenbuf++] = c;
                  }
               }
               else {
                  /* &a */
                  G__exec_unaopr(c); /* ON717 */
               }
            }
            else ebuf[lenbuf++] = c;
            break;
         case '|': /* a|b, a||b, a|=b */
            if ((nest == 0) && (single_quote == 0) && (double_quote == 0)) {
               if (c == expression[ig1+1]) {
                  /* a||b */
                  ++ig1;
                  G__exec_binopr('O', G__PREC_LOGICOR);
                  G__RESTORE_NOEXEC_ANDOPR
                  G__RESTORE_ANDOPR
                  G__SUSPEND_OROPR;
               }
               else if ('=' == expression[ig1+1]) {
                  /* a|=b */
                  ++ig1;
                  G__exec_oprassignopr(G__OPR_BORASSIGN);
               }
               else if (lenbuf) {
                  /* a&b */
                  G__exec_binopr(c, G__PREC_BITOR);
               }
               else {
                  /* &a */
                  G__exec_unaopr(c);
               }
            }
            else ebuf[lenbuf++] = c;
            break;

            /***************************************************
             * lowest precedence, a=b and a?b:c
             ****************************************************/
         case '=': /* a==b, a=b */
            if ((nest == 0) && (single_quote == 0) && (double_quote == 0)) {
               if (c == expression[ig1+1]) {
                  /* a==b */
                  ++ig1;
                  G__exec_binopr(G__OPR_EQ, G__PREC_EQUAL);
               }
               else {
                  /* a=b */
                  G__var_type = 'p';
                  defined = G__getexpr(expression + ig1 + 1);
                  strncpy(ebuf, expression, ig1);
                  ebuf[ig1] = '\0';
                  G__var_type = store_var_type;
                  vstack[0] = G__letvariable(ebuf, defined, &G__global, G__p_local);
                  return(vstack[0]);
               }
               inew = ig1 + 1;
            }
            else ebuf[lenbuf++] = c;
            break;
         case '?': /* a?b:c */
            if (!nest && !single_quote && !double_quote) {
               G__exec_evalall
               G__RESTORE_NOEXEC_ANDOPR
               G__RESTORE_NOEXEC_OROPR
               G__RESTORE_ANDOPR
               G__RESTORE_OROPR
               vstack[1] = G__conditionaloperator(vstack[0], expression, ig1, ebuf);
               return vstack[1];
            }
            else {
               ebuf[lenbuf++] = c;
            }
            break;

         case '\\' :
            ebuf[lenbuf++] = c;
            ebuf[lenbuf++] = expression[++ig1];
            break;

            /***************************************************
             * non-operator characters
             ****************************************************/
         default:
            ebuf[lenbuf++] = c;
            break;
      }
   }
   //
   // Evaluate operators in stack.
   //
   G__exec_evalall
   G__RESTORE_NOEXEC_ANDOPR
   G__RESTORE_NOEXEC_OROPR
   G__RESTORE_ANDOPR
   G__RESTORE_OROPR
   return vstack[0];
}

//______________________________________________________________________________
extern "C"
G__value G__getprod(char* expression1)
{
   // --
   G__value defined1, reg;
   G__FastAllocString ebuf1(G__ONELINE);
   int operator1, prodpower = 0;
   int lenbuf1 = 0;
   int ig11, ig2;
   int length1;
   int nest1 = 0;
   int single_quote = 0, double_quote = 0;


   operator1 = '\0';
   defined1 = G__null;
   length1 = strlen(expression1);
   if (length1 == 0) return(G__null);

   switch (expression1[0]) {
      case '*': /* value of pointer */
         if (expression1[1] == '(') {
            reg = G__getexpr(expression1 + 1);
            defined1 = G__tovalue(reg);
            return(defined1);
         }
         G__var_type = 'v';
         for (ig2 = 0;ig2 < length1;ig2++) expression1[ig2] = expression1[ig2+1];
         break;
      default :
         break;
   }

   for (ig11 = 0;ig11 < length1;ig11++) {
      switch (expression1[ig11]) {
         case '"' : /* double quote */
            if (single_quote == 0) {
               double_quote ^= 1;
            }
            ebuf1.Set(lenbuf1++, expression1[ig11]);
            break;
         case '\'' : /* single quote */
            if (double_quote == 0) {
               single_quote ^= 1;
            }
            ebuf1.Set(lenbuf1++, expression1[ig11]);
            break;
         case '*':
            if (strncmp(expression1, "new ", 4) == 0) {
               ebuf1.Set(lenbuf1++, expression1[ig11]);
               break;
            }
         case '/':
         case '%':
            if ((nest1 == 0) && (single_quote == 0) && (double_quote == 0)) {
               switch (lenbuf1) {
                  case 0:
                     operator1 = G__getoperator(operator1 , expression1[ig11]);
                     break;
                  default:
                     if (operator1 == '\0') operator1 = '*';
                     ebuf1.Set(lenbuf1, 0);
                     reg = G__getpower(ebuf1);
                     G__bstore(operator1, reg, &defined1);
                     lenbuf1 = 0;
                     ebuf1[0] = 0;
                     operator1 = expression1[ig11];
                     break;
               }
            }
            else {
               ebuf1.Set(lenbuf1++, expression1[ig11]);
            }
            break;
         case '(':
         case '[':
         case '{':
            if ((double_quote == 0) && (single_quote == 0)) {
               nest1++;
               ebuf1.Set(lenbuf1++, expression1[ig11]);
            }
            else {
               ebuf1.Set(lenbuf1++, expression1[ig11]);
            }
            break;
         case ')':
         case ']':
         case '}':
            if ((double_quote == 0) && (single_quote == 0)) {
               ebuf1.Set(lenbuf1++, expression1[ig11]);
               nest1--;
            }
            else {
               ebuf1.Set(lenbuf1++, expression1[ig11]);
            }
            break;
         case '@':
         case '~':
         case ' ':
            if ((nest1 == 0) && (single_quote == 0) && (double_quote == 0)) {
               prodpower = 1;
            }
            ebuf1.Set(lenbuf1++, expression1[ig11]);
            break;


         case '\\' :
            ebuf1.Set(lenbuf1++, expression1[ig11++]);
            ebuf1.Set(lenbuf1++, expression1[ig11]);
            break;

         default:
            ebuf1.Set(lenbuf1++, expression1[ig11]);
            break;
      }
   }
   ebuf1.Set(lenbuf1, 0);
   if ((nest1 != 0) || (single_quote != 0) || (double_quote != 0)) {
      G__parenthesiserror(expression1, "G__getprod");
      return(G__null);
   }
   if (prodpower != 0) {
      reg = G__getpower(ebuf1);
   }
   else {
      reg = G__getitem(ebuf1);
   }
   G__bstore(operator1, reg, &defined1);
   return(defined1);
}

//______________________________________________________________________________
extern "C"
G__value G__getpower(const char* expression2)
{
   // --
   G__value defined2, reg;
   G__FastAllocString ebuf2(G__ONELINE);
   int operator2;
   int lenbuf2 = 0;
   int ig12;
   int nest2 = 0;
   int single_quote = 0, double_quote = 0;

   if (expression2[0] == '\0') return(G__null);

   operator2 = '\0';
   defined2 = G__null;

   ig12 = 0;
   while (expression2[ig12] != '\0') {
      switch (expression2[ig12]) {
         case '"' : /* double quote */
            if (single_quote == 0) {
               double_quote ^= 1;
            }
            ebuf2.Set(lenbuf2++, expression2[ig12]);
            break;
         case '\'' : /* single quote */
            if (double_quote == 0) {
               single_quote ^= 1;
            }
            ebuf2.Set(lenbuf2++, expression2[ig12]);
            break;
         case '~': /* 1's complement */
            /* explicit destructor handled in G__getexpr(), just go through here */
         case '@':
            if ((nest2 == 0) && (single_quote == 0) && (double_quote == 0)) {
               switch (lenbuf2) {
                  case 0:
                     operator2 = G__getoperator(operator2, expression2[ig12]);
                     break;
                  default:
                     ebuf2.Set(lenbuf2, 0);
                     reg = G__getitem(ebuf2);
                     G__bstore(operator2, reg, &defined2);
                     lenbuf2 = 0;
                     ebuf2[0] = 0;
                     operator2 = expression2[ig12];
                     break;
               }
            }
            else {
               ebuf2.Set(lenbuf2++, expression2[ig12]);
            }
            break;
         case ' ':
            if ((nest2 == 0) && (single_quote == 0) && (double_quote == 0) &&
                  (strncmp(expression2, "new", 3) == 0)) {
               return(G__new_operator(expression2 + ig12 + 1));
            }
            else {
               G__fprinterr(G__serr, "Error: G__power() expression %s ", expression2);
               G__genericerror((char*)NULL);
               return(G__null);
            }
            /* break; */
         case '(':
         case '[':
         case '{':
            if ((double_quote == 0) && (single_quote == 0)) {
               nest2++;
               ebuf2.Set(lenbuf2++, expression2[ig12]);
            }
            else {
               ebuf2.Set(lenbuf2++, expression2[ig12]);
            }
            break;
         case ')':
         case ']':
         case '}':
            if ((double_quote == 0) && (single_quote == 0)) {
               ebuf2.Set(lenbuf2++, expression2[ig12]);
               nest2--;
            }
            else {
               ebuf2.Set(lenbuf2++, expression2[ig12]);
            }
            break;

         case '\\' :
            ebuf2.Set(lenbuf2++, expression2[ig12++]);
            ebuf2.Set(lenbuf2++, expression2[ig12]);
            break;

         default :
            ebuf2.Set(lenbuf2++, expression2[ig12]);
            break;
      }
      ig12++;
   }
   ebuf2.Set(lenbuf2, 0);
   if ((nest2 != 0) || (single_quote != 0) || (double_quote != 0)) {
      G__parenthesiserror(expression2, "G__getpower");
      return(G__null);
   }
   reg = G__getitem(ebuf2);
   G__bstore(operator2, reg, &defined2);
   return(defined2);
}

//______________________________________________________________________________
extern "C"
G__value G__getitem(const char* item)
{
   // --
   int known;
   G__value result3;
   int c;
   char store_var_typeB;
   G__value reg;
   switch (item[0]) {
         /* constant */
      case '0':
         c = item[1];
         if (
            (c != '\0') &&
            (c != '.') &&
            ((c = tolower(c)) != 'f') &&
            (c != 'e') &&
            (c != 'l') &&
            (c != 'u') &&
            (c != 's')
         ) {
            result3 = G__checkBase(item, &known);
#ifdef G__ASM
            if (G__asm_noverflow) {
               /**************************************
                * G__LD instruction
                * 0 LD
                * 1 address in data stack
                * put result3
                **************************************/
#ifdef G__ASM_DBG
               if (G__asm_dbg) {
                  G__fprinterr(G__serr, "%3x,%3x: LD %ld  %s:%d\n", G__asm_cp, G__asm_dt, G__int(result3), __FILE__, __LINE__);
               }
#endif // G__ASM_DBG
               G__asm_inst[G__asm_cp] = G__LD;
               G__asm_inst[G__asm_cp+1] = G__asm_dt;
               G__asm_stack[G__asm_dt] = result3;
               G__inc_cp_asm(2, 1);
            }
#endif // G__ASM
            result3.tagnum = -1;
            result3.typenum = -1;
            result3.ref = 0;
            result3.isconst = G__CONSTVAR + G__STATICCONST;
            return result3;
         }
         // Intentionally fall through.
      case '1':
      case '2':
      case '3':
      case '4':
      case '5':
      case '6':
      case '7':
      case '8':
      case '9':
      case '.':
         if (G__isfloat(item, &c)) {
            if (c == 'q') {
               G__letLongdouble(&result3, c, G__atolf(item));
            } else {
               G__letdouble(&result3, c, atof(item));
            }
         }
         else {
            switch (c) {
               case 'n':
                  G__letLonglong(&result3, c, G__expr_strtoll(item, 0, 10));
                  break;
               case 'm':
                  G__letULonglong(&result3, c, G__expr_strtoull(item, 0, 10));
                  break;
               default:
                  G__letint(&result3, c, strtoul(item, 0, 10));
            }
         }
         if ('u' != c) {
            result3.tagnum = -1;
            result3.typenum = -1;
            result3.ref = 0;
         }
         result3.isconst = G__CONSTVAR + G__STATICCONST;
#ifdef G__ASM
         if (G__asm_noverflow) {
            /**************************************
             * G__LD instruction
             * 0 LD
             * 1 address in data stack
             * put result3
             **************************************/
            //
#ifdef G__ASM_DBG
            if (G__asm_dbg) {
               G__fprinterr(G__serr, "%3x,%3x: LD %ld  %s:%d\n", G__asm_cp, G__asm_dt, G__int(result3),  __FILE__, __LINE__);
            }
#endif // G__ASM_DBG
            G__asm_inst[G__asm_cp] = G__LD;
            G__asm_inst[G__asm_cp+1] = G__asm_dt;
            G__asm_stack[G__asm_dt] = result3;
            G__inc_cp_asm(2, 1);
         }
#endif // G__ASM
         break;
      case '\'':
         result3 = G__strip_singlequotation((char*)item);
         result3.tagnum = -1;
         result3.typenum = -1;
         result3.ref = 0;
#ifndef G__OLDIMPLEMENTATION1259
         result3.isconst = G__CONSTVAR;
#endif // G__OLDIMPLEMENTATION1259
         // --
#ifdef G__ASM
         if (G__asm_noverflow) {
            /**************************************
             * G__LD instruction
             * 0 LD
             * 1 address in data stack
             * put result3
             **************************************/
            // --
#ifdef G__ASM_DBG
            if (G__asm_dbg) {
               G__fprinterr(G__serr, "%3x,%3x: LD '%c'  %s:%d\n", G__asm_cp, G__asm_dt, (char) G__int(result3), __FILE__, __LINE__);
            }
#endif // G__ASM_DBG
            G__asm_inst[G__asm_cp] = G__LD;
            G__asm_inst[G__asm_cp+1] = G__asm_dt;
            G__asm_stack[G__asm_dt] = result3;
            G__inc_cp_asm(2, 1);
         }
#endif // G__ASM
         break;
      case '"':
         result3 = G__strip_quotation(item);
         result3.tagnum = -1;
         result3.typenum = -1;
         result3.ref = 0;
#ifndef G__OLDIMPLEMENTATION1259
         result3.isconst = G__CONSTVAR;
#endif // G__OLDIMPLEMENTATION1259
         // --
#ifdef G__ASM
         if (G__asm_noverflow) {
            G__asm_gen_strip_quotation(&result3);
         }
#endif // G__ASM
         return result3;
      case '-':
         reg = G__getitem(item + 1);
         result3 = G__null;
         G__bstore('-', reg, &result3);
         return result3;
      // --
      case '_':
         if ('$' == item[1]) {
            G__getiparseobject(&result3, (char*)item);
            return result3;
         }
      // --
      default:
         store_var_typeB = G__var_type;
         known = 0;
         G__var_type = 'p';
         // variable
         result3 = G__getvariable((char*)item, &known, &G__global, G__p_local);
         if (!known && (result3.tagnum != -1) && !result3.obj.i) {
            // this is "a.b", we know "a", but it has no "b" - there is no use
            // in looking at other places.
            if (G__noerr_defined == 0 && G__definemacro == 0)
               return G__interactivereturn();
            else
               return(G__null);
         }
         // function
         if (!known) {
            G__var_typeB = store_var_typeB;
            result3 = G__getfunction(item, &known, G__TRYNORMAL);
            if (known) {
               result3 = G__toXvalue(result3, store_var_typeB);
               if (G__initval_eval) {
                  G__dynconst = G__DYNCONST;
               }
            }
            G__var_typeB = 'p';
         }
#ifdef G__PTR2MEMFUNC
         if (!known && !result3.obj.i) {
            known = G__getpointer2memberfunc(item, &result3);
         }
#endif // G__PTR2MEMFUNC
         // undefined
         if (!known) {
            if (!strncmp(item, "__", 2)) {
               result3 = G__getreserved(item + 1, 0, 0);
               if (result3.type) {
                  known = 1;
               }
            }
            else {
               if (
#ifdef G__ROOT
                  (G__dispmsg < G__DISPROOTSTRICT) &&
#endif // G__ROOT
                  G__GetSpecialObject && (G__GetSpecialObject != G__getreserved)
               ) {
                  // -- Append $ to object and try to find it again.
                  if (!G__gettingspecial && (item[0] != '$')) {
                     //
                     char *sbuf;
                     int store_return = G__return;
                     int store_security_error = G__security_error;
                     // This fix should be verified very carefully.
                     if (G__asm_noverflow && G__no_exec_compile) {
                        G__abortbytecode();
                     }
                     sbuf = (char*) malloc(strlen(item) + 2);
                     if (!sbuf) {
                        G__genericerror("Internal error: malloc in G__getitem(),sbuf");
                        return G__null;
                     }
                     sprintf(sbuf, "$%s", item); // Okay, right size.
                     G__gettingspecial = 1;
                     G__var_type = store_var_typeB;
                     result3 = G__getitem(sbuf);
                     free((void*) sbuf);
                     G__gettingspecial = 0;
                     if (G__const_noerror) {
                        G__return = store_return;
                        G__security_error = store_security_error;
                     }
                     return result3;
                  }
               }
            }
            if (!known && !result3.obj.i) {
               result3 = G__null;
               if (!G__noerr_defined) {
                  if (!G__definemacro) {
                     G__warnundefined(item);
                     result3 = G__interactivereturn();
                  }
                  else {
                     /*G__genericerror("Limitation: This form of macro may not be expanded. Use +P or -p option");*/
                     return G__null;
                  }
               }
            }
         }
   }
   return result3;
}

//______________________________________________________________________________
extern "C"
int G__test(const char* expr)
{
   G__value result = G__getexpr(expr);
   if (result.type == 'u') {
      return G__iosrdstate(&result);
   }
   return G__convertT<bool>(&result);
}

//______________________________________________________________________________
extern "C"
int G__btest(int operator2, G__value lresult, G__value rresult)
{
   // --
   if (lresult.type == 'u' || rresult.type == 'u') {
      G__overloadopr(operator2, rresult, &lresult);
      return G__int(lresult);
   }
   else if (lresult.type == 'U' || rresult.type == 'U') {
      G__publicinheritance(&lresult, &rresult);
   }
#ifdef G__ASM
   if (G__asm_noverflow) {
      //
#ifdef G__ASM_DBG
      if (G__asm_dbg) {
         G__fprinterr(G__serr, "%3x,%3d: CMP2 '%c'  %s:%n\n", G__asm_cp, G__asm_dt, operator2, __FILE__, __LINE__);
      }
#endif // G__ASM_DBG
      G__asm_inst[G__asm_cp] = G__CMP2;
      G__asm_inst[G__asm_cp+1] = (long) operator2;
      G__inc_cp_asm(2, 0);
   }
#endif // G__ASM
   if (G__no_exec_compile || G__no_exec) {
      return 1;
   }
   switch (operator2) {
      case 'E': /* == */
         if (G__double(lresult) == G__double(rresult)) return(1);
         else return(0);
         /* break; */
      case 'N': /* != */
         if (G__double(lresult) != G__double(rresult)) return(1);
         else return(0);
         /* break; */
      case 'G': /* >= */
         if (G__double(lresult) >= G__double(rresult)) return(1);
         else return(0);
         /* break; */
      case 'l': /* <= */
         if (G__double(lresult) <= G__double(rresult)) return(1);
         else return(0);
         /* break; */
      case '<': /* <  */
         if (G__double(lresult) < G__double(rresult)) return(1);
         else return(0);
         /* break; */
      case '>': /* >  */
         if (G__double(lresult) > G__double(rresult)) return(1);
         else return(0);
         /* break; */
   }
   G__genericerror("Error: Unknow operator in test condition");
   return 0;
}

//______________________________________________________________________________
//
//  Functions in the C interface.
//

//______________________________________________________________________________
extern "C"
int G__lasterror()
{
   // --
   return G__last_error;
}

//______________________________________________________________________________
extern "C"
void G__reset_lasterror()
{
   // --
   G__last_error = G__NOERROR;
}

//______________________________________________________________________________
extern "C"
G__value G__calc(const char* exprwithspace)
{
   // -- Grand entry for C/C++ expression evaluator.
   //
   // Note: This function is open to public as CINT API.
   //
   G__value result;
   int store_security_error;

   G__LockCriticalSection();

   store_security_error = G__security_error;
   G__security_error = G__NOERROR;

   G__storerewindposition();

   result = G__calc_internal((char*)exprwithspace);

   G__security_recover(G__serr);

   G__security_error = store_security_error;

   G__UnlockCriticalSection();

   return(result);
}

/*
 * Local Variables:
 * c-tab-always-indent:nil
 * c-indent-level:3
 * c-continued-statement-offset:3
 * c-brace-offset:-3
 * c-brace-imaginary-offset:0
 * c-argdecl-indent:0
 * c-label-offset:-3
 * compile-command:"make -k"
 * End:
 */<|MERGE_RESOLUTION|>--- conflicted
+++ resolved
@@ -930,12 +930,7 @@
 //
 
 //______________________________________________________________________________
-<<<<<<< HEAD
-extern "C"
-char* G__setiparseobject(G__value* result, char* str)
-=======
 char* G__setiparseobject(G__value* result, G__FastAllocString &str)
->>>>>>> 84c4c19c
 {
    // --
    str.Format("_$%c%d%c_%d_%c%lu"
@@ -950,8 +945,6 @@
 }
 
 //______________________________________________________________________________
-<<<<<<< HEAD
-=======
 static bool G__IsIdentifier(int c) {
    // Check for character that is valid for an identifier.
    // If start is true, digits are not allowed
@@ -959,7 +952,6 @@
 }
 
 //______________________________________________________________________________
->>>>>>> 84c4c19c
 extern "C"
 G__value G__calc_internal(const char* exprwithspace)
 {
