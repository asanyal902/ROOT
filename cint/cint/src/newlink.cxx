/* /% C %/ */
/***********************************************************************
 * cint (C/C++ interpreter)
 ************************************************************************
 * Source file newlink.c
 ************************************************************************
 * Description:
 *  New style compiled object linkage
 ************************************************************************
 * Copyright(c) 1995~2004  Masaharu Goto
 *
 * For the licensing terms see the file COPYING
 *
 ************************************************************************/

/* #define G__OLDIMPLEMENTATION2047 */
#define G__OLDIMPLEMENTATION2044 /* Problem with t980.cxx */


#include "common.h"
#include "configcint.h"
#include "value.h"
#include "dllrev.h"
#include "Api.h"
#include <cstdlib>
#include <cstring>
#include <stack>
#include <string>
#include <stdexcept>

#ifdef G__NOSTUBS
# include <ext/hash_map>
# include <dlfcn.h> // needed for dlsym
# include <typeinfo>
# include <cxxabi.h>
#endif

#ifndef G__TESTMAIN
#include <sys/stat.h>
#endif

#if defined(__GNUC__) && __GNUC__ > 3 && ((__GNUC_MINOR__ > 3 &&__GNUC_PATCHLEVEL__ > 3) || __GNUC_MINOR__ > 4)
#define G__LOCALS_REFERENCED_FROM_RSP
#endif

extern "C"
void G__enable_wrappers(int set) {
   // enable wrappers
   G__wrappers = set;
}

extern "C"
int G__wrappers_enabled() {
   // whether wrappers are enabled
   return G__wrappers;
}

#ifdef G__NOSTUBS

// 03-08-08
// Due to G__struct.hash inneficiency we are forced to create the same
// but in an efficient way
//extern std::map<std::string, int> G__structmap;
typedef __gnu_cxx::hash_map<const char*, int>::value_type G__structmap_pair;

// 03-08-07
// Create a hash_map to contain the association between
// mangled_names (classes) and tagnums
static
void* G__get_struct_map()
{
  static __gnu_cxx::hash_map<const char*, int> structmap;
  return &structmap;
}
#endif

#ifdef _WIN32
#include "windows.h"
#include <errno.h>
extern "C"
extern const char *G__libname;

FILE *FOpenAndSleep(const char *filename, const char *mode) {
   int tries=0;
   FILE *ret=0;
   while (!ret && ++tries<51)
      if (!(ret=fopen(filename, mode)) && tries<50)
         if (errno!=EACCES && errno!=EEXIST) return 0;
         else Sleep(200);
   if (tries>1)  printf("fopen slept for %g seconds until it succeeeded.\n", (tries-1)/5.);
   return ret;
}

# ifdef fopen
#  undef fopen
# endif
# define fopen(A,B) FOpenAndSleep((A),(B))
#endif

// cross-compiling for iOS and iOS simulator (assumes host is Intel Mac OS X)
#if defined(R__IOSSIM) || defined(R__IOS)
#ifdef __x86_64__
#undef __x86_64__
#endif
#ifdef __i386__
#undef __i386
#endif
#ifdef R__IOSSIM
#define __i386 1
#endif
#ifdef R__IOS
#define __arm__ 1
#endif
#endif

static void AllocateRootSpecial( int tagnum )
{
  if(G__struct.rootspecial[tagnum]) return;
  G__struct.rootspecial[tagnum]
    =(struct G__RootSpecial*)malloc(sizeof(struct G__RootSpecial));
  G__struct.rootspecial[tagnum]->deffile=(char*)NULL;
  G__struct.rootspecial[tagnum]->impfile=(char*)NULL;
  G__struct.rootspecial[tagnum]->defline=0;
  G__struct.rootspecial[tagnum]->impline=0;
  G__struct.rootspecial[tagnum]->version=0;
  G__struct.rootspecial[tagnum]->instancecount=0;
  G__struct.rootspecial[tagnum]->heapinstancecount=0;
  G__struct.rootspecial[tagnum]->defaultconstructor = 0;
  G__struct.rootspecial[tagnum]->defaultconstructorifunc = 0;
}

#ifdef G__ROOT

/******************************************************************
 * G__set_class_autoloading
 ******************************************************************/
int (*G__p_ioctortype_handler) G__P((const char*));

/************************************************************************
* G__set_class_autoloading_callback
************************************************************************/
extern "C" void G__set_ioctortype_handler(int (*p2f) G__P((const char*)))
{
  G__p_ioctortype_handler = p2f;
}
#endif

extern "C" {

#define G__OLDIMPLEMENTATION1702
#define G__OLDIMPLEMENTATION1714

/* This is a very complicated decision. The change 1714 avoids compiled stub
 * function registeration to the dictionary. From the interpreter, only
 * interpreted stub function should be visible. If there is a
 */
#undef G__OLDIMPLEMENTATION1714

#define G__OLDIMPLEMENTATION1336

#define G__PROTECTEDACCESS   1
#define G__PRIVATEACCESS     2
static int G__privateaccess = 0;

/**************************************************************************
* CAUTION:
*  Following macro G__BUILTIN must not be defined at normal cint
* installation. This macro must be deleted only when you generate following
* source files.
*     src/libstrm.cxx  in lib/stream    'make'
*     src/gcc3strm.cxx in lib/gcc3strm  'make'
*     src/iccstrm.cxx  in lib/iccstrm   'make'
*     src/vcstrm.cxx   in lib/vcstream  'make' , 'make -f Makefileold'
*     src/vc7strm.cxx  in lib/vc7stream 'make'
*     src/bcstrm.cxx   in lib/bcstream  'make'
*     src/cbstrm.cpp   in lib/cbstream  'make'
*     src/sunstrm.cxx  in lib/snstream  'make'
*     src/kccstrm.cxx  (lib/kcc_work not included in the package)
*     src/stdstrct.c  in lib/stdstrct  'make'
*     src/Apiif.cxx   in src           'make -f Makeapi' , 'make -f Makeapiold'
* g++ has a bug of distinguishing 'static operator delete(void* p)' in
* different file scope. Deleting this macro will avoid this problem.
*
* Note:  The C++ standard explicitly forbids a static operator delete
*        at global scope.
**************************************************************************/
/* #define G__BUILTIN */

#if !defined(G__DECCXX) && !defined(G__BUILTIN) && !defined(__hpux)
#define G__DEFAULTASSIGNOPR
#endif

#if !defined(G__DECCXX) && !defined(G__BUILTIN)
#define G__N_EXPLICITDESTRUCTOR
#endif

#ifndef G__N_EXPLICITDESTRUCTOR
#ifdef G__P2FCAST
#undef G__P2FCAST
#endif
#ifdef G__P2FDECL
#undef G__P2FDECL
#endif
#endif


/**************************************************************************
* If this is Windows-NT/95, create G__PROJNAME.DEF file
**************************************************************************/
#if  defined(G__WIN32) && !defined(G__BORLAND)
#define G__GENWINDEF
#endif




/**************************************************************************
* Following static variables must be protected by semaphore for
* multi-threading.
**************************************************************************/
// Class to store several variables
// Due to recursion problems these variables are not global anymore
   class G__IncSetupStack {

   public:
      G__IncSetupStack() {
         memset(this, 0, sizeof(G__IncSetupStack));
      }

      struct G__ifunc_table_internal *G__incset_p_ifunc;
      int G__incset_tagnum;

      int G__incset_func_now;
      int G__incset_func_page;
      struct G__var_array *G__incset_p_local;
      int G__incset_def_struct_member;
      int G__incset_tagdefining;
      int G__incset_def_tagnum;
      long G__incset_globalvarpointer;
      int G__incset_var_type;
      int G__incset_typenum;
      int G__incset_static_alloc;
      int G__incset_access;
      short G__incset_definemacro;

      void store() {
         G__incset_tagnum = G__tagnum;
         G__incset_typenum = G__typenum ;
         G__incset_p_ifunc = G__p_ifunc;
         G__incset_func_now = G__func_now;
         G__incset_func_page = G__func_page;
         G__incset_p_local = G__p_local;
         G__incset_globalvarpointer = G__globalvarpointer;
         G__incset_var_type = G__var_type;
         G__incset_tagdefining = G__tagdefining;
         G__incset_static_alloc = G__static_alloc;
         G__incset_access = G__access;
         G__incset_definemacro = G__definemacro;
         G__incset_def_tagnum = G__def_tagnum;
         G__incset_def_struct_member = G__def_struct_member;
      }

      void restore() {
         G__tagnum = G__incset_tagnum;
         G__typenum = G__incset_typenum;
         G__p_ifunc = G__incset_p_ifunc;
         G__func_now = G__incset_func_now;
         G__func_page = G__incset_func_page;
         G__p_local = G__incset_p_local;
         G__globalvarpointer = G__incset_globalvarpointer;
         G__var_type = G__incset_var_type;
         G__tagdefining = G__incset_tagdefining;
         G__static_alloc = G__incset_static_alloc;
         G__access = G__incset_access;
         G__definemacro = G__incset_definemacro;
         G__def_tagnum = G__incset_def_tagnum;
         G__def_struct_member = G__incset_def_struct_member;
      }

      static void push();

      static void pop();
  };

/**************************************************************************
* G__stack_instance
* Several problems in the mefunc_setup recursive calling, due to global variables using,
* was introduced. Now a stack stores the variables (G__IncSetupStack class)
* Each memfunc_setup call will have its own copy of the variables in the stack
* RETURN: This function return a pointer to the static variable stack
**************************************************************************/
   std::stack<G__IncSetupStack>* G__stack_instance(){

      // Variables Stack
      static std::stack<G__IncSetupStack>* G__stack = 0;

      // If the stack has not been initialized yet
      if (G__stack==0)
         G__stack = new std::stack<G__IncSetupStack>();

      return G__stack;

   }

   void G__IncSetupStack::push() {
      std::stack<G__IncSetupStack> *var_stack = G__stack_instance();
      G__IncSetupStack incsetup_stack;
      incsetup_stack.store();
      var_stack->push(incsetup_stack);
   }  

   void G__IncSetupStack::pop() {
      std::stack<G__IncSetupStack> *var_stack = G__stack_instance();
      G__IncSetupStack *incsetup_stack = &var_stack->top();
      incsetup_stack->restore();
      var_stack->pop();
   }

  // Supress Stub Functions
  static int G__suppress_methods = 0;
  static int G__nestedclass = 0;
  static int G__nestedtypedef = 0;
  static int G__store_asm_noverflow;
  static int G__store_no_exec_compile;
  static int G__store_asm_exec;
  static int G__extra_inc_n = 0;
  static char** G__extra_include = 0; /*  [G__MAXFILENAME] = NULL;  */

/**************************************************************************
* G__CurrentCall
**************************************************************************/
static int   s_CurrentCallType = 0;
static void* s_CurrentCall  = 0;
static int   s_CurrentIndex = 0;
void G__CurrentCall(int call_type, void* call_ifunc, long *ifunc_idx)
{
  switch( call_type )   {
  case G__NOP:
    s_CurrentCallType = call_type;
    s_CurrentCall     = 0;
    s_CurrentIndex    = -1;
    break;
  case G__SETMEMFUNCENV:
    s_CurrentCallType = call_type;
    s_CurrentCall     = call_ifunc;
    s_CurrentIndex    = *ifunc_idx;
    break;
  case G__DELETEFREE:
    s_CurrentCallType = call_type;
    s_CurrentCall     = call_ifunc;
    s_CurrentIndex    = *ifunc_idx;
    break;
  case G__RECMEMFUNCENV:
    if ( call_ifunc) *(void**)call_ifunc = s_CurrentCall;
    if ( ifunc_idx)  *ifunc_idx = s_CurrentIndex;
    break;
  case G__RETURN:
    assert(0);
    if ( call_ifunc) *(void**)call_ifunc = 0;
    if ( ifunc_idx)  *ifunc_idx  = s_CurrentCallType;
    break;
  }
}


/**************************************************************************
* Checking private constructor
**************************************************************************/
#define G__CTORDTOR_UNINITIALIZED     0x00000000
#define G__CTORDTOR_PRIVATECTOR       0x00000001
#define G__CTORDTOR_NOPRIVATECTOR     0x00000002
#define G__CTORDTOR_PRIVATECOPYCTOR   0x00000010
#define G__CTORDTOR_NOPRIVATECOPYCTOR 0x00000020
#define G__CTORDTOR_PRIVATEDTOR       0x00000100
#define G__CTORDTOR_NOPRIVATEDTOR     0x00000200
#define G__CTORDTOR_PRIVATEASSIGN     0x00001000
#define G__CTORDTOR_NOPRIVATEASSIGN   0x00002000
static int* G__ctordtor_status;


/**************************************************************************
* G__cpplink file name
**************************************************************************/
static char *G__CPPLINK_H;
static char *G__CPPLINK_C;

static char *G__CLINK_H;
static char *G__CLINK_C;

#ifdef G__GENWINDEF
static char *G__WINDEF;
static int G__nexports = 0;
static FILE* G__WINDEFfp = (FILE*)NULL;
static int G__isDLL=0;
static G__FastAllocString G__CINTLIBNAME("LIBCINT");
#endif

#define G__MAXDLLNAMEBUF 512

static G__FastAllocString G__PROJNAME("");
static char G__DLLID[G__MAXDLLNAMEBUF];
static char *G__INITFUNC;

static char G__NEWID[G__MAXDLLNAMEBUF];

#ifdef G__BORLANDCC5
int G__debug_compiledfunc_arg(FILE *fout,struct G__ifunc_table *ifunc,int ifn,struct G__param *libp);
static void G__ctordtor_initialize(void);
static void G__fileerror(char* fname);
static void G__ctordtor_destruct(void);
void G__cpplink_protected_stub(FILE *fp,FILE *hfp);
void G__gen_cppheader(char *headerfilein);
static void G__gen_headermessage(FILE *fp,char *fname);
void G__add_macro(char *macroin);
int G__isnonpublicnew(int tagnum);
void  G__if_ary_union_reset(int ifn,struct G__ifunc_table *ifunc);
static int G__isprotecteddestructoronelevel(int tagnum);
void  G__if_ary_union(FILE *fp,int ifn,struct G__ifunc_table *ifunc);
const char *G__mark_linked_tagnum(int tagnum);
static int G__isprivateconstructorifunc(int tagnum,int iscopy);
static int G__isprivateconstructorvar(int tagnum,int iscopy);
static int G__isprivatedestructorifunc(int tagnum);
static int G__isprivatedestructorvar(int tagnum);
static int G__isprivateassignoprifunc(int tagnum);
static int G__isprivateassignoprvar(int tagnum);
void G__cppif_gendefault(FILE *fp,FILE *hfp,int tagnum,int ifn,struct G__ifunc_table *ifunc,int isconstructor,int iscopyconstructor,int isdestructor,int isassignmentoperator,int isnonpublicnew);
static char* G__vbo_funcname(int tagnum,int basetagnum,int basen);
//static int G__hascompiledoriginalbase(int tagnum);
static void G__declaretruep2f(FILE *fp,struct G__ifunc_table *ifunc,int j);
static void G__printtruep2f(FILE *fp,struct G__ifunc_table *ifunc,int j);
int G__tagtable_setup(int tagnum,int size,int cpplink,int isabstract,char *comment,G__incsetup setup_memvar,G__incsetup setup_memfunc);
int G__tag_memfunc_setup(int tagnum);
int G__memfunc_setup(char *funcname,int hash,int (*funcp)(),int type,int tagnum,int typenum,int reftype,int para_nu,int ansi,int accessin,int isconst,char *paras,char *comment
#ifdef G__TRUEP2F
                     ,void* truep2f, int isvirtual
#endif
);
int G__memfunc_setup2(char *funcname,int hash,char *mangled_name,int (*funcp)(),int type,int tagnum,int typenum,int reftype,int para_nu,int ansi,int accessin,int isconst,char *paras,char *comment
#ifdef G__TRUEP2F
                     ,void* truep2f, int isvirtual
#endif
);
int G__memfunc_next(void);
static void G__pragmalinkenum(int tagnum,int globalcomp);
void G__incsetup_memvar(int tagnum);
void G__incsetup_memfunc(int tagnum);
#endif

int G__isprivatectordtorassgn(int tagnum, G__ifunc_table_internal *ifunc, int ifn);
static int G__isprivatedestructorifunc(int tagnum);
int G__isprivatedestructor(int tagnum);
int G__isprivateassignopr(int tagnum);

int  G__execute_call(G__value *result7,G__param *libp,G__ifunc_table_internal *ifunc,int ifn);
void G__cppif_change_globalcomp();

/**************************************************************************
* G__check_setup_version()
*
*  Verify CINT and DLL version
**************************************************************************/
extern const char *G__cint_version();

void G__check_setup_version(int version,const char *func)
{
   G__init_globals();
   if (version > G__ACCEPTDLLREV_UPTO || version < G__ACCEPTDLLREV_FROM) {
      fprintf(G__sout,"\n\
!!!!!!!!!!!!!!   W A R N I N G    !!!!!!!!!!!!!\n\n\
The internal data structures have been changed.\n\
Please regenerate and recompile your dictionary which\n\
contains the definition \"%s\"\n\
using CINT version %s.\n\
your dictionary=%d. This version accepts=%d-%d\n\
and creates %d\n\n\
!!!!!!!!!!!!!!!!!!!!!!!!!!!!!!!!!!!!!!!!!!!!!!!\n\n",
            func, G__cint_version(),version
              ,G__ACCEPTDLLREV_FROM
              ,G__ACCEPTDLLREV_UPTO
              ,G__CREATEDLLREV
              );
      std::string errmsg("CINT: dictionary ");
      errmsg += std::string(func) + " was built with incompatible CINT version!";
      throw std::runtime_error(errmsg);
   }
   G__store_asm_noverflow = G__asm_noverflow;
   G__store_no_exec_compile = G__no_exec_compile;
   G__store_asm_exec = G__asm_exec;
   G__abortbytecode();
   G__no_exec_compile =0;
   G__asm_exec = 0;
}

/**************************************************************************
* G__fileerror()
**************************************************************************/
static void G__fileerror(char *fname)
{
<<<<<<< HEAD
  char *buf = (char*)malloc(strlen(fname)+80);
  sprintf(buf,"Error opening %s",fname);
  perror(buf);
  throw std::runtime_error(std::string("CINT: error opening ") + fname);
=======
   G__FastAllocString buf(G__MAXFILENAME);
   buf.Format("Error opening %s",fname);
   perror(buf);
   throw std::runtime_error(std::string("CINT: error opening ") + fname);
>>>>>>> 84c4c19c
}

/**************************************************************************
* G__fulltypename
**************************************************************************/
const char* G__fulltypename(int typenum)
{
  if(-1==typenum) { 
     static const char *nullstr = "";
     return nullstr;
  }
  if(-1==G__newtype.parent_tagnum[typenum]) return(G__newtype.name[typenum]);
  else {
    static G__FastAllocString buf(G__ONELINE);
    buf = G__fulltagname(G__newtype.parent_tagnum[typenum],0);
    buf += "::";
    buf += G__newtype.name[typenum];
    return(buf);
  }
}

/**************************************************************************
* G__debug_compiledfunc_arg(ifunc,ifn,libp);
*
*  Show compiled function call parameters
**************************************************************************/
int G__debug_compiledfunc_arg(FILE *fout,G__ifunc_table_internal *ifunc,int ifn,G__param *libp)
{
  G__FastAllocString temp(G__ONELINE);
  int i;
  fprintf(fout,"\n!!!Calling compiled function %s()\n",ifunc->funcname[ifn]);
  G__in_pause=1;
  for(i=0;i<libp->paran;i++) {
    G__valuemonitor(libp->para[i],temp);
    fprintf(fout,"  arg%d = %s\n",i+1,temp());
#ifdef G__NEVER
    if('u'==libp->para[i].type && -1!=libp->para[i].tagnum &&
       libp->para[i].obj.i) {
       G__varmonitor(fout,G__struct.memvar[libp->para[i].tagnum],""
                     ,"    ",libp->para[i].obj.i);
    }
#endif
  }
  G__in_pause=0;
  return(G__pause());
}


#ifdef G__NOSTUBS

/**************************************************************************
 **************************************************************************
 * Calling C++ compiled function
 **************************************************************************
 **************************************************************************/

/**************************************************************************
 * G__isbaseclass()
 *
 * check if dertag (derived tagnum) is a descendant of basetag (basetagnum)
 **************************************************************************/
int G__isbaseclass(int dertag, int basetag)
{
  int basen;
  int basetagnum;
  struct G__inheritance *baseclass;

  baseclass = G__struct.baseclass[dertag];

  /* Check every base*/
  for(basen=0;basen<baseclass->basen;basen++) {
    basetagnum = baseclass->herit[basen]->basetagnum;
    if(basetagnum==basetag) {
      return(1);
    }
  }
  return(0);
}

/**************************************************************************
 * G__ifunc_exist_base
 *
 * 09-08-08
 * look for an ifunc in all the inher. hierarchy.
 * This function will be called in the dictionary generation.
 * Not at run time.
 *
 * It will return the page of the function (its index) ...
 * or it will return -1 when there is more than one possible index
 * (we call it an ambiguous function).
 * This is merely an optimization artifact for the function lookup
 **************************************************************************/
int G__ifunc_exist_base(int ifn, G__ifunc_table_internal *ifunc)
{
  if (ifunc->tagnum<0)
    return 0;

  G__inheritance* cbases = 0;

  G__ifunc_table_internal *ifunc_res = G__struct.memfunc[ifunc->tagnum];

  if (ifunc_res){
    int base=-1;
    // Look for it in the actual class
    ifunc_res = G__ifunc_exist(ifunc, ifn, ifunc_res, &base, 0xffff);

    // it was found
    if (base!=-1 && ifunc_res)
      goto end;
  }

  // tagnum's Base Classes structure
  cbases = G__struct.baseclass[ifunc->tagnum];

  // If there are still base classes
  if (cbases){
    // Go through the base tagnums (tagnum = index in G__struct structure)
    for (int idx=0; idx < cbases->basen; ++idx){
      // Current tagnum
      int basetagnum=cbases->herit[idx]->basetagnum;

      // Current tagnum's ifunc table
      ifunc_res = G__struct.memfunc[basetagnum];

      // Continue if there are still ifuncs and the method 'ifn' is not found yet
      if (ifunc_res){
        int base=-1;

        // Does the Method 'ifn' (in ifunc) exist in the current ifunct?
        ifunc_res = G__ifunc_exist(ifunc, ifn, ifunc_res, &base, 0xffff);

        //If the number of default parameters numbers is different between the base and the derived
        //class we generete the stub
        if (base!=-1 && ifunc_res)
          goto end;

      }
    }
  }
  return 0;

 end:
  // If we end up here is because we found the ifunc and we want to know weather
  // it's an ambiguous function (could be troublesome when we try to look for it
  // using G__ifunc_page)

  // If the page has been set then we dont need to do this
  if(!ifunc_res->page_base) {

    G__ifunc_table_internal* ifuncb = G__struct.memfunc[ifunc_res->tagnum];
    G__ifunc_table_internal* ifuncf = 0;

    int n=0;
    int i;
    while(ifuncb) {
      for(i=0;i<ifuncb->allifunc;i++) {
        if(ifuncb->hash[ifn]==ifunc_res->hash[ifn] &&
           ifuncb->page_base==ifunc_res->page_base &&
           strcmp(ifuncb->funcname[ifn], ifunc_res->funcname[ifn]) == 0) {

          // 08-08-08
          // dont return just increase the counter
          ++n;

          // We have an ambiguous function...
          // mark its page_base as negative
          if(n>1){
            ifuncb->page_base *= -1;
            ifunc_res->page_base *= -1;
            return -1;
          }

        }
      }
      ifuncb=ifuncb->next;
    }

    // I guess we have to look for it in the base classes also... :/

    cbases = G__struct.baseclass[ifunc->tagnum];

    // If there are still base classes
    if (cbases){
      // Go through the base tagnums (tagnum = index in G__struct structure)
      for (int idx=0; idx < cbases->basen; ++idx){
        // Current tagnum
        int basetagnum=cbases->herit[idx]->basetagnum;

        // Current tagnum's ifunc table
        ifuncb = G__struct.memfunc[basetagnum];
        ifuncf = 0;

        // Continue if there are still ifuncs and the method 'ifn' is not found yet
        while(ifuncb) {
          for(i=0;i<ifuncb->allifunc;i++) {
            if(ifuncb->hash[ifn]==ifunc_res->hash[ifn] &&
               ifuncb->page_base==ifunc_res->page_base &&
               strcmp(ifuncb->funcname[ifn], ifunc_res->funcname[ifn]) == 0) {

              // 08-08-08
              // dont return just increase the counter
              ++n;

              // We have an ambiguous function...
              // mark its page_base as negative
              if(n>1){
                ifuncb->page_base *= -1;
                ifunc_res->page_base *= -1;
                return -1;
              }

            }
          }
          ifuncb=ifuncb->next;
        }
      }
    }

    // should not enter here
    if (n>1)
      return -1;
  }

  // in the normal case return the page number
  return ifunc_res->page_base;
}

/**************************************************************************
 * G__ifunc_page_old_dict
 *
 * 23-10-07
 * This is here just for compatibility reasons...
 * When we have an old dicionary, the page_base field will be -1...
 * in that case we need to do a full search
 **************************************************************************/
struct G__ifunc_table_internal* G__ifunc_page_old_dict(char *funcname, int hash, G__ifunc_table_internal *ifunc, int allifunc)
{
  // Look for a function with this name and special index in the given ifunc
  // (and its bases)
  int i;
  while(ifunc) {
    for(i=0;i<ifunc->allifunc;i++) {
      if((ifunc->hash[allifunc]==hash &&
          ifunc->page_base==-1 &&
          strcmp(ifunc->funcname[allifunc], funcname) == 0)
         || (ifunc->funcname[allifunc][0]=='~' && funcname[0]=='~') ) {
        return(ifunc);
      }
    }
    ifunc=ifunc->next;
  }
  return 0;
}

/**************************************************************************
 * G__ifunc_page()
 *
 * 06-08-07
 * Look for a function with this name and special index in the given ifunc
 **************************************************************************/
struct G__ifunc_table_internal* G__ifunc_page(char *funcname, int hash, int page_base, G__ifunc_table_internal *ifunc, int allifunc)
{
  int i;
  while(ifunc) {
    for(i=0;i<ifunc->allifunc;i++) {
      if((ifunc->hash[allifunc]==hash &&
          ifunc->page_base==page_base &&
          strcmp(ifunc->funcname[allifunc], funcname) == 0)
         || (ifunc->funcname[allifunc][0]=='~' && funcname[0]=='~') ) {
        return(ifunc);
      }
    }
    ifunc=ifunc->next;
  }
  return 0;
}

/**************************************************************************
 * G__ifunc_page_base()
 *
 * 06-08-07
 * Look for a function with this name and special index in the given ifunc
 * (and look for it in its bases too)
 **************************************************************************/
struct G__ifunc_table_internal * G__ifunc_page_base(char *funcname, int hash,int page_base, G__ifunc_table_internal *ifunc, int allifunc)
{
  G__ifunc_table_internal *ifunc_res = G__ifunc_page(funcname,hash,page_base,ifunc,allifunc);

  if(ifunc_res)
    return ifunc_res;

  // 23-10-07
  // This is here for compatibility reasons... and is only needed when we are mixing new dicitionaries
  // (in ROOT, for example)... with old dictionaries (like in roottest/root/io/multipleInherit)
  // where the base clase has the new scheme and the derived classes are in old dictionaries 
  ifunc_res = G__ifunc_page_old_dict(funcname,hash,ifunc,allifunc);
  if(ifunc_res)
    return ifunc_res;

  // If not.. look for it in the base classes

  // tagnum's Base Classes structure
  G__inheritance* cbases = G__struct.baseclass[ifunc->tagnum];

  // If there are still base classes
  if (cbases){
    // Go through the base tagnums (tagnum = index in G__struct structure)
    for (int idx=0; idx < cbases->basen; ++idx){
      // Current tagnum
      int basetagnum=cbases->herit[idx]->basetagnum;

      // Current tagnum's ifunc table
      ifunc_res = G__struct.memfunc[basetagnum];

      // Continue if there are still ifuncs and the method 'ifn' is not found yet
      if (ifunc_res){
        // Does the Method 'ifn' (in ifunc) exist in the current ifunct?
        ifunc_res = G__ifunc_page(funcname,hash,page_base,ifunc_res, allifunc);

        if(ifunc_res)
          return ifunc_res;
      }
    }
  }
  return 0;
}

/**************************************************************************
 * G__get_symbol_address()
 *
 * It will return a memory address that should contain the function 
 * specified by the mangled name (symbol).
 * It will look for it in all the libraries registered in G__sl_handle[i]
 * and in those loaded by using RTLD_DEFAULT.
 * It migth return null in case it's not found
 **************************************************************************/
void* G__get_symbol_address(const char* mangled_name)
{
  void *address=G__findsym(mangled_name);   

#ifdef G__OSFDLL
  if (!address)
     address = dlsym(RTLD_DEFAULT, mangled_name);
#endif
  
  return address;
}

#ifdef __x86_64__
#define ASM_X86_64_ARGS_PASSING(dval, lval) { \
__asm__ __volatile__("movlpd %0, %%xmm0"  :: "m" (dval[0]) : "%xmm0"); \
__asm__ __volatile__("movlpd %0, %%xmm1"  :: "m" (dval[1]) : "%xmm1"); \
__asm__ __volatile__("movlpd %0, %%xmm2"  :: "m" (dval[2]) : "%xmm2"); \
__asm__ __volatile__("movlpd %0, %%xmm3"  :: "m" (dval[3]) : "%xmm3"); \
__asm__ __volatile__("movlpd %0, %%xmm4"  :: "m" (dval[4]) : "%xmm4"); \
__asm__ __volatile__("movlpd %0, %%xmm5"  :: "m" (dval[5]) : "%xmm5"); \
__asm__ __volatile__("movlpd %0, %%xmm6"  :: "m" (dval[6]) : "%xmm6"); \
__asm__ __volatile__("movlpd %0, %%xmm7"  :: "m" (dval[7]) : "%xmm7"); \
__asm__ __volatile__("movq %0, %%rdi" :: "m" (lval[0]) : "%rdi"); \
__asm__ __volatile__("movq %0, %%rsi" :: "m" (lval[1]) : "%rsi"); \
__asm__ __volatile__("movq %0, %%rdx" :: "m" (lval[2]) : "%rdx"); \
__asm__ __volatile__("movq %0, %%rcx" :: "m" (lval[3]) : "%rcx"); \
__asm__ __volatile__("movq %0, %%r8"  :: "m" (lval[4]) : "%r8"); \
__asm__ __volatile__("movq %0, %%r9"  :: "m" (lval[5]) : "%r9"); \
__asm__ __volatile__("movl $8, %eax");  \
}
#endif //__x86_64__

/**************************************************************************
 * G__stub_method_asm_x86_64
 *
 * 08-08-07
 * Differentiate between the asm call of a function and the
 * logic required before it (virtual table handling and stuff)
 * "para" is the parameters (like libp) and param are the
 * formal parameters (like ifunc->param)
 * At this point the parameters have already been evaluated and we
 * only need to push them to the stack and make the function call
 **************************************************************************/
#ifdef __x86_64__
int G__stub_method_asm_x86_64(G__ifunc_table_internal *ifunc, int ifn, void* this_ptr, G__param* rpara, G__value *result7){

  void *vaddress = G__get_funcptr(ifunc, ifn);
  int paran = rpara->paran;

  int type  = ifunc->type[ifn];
  int reftype = ifunc->reftype[ifn];
  int isref = (reftype == G__PARAREFERENCE || isupper(type));
  G__params *fpara = &ifunc->param[ifn];
  int ansi = ifunc->ansi[ifn];
   
  const int imax = 6, dmax = 8;
  int objsize, i, icnt = 0, dcnt = 0;
  G__value *pval;
  G__int64 lval[imax];
  double dval[dmax];
  int isextra[rpara->paran];
   std::vector<char> returnHolder;

  if (type == 'u' && !isref) {
     int osize;
     G__value otype;
     otype.type   = 'u';
     otype.tagnum = result7->tagnum; // size of the return type!!!
     
     // Class Size
     osize = G__sizeof(&otype);
     returnHolder.reserve( osize );
     
     lval[icnt] = (G__int64)&(returnHolder[0]); icnt++;  // Object returned by value      
  }
  if (this_ptr) {
    lval[icnt] = G__getstructoffset(); icnt++;  // this pointer
  }

  for (i = 0; i < rpara->paran; i++) {
    isextra[i] = 0;
    
    int type = rpara->para[i].type;
    pval = &rpara->para[i];
    if (isupper(type))
      objsize = G__LONGALLOC;
    else
      objsize = G__sizeof(pval);
    switch (type) {
      case 'c': case 'b': case 's': case 'r': objsize = sizeof(int); break;
      case 'f': objsize = sizeof(double); break;
    }
#ifdef G__VAARG_PASS_BY_REFERENCE
    if (objsize > G__VAARG_PASS_BY_REFERENCE) {
      if (pval->ref > 0x1000) {
        if (icnt < imax) {
          lval[icnt] = pval->ref; icnt++;
        } else {
          //utmp.lval = pval->ref; ucnt++;
	  //u.push_back(utmp);
	  //u[ucnt].lval = pval->ref; ucnt++;
	  isextra[i] = 1;
        }
      } else {
        if (icnt < imax) {
          lval[icnt] = G__int(*pval); icnt++;
        } else {
          utmp.lval = G__int(*pval); ucnt++;
	  //u.push_back(utmp);
	  //u[ucnt].lval = G__int(*pval); ucnt++;
	  isextra[i] = 1;
        }
      }
      type = 'z';
    }
#endif
    switch (type) {
      case 'n': case 'm':
        if (icnt < imax) {
          lval[icnt] = (G__int64)G__Longlong(*pval); icnt++;
        } else {
          //utmp.lval = (G__int64)G__Longlong(*pval); ucnt++;
	  //u.push_back(utmp);
	  //u[ucnt].lval = (G__int64)G__Longlong(*pval); ucnt++;
	  isextra[i] = 1;
        } break;
      case 'f': case 'd':
        if (dcnt < dmax) {
          dval[dcnt] = G__double(*pval); dcnt++;
        } else {
	  //utmp.dval = G__double(*pval); ucnt++;
	  //u.push_back(utmp);
	  //u[ucnt].dval = G__double(*pval); ucnt++;
	  isextra[i] = 1;
        } break;
      case 'z': break;
      case 'u':
        if (objsize >= 16) {
          //memcpy(&utmp.lval, (void*)pval->obj.i, objsize);
	  //u.push_back(utmp);
	  //memcpy(&u[ucnt].lval, (void*)pval->obj.i, objsize);
          //ucnt += objsize/8;
	  isextra[i] = 1;
          break;
        }
        // objsize < 16 -> fall through
      case 'g': case 'c': case 'b': case 'r': case 's': case 'h': case 'i':
      case 'k': case 'l':
      default:
        if (icnt < imax) {
          lval[icnt] = G__int(*pval); icnt++;
        } else {
          //utmp.lval = G__int(*pval); ucnt++;
	  //u.push_back(utmp);
          //u[ucnt].lval = G__int(*pval); ucnt++;
	  isextra[i] = 1;
        } break;
    }
    //if (ucnt >= 20) printf("Info: more than 20 var args\n");
  }

  for (int k=paran-1; k>=0; k--) {
    if(isextra[k]) {
    void *paramref = 0;
    int isref = 0;

    G__value param = rpara->para[k];
    G__paramfunc *formal_param = fpara->operator[](k);

    if(ansi!=2 && formal_param->reftype!=G__PARANORMAL){
      isref = 1;
      paramref = (void *) param.ref;
    }

    if(ansi==2 && param.type!='i' && param.type!='d' && param.type!='f' &&  param.ref){
      isref = 1;
      paramref = (void *) param.ref;
    }

    // This means the parameter is a pointer
    if(isupper(param.type) || isupper(formal_param->type)){
      isref = 1;
      paramref = (void *)(param.obj.i);
    }

    // This means the parameter is a pointer
    if(formal_param->type=='u'){
      //isref = 1;
      paramref = (void *)(param.obj.i);
    }

    // Pushing Parameter
    // By Value or By Reference?
    if (!isref){// By Value
      unsigned char para_type = formal_param->type;

      // If we have more parameters than the declarations allows
      // (variadic function) then take the type of the actual parameter
      // ... forget to check the declaration (will be null)
      if(ansi==2)
        para_type = param.type;

      // Parameter's type? Push is different for each type
      switch(para_type){

      case 'd' : // Double = Double Word
        if((param.type=='d')||(param.type=='q')){
           double dparam = (double) G__double(param);
           __asm__ __volatile__("push %0" :: "g" (dparam));
        }
        else if(param.type=='f') {
           double fparam = (double) G__double(param);  
           __asm__ __volatile__("push %0" :: "g" (fparam));
        }
        else{
           long iparam = (long) G__int(param);
           G__value otype;
           otype.type   = 'u';
           otype.tagnum = G__tagnum;
           __asm__ __volatile__("push %0" :: "g" (iparam));
        }

        break;

      case 'i' : // Integer = Single Word
      {
        long valuei = (long) G__int(param);
        __asm__ __volatile__("push %0" :: "g" (valuei));
      }
      break;

      case 'b' : // Unsigned Char ????
      {
        unsigned char valueb = param.obj.uch;
        __asm__ __volatile__("push %0" :: "g" (valueb));
      }
      break;

      case 'c' : // Char
      {
        char valuec = param.obj.ch;
        __asm__ __volatile__("push %0" :: "g" (valuec));
      }
      break;

      case 's' : // Short
      {
        short values = param.obj.sh;
        __asm__ __volatile__("push %0" :: "g" (values));
      }
      break;

      case 'r' : // Unsigned Short
      {
        unsigned short valuer = param.obj.ush;
        __asm__ __volatile__("push %0" :: "g" (valuer));
      }
      break;

      case 'h' : // Unsigned Int
      {
        long valueh = G__uint(param);
        __asm__ __volatile__("push %0" :: "g" (valueh));
      }
      break;

      case 'l' : // Long
      {
        long valuel = G__int(param);
        __asm__ __volatile__("push %0" :: "g" (valuel));
      }
      break;

      case 'k': // Unsigned Long
      {
        long valuekb = G__uint(param);
        __asm__ __volatile__("push %0" :: "g" (valuekb));
      }
      break;

      case 'f' : // Float // Shouldnt it be treated as a double?
      {
        float valuef = (float) G__double(param);

        // Casting a single precision to a doeble precision should be safe
        // 31-01-08: We do this because the compiler complains in x86-64 (optimized)
        double valued = (double) valuef;
        __asm__ __volatile__("push %0" :: "g" (valued));
      }
      break;

      case 'n' : // Long Long
      {
        G__int64 fparam = (G__int64) G__Longlong(param);
        __asm__ __volatile__("push %0" :: "g" (fparam));

      }
      break;

      case 'm' : // unsigned Long Long
      {
        G__int64 valuem = G__Longlong(param);
        __asm__ __volatile__("push %0" :: "A" (valuem));
      }
      break;

      case 'q' : // should this be treated with two resgisters two?
      {
        long double valueq = G__Longdouble(param);
        __asm__ __volatile__("push %0" :: "g" (valueq));
      }
      break;

      case 'g' : // bool
      {
        long valueb = G__bool(param);
        __asm__ __volatile__("push %0" :: "g" (valueb));
      }
      break;

      case 'u' : // a class... treat it as a reference
      {
        __asm__ __volatile__("push %0" :: "g" ((void*)paramref));
      }
      break;

      default:
        G__fprinterr(G__serr,"Type %c not known yet (asm push)\n", para_type);
      }
    }
    else{
      //int parama = *paramref;
      __asm__ __volatile__("push %0" :: "g" ((void*)paramref));
    }
  }
  }
  
  // By Value or By Reference?
  if (!isref){// By Value

    // Although the call to the function is the same,
    // the way to pick un the result depends on the return type
    // (which makes the call look different)
    switch(type){

    case 'd' : // Double = Double Word
      if((type=='d')||(type=='q')){
        double result_val;
        ASM_X86_64_ARGS_PASSING(dval, lval)
        __asm__ __volatile__("call *%1" : "=t" (result_val) : "g" (vaddress));
        G__letdouble(result7, 100, (double) (result_val));
      }
      else{
        G__value otype;
        otype.type   = 'u';
        otype.tagnum = G__tagnum;

        ASM_X86_64_ARGS_PASSING(dval, lval)
        __asm__ __volatile__("call *%1" : "=t" (result7->obj.d) : "g" (vaddress));
      }

      break;

    case 'i' : // Integer = Single Word
    {
      int return_val;
      ASM_X86_64_ARGS_PASSING(dval, lval)
      __asm__ __volatile__("call *%1" : "=a" (return_val) : "g" (vaddress));
      G__letint(result7, 'i', (long) (return_val));
    }
    break;

    case 'b' : // Unsigned Char ????
    {
      unsigned char result_val;
      ASM_X86_64_ARGS_PASSING(dval, lval)
      __asm__ __volatile__("call *%1" : "=a" (result_val) : "g" (vaddress));
      G__letint(result7, 'b', (long) result_val);
    }
    break;

    case 'c' : // Char
    {
      char return_val;
      ASM_X86_64_ARGS_PASSING(dval, lval)
      __asm__ __volatile__("call *%1" : "=a" (return_val) : "g" (vaddress));
      G__letint(result7, 'c', (long) (return_val));
    }
    break;

    case 's' : // Short
    {
      short return_val;
      ASM_X86_64_ARGS_PASSING(dval, lval)
      __asm__ __volatile__("call *%1" : "=a" (return_val): "g" (vaddress));
      G__letint(result7, 's', (long) (return_val));
    }
    break;

    case 'r' : // Unsigned Short
    {
      unsigned short return_val;
      ASM_X86_64_ARGS_PASSING(dval, lval)
      __asm__ __volatile__("call *%1" : "=a" (return_val): "g" (vaddress));
      G__letint(result7, 'r', (long) (return_val));
    }
    break;

    case 'h' : // Unsigned Int
    {
      unsigned int return_val;
      ASM_X86_64_ARGS_PASSING(dval, lval)
      __asm__ __volatile__("call *%1" : "=a" (return_val): "g" (vaddress));
      G__letint(result7, 'h', (long) (return_val));
    }
    break;

    case 'l' : // Long
    {
      long return_val;
      ASM_X86_64_ARGS_PASSING(dval, lval)
      __asm__ __volatile__("call *%1" : "=a" (return_val): "g" (vaddress));
      G__letint(result7, 'l', return_val);
    }
    break;

    case 'k': // Unsigned Long
    {
      unsigned long return_val;
      ASM_X86_64_ARGS_PASSING(dval, lval)
      __asm__ __volatile__("call *%1" : "=a" (result7->obj.ulo): "g" (vaddress));
      G__letint(result7, 'k', (long) (return_val));
    }
    break;

    case 'f' : // Float
    {
      float return_val;
      ASM_X86_64_ARGS_PASSING(dval, lval)
      __asm__ __volatile__("call *%1" : "=t" (return_val): "g" (vaddress));
      G__letdouble(result7, 'f', (double) return_val);
    }
    break;

    case 'n' : // Long Long
    {
      long long return_val;
      ASM_X86_64_ARGS_PASSING(dval, lval)
      __asm__ __volatile__("call *%1" : "=A" (return_val): "g" (vaddress));
      G__letLonglong(result7, 'n', (G__int64) (return_val));
    }
    break;

    case 'm' : // unsigned Long Long
    {
      unsigned long long return_val;
      ASM_X86_64_ARGS_PASSING(dval, lval)
      __asm__ __volatile__("call *%1" : "=A" (return_val): "g" (vaddress));
      G__letLonglong(result7, 'm', (G__uint64) (return_val));
    }
    break;

    case 'q' : // long double
    {
      long double return_val;
      ASM_X86_64_ARGS_PASSING(dval, lval)
      __asm__ __volatile__("call *%1" : "=t" (return_val): "g" (vaddress));
      G__letLongdouble (result7, 'q', (long double) (return_val));
    }
    break;

    case 'g' : // bool
    {
      int result_val;
      ASM_X86_64_ARGS_PASSING(dval, lval)
      __asm__ __volatile__("call *%1" : "=a" (result_val): "g" (vaddress));
      G__letint(result7, 'g', (long) (result_val));
    }
    break;

    case 'u' : // This is a class.. treat it as a reference
    {
      // 20-11-07
      // This means we have to return a given object (i.e) a new object..
      // This will be a temporary object for the compiles
      // and it used to look like:
      //
      // /////////////////////////
      // const Track* pobj;
      // const Track xobj = ((const Event*) G__getstructoffset())->GetTrackCopy((int) G__int(libp->para[0]));
      // pobj = new Track(xobj);
      // result7->obj.i = (long) ((void*) pobj);
      // result7->ref = result7->obj.i;
      // G__store_tempobject(*result7);
      // /////////////////////////
      //
      // In the stubs of a dictionary... we have to recreate the exact same thing here.

      //the first thing we need to find is the size
      // of the object (since we have to handle the allocation)
      // Getting the Class size
      int osize;
      G__value otype;
      otype.type   = 'u';
      otype.tagnum = result7->tagnum; // size of the return type!!!

      // Class Size
      osize = G__sizeof(&otype);

      // The second thing we need is a new object of type T (the place holder)
      void* pobject = operator new(osize);

      // The place holder is the last parameter we have to push !!!
      __asm__ __volatile__("push %0" :: "g" ((void*) pobject));

      long res=0;

      ASM_X86_64_ARGS_PASSING(dval, lval)
      __asm__ __volatile__("call *%1" : "=a" (res): "g" (vaddress));
      result7->obj.i = (long) ((void*) pobject);
      result7->ref = result7->obj.i;
      G__store_tempobject(*result7);
    }
    break;

    case 'y' : // treat it as void function (what is 'y' ???)
    {

       ASM_X86_64_ARGS_PASSING(dval, lval)
      __asm__ __volatile__("call *%0" :: "g" (vaddress));

      // if this a void function the return type must be 0
      // why isnt it 'y'?
      G__setnull(result7);
    }
    break;

    default:
      G__fprinterr(G__serr,"Type %c not known yet (asm call)\n", type);
    }
  }
  else{
    //int parama = *paramref;
    long res=0;
    __asm__ __volatile__("call *%1" : "=a" (res): "g" (vaddress));
    result7->obj.i = (long)res;

    if(!isupper(type)) {
      result7->ref = result7->obj.i;
      result7->obj.reftype.reftype = G__PARAREFERENCE;
    }
  }

  return 0;
}
#endif // VAARG_PASS_BY_REFERENCE


/**************************************************************************
 * G__stub_method_asm
 *
 * 08-08-07
 * Differentiate between the asm call of a function and the
 * logic required before it (virtual table handling and stuff)
 * "para" is the parameters (like libp) and param are the
 * formal parameters (like ifunc->param)
 * At this point the parameters have already been evaluated and we
 * only need to push them to the stack and make the function call
 **************************************************************************/
int G__stub_method_asm(G__ifunc_table_internal *ifunc, int ifn, void* this_ptr, G__param* rpara, G__value *result7){

   void *vaddress = G__get_funcptr(ifunc, ifn);
   int paran = rpara->paran;

   int reftype = ifunc->reftype[ifn];
   G__params *fpara = &ifunc->param[ifn];
   int ansi = ifunc->ansi[ifn];

   /* Pushing Parameters in the stack */
   for (int k=paran-1; k>=0; k--) {
      void *paramref = 0;
      int isref = 0;

      const G__value &param = rpara->para[k];
      G__paramfunc *formal_param = fpara->operator[](k);

      if(ansi!=2 && formal_param->reftype!=G__PARANORMAL){
         isref = 1;
         paramref = (void *) param.ref;
      }

      if(ansi==2 && param.type!='i' && param.type!='d' && param.type!='f' &&  param.ref){
         isref = 1;
         paramref = (void *) param.ref;
      }

      // This means the parameter is a pointer
      if(isupper(param.type) || isupper(formal_param->type)){
         isref = 1;
         paramref = (void *)(param.obj.i);
      }

      // This means the parameter is a pointer
      if(formal_param->type=='u'){
         //isref = 1;
         paramref = (void *)(param.obj.i);
      }

      // Pushing Parameter
      // By Value or By Reference?
      if (!isref){// By Value
         unsigned char para_type = formal_param->type;

         // If we have more parameters than the declarations allows
         // (variadic function) then take the type of the actual parameter
         // ... forget to check the declaration (will be null)
         if(ansi==2)
            para_type = param.type;

         // Parameter's type? Push is different for each type
         switch(para_type){

         case 'd' : // Double = Double Word

            double value;
            int *paddr;
         
            if((param.type=='d')||(param.type=='q')||(param.type=='f')) 
               value = (double) G__double(param);
            else
               value = (double) G__int(param);
            
            // Parameter Pointer
            paddr = (int*) &value;

            /* Highest Word */
            __asm__ __volatile__("push %0" :: "g" (*(paddr+1)));
            /* Lowest Word */
            __asm__ __volatile__("push %0" :: "g" (*paddr));

            break;

         case 'i' : // Integer = Single Word
         {
            long valuei = (long) G__int(param);
            __asm__ __volatile__("push %0" :: "g" (valuei));
         }
         break;

         case 'b' : // Unsigned Char ????
         {
            __asm__ __volatile__("push %0" :: "g" (param.obj.uch));
         }
         break;

         case 'c' : // Char
         {
            __asm__ __volatile__("push %0" :: "g" (param.obj.ch));
         }
         break;

         case 's' : // Short
         {
            __asm__ __volatile__("push %0" :: "g" (param.obj.sh));
         }
         break;

         case 'r' : // Unsigned Short
         {
            __asm__ __volatile__("push %0" :: "g" (param.obj.ush));
         }
         break;

         case 'h' : // Unsigned Int
         {
            long valueh = G__uint(param);
            __asm__ __volatile__("push %0" :: "g" (valueh));
         }
         break;

         case 'l' : // Long
         {
            long valuel = G__int(param);
            __asm__ __volatile__("push %0" :: "g" (valuel));
         }
         break;

         case 'k': // Unsigned Long
         {
            long valuekb = G__uint(param);
            __asm__ __volatile__("push %0" :: "g" (valuekb));
         }
         break;

         case 'f' : // Float // Shouldnt it be treated as a double?
         {
            float valuef = (float) G__double(param);
            __asm__ __volatile__("push %0" :: "g" (valuef));
         }
         break;

         case 'n' : // Long Long
         {
            G__int64 fparam = (G__int64) G__Longlong(param);
            // Parameter Pointer
            int *paddr = (int *) &fparam;

            /* Highest Word */
            __asm__ __volatile__("push %0" :: "g" (*(paddr+1)));
            /* Lowest Word */
            __asm__ __volatile__("push %0" :: "g" (*paddr));
         }
         break;

         case 'm' : // unsigned Long Long
         {
            G__int64 valuem = G__Longlong(param);
            __asm__ __volatile__("push %0" :: "A" (valuem));
         }
         break;

         case 'q' : // should this be treated with two resgisters two?
         {
            long double valueq = G__Longdouble(param);

            // Parameter Pointer
            int *paddr = (int *) &valueq;

            // This has to be checked
            __asm__ __volatile__("push %0" :: "g" (*(paddr+2)));
            /* Highest Word */
            __asm__ __volatile__("push %0" :: "g" (*(paddr+1)));
            /* Lowest Word */
            __asm__ __volatile__("push %0" :: "g" (*paddr));
         }
         break;

         case 'g' : // bool
         {
            long valueb = G__bool(param);
            __asm__ __volatile__("push %0" :: "g" (valueb));
         }
         break;

         case 'u' : // a class... treat it as a reference
         {
            __asm__ __volatile__("push %0" :: "g" ((void*)paramref));
         }
         break;

         default:
            G__fprinterr(G__serr,"Type %c not known yet (asm push)\n", para_type);
         }
      }
      else
         __asm__ __volatile__("push %0" :: "g" ((void*)paramref));
    
   }

   // Here we push the this pointer as the last parameter
   // BUT DO NOT do it if it's a static function
   if (this_ptr)
      __asm__ __volatile__("push %0" :: "g" ((void*) this_ptr));

   int type = ifunc->type[ifn];
   int isref   = 0;

   if (reftype == G__PARAREFERENCE || isupper(type))
      isref = 1;

   // By Value or By Reference?
   if (!isref){// By Value

      // Although the call to the function is the same,
      // the way to pick un the result depends on the return type
      // (which makes the call look different)
      switch(type){

      case 'd' : // Double = Double Word
         if((type=='d')||(type=='q')){
            double result_val;
            __asm__ __volatile__("call *%1" : "=t" (result_val) : "g" (vaddress));
            G__letdouble(result7, 100, (double) (result_val));
         }
         else
            __asm__ __volatile__("call *%1" : "=t" (result7->obj.d) : "g" (vaddress));

         break;

      case 'i' : // Integer = Single Word
      {
         int return_val;
         __asm__ __volatile__("call *%1" : "=a" (return_val) : "g" (vaddress));
         G__letint(result7, 'i', (long) (return_val));
      }
      break;

      case 'b' : // Unsigned Char ????
      {
         unsigned char result_val;
         __asm__ __volatile__("call *%1" : "=a" (result_val) : "g" (vaddress));
         G__letint(result7, 'b', (long) result_val);
      }
      break;

      case 'c' : // Char
      {
         char return_val;
         __asm__ __volatile__("call *%1" : "=a" (return_val) : "g" (vaddress));
         G__letint(result7, 'c', (long) (return_val));
      }
      break;

      case 's' : // Short
      {
         short return_val;
         __asm__ __volatile__("call *%1" : "=a" (return_val): "g" (vaddress));
         G__letint(result7, 's', (long) (return_val));
      }
      break;

      case 'r' : // Unsigned Short
      {
         unsigned short return_val;
         __asm__ __volatile__("call *%1" : "=a" (return_val): "g" (vaddress));
         G__letint(result7, 'r', (long) (return_val));
      }
      break;

      case 'h' : // Unsigned Int
      {
         unsigned int return_val;
         __asm__ __volatile__("call *%1" : "=a" (return_val): "g" (vaddress));
         G__letint(result7, 'h', (long) (return_val));
      }
      break;

      case 'l' : // Long
      {
         long return_val;
         __asm__ __volatile__("call *%1" : "=a" (return_val): "g" (vaddress));
         G__letint(result7, 'l', return_val);
      }
      break;

      case 'k':  // Unsigned Long
      {
         unsigned long return_val;
         __asm__ __volatile__("call *%1" : "=a" (result7->obj.ulo): "g" (vaddress));
         G__letint(result7, 'k', (long) (return_val));
      }
      break;

      case 'f' : // Float
      {
         float return_val;
         __asm__ __volatile__("call *%1" : "=t" (return_val): "g" (vaddress));
         G__letdouble(result7, 'f', (double) return_val);
      }
      break;

      case 'n' : // Long Long
      {
         long long return_val;
         __asm__ __volatile__("call *%1" : "=A" (return_val): "g" (vaddress));
         G__letLonglong(result7, 'n', (G__int64) (return_val));
      }
      break;

      case 'm' : // unsigned Long Long
      {
         unsigned long long return_val;
         __asm__ __volatile__("call *%1" : "=A" (return_val): "g" (vaddress));
         G__letLonglong(result7, 'm', (G__uint64) (return_val));
      }
      break;

      case 'q' : // long double
      {
         long double return_val;
         __asm__ __volatile__("call *%1" : "=t" (return_val): "g" (vaddress));
         G__letLongdouble (result7, 'q', (long double) (return_val));
      }
      break;

      case 'g' : // bool
      {
         int result_val;
         __asm__ __volatile__("call *%1" : "=a" (result_val): "g" (vaddress));
         G__letint(result7, 'g', (long) (result_val));
      }
      break;

      case 'u' : // This is a class.. treat it as a reference
      {
         // 20-11-07
         // This means we have to return a given object (i.e) a new object..
         // This will be a temporary object for the compiles
         // and it used to llok like:
         //
         // /////////////////////////
         // const Track* pobj;
         // const Track xobj = ((const Event*) G__getstructoffset())->GetTrackCopy((int) G__int(libp->para[0]));
         // pobj = new Track(xobj);
         // result7->obj.i = (long) ((void*) pobj);
         // result7->ref = result7->obj.i;
         // G__store_tempobject(*result7);
         // /////////////////////////
         //
         // In the stubs of a dictionary... we have to recreate the exact same thing here.

         //the first thing we need to find is the size
         // of the object (since we have to handle the allocation)
         // Getting the Class size

         // if Function is a constructor we don't return any value
         if ((ifunc->tagnum > -1) && (strcmp(ifunc->funcname[ifn], G__struct.name[ifunc->tagnum])== 0)) {
            __asm__ __volatile__("call *%0" :: "g" (vaddress));

            result7->obj.i = (long) this_ptr;
            // Object's Reference
            result7->ref = (long) this_ptr;
    
         }
         else{
            int osize;
            G__value otype;
            otype.type   = 'u';
            otype.tagnum = result7->tagnum; // size of the return type!!!

            // Class Size
            osize = G__sizeof(&otype);

            // The second thing we need is a new object of type T (the place holder)
            void* pobject = operator new(osize);

            // The place holder is the last parameter we have to push !!!
            __asm__ __volatile__("push %0" :: "g" ((void*) pobject));

            long res=0;
            __asm__ __volatile__("call *%1" : "=a" (res): "g" (vaddress));
            result7->obj.i = (long) ((void*) pobject);
            result7->ref = result7->obj.i;
            G__store_tempobject(*result7);
         }
      }
      break;

      case 'y' : // treat it as void function (what is 'y' ???)
      {
         __asm__ __volatile__("call *%0" :: "g" (vaddress));

         // if this a void function the return type must be 0
         // why isnt it 'y'?
         G__setnull(result7);
      }
      break;

      default:
         G__fprinterr(G__serr,"Type %c not known yet (asm call)\n", type);
      }
   }
   else{
      //int parama = *paramref;
      long res=0;
      __asm__ __volatile__("call *%1" : "=a" (res): "g" (vaddress));

      if(!isupper(type)) {
         result7->ref = (long) (res);
         if(type=='u') {
            result7->obj.i = (long) (res);
         }
         else {
            G__letint(result7, result7->type, (*(long*)(res)));
         }
      }
      else {
         G__letint(result7, result7->type, res);
	 result7->obj.reftype.reftype = reftype;
      }
   }

   return 0;
}

/**************************************************************************
 * G__evaluate_libp
 *
 * This function will put the parameter of libp in rpara,
 * but it will also evaluate the default parameters of ifunc
 * putting them in rpara... at the end, rpara should be everything
 * we need to execute a given function
 * it returns 0 if everything is ok or a -1 if an error is found
 **************************************************************************/
int G__evaluate_libp(G__param* rpara, G__param *libp, G__ifunc_table_internal *ifunc, int ifn)
{
  // 08-08-07
  // We need to instantiate the default parameters and create a variable
  // containing all of them...
  //struct G__param rpara;
  rpara->paran=0;

  // for methods with "..." libp->paran>ifunc->para_nu[ifn]
  // but for methods with optional parameters the opposite
  // is true;
  int paran = ifunc->para_nu[ifn];
  if ((ifunc->ansi[ifn] == 2) && libp->paran>ifunc->para_nu[ifn])
    paran = libp->paran;

  for (int counter=0; counter<paran; counter++) {
    if (counter < libp->paran) {
      // This means it's a given param (not by default)
      rpara->para[rpara->paran] = libp->para[counter];
      rpara->paran++;
    }
    else {
      // This happens when it's by default

      // If it's a parameter by default we have to get its real value
      //
      // 26/04/07
      // Note: when pdefault!=0 and pdefault!=-1 it means it's a valid
      //       pointer so I can only assume that it would be the
      //       reference of an object but when can we encounter such
      //       situation?
      G__paramfunc *formal_param = ifunc->param[ifn][counter];

      if((G__value *)(-1)==formal_param->pdefault) {
         G__dictgenmode store_dicttype = G__dicttype;
         G__dicttype = (G__dictgenmode) -1;
         rpara->para[rpara->paran] = G__getexpr(formal_param->def);
         G__dicttype = store_dicttype;
         rpara->paran++;
      }
      else if((G__value *)(0)==formal_param->pdefault){
        G__fprinterr(G__serr,"Error in G__evaluate_libp: default param not found\n");
        return -1;
      }
      else{
        G__fprinterr(G__serr,"Error in G__evaluate_libp: unknown param\n");
        return -1;
      }
    }
  }
  return 0;
}

/**************************************************************************
 * G__stub_method_calling
 *
 * Non Dictionariy (Stub functions) Assembler Method Calling
 *
 * This is the first step of the function execution without the stubs.
 * We will find the right virtual function and let everything
 * ready for the real evaluation
 *
 * result7  = Method's return
 * libp     = Method's Parameters
 * ifunc    = Interpreted Functions Table
 * ifn      = Method's index in ifunc
 *
 * See: common.h and G__c.h for types information
 **************************************************************************/
int G__stub_method_calling(G__value *result7, G__param *libp,
                           G__ifunc_table_internal *ifunc, int ifn)
{

   /**************************************************************************
    * Create a dummy strct to be able to perform a typeif(void*)
    * based on DynamicType from Reflex
    **************************************************************************/
   struct G__dyntype { virtual ~G__dyntype() {} };

   long store_struct_offset = G__store_struct_offset;
   int store_tagnum = G__tagnum;

   // Getting the class's name
   int gtagnum = ifunc->tagnum;

   // If wee don't get it from the ifunc, try getting it from
   // the environment (is it caused by CallFunc ?)
   if(gtagnum < 0)
      gtagnum = G__tagnum;
  
   // this is redundant if gtagnum < 0
   // but I want to say that G__tagnum is always changed
   G__tagnum = gtagnum; //G_getexpr will use it to find a variable within a class
  
   // Return values for new and delete parameters.
   G__value op_return;

   // 19-11-07
   // We need to evaluate the parameters by default here, since we want to use those
   // given by the static type and in the next function we will recursively call 
   // G__stub_method_calling with a different type
   struct G__param rpara;
   if(G__evaluate_libp(&rpara, libp, ifunc, ifn)==-1){
      G__fprinterr(G__serr,"Error in G__stub_method_calling: problem with the default parameters\n");
      return -1;
   }

   // We will try to do the special case for constructors here...
   // I couldnt find a field in the ifunc table telling us if it's acons.
   // so we would have to verify that the name of the function is actually
   // the name of the class (Axel said that constructors return an 'int' so
   // we can do that check to speed things up a bit)
   // Method's name == Class Name?
   if((ifunc->type[ifn] == 'i') && (gtagnum > -1) && (strcmp(ifunc->funcname[ifn], G__struct.name[gtagnum])== 0)){
      // ----------------------
      // CONSTRUCTOR PROCEDURE
      // ----------------------
      // #1: Memory location trough the new operator (Important: Is the new operator overriden?)
      // #2: Constructor Call to set up the located memory by the new operator

      // If this is a cons. the first thing we need to find is the size
      // of the object (since we have to handle the allocation)
      // Getting the Class size
      int osize;
      G__value otype;
      otype.type   = 'u';
      otype.tagnum = gtagnum;

      // Class Size
      osize = G__sizeof(&otype);   

      // Variable's pointer
      long gvp = G__getgvp();

      // Pointer to new object
      void* pobject = (void *) 0;

      /* ---------------------- */
      /*  NEW Operator calling  */
      /* ---------------------- */

      // We need to check if the new operator has been overidden by any class in the hierarchy
      // Here the new parameters
      G__param para_new;

      // index in the ifunc
      long pifn;
      long poffset;

      // Constructor arity => Number of objects to initialize. Objects array?
      // Constructor Arity. Array Constructor? Single Constructor?
      int arity = G__getaryconstruct();

      // Space to allocate
      long allocatedsize;
      if (arity)
         allocatedsize = ((long) osize)*arity;
      else
         allocatedsize = (long) osize;
    
      // New Operator ifunc entry
      G__ifunc_table_internal * new_oper;

      // New operator has at least one parameter. The size of the allocated space
      para_new.paran = 1;

      para_new.para[0].typenum = 0;
      para_new.para[0].type = 'h';
      para_new.para[0].tagnum = 0;

      G__letint(&para_new.para[0],(int) 'h', allocatedsize);

      // Do we have already an address for the object?. Is the "this" pointer valid?
      if ((gvp != G__PVOID) && (gvp != 0)) { // We have a valid space, so we will call the placement new
     
         // We already have a valid space for the object
         // Now we have a second parameter (placement new). The first is the size of the object and the second one is the address.
         para_new.paran = 2;
     
         // In this case we have a second parameter: The address for the allocated space.
         para_new.para[1].typenum = 0;
         para_new.para[1].type = 'Y';
         para_new.para[1].tagnum = 0;
       
         G__letint(&para_new.para[1],(int) 'Y', (long) gvp);
               
      }

      // We look for the "new operator" ifunc in the current class and in its bases
      if (arity)
         new_oper = G__get_methodhandle4("operator new[]", &para_new, ifunc, &pifn, &poffset, 0, 1,0);
      else 
         new_oper = G__get_methodhandle4("operator new", &para_new, ifunc, &pifn, &poffset, 0, 1,0);

      // is the new operator overriden?
      if (!new_oper) { // No, it's not
         // We use the default new operator
         if ((gvp == G__PVOID) || (gvp == 0)){ // Valid space? Placement new?

            // No valid space we have to request/allocate a new address
            if (arity)
               pobject = operator new[](osize*arity);
            else 
               pobject = operator new(osize);
         }
         else{ // We have an address already. placement New is executed
            if (arity)
               pobject = operator new[](osize*arity,(void*) gvp);
            else 
               pobject = operator new(osize,(void*) gvp);
         }
      }
      else
      { // Yes, we have a nice overriden operator new yeah c'mon!. Hack me baby! 
           
         op_return.type = 'U';
           
#ifdef __x86_64__
         G__stub_method_asm_x86_64(new_oper, pifn, 0, &para_new, &op_return);
#else      
         G__stub_method_asm(new_oper, pifn, 0, &para_new, &op_return);
#endif   
         // Allocated Address
         pobject = (void *) op_return.obj.i;
      }
  
      if (!arity)
         arity=1; // We have to execute the constructor only one time
    
      // 27-04-07
      // The actual version of Cint has a limitation with
      // the array constructor: it cant receive paramaters (or at least,
      // it ignores them). Here I will try to pass the parameters of
      // the constructors for every object (to handle something like
      // string *str = new string[10]("strriiiinnnggg")   ).

      /* ------------------- */
      /*  Constructor call   */
      /* ------------------- */

      /* n = constructor arity (see array constructor) */
      for (int i=0;i<arity;i++){
#ifdef __x86_64__
         G__stub_method_asm_x86_64(ifunc, ifn, ((void*)((long)pobject + (i*osize))), &rpara, result7);
#else      
         G__stub_method_asm(ifunc, ifn, ((void*)((long)pobject + (i*osize))), &rpara, result7);
#endif
      }

      result7->obj.i = (long) pobject;
      // Object's Reference
      result7->ref = (long) pobject;
      // Object's Type
      result7->type = 'u';
   }
   else{// Not Constructor
      char * finalclass = 0;

      // Let's try to find the final type if we have a virtual function
      // tagnum cant be -1 here because a free standing function cant be
      // virtual also.
      if(ifunc->isvirtual[ifn] && G__getstructoffset()){
         G__dyntype *dyntype = (G__dyntype *) G__getstructoffset();
         const char *mangled = typeid(*dyntype).name();

         // 08-08-07
         // look for this mangled name in our hash_map 
         // (speed things up, it could also be looked up in the cint structs)
         int tagnum = -1;
         __gnu_cxx::hash_map<const char*, int> *gmap = (__gnu_cxx::hash_map<const char*, int>*) G__get_struct_map();
         __gnu_cxx::hash_map<const char*, int>::iterator  iter = gmap->find(mangled);
         if (iter != gmap->end() ) {
            tagnum = iter->second;
         }

         // if we dont find it in the map then we have to
         // look for it in Cint and add it to the map
         if(tagnum==-1) {
            int status = 0;
            finalclass = abi::__cxa_demangle(mangled, 0, 0, &status);
            if (!finalclass) {
               G__fprinterr(G__serr,"** error demangling typeid \n");
            }
            else {
               // printf(" ** type id mangled   : %s \n", mangled);
               // printf(" ** type id demangled : %s \n", finalclass);
            }

            // Before continuingwe check that the method is implemented in the
            // the final class...
            // consider:
            //
            // TH1F h1 = new TH1F()
            // h1->Draw()
            //
            // when it gets here, the classname is TH1 because Draw()
            // is implemented there, not in TH1F. That will confuse our
            // basic implementation.

            // The 3 as a parameter means we disble autoloading... this could be a problem in certain cases
            // The case we have in mind is when we have:
            // B inherits from A, B *b=new A AND the dict lib is separated from the normal
            // lib. Only in such weird cases this might be a problem.
            tagnum = G__defined_tagname(finalclass, 3);

            // if we find it in cint then let's add it to the map
            if(tagnum>=0)
               gmap->insert(G__structmap_pair((mangled),tagnum));

            // rem to free everything returned by abi::__cxa_demangle
            if(finalclass)
               free(finalclass);
         }

         // Axel said isbaseclass is not necessary
         // 28-01-08
         // This is a bit tricky because we can find the (illegal) case of a class
         // that inherits from TObject but hasn't declared a ClassDef, in that case, CInt thinks
         // that that class doesnt inherith from TObject... but if we don't do that then the 
         // (also illegal) case of sibling casting won't be catched... which one is worse for us?
         //if (tagnum>=0 && (G__isbaseclass(tagnum, gtagnum) || G__isbaseclass(gtagnum, tagnum))  /*tagnum!=gtagnum*/) {
         if (tagnum>=0 && tagnum!=gtagnum) {
            struct G__ifunc_table_internal *new_ifunc;
            long poffset;
            long pifn = ifn;

            if(!(G__isbaseclass(tagnum, gtagnum) || G__isbaseclass(gtagnum, tagnum))){
               G__fprinterr(G__serr,"Warning: static type is %s but dynamic type is %s. Are you casting two different objects? \n", 
                            G__struct.name[gtagnum], G__struct.name[tagnum]);
            }

            new_ifunc = G__struct.memfunc[tagnum];
            G__incsetup_memfunc(tagnum);

            // 23-10-12
            // We need a way to know that we need with an old dictionary
            if(ifunc)
               new_ifunc = G__ifunc_page_base(ifunc->funcname[ifn], ifunc->hash[ifn], ifunc->page_base, new_ifunc, ifn);

            // 08-08-07
            // in case of collisions do the whole matching
            if(new_ifunc->page_base<0 ){
               G__paramfunc *parfunc = ifunc->param[ifn].fparams;
               struct G__param fpara;
               fpara.paran=0;
               fpara.para[0]=G__null;

               while (parfunc) {
                  if (parfunc->type) {
                     fpara.para[fpara.paran].tagnum  = parfunc->p_tagtable;
                     fpara.para[fpara.paran].obj.reftype.reftype = parfunc->reftype;
                     fpara.para[fpara.paran].isconst = parfunc->isconst;
                     fpara.para[fpara.paran].type    = parfunc->type;
                     fpara.paran++;
                  }
                  parfunc = parfunc->next;
               }
               new_ifunc = G__struct.memfunc[tagnum];

	       G__FastAllocString funcname(G__MAXNAME);
	       if(ifunc->funcname[ifn][0]=='~')
                  funcname.Format("~%s", G__struct.name[new_ifunc->tagnum]);
	       else
                  funcname = ifunc->funcname[ifn];

               new_ifunc = G__get_methodhandle4(funcname, &fpara, new_ifunc, &pifn, &poffset, 1, 1, 0);
            }
        
            if(new_ifunc && (ifunc!=new_ifunc)){
               // we have an animal that looks like a dog and we have
               // to make him bark...
               // i.e. we have a derived class casted as a base class
               // and we have to execute the method of the derived class not
               // the one from the base class
               int intres;
               int old_tag;
               tagnum = new_ifunc->tagnum;
               int offset = G__isanybase(gtagnum, tagnum, 0);

               // 12/04/07
               // How can I change the this ptr cleanly?
               // hacking through it doesn't look like the best solution :/
               if(offset > 0){
                  G__store_struct_offset -= offset;
               }

               // Be careful....
               old_tag = G__tagnum;
               G__tagnum = tagnum;

               if(G__get_funcptr(new_ifunc, ifn))
                  intres = G__stub_method_calling(result7, &rpara, new_ifunc, ifn); // Default params already evaluated
               else
                  intres = G__execute_call(result7, &rpara, new_ifunc, ifn); // Default params already evaluated

               G__tagnum = old_tag;
               // change back the this pointer
               if(offset != 0){
                  G__store_struct_offset += offset;
               }
               return intres;
            }
         }
         else if(tagnum==-1 && gtagnum!=tagnum){
            G__fprinterr(G__serr,"Warning: CInt doesn't know about the class %s but it knows about %s (did you forget the ClassDef?)\n", finalclass, G__struct.name[gtagnum]);
         }
      }

      // We are in serious trouble here...
      // we are trying to execute a pure virtual function.
      // This should never happen... all pure virtual functions
      // should had been redirected in the last if
      if(ifunc->ispurevirtual[ifn] && !G__get_funcptr(ifunc, ifn)) {
         G__fprinterr(G__serr,"Fatal Error: Trying to execute pure virtual function %s", ifunc->funcname[ifn]);
         return -1;
      }

      // Destructor? Method's Name == ~ClassName?
      if (ifunc->funcname[ifn][0]=='~'){
         long gvp = G__getgvp();
         long soff = G__getstructoffset();
         int arity = G__getaryconstruct();
         G__param para_del;

         int osize;
         long pifn;
         long poffset;
         G__value otype;
         otype.type   = 'u';
         otype.tagnum = gtagnum;

         osize = G__sizeof(&otype);
         if (!soff) {
            return(1);
         }

         if (!arity) 
            arity = 1;

         // delete operator ifunc pointer
         G__ifunc_table_internal *del_oper;

         // In the first step we call the destructor for the objects
         for(int idx = 0; idx < arity; idx++){
         
            if ((gvp != G__PVOID) && (gvp != 0))
               G__setgvp((long) G__PVOID);

#ifdef __x86_64__
            G__stub_method_asm_x86_64(ifunc, ifn, ((void*)((long)soff + (idx*osize))), libp, result7);     
#else          
            G__stub_method_asm(ifunc, ifn, ((void*)((long)soff + (idx*osize))), libp, result7);

#endif      

            if ((gvp != G__PVOID) && (gvp != 0))
               G__setgvp(gvp);

         }
      
         if ((gvp == G__PVOID) || (gvp == 0)) {

            // 27-07-07  
            // This means we have to delete this object from the heap
            // (calling both delete and destructor)

            para_del.paran = 1;
            para_del.para[0].typenum = 0;
            para_del.para[0].type = 'Y';
            para_del.para[0].tagnum = 0;      
      
            // We look for the "delete operator" ifunc in the current class and in its bases
            if (arity > 1)
               del_oper = G__get_methodhandle4("operator delete[]", &para_del, ifunc, &pifn, &poffset,0,1,0);
            else 
               del_oper = G__get_methodhandle4("operator delete", &para_del, ifunc, &pifn, &poffset,0,1,0);
      
            // Setting up parameter
            G__letint(&para_del.para[0],(int) 'Y', (long) soff);
      
            // Return parameter
            op_return.type = 'Y';
                            
            // is the delete operator overriden?
            if (!del_oper) { // No, it's not
               // We use the default delete operator
               if (arity > 1)
                  operator delete[]((void*) soff);
               else 
                  operator delete((void*) soff);
            }
            else{ // Yes, we have a nice overriden operator delete and we have its symbol yhea c'mon. Hack me baby!
                     
#ifdef __x86_64__
               G__stub_method_asm_x86_64(del_oper, pifn, 0, &para_del, &op_return);
#else       
               G__stub_method_asm(del_oper, pifn, 0, &para_del, &op_return);
#endif
            }
              
         }
         // destructors doesn't return anything
         G__setnull(result7);
      }
      else{
         // We dont have a this ptr if this is a static function
         void* this_ptr = 0;

         // Here get this pointer (to be passed to the asm call)
         // BUT DO NOT do it if it's a static function
         if ((gtagnum > -1) && (!ifunc->staticalloc[ifn]))
            this_ptr = (void*) G__getstructoffset();

         // Return Structure
         result7->type    = ifunc->type[ifn];
         result7->tagnum  = ifunc->p_tagtable[ifn];
         result7->typenum = ifunc->p_typetable[ifn];
         result7->isconst = ifunc->isconst[ifn];

         // 08-08-07
         // Now let's call our lower level asm function
#ifdef __x86_64__
         G__stub_method_asm_x86_64(ifunc, ifn, this_ptr, &rpara, result7);
#else      
         G__stub_method_asm(ifunc, ifn, this_ptr, &rpara, result7);
#endif
      }
   }

   G__store_struct_offset = store_struct_offset;
   G__tagnum = store_tagnum;
   return 0;
}
#endif // defined G__NOSTUBS

/**************************************************************************
 * G__execute_call
 *
 * Method/Function call final execution
 *
 * This function will execute a function via either the stub or the assembler call
 *
 * result7  = Method's return
 * libp     = Method's Parameters
 * ifunc    = Interpreted Functions Table
 * ifn      = Method's index in ifunc
 *
 * See: common.h and G__c.h for types information
 **************************************************************************/
int G__execute_call(G__value *result7,G__param *libp,G__ifunc_table_internal *ifunc,int ifn)
{
   G__InterfaceMethod cppfunc = (G__InterfaceMethod)ifunc->pentry[ifn]->p;

#ifdef G__NOSTUBS
    /* 15/03/2007 */
    // 1 Parameter && Registered Method in ifunc && Neither static method nor function
    // (G__tagnum > -1) is not needed because G__tagnum can be -1 when we have free
    // standing functions
    if ( ((libp->paran>=0) &&
          G__get_funcptr(ifunc, ifn) &&
          /*!(G__struct.type[ifunc->tagnum] == 'n') &&*/
          ((!G__wrappers_enabled() && !G__nostubs) || (!cppfunc && G__nostubs))
	  )){ // DMS Use the stub if there is one
      // Registered Method in ifunc. Then We Can Call the method without the stub function
      G__stub_method_calling(result7, libp, ifunc, ifn);
    }
    else 
#endif
    if (cppfunc) {
      /* 15/03/2007 */
      // this-pointer adjustment
      G__this_adjustment(ifunc, ifn);
#ifdef G__EXCEPTIONWRAPPER
      G__ExceptionWrapper((G__InterfaceMethod)cppfunc,result7,(char*)ifunc,libp,ifn);
#else
      // Stub calling
      (*cppfunc)(result7,(char*)ifunc,libp,ifn);
#endif
    }
    else if (!cppfunc && !G__get_funcptr(ifunc, ifn)) {
      G__fprinterr(G__serr,"Error in G__call_cppfunc: There is no stub nor mangled name for function: %s \n", ifunc->funcname[ifn]);

      if(ifunc->tagnum != -1)
        G__fprinterr(G__serr,"Error in G__call_cppfunc: For class: %s \n", G__struct.name[ifunc->tagnum]);   

      return -1;
    }
    else {
      // It shouldn't be here
      G__fprinterr(G__serr,"Error in G__call_cppfunc: Function %s could not be called. \n", ifunc->funcname[ifn]);
      return -1;
    }
    
    // Restore the correct type
//     fprintf(stderr,"%c:%c %d:%d %d:%d %d:%d\n",
//             result7->type, ifunc->type[ifn],
//             result7->tagnum, ifunc->p_tagtable[ifn],
//             result7->typenum, ifunc->p_typetable[ifn],
//             result7->obj.reftype.reftype, ifunc->reftype[ifn]);
            
    if (ifunc->type[ifn]!='y'
        && !(result7->type=='u' && ifunc->type[ifn]=='i' /* constructor */) ) {
       result7->type = ifunc->type[ifn];
    }
    result7->tagnum = ifunc->p_tagtable[ifn];
    result7->typenum = ifunc->p_typetable[ifn];
    if ((result7->typenum != -1) && G__newtype.nindex[result7->typenum]) {
       result7->type = toupper(result7->type);
    }
    if (isupper(ifunc->type[ifn]) && ifunc->reftype[ifn]) {
       result7->obj.reftype.reftype = ifunc->reftype[ifn];
    }

    return 1;

}

/**************************************************************************
 * G__get_funcptr()
 *
 * returns the function pointer "contained" in an ifunc.
 * if it has not been set up yet but we have the mangled name, then
 * we fetch the address using this symbol
 **************************************************************************/
void* G__get_funcptr(G__ifunc_table_internal *ifunc, int ifn)
{
  // returns the funcptr of an ifunc
  // and it's case it's null, it tries to get it
  // from the mangled_name

#ifdef G__NOSTUBS
  if( !ifunc )
    return 0;

  if(ifunc->funcptr[ifn] && ifunc->funcptr[ifn]!=(void*)-1)
    return ifunc->funcptr[ifn];

  if(!ifunc->mangled_name[ifn])
    return 0;

  ifunc->funcptr[ifn] = G__get_symbol_address(ifunc->mangled_name[ifn]);
  return ifunc->funcptr[ifn];
#else
  (void) ifunc;
  (void) ifn;
  return 0;
#endif
}

/**************************************************************************
 * G__call_cppfunc()
 *
 * Here we choose if the function will be called thorugh the stubs or
 * directly with asm calls
 **************************************************************************/
int G__call_cppfunc(G__value *result7,G__param *libp,G__ifunc_table_internal *ifunc,int ifn)
{
  G__InterfaceMethod cppfunc;
  int result;
  cppfunc = (G__InterfaceMethod)ifunc->pentry[ifn]->p;
#ifdef G__ASM
  if (G__asm_noverflow) {
    if (cppfunc == (G__InterfaceMethod) G__DLL_direct_globalfunc) {
      // --
#ifdef G__ASM_DBG
      if (G__asm_dbg) {
         G__fprinterr(
              G__serr
            , "%3x,%3x: LD_FUNC direct global function '%s' paran: %d  %s:%d\n"
            , G__asm_cp
            , G__asm_dt
            , ifunc->funcname[ifn]
            , libp->paran
            , __FILE__
            , __LINE__
         );
      }
#endif // G__ASM_DBG
      G__asm_inst[G__asm_cp] = G__LD_FUNC;
      G__asm_inst[G__asm_cp+1] = (long) ifunc;
      G__asm_inst[G__asm_cp+2] = ifn;
      G__asm_inst[G__asm_cp+3] = libp->paran;
      G__asm_inst[G__asm_cp+4] = (long) cppfunc;
      G__asm_inst[G__asm_cp+5] = 0;
<<<<<<< HEAD
      if (ifunc && ifunc->pentry[ifn]) {
=======
      if (ifunc->pentry[ifn]) {
>>>>>>> 84c4c19c
         G__asm_inst[G__asm_cp+5] = ifunc->pentry[ifn]->ptradjust;
      }
      G__asm_inst[G__asm_cp+6] = (long) ifunc;
      G__asm_inst[G__asm_cp+6] = (long) ifn;
      G__inc_cp_asm(8, 0);
    }
    else {
      // --
#ifdef G__ASM_DBG
      if (G__asm_dbg) {
         G__fprinterr(
              G__serr
            , "%3x,%3x: LD_FUNC C++ compiled '%s' paran: %d  %s:%d\n"
            , G__asm_cp
            , G__asm_dt
            , ifunc->funcname[ifn]
            , libp->paran
            , __FILE__
            , __LINE__
         );
      }
#endif // G__ASM_DBG
      G__asm_inst[G__asm_cp] = G__LD_FUNC;
      G__asm_inst[G__asm_cp+1] = ifunc->p_tagtable[ifn];
      G__asm_inst[G__asm_cp+2] = -(ifunc->type[ifn]);
      G__asm_inst[G__asm_cp+3] = libp->paran;
      G__asm_inst[G__asm_cp+4] = (long) cppfunc;
      G__asm_inst[G__asm_cp+5] = 0;
<<<<<<< HEAD
      if (ifunc && ifunc->pentry[ifn]) {
=======
      if (ifunc->pentry[ifn]) {
>>>>>>> 84c4c19c
         G__asm_inst[G__asm_cp+5] = ifunc->pentry[ifn]->ptradjust;
      }
      G__asm_inst[G__asm_cp+6] = (long) ifunc;
      G__asm_inst[G__asm_cp+7] = (long) ifn;
      G__inc_cp_asm(8, 0);
    }
  }
#endif // G__ASM
  *result7 = G__null;
  result7->tagnum = ifunc->p_tagtable[ifn];
  result7->typenum = ifunc->p_typetable[ifn];
#ifndef G__OLDIMPLEMENTATION1259
  result7->isconst = ifunc->isconst[ifn];
#endif // G__OLDIMPLEMENTATION1259
  if(-1!=result7->tagnum&&'e'!=G__struct.type[result7->tagnum]) {
    if(isupper(ifunc->type[ifn])) result7->type='U';
    else                          result7->type='u';
  }
  else
    result7->type = ifunc->type[ifn];

#ifdef G__ASM
  if(G__no_exec_compile) {
    if(isupper(ifunc->type[ifn])) result7->obj.i = G__PVOID;
    else                          result7->obj.i = 0;
    result7->ref = ifunc->reftype[ifn];
    if('u'==ifunc->type[ifn]&&0==result7->ref&&-1!=result7->tagnum) {
      G__store_tempobject(*result7); /* To free tempobject in pcode */
    }
    if('u'==result7->type&&-1!=result7->tagnum) {
      result7->ref = 1;
      result7->obj.i=1;
    }
    return(1);
  }
#endif

  /* show function arguments when step into mode */
  if(G__breaksignal) {
    if(G__PAUSE_IGNORE==G__debug_compiledfunc_arg(G__sout,ifunc,ifn,libp)) {
      return(0);
    }
  }

  if('~'==ifunc->funcname[ifn][0] && 1==G__store_struct_offset &&
     -1!=ifunc->tagnum && 0==ifunc->staticalloc[ifn]) {
    /* Object is constructed when 1==G__no_exec_compile at loop compilation
     * and destructed at 0==G__no_exec_compile at 2nd iteration.
     * G__store_struct_offset is set to 1. Need to avoid calling destructor. */
    return(1);
  }

  {
    int store_asm_noverflow = G__asm_noverflow;
    G__suspendbytecode();

    long lifn = ifn;
    G__CurrentCall(G__SETMEMFUNCENV, ifunc, &lifn);

    // We store the this-pointer
    long save_offset = G__store_struct_offset;

    // We launch the method/function here!!! Either stubs or wrappers (via G__ExceptionWrapper) or direct call
    if (!G__execute_call(result7,libp,ifunc,ifn))
       return -1;

    // This-pointer restoring
    G__store_struct_offset = save_offset;

    G__CurrentCall(G__NOP, 0, 0);
    result = 1;

    if(isupper(ifunc->type[ifn]))
      result7->obj.reftype.reftype=ifunc->reftype[ifn];

    G__asm_noverflow = store_asm_noverflow;
  }
  return(result);
}

/**************************************************************************
* G__ctordtor_initialize()
**************************************************************************/
static void G__ctordtor_initialize()
{
  int i;
  G__ctordtor_status=(int*)malloc(sizeof(int)*(G__struct.alltag+1));
  for(i=0;i<G__struct.alltag+1;i++) {
    /* If link for this class is turned off but one or more member functions
     * are explicitly turned on, set G__ONLYMETHODLINK flag for the class */
    struct G__ifunc_table_internal *ifunc=G__struct.memfunc[i];
    int ifn;
    if(G__NOLINK==G__struct.globalcomp[i]) {
      while(ifunc) {
        for(ifn=0;ifn<ifunc->allifunc;ifn++) {
          if(G__METHODLINK==ifunc->globalcomp[ifn]) {
            G__struct.globalcomp[i] = G__ONLYMETHODLINK;
          }
        }
        ifunc=ifunc->next;
      }
    }
    G__ctordtor_status[i]=G__CTORDTOR_UNINITIALIZED;
  }
}
/**************************************************************************
* G__ctordtor_destruct()
**************************************************************************/
static void G__ctordtor_destruct()
{
  if(G__ctordtor_status) free(G__ctordtor_status);
}


#ifdef G__SMALLOBJECT

void G__gen_clink() {}
void G__gen_cpplink() {}

#else

/**************************************************************************
**************************************************************************
* Function to generate C interface routine G__clink.C
**************************************************************************
**************************************************************************/

/**************************************************************************
* G__gen_clink()
*
*  Generate C++ interface routine source file.
*
**************************************************************************/
void G__gen_clink()
{
/*
 *   include header files
 *   struct G__tagtable G__struct;
 *   struct G__typedef G__newtype;
 *   struct G__var_array G__struct.*memvar;
 *   struct G__var_array G__global;
 *   struct G__ifunc_table G__ifunc;
 */
  FILE *fp;
  FILE *hfp;

  G__ctordtor_initialize();

  fp = fopen(G__CLINK_C,"a");
  if(!fp) G__fileerror(G__CLINK_C);
  fprintf(fp,"  G__c_reset_tagtable%s();\n",G__DLLID);
  fprintf(fp,"}\n");

  hfp = fopen(G__CLINK_H,"a");
  if(!hfp) G__fileerror(G__CLINK_H);

#ifdef G__BUILTIN
  fprintf(fp,"#include \"dllrev.h\"\n");
  fprintf(fp,"int G__c_dllrev%s() { return(G__CREATEDLLREV); }\n",G__DLLID);
#else
  fprintf(fp,"int G__c_dllrev%s() { return(%d); }\n",G__DLLID,G__CREATEDLLREV);
#endif

  G__cppif_func(fp,hfp);
  G__cppstub_func(fp);

  G__cpplink_typetable(fp,hfp);
  G__cpplink_memvar(fp);
  G__cpplink_global(fp);
  G__cpplink_func(fp);
  G__cpplink_tagtable(fp,hfp);
  fprintf(fp,"void G__c_setup%s() {\n",G__DLLID);
#ifdef G__BUILTIN
  fprintf(fp,"  G__check_setup_version(G__CREATEDLLREV,\"G__c_setup%s()\");\n",
          G__DLLID);
#else
  fprintf(fp,"  G__check_setup_version(%d,\"G__c_setup%s()\");\n",
          G__CREATEDLLREV,G__DLLID);
#endif
  fprintf(fp,"  G__set_c_environment%s();\n",G__DLLID);
  fprintf(fp,"  G__c_setup_tagtable%s();\n\n",G__DLLID);
  fprintf(fp,"  G__c_setup_typetable%s();\n\n",G__DLLID);
  fprintf(fp,"  G__c_setup_memvar%s();\n\n",G__DLLID);
  fprintf(fp,"  G__c_setup_global%s();\n",G__DLLID);
  fprintf(fp,"  G__c_setup_func%s();\n",G__DLLID);
  fprintf(fp,"  return;\n");
  fprintf(fp,"}\n");
  fclose(fp);
  fclose(hfp);
  G__ctordtor_destruct();
}

#ifdef G__ROOT
/**************************************************************************
* G__cpp_initialize()
*
**************************************************************************/
void G__cpp_initialize(FILE *fp)
{
  // Do not do this for cint/src/Apiif.cxx and cint/src/Apiifold.cxx.
  if (!strcmp(G__DLLID, "G__API")) {
     return;
  }
  fprintf(fp,"class G__cpp_setup_init%s {\n",G__DLLID);
  fprintf(fp,"  public:\n");
  if (G__DLLID[0]) {
    fprintf(fp,"    G__cpp_setup_init%s() { G__add_setup_func(\"%s\",(G__incsetup)(&G__cpp_setup%s)); G__call_setup_funcs(); }\n",G__DLLID,G__DLLID,G__DLLID);
    fprintf(fp,"   ~G__cpp_setup_init%s() { G__remove_setup_func(\"%s\"); }\n",G__DLLID,G__DLLID);
  } else {
    fprintf(fp,"    G__cpp_setup_init() { G__add_setup_func(\"G__Default\",(G__incsetup)(&G__cpp_setup)); }\n");
    fprintf(fp,"   ~G__cpp_setup_init() { G__remove_setup_func(\"G__Default\"); }\n");
  }
  fprintf(fp,"};\n");
  fprintf(fp,"G__cpp_setup_init%s G__cpp_setup_initializer%s;\n\n",G__DLLID,G__DLLID);
}
#endif

/**************************************************************************
* G__gen_cpplink()
*
*  Generate C++ interface routine source file.
*
**************************************************************************/
void G__gen_cpplink()
{
/*
 *   include header files
 *   struct G__tagtable G__struct;
 *   struct G__typedef G__newtype;
 *   struct G__var_array G__struct.*memvar;
 *   struct G__ifunc_table G__struct.*memfunc;
 *   struct G__var_array G__global;
 *   struct G__ifunc_table G__ifunc;
 */
  FILE *fp;
  FILE *hfp;

  G__ctordtor_initialize();

  fp = fopen(G__CPPLINK_C,"a");
  if(!fp) G__fileerror(G__CPPLINK_C);

  if(G__dicttype!=kFunctionSymbols)
     fprintf(fp,"  G__cpp_reset_tagtable%s();\n",G__DLLID);
  fprintf(fp,"}\n");

  hfp=fopen(G__CPPLINK_H,"a");
  if(!hfp) G__fileerror(G__CPPLINK_H);

  {
<<<<<<< HEAD
    int algoflag=0;
    int filen;
    char *fname;
    int lenstl;
    char *sysstl;
    G__getcintsysdir();
    sysstl=(char*)malloc(strlen(G__cintsysdir)+20);
    sprintf(sysstl,"%s%s%s%sstl%s",G__cintsysdir,G__psep,G__CFG_COREVERSION,G__psep,G__psep);
    lenstl=strlen(sysstl);
    for(filen=0;filen<G__nfile;filen++) {
      fname = G__srcfile[filen].filename;
      if(strncmp(fname,sysstl,lenstl)==0) fname += lenstl;
      if(strcmp(fname,"vector")==0 || strcmp(fname,"list")==0 ||
         strcmp(fname,"deque")==0 || strcmp(fname,"map")==0 ||
         strcmp(fname,"multimap")==0 || strcmp(fname,"set")==0 ||
         strcmp(fname,"multiset")==0 || strcmp(fname,"stack")==0 ||
         strcmp(fname,"queue")==0 || strcmp(fname,"climits")==0 ||
         strcmp(fname,"valarray")==0) {
        algoflag |= 1;
      }
      if(strcmp(fname,"vector.h")==0 || strcmp(fname,"list.h")==0 ||
         strcmp(fname,"deque.h")==0 || strcmp(fname,"map.h")==0 ||
         strcmp(fname,"multimap.h")==0 || strcmp(fname,"set.h")==0 ||
         strcmp(fname,"multiset.h")==0 || strcmp(fname,"stack.h")==0 ||
         strcmp(fname,"queue.h")==0) {
        algoflag |= 2;
      }
    }
    if(algoflag&1) {
      fprintf(hfp,"#include <algorithm>\n");
      if(G__ignore_stdnamespace) {
        /* fprintf(hfp,"#ifndef __hpux\n"); */
        fprintf(hfp,"namespace std { }\n");
        fprintf(hfp,"using namespace std;\n");
        /* fprintf(hfp,"#endif\n"); */
      }
    }
    else if(algoflag&2) fprintf(hfp,"#include <algorithm.h>\n");
    if(sysstl) free((void*)sysstl);
  }

#if !defined(G__ROOT) || defined(G__OLDIMPLEMENTATION1817)
  if(G__CPPLINK==G__globalcomp&&-1!=G__defined_tagname("G__longlong",2)) {
#if defined(__hpux) && !defined(G__ROOT)
    G__getcintsysdir();
    fprintf(hfp,"\n#include \"%s/%s/lib/longlong/longlong.h\"\n",G__cintsysdir,G__CFG_COREVERSION);
#else
    fprintf(hfp,"\n#include \"%s/lib/longlong/longlong.h\"\n",G__CFG_COREVERSION);
#endif
=======
     int algoflag=0;
     int filen;
     char *fname;
     int lenstl;
     G__getcintsysdir();
     G__FastAllocString sysstl(strlen(G__cintsysdir)+20);
     
     sysstl.Format("%s%s%s%sstl%s",G__cintsysdir,G__psep,G__CFG_COREVERSION,G__psep,G__psep);
     lenstl=strlen(sysstl);
     for(filen=0;filen<G__nfile;filen++) {
        fname = G__srcfile[filen].filename;
        if(strncmp(fname,sysstl,lenstl)==0) fname += lenstl;
        if(strcmp(fname,"vector")==0 || strcmp(fname,"list")==0 ||
           strcmp(fname,"deque")==0 || strcmp(fname,"map")==0 ||
           strcmp(fname,"multimap")==0 || strcmp(fname,"set")==0 ||
           strcmp(fname,"multiset")==0 || strcmp(fname,"stack")==0 ||
           strcmp(fname,"queue")==0 || strcmp(fname,"climits")==0 ||
           strcmp(fname,"valarray")==0) {
           algoflag |= 1;
        }
        if(strcmp(fname,"vector.h")==0 || strcmp(fname,"list.h")==0 ||
           strcmp(fname,"deque.h")==0 || strcmp(fname,"map.h")==0 ||
           strcmp(fname,"multimap.h")==0 || strcmp(fname,"set.h")==0 ||
           strcmp(fname,"multiset.h")==0 || strcmp(fname,"stack.h")==0 ||
           strcmp(fname,"queue.h")==0) {
           algoflag |= 2;
        }
     }
     if(algoflag&1) {
        fprintf(hfp,"#include <algorithm>\n");
        if(G__ignore_stdnamespace) {
           /* fprintf(hfp,"#ifndef __hpux\n"); */
           fprintf(hfp,"namespace std { }\n");
           fprintf(hfp,"using namespace std;\n");
           /* fprintf(hfp,"#endif\n"); */
        }
     }
     else if(algoflag&2) fprintf(hfp,"#include <algorithm.h>\n");
>>>>>>> 84c4c19c
  }

  fprintf(fp,"#include <new>\n");

#ifdef G__BUILTIN
    fprintf(fp,"#include \"dllrev.h\"\n");
    fprintf(fp,"extern \"C\" int G__cpp_dllrev%s() { return(G__CREATEDLLREV); }\n",G__DLLID);
#else
    fprintf(fp,"extern \"C\" int G__cpp_dllrev%s() { return(%d); }\n",G__DLLID,G__CREATEDLLREV);
#endif

  fprintf(hfp,"\n#ifndef G__MEMFUNCBODY\n");

  // Member Function Interface Method Ej: G__G__Hist_95_0_2()
  // Stub Functions
  if (!G__suppress_methods) {
    if(G__dicttype==kCompleteDictionary || G__dicttype==kFunctionSymbols || G__dicttype==kNoWrappersDictionary)
      G__cppif_memfunc(fp,hfp);

    // 09-10-07
    // The stubs are not printed and the internal status is not changed
    if(G__dicttype==kFunctionSymbols || G__dicttype==kNoWrappersDictionary)
      G__cppif_change_globalcomp();
  }

  if(G__dicttype==kCompleteDictionary || G__dicttype==kFunctionSymbols || G__dicttype==kNoWrappersDictionary)
    G__cppif_func(fp,hfp);

  if (!G__suppress_methods) {
    if(G__dicttype==kCompleteDictionary || G__dicttype==kNoWrappersDictionary)
      G__cppstub_memfunc(fp);
  }

  if(G__dicttype==kCompleteDictionary || G__dicttype==kNoWrappersDictionary)
    G__cppstub_func(fp);

  fprintf(hfp,"#endif\n\n");

  if(G__dicttype==kCompleteDictionary || G__dicttype==kNoWrappersDictionary) {
    G__cppif_p2memfunc(fp);

#ifdef G__VIRTUALBASE
    G__cppif_inheritance(fp);
#endif
    G__cpplink_inheritance(fp);
    G__cpplink_typetable(fp,hfp);
    G__cpplink_memvar(fp);
    if (!G__suppress_methods) G__cpplink_memfunc(fp);
    G__cpplink_global(fp);
    G__cpplink_func(fp);
    G__cpplink_tagtable(fp,hfp);
    fprintf(fp,"extern \"C\" void G__cpp_setup%s(void) {\n",G__DLLID);
#ifdef G__BUILTIN
    fprintf(fp,"  G__check_setup_version(G__CREATEDLLREV,\"G__cpp_setup%s()\");\n",
            G__DLLID);
#else
    fprintf(fp,"  G__check_setup_version(%d,\"G__cpp_setup%s()\");\n",
            G__CREATEDLLREV,G__DLLID);
#endif
    fprintf(fp,"  G__set_cpp_environment%s();\n",G__DLLID);
    fprintf(fp,"  G__cpp_setup_tagtable%s();\n\n",G__DLLID);
    fprintf(fp,"  G__cpp_setup_inheritance%s();\n\n",G__DLLID);
    fprintf(fp,"  G__cpp_setup_typetable%s();\n\n",G__DLLID);
    fprintf(fp,"  G__cpp_setup_memvar%s();\n\n",G__DLLID);
    if(!G__suppress_methods)
      fprintf(fp,"  G__cpp_setup_memfunc%s();\n",G__DLLID);
    fprintf(fp,"  G__cpp_setup_global%s();\n",G__DLLID);
    fprintf(fp,"  G__cpp_setup_func%s();\n",G__DLLID);
    G__set_sizep2memfunc(fp);
    fprintf(fp,"  return;\n");
    fprintf(fp,"}\n");

#ifdef G__ROOT
    /* Only activated for ROOT at this moment. Need to come back */
    G__cpp_initialize(fp);
#endif

  }
    fclose(fp);
    fclose(hfp);
#ifdef G__GENWINDEF
    fprintf(G__WINDEFfp,"\n");
    fclose(G__WINDEFfp);
#endif

    G__ctordtor_destruct();
  
}

/**************************************************************************
* G__cleardictfile()
**************************************************************************/
int G__cleardictfile(int flag)
{
  if(EXIT_SUCCESS!=flag) {
    G__fprinterr(G__serr,"!!!Removing ");
    if(G__CPPLINK_C) {
      remove(G__CPPLINK_C);
      G__fprinterr(G__serr,"%s ",G__CPPLINK_C);
    }
    if(G__CPPLINK_H) {
      remove(G__CPPLINK_H);
      G__fprinterr(G__serr,"%s ",G__CPPLINK_H);
    }
    if(G__CLINK_C) {
      remove(G__CLINK_C);
      G__fprinterr(G__serr,"%s ",G__CLINK_C);
    }
    if(G__CLINK_H) {
      remove(G__CLINK_H);
      G__fprinterr(G__serr,"%s ",G__CLINK_H);
    }
    G__fprinterr(G__serr,"!!!\n");
  }
#ifdef G__GENWINDEF
  if(G__WINDEF) {
    /* unlink(G__WINDEF); */
    free(G__WINDEF);
  }
#endif
  if(G__CPPLINK_H) free(G__CPPLINK_H);
  if(G__CPPLINK_C) free(G__CPPLINK_C);
  if(G__CLINK_H) free(G__CLINK_H);
  if(G__CLINK_C) free(G__CLINK_C);

#ifdef G__GENWINDEF
  G__WINDEF = (char*)NULL;
#endif
  G__CPPLINK_C = (char*)NULL;
  G__CPPLINK_H = (char*)NULL;
  G__CLINK_C = (char*)NULL;
  G__CLINK_H = (char*)NULL;
  return(0);
}


/**************************************************************************
* G__clink_header()
*
**************************************************************************/
void G__clink_header(FILE *fp)
{
  int i;
  fprintf(fp,"#include <stddef.h>\n");
  fprintf(fp,"#include <stdio.h>\n");
  fprintf(fp,"#include <stdlib.h>\n");
  fprintf(fp,"#include <math.h>\n");
  fprintf(fp,"#include <string.h>\n");
  if(G__multithreadlibcint)
    fprintf(fp,"#define G__MULTITHREADLIBCINTC\n");
  fprintf(fp,"#define G__ANSIHEADER\n");
  fprintf(fp,"#define G__DICTIONARY\n");
#if defined(__hpux) && !defined(G__ROOT)
  G__getcintsysdir();
  fprintf(fp,"#include \"%s/%s/inc/G__ci.h\"\n",G__cintsysdir, G__CFG_COREVERSION);
#else
  fprintf(fp,"#include \"G__ci.h\"\n");
#endif
  if(G__multithreadlibcint)
    fprintf(fp,"#undef G__MULTITHREADLIBCINTC\n");

#if defined(G__BORLAND) || defined(G__VISUAL)
  fprintf(fp,"extern G__DLLEXPORT int G__c_dllrev%s();\n",G__DLLID);
  fprintf(fp,"extern G__DLLEXPORT void G__set_c_environment%s();\n",G__DLLID);
  fprintf(fp,"extern G__DLLEXPORT void G__c_setup_tagtable%s();\n",G__DLLID);
  fprintf(fp,"extern G__DLLEXPORT void G__c_setup_typetable%s();\n",G__DLLID);
  fprintf(fp,"extern G__DLLEXPORT void G__c_setup_memvar%s();\n",G__DLLID);
  fprintf(fp,"extern G__DLLEXPORT void G__c_setup_global%s();\n",G__DLLID);
  fprintf(fp,"extern G__DLLEXPORT void G__c_setup_func%s();\n",G__DLLID);
  fprintf(fp,"extern G__DLLEXPORT void G__c_setup%s();\n",G__DLLID);
  if(G__multithreadlibcint) {
    fprintf(fp,"extern G__DLLEXPORT void G__SetCCintApiPointers G__P((\n");
#if !defined(G__OLDIMPLEMENTATION1485)
    for(i=0;i<125;i++) {
      fprintf(fp,"\tvoid*");
      if(i!=124) fprintf(fp,",\n");
    }
#elif !defined(G__OLDIMPLEMENTATION1546)
    for(i=0;i<124;i++) {
      fprintf(fp,"\tvoid*");
      if(i!=123) fprintf(fp,",\n");
    }
#else
    for(i=0;i<122;i++) {
      fprintf(fp,"\tvoid*");
      if(i!=121) fprintf(fp,",\n");
    }
#endif
    fprintf(fp,"));\n");
  }
#else
  fprintf(fp,"extern void G__c_setup_tagtable%s();\n",G__DLLID);
  fprintf(fp,"extern void G__c_setup_typetable%s();\n",G__DLLID);
  fprintf(fp,"extern void G__c_setup_memvar%s();\n",G__DLLID);
  fprintf(fp,"extern void G__c_setup_global%s();\n",G__DLLID);
  fprintf(fp,"extern void G__c_setup_func%s();\n",G__DLLID);
  fprintf(fp,"extern void G__set_c_environment%s();\n",G__DLLID);
  if(G__multithreadlibcint) {
    fprintf(fp,"extern void G__SetCCintApiPointers G__P((\n");
#if !defined(G__OLDIMPLEMENTATION1485)
    for(i=0;i<125;i++) {
      fprintf(fp,"\tvoid*");
      if(i!=124) fprintf(fp,",\n");
    }
#elif !defined(G__OLDIMPLEMENTATION1546)
    for(i=0;i<124;i++) {
      fprintf(fp,"\tvoid*");
      if(i!=123) fprintf(fp,",\n");
    }
#else
    for(i=0;i<122;i++) {
      fprintf(fp,"\tvoid*");
      if(i!=121) fprintf(fp,",\n");
    }
#endif
    fprintf(fp,"));\n");
  }
#endif


  fprintf(fp,"\n");
  fprintf(fp,"\n");
}

/**************************************************************************
* G__cpplink_header()
*
**************************************************************************/
void G__cpplink_header(FILE *fp)
{
  int i;
  fprintf(fp,"#include <stddef.h>\n");
  fprintf(fp,"#include <stdio.h>\n");
  fprintf(fp,"#include <stdlib.h>\n");
  fprintf(fp,"#include <math.h>\n");
  fprintf(fp,"#include <string.h>\n");
  if(G__multithreadlibcint)
    fprintf(fp,"#define G__MULTITHREADLIBCINTCPP\n");
  fprintf(fp,"#define G__ANSIHEADER\n");
  fprintf(fp,"#define G__DICTIONARY\n");
  fprintf(fp,"#define G__PRIVATE_GVALUE\n");
#if defined(__hpux) && !defined(G__ROOT)
  G__getcintsysdir();
  fprintf(fp,"#include \"%s/%s/inc/G__ci.h\"\n",G__cintsysdir, G__CFG_COREVERSION);
  fprintf(fp,"#include \"%s/%s/inc/FastAllocString.h\"\n", G__cintsysdir, G__CFG_COREVERSION);
#else
  fprintf(fp,"#include \"G__ci.h\"\n");
  fprintf(fp,"#include \"FastAllocString.h\"\n");
#endif
  if(G__multithreadlibcint)
    fprintf(fp,"#undef G__MULTITHREADLIBCINTCPP\n");

  // 10-07-07
  if(G__dicttype==kCompleteDictionary || G__dicttype==kNoWrappersDictionary) {
     fprintf(fp,"extern \"C\" {\n");

#if defined(G__BORLAND) || defined(G__VISUAL)
     fprintf(fp,"extern G__DLLEXPORT int G__cpp_dllrev%s();\n",G__DLLID);
     fprintf(fp,"extern G__DLLEXPORT void G__set_cpp_environment%s();\n",G__DLLID);
     fprintf(fp,"extern G__DLLEXPORT void G__cpp_setup_tagtable%s();\n",G__DLLID);
     fprintf(fp,"extern G__DLLEXPORT void G__cpp_setup_inheritance%s();\n",G__DLLID);
     fprintf(fp,"extern G__DLLEXPORT void G__cpp_setup_typetable%s();\n",G__DLLID);
     fprintf(fp,"extern G__DLLEXPORT void G__cpp_setup_memvar%s();\n",G__DLLID);
     fprintf(fp,"extern G__DLLEXPORT void G__cpp_setup_global%s();\n",G__DLLID);
     fprintf(fp,"extern G__DLLEXPORT void G__cpp_setup_memfunc%s();\n",G__DLLID);
     fprintf(fp,"extern G__DLLEXPORT void G__cpp_setup_func%s();\n",G__DLLID);
     fprintf(fp,"extern G__DLLEXPORT void G__cpp_setup%s();\n",G__DLLID);
     if(G__multithreadlibcint) {
        fprintf(fp,"extern G__DLLEXPORT void G__SetCppCintApiPointers G__P((\n");
#if !defined(G__OLDIMPLEMENTATION1485)
        for(i=0;i<125;i++) {
           fprintf(fp,"\tvoid*");
           if(i!=124) fprintf(fp,",\n");
        }
#elif !defined(G__OLDIMPLEMENTATION1546)
        for(i=0;i<124;i++) {
           fprintf(fp,"\tvoid*");
           if(i!=123) fprintf(fp,",\n");
        }
#else
        for(i=0;i<122;i++) {
           fprintf(fp,"\tvoid*");
           if(i!=121) fprintf(fp,",\n");
        }
#endif
        fprintf(fp,"));\n");
     }
#else
     fprintf(fp,"extern void G__cpp_setup_tagtable%s();\n",G__DLLID);
     fprintf(fp,"extern void G__cpp_setup_inheritance%s();\n",G__DLLID);
     fprintf(fp,"extern void G__cpp_setup_typetable%s();\n",G__DLLID);
     fprintf(fp,"extern void G__cpp_setup_memvar%s();\n",G__DLLID);
     fprintf(fp,"extern void G__cpp_setup_global%s();\n",G__DLLID);
     fprintf(fp,"extern void G__cpp_setup_memfunc%s();\n",G__DLLID);
     fprintf(fp,"extern void G__cpp_setup_func%s();\n",G__DLLID);
     fprintf(fp,"extern void G__set_cpp_environment%s();\n",G__DLLID);
     if(G__multithreadlibcint) {
        fprintf(fp,"extern void G__SetCppCintApiPointers G__P((\n");
#if !defined(G__OLDIMPLEMENTATION1485)
        for(i=0;i<125;i++) {
           fprintf(fp,"\tvoid*");
           if(i!=124) fprintf(fp,",\n");
        }
#elif !defined(G__OLDIMPLEMENTATION1546)
        for(i=0;i<124;i++) {
           fprintf(fp,"\tvoid*");
           if(i!=123) fprintf(fp,",\n");
        }
#else
        for(i=0;i<122;i++) {
           fprintf(fp,"\tvoid*");
           if(i!=121) fprintf(fp,",\n");
        }
#endif
        fprintf(fp,"));\n");
     }
#endif


     fprintf(fp,"}\n");
     fprintf(fp,"\n");
     fprintf(fp,"\n");
  }
}

/**************************************************************************
**************************************************************************
* Function to generate C++ interface routine G__cpplink.C
**************************************************************************
**************************************************************************/


/**************************************************************************
* G__map_cpp_name()
**************************************************************************/
char *G__map_cpp_name(const char *in)
{
   static G__FastAllocString out(G__MAXNAME*6);
   unsigned int i=0,j=0,c;
   while((c=in[i])) {
      if (out.Capacity() < (j+3)) {
         out.Resize(2*j);
      }
      switch(c) {
         case '+': strcpy(out+j,"pL"); j+=2; break; // Okay: we resized the underlying buffer if needed
         case '-': strcpy(out+j,"mI"); j+=2; break; // Okay: we resized the underlying buffer if needed
         case '*': strcpy(out+j,"mU"); j+=2; break; // Okay: we resized the underlying buffer if needed
         case '/': strcpy(out+j,"dI"); j+=2; break; // Okay: we resized the underlying buffer if needed
         case '&': strcpy(out+j,"aN"); j+=2; break; // Okay: we resized the underlying buffer if needed
         case '%': strcpy(out+j,"pE"); j+=2; break; // Okay: we resized the underlying buffer if needed
         case '|': strcpy(out+j,"oR"); j+=2; break; // Okay: we resized the underlying buffer if needed
         case '^': strcpy(out+j,"hA"); j+=2; break; // Okay: we resized the underlying buffer if needed
         case '>': strcpy(out+j,"gR"); j+=2; break; // Okay: we resized the underlying buffer if needed
         case '<': strcpy(out+j,"lE"); j+=2; break; // Okay: we resized the underlying buffer if needed
         case '=': strcpy(out+j,"eQ"); j+=2; break; // Okay: we resized the underlying buffer if needed
         case '~': strcpy(out+j,"wA"); j+=2; break; // Okay: we resized the underlying buffer if needed
         case '.': strcpy(out+j,"dO"); j+=2; break; // Okay: we resized the underlying buffer if needed
         case '(': strcpy(out+j,"oP"); j+=2; break; // Okay: we resized the underlying buffer if needed
         case ')': strcpy(out+j,"cP"); j+=2; break; // Okay: we resized the underlying buffer if needed
         case '[': strcpy(out+j,"oB"); j+=2; break; // Okay: we resized the underlying buffer if needed
         case ']': strcpy(out+j,"cB"); j+=2; break; // Okay: we resized the underlying buffer if needed
         case '!': strcpy(out+j,"nO"); j+=2; break; // Okay: we resized the underlying buffer if needed
         case ',': strcpy(out+j,"cO"); j+=2; break; // Okay: we resized the underlying buffer if needed
         case '$': strcpy(out+j,"dA"); j+=2; break; // Okay: we resized the underlying buffer if needed
         case ' ': strcpy(out+j,"sP"); j+=2; break; // Okay: we resized the underlying buffer if needed
         case ':': strcpy(out+j,"cL"); j+=2; break; // Okay: we resized the underlying buffer if needed
         case '"': strcpy(out+j,"dQ"); j+=2; break; // Okay: we resized the underlying buffer if needed
         case '@': strcpy(out+j,"aT"); j+=2; break; // Okay: we resized the underlying buffer if needed
         case '\'': strcpy(out+j,"sQ"); j+=2; break; // Okay: we resized the underlying buffer if needed
         case '\\': strcpy(out+j,"fI"); j+=2; break; // Okay: we resized the underlying buffer if needed
         default: out[j++]=c; break;
      }
      ++i;
   }
   out[j]='\0';
   return(out);
}


/**************************************************************************
* G__map_cpp_funcname()
*
* Mapping between C++ function and parameter name to cint interface
* function name. This routine handles mapping of function and operator
* overloading in linked C++ object.
**************************************************************************/
char *G__map_cpp_funcname(int tagnum,const char * /* funcname */,int ifn,int page)
{
   static G__FastAllocString mapped_name(G__MAXNAME);
  const char *dllid;

  if(G__DLLID[0]) dllid=G__DLLID;
  else if(G__PROJNAME[0]) dllid=G__PROJNAME;
  else dllid="";

  if(-1==tagnum) {
     mapped_name.Format("G__%s__%d_%d",G__map_cpp_name(dllid),ifn,page);
  }
  else {
     mapped_name.Format("G__%s_%d_%d_%d",G__map_cpp_name(dllid),tagnum,ifn,page);
  }
  return(mapped_name);

}

/**************************************************************************
* G__cpplink_protected_stub_ctor
*
**************************************************************************/
void G__cpplink_protected_stub_ctor(int tagnum,FILE *hfp)
{
  struct G__ifunc_table_internal *memfunc = G__struct.memfunc[tagnum];
  int ifn;

  while(memfunc) {
    for(ifn=0;ifn<memfunc->allifunc;ifn++) {
      if(strcmp(G__struct.name[tagnum],memfunc->funcname[ifn])==0) {
        int i;
        fprintf(hfp,"  %s_PR(" ,G__get_link_tagname(tagnum));
        for(i=0;i<memfunc->para_nu[ifn];i++) {
          if(i) fprintf(hfp,",");
          fprintf(hfp,"%s a%d"
                  ,G__type2string(memfunc->param[ifn][i]->type
                                  ,memfunc->param[ifn][i]->p_tagtable
                                  ,memfunc->param[ifn][i]->p_typetable
                                  ,memfunc->param[ifn][i]->reftype
                                  ,memfunc->param[ifn][i]->isconst)
                  ,i);
        }
        fprintf(hfp,")\n");
        fprintf(hfp,": %s(" ,G__fulltagname(tagnum,1));
        for(i=0;i<memfunc->para_nu[ifn];i++) {
          if(i) fprintf(hfp,",");
          fprintf(hfp,"a%d",i);
        }
        fprintf(hfp,") {}\n");
      }
    }
    memfunc=memfunc->next;
  }
}

/**************************************************************************
* G__cpplink_protected_stub
*
**************************************************************************/
void G__cpplink_protected_stub(FILE *fp,FILE *hfp)
{
  int i;
  /* Create stub derived class for protected member access */
  fprintf(hfp,"\n/* STUB derived class for protected member access */\n");
  for(i=0;i<G__struct.alltag;i++) {
    if(G__CPPLINK == G__struct.globalcomp[i] && G__struct.hash[i] &&
       G__struct.protectedaccess[i] ) {
      int ig15,ifn,n;
      struct G__var_array *memvar = G__struct.memvar[i];
      struct G__ifunc_table_internal *memfunc = G__struct.memfunc[i];
      fprintf(hfp,"class %s_PR : public %s {\n"
              ,G__get_link_tagname(i),G__fulltagname(i,1));
      fprintf(hfp," public:\n");
      if(((G__struct.funcs[i]&G__HAS_XCONSTRUCTOR) ||
          (G__struct.funcs[i]&G__HAS_COPYCONSTRUCTOR))
         && 0==(G__struct.funcs[i]&G__HAS_DEFAULTCONSTRUCTOR)) {
        G__cpplink_protected_stub_ctor(i,hfp);
      }
      /* member function */
      while(memfunc) {
        for(ifn=0;ifn<memfunc->allifunc;ifn++) {
          if((G__PROTECTED==memfunc->access[ifn]
              || ((G__PRIVATEACCESS&G__struct.protectedaccess[i]) &&
                  G__PRIVATE==memfunc->access[ifn])
              ) &&
             strcmp(memfunc->funcname[ifn],G__struct.name[i])==0) {
            fprintf(hfp,"  %s_PR(",G__get_link_tagname(i));
            if(0==memfunc->para_nu[ifn]) {
              fprintf(hfp,"void");
            }
            else {
              for(n=0;n<memfunc->para_nu[ifn];n++) {
                if(n!=0) fprintf(hfp,",");
                fprintf(hfp,"%s G__%d"
                        ,G__type2string(memfunc->param[ifn][n]->type
                                        ,memfunc->param[ifn][n]->p_tagtable
                                        ,memfunc->param[ifn][n]->p_typetable
                                        ,memfunc->param[ifn][n]->reftype
                                        ,memfunc->param[ifn][n]->isconst),n);
              }
            }
            fprintf(hfp,") : %s(",G__fulltagname(i,1));
            if(0<memfunc->para_nu[ifn]) {
              for(n=0;n<memfunc->para_nu[ifn];n++) {
                if(n!=0) fprintf(hfp,",");
                fprintf(hfp,"G__%d",n);
              }
            }
            fprintf(hfp,") { }\n");
          }
          if((G__PROTECTED==memfunc->access[ifn]
              || ((G__PRIVATEACCESS&G__struct.protectedaccess[i]) &&
                  G__PRIVATE==memfunc->access[ifn])
              ) &&
             strcmp(memfunc->funcname[ifn],G__struct.name[i])!=0 &&
             '~'!=memfunc->funcname[ifn][0]) {
            if(memfunc->staticalloc[ifn]) fprintf(hfp,"  static ");
            fprintf(hfp,"  %s G__PT_%s("
                    ,G__type2string(memfunc->type[ifn]
                                    ,memfunc->p_tagtable[ifn]
                                    ,memfunc->p_typetable[ifn]
                                    ,memfunc->reftype[ifn]
                                    ,memfunc->isconst[ifn])
                    ,memfunc->funcname[ifn]);
            if(0==memfunc->para_nu[ifn]) {
              fprintf(hfp,"void");
            }
            else {
              for(n=0;n<memfunc->para_nu[ifn];n++) {
                if(n!=0) fprintf(hfp,",");
                fprintf(hfp,"%s G__%d"
                        ,G__type2string(memfunc->param[ifn][n]->type
                                        ,memfunc->param[ifn][n]->p_tagtable
                                        ,memfunc->param[ifn][n]->p_typetable
                                        ,memfunc->param[ifn][n]->reftype
                                        ,memfunc->param[ifn][n]->isconst),n);
              }
            }
            fprintf(hfp,") {\n");
            if('y'!=memfunc->type[ifn]) fprintf(hfp,"    return(");
            else                        fprintf(hfp,"    ");
            fprintf(hfp,"%s(",memfunc->funcname[ifn]);
            for(n=0;n<memfunc->para_nu[ifn];n++) {
              if(n!=0) fprintf(hfp,",");
              fprintf(hfp,"G__%d",n);
            }
            fprintf(hfp,")");
            if('y'!=memfunc->type[ifn]) fprintf(hfp,")");
            fprintf(hfp,";\n");
            fprintf(hfp,"  }\n");
          }
        }
        memfunc = memfunc->next;
      }
      /* data member */
      while(memvar) {
        for(ig15=0;ig15<memvar->allvar;ig15++) {
          if(G__PROTECTED==memvar->access[ig15]) {
            if(G__AUTO==memvar->statictype[ig15])
              fprintf(hfp,"  long G__OS_%s(){return((long)(&%s)-(long)this);}\n"
                      ,memvar->varnamebuf[ig15],memvar->varnamebuf[ig15]);
            else
              fprintf(hfp,"  static long G__OS_%s(){return((long)(&%s));}\n"
                      ,memvar->varnamebuf[ig15],memvar->varnamebuf[ig15]);
          }
        }
        memvar = memvar->next;
      }
      fprintf(hfp,"};\n");
    }
  }
  fprintf(fp,"\n");
}

/**************************************************************************
* G__cpplink_linked_taginfo
*
**************************************************************************/
void G__cpplink_linked_taginfo(FILE *fp,FILE *hfp)
{
<<<<<<< HEAD
  int i;
  G__FastAllocString buf(G__MAXFILENAME);
  FILE* pfp;
  if(G__privateaccess) {
    char *xp;
    buf = G__CPPLINK_H;
    xp = strstr(buf,".h");
    if(xp) strcpy(xp,"P.h");
    pfp = fopen(buf,"r");
    if(pfp) {
=======
   int i;
   G__FastAllocString buf(G__MAXFILENAME);
   FILE* pfp;
   if(G__privateaccess) {
      char *xp;
      buf = G__CPPLINK_H;
      xp = strstr(buf,".h");
      if (xp) {
         size_t pos = xp - buf.data();
         buf[pos] = '\0';
         buf += "P.h";
      }
      pfp = fopen(buf,"r");
      if(pfp) {
         fclose(pfp);
         remove(buf);
      }
      pfp = fopen(buf,"w");
      fprintf(pfp,"#ifdef PrivateAccess\n");
      fprintf(pfp,"#undef PrivateAccess\n");
      fprintf(pfp,"#endif\n");
      fprintf(pfp,"#define PrivateAccess(name) PrivateAccess_##name\n");
>>>>>>> 84c4c19c
      fclose(pfp);
   }
   fprintf(fp,"/* Setup class/struct taginfo */\n");
   for(i=0;i<G__struct.alltag;i++) {
      if((G__NOLINK > G__struct.globalcomp[i]
          || G__ONLYMETHODLINK==G__struct.globalcomp[i]
          ) &&
         (
          (G__struct.hash[i] || 0==G__struct.name[i][0])
          || -1!=G__struct.parent_tagnum[i])) {
            fprintf(fp,"G__linked_taginfo %s = { \"%s\" , %d , -1 };\n"
                    ,G__get_link_tagname(i),G__fulltagname(i,0),G__struct.type[i]);
            fprintf(hfp,"extern G__linked_taginfo %s;\n",G__get_link_tagname(i));
            if(G__privateaccess) {
               pfp = fopen(buf,"a");
               if(pfp) {
                  if(G__PRIVATEACCESS&G__struct.protectedaccess[i])
                     fprintf(pfp,"#define PrivateAccess_%s  friend class %s_PR;\n"
                             ,G__fulltagname(i,1),G__get_link_tagname(i));
                  else
                     fprintf(pfp,"#define PrivateAccess_%s \n",G__fulltagname(i,1));
                  fclose(pfp);
               }
            }
         }
   }
   fprintf(fp,"\n");
   
   fprintf(fp,"/* Reset class/struct taginfo */\n");
   switch(G__globalcomp) {
      case G__CLINK:
         fprintf(fp,"void G__c_reset_tagtable%s() {\n",G__DLLID);
         break;
      case G__CPPLINK:
      default:
         fprintf(fp,"extern \"C\" void G__cpp_reset_tagtable%s() {\n",G__DLLID);
         break;
   }
   
   for(i=0;i<G__struct.alltag;i++) {
      if((G__NOLINK > G__struct.globalcomp[i]
          || G__ONLYMETHODLINK==G__struct.globalcomp[i]
          ) &&
         (
          (G__struct.hash[i] || 0==G__struct.name[i][0])
          || -1!=G__struct.parent_tagnum[i])) {
            fprintf(fp,"  %s.tagnum = -1 ;\n",G__get_link_tagname(i));
         }
   }

   fprintf(fp,"}\n\n");

   G__cpplink_protected_stub(fp,hfp);
}
   
G__pMethodUpdateClassInfo G__UserSpecificUpdateClassInfo;

/**************************************************************************
* G__get_linked_tagnum
*
*  Setup and return tagnum
**************************************************************************/
int G__get_linked_tagnum(G__linked_taginfo *p)
{
  if(!p) return(-1);
  if(-1==p->tagnum) {
     p->tagnum = G__search_tagname(p->tagname,p->tagtype);
  }
  return(p->tagnum);
}

/**************************************************************************
* G__get_linked_tagnum_fwd
*
*  Setup and return tagnum; no autoloading
**************************************************************************/
int G__get_linked_tagnum_fwd(G__linked_taginfo *p)
{
  if(!p) return(-1);
  int type = p->tagtype;
  p->tagtype = toupper(type);
  int ret = G__get_linked_tagnum(p);
  p->tagtype = type;
  return ret;
}

/**************************************************************************
* G__get_linked_tagnum_with_param
*
*  Setup and return tagnum; also set user parameter
**************************************************************************/
int G__get_linked_tagnum_with_param(G__linked_taginfo *p,void* param)
{
  int tag = G__get_linked_tagnum(p);
  if(tag != -1) {
    G__struct.userparam[tag] = param;
    return tag;
  }
  return -1;
}

/**************************************************************************
* G__get_linked_user_param
*
*  Retrieve user parameter
**************************************************************************/
void* G__get_linked_user_param(int tag_num)
{
  if ( tag_num<0 || tag_num>=G__MAXSTRUCT ) return 0;
  return G__struct.userparam[tag_num];
}

/**************************************************************************
* G__get_link_tagname
*
*  Setup and return tagnum
**************************************************************************/
char *G__get_link_tagname(int tagnum)
{
  static G__FastAllocString mapped_tagname(G__MAXNAME);
  if(G__struct.hash[tagnum]) {
     mapped_tagname.Format("G__%sLN_%s"  ,G__DLLID
                           ,G__map_cpp_name(G__fulltagname(tagnum,0)));
  }
  else {
    mapped_tagname.Format("G__%sLN_%s%d"  ,G__DLLID
           ,G__map_cpp_name(G__fulltagname(tagnum,0)),tagnum);
  }
  return(mapped_tagname);
}

/**************************************************************************
* G__mark_linked_tagnum
*
*  Setup and return tagnum
**************************************************************************/
const char *G__mark_linked_tagnum(int tagnum)
{
  int tagnumorig = tagnum;
  if(tagnum<0) {
    G__fprinterr(G__serr,"Internal error: G__mark_linked_tagnum() Illegal tagnum %d\n",tagnum);
    return("");
  }

  while(tagnum>=0) {
    if(G__NOLINK == G__struct.globalcomp[tagnum]) {
      /* this class is unlinked but tagnum interface requested.
       * G__globalcomp is already G__CLINK=-2 or G__CPPLINK=-1,
       * Following assignment will decrease the value by 2 more */
      G__struct.globalcomp[tagnum] = G__globalcomp-2;
    }
    tagnum = G__struct.parent_tagnum[tagnum];
  }
  return(G__get_link_tagname(tagnumorig));
}


/**************************************************************************
* G__set_DLLflag()
*
*
**************************************************************************/
#ifdef G__GENWINDEF
void G__setDLLflag(int flag)
{
  G__isDLL = flag;
}
#else
void G__setDLLflag(int /* flag */) {}
#endif

/**************************************************************************
* G__setPROJNAME()
*
*
**************************************************************************/
void G__setPROJNAME(char *proj)
{
   G__PROJNAME = G__map_cpp_name(proj);
}

/**************************************************************************
* G__setCINTLIBNAME()
*
*
**************************************************************************/
#ifdef G__GENWINDEF
void G__setCINTLIBNAME(char * cintlib)
{
   G__CINTLIBNAME = cintlib;
}
#else
void G__setCINTLIBNAME(char * /*cintlib*/) {}
#endif

#ifdef G__GENWINDEF
/**************************************************************************
* G__write_windef_header()
*
*
**************************************************************************/
static void G__write_windef_header()
{
  FILE* fp;

  fp = fopen(G__WINDEF,"w");
  if(!fp) G__fileerror(G__WINDEF);
  G__WINDEFfp=fp;

  if(G__isDLL)
    fprintf(fp,"LIBRARY           \"%s\"\n",G__PROJNAME.data());
  else
    fprintf(fp,"NAME              \"%s\" WINDOWAPI\n",G__PROJNAME.data());
  fprintf(fp,"\n");
#if defined(G__OLDIMPLEMENTATION1971) || !defined(G__VISUAL)
  fprintf(fp,"DESCRIPTION       '%s'\n",G__PROJNAME.data());
  fprintf(fp,"\n");
#endif
#if !defined(G__VISUAL) && !defined(G__CYGWIN)
  fprintf(fp,"EXETYPE           NT\n");
  fprintf(fp,"\n");
  if(G__isDLL)
    fprintf(fp,"SUBSYSTEM        WINDOWS\n");
  else
    fprintf(fp,"SUBSYSTEM   CONSOLE\n");
  fprintf(fp,"\n");
  fprintf(fp,"STUB              'WINSTUB.EXE'\n");
  fprintf(fp,"\n");
#endif        /* G__VISUAL */
  fprintf(fp,"VERSION           1.0\n");
  fprintf(fp,"\n");
#if defined(G__OLDIMPLEMENTATION1971) || !defined(G__VISUAL)
  fprintf(fp,"CODE               EXECUTE READ\n");
  fprintf(fp,"\n");
  fprintf(fp,"DATA               READ WRITE\n");
  fprintf(fp,"\n");
#endif
  fprintf(fp,"HEAPSIZE  1048576,4096\n");
  fprintf(fp,"\n");
#ifndef G__VISUAL
  fprintf(fp,"IMPORTS\n");
  fprintf(fp,"        _G__main=%s.G__main\n",G__CINTLIBNAME.data());
  fprintf(fp,"        _G__setothermain=%s.G__setothermain\n",G__CINTLIBNAME.data());
  fprintf(fp,"        _G__getnumbaseclass=%s.G__getnumbaseclass\n",G__CINTLIBNAME.data());
  fprintf(fp,"        _G__setnewtype=%s.G__setnewtype\n",G__CINTLIBNAME.data());
  fprintf(fp,"        _G__setnewtypeindex=%s.G__setnewtypeindex\n",G__CINTLIBNAME.data());
  fprintf(fp,"        _G__resetplocal=%s.G__resetplocal\n",G__CINTLIBNAME.data());
  fprintf(fp,"        _G__getgvp=%s.G__getgvp\n",G__CINTLIBNAME.data());
  fprintf(fp,"        _G__resetglobalenv=%s.G__resetglobalenv\n",G__CINTLIBNAME.data());
  fprintf(fp,"        _G__lastifuncposition=%s.G__lastifuncposition\n",G__CINTLIBNAME.data());
  fprintf(fp,"        _G__resetifuncposition=%s.G__resetifuncposition\n",G__CINTLIBNAME.data());
  fprintf(fp,"        _G__setnull=%s.G__setnull\n",G__CINTLIBNAME.data());
  fprintf(fp,"        _G__getstructoffset=%s.G__getstructoffset\n",G__CINTLIBNAME.data());
  fprintf(fp,"        _G__getaryconstruct=%s.G__getaryconstruct\n",G__CINTLIBNAME.data());
  fprintf(fp,"        _G__gettempbufpointer=%s.G__gettempbufpointer\n",G__CINTLIBNAME.data());
  fprintf(fp,"        _G__setsizep2memfunc=%s.G__setsizep2memfunc\n",G__CINTLIBNAME.data());
  fprintf(fp,"        _G__getsizep2memfunc=%s.G__getsizep2memfunc\n",G__CINTLIBNAME.data());
  fprintf(fp,"        _G__get_linked_tagnum=%s.G__get_linked_tagnum\n",G__CINTLIBNAME.data());
  fprintf(fp,"        _G__tagtable_setup=%s.G__tagtable_setup\n",G__CINTLIBNAME.data());
  fprintf(fp,"        _G__search_tagname=%s.G__search_tagname\n",G__CINTLIBNAME.data());
  fprintf(fp,"        _G__search_typename=%s.G__search_typename\n",G__CINTLIBNAME.data());
  fprintf(fp,"        _G__defined_typename=%s.G__defined_typename\n",G__CINTLIBNAME.data());
  fprintf(fp,"        _G__tag_memvar_setup=%s.G__tag_memvar_setup\n",G__CINTLIBNAME.data());
  fprintf(fp,"        _G__memvar_setup=%s.G__memvar_setup\n",G__CINTLIBNAME.data());
  fprintf(fp,"        _G__tag_memvar_reset=%s.G__tag_memvar_reset\n",G__CINTLIBNAME.data());
  fprintf(fp,"        _G__tag_memfunc_setup=%s.G__tag_memfunc_setup\n",G__CINTLIBNAME.data());
  fprintf(fp,"        _G__memfunc_setup=%s.G__memfunc_setup\n",G__CINTLIBNAME.data());
  fprintf(fp,"        _G__memfunc_next=%s.G__memfunc_next\n",G__CINTLIBNAME.data());
  fprintf(fp,"        _G__memfunc_para_setup=%s.G__memfunc_para_setup\n",G__CINTLIBNAME.data());
  fprintf(fp,"        _G__tag_memfunc_reset=%s.G__tag_memfunc_reset\n",G__CINTLIBNAME.data());
  fprintf(fp,"        _G__letint=%s.G__letint\n",G__CINTLIBNAME.data());
  fprintf(fp,"        _G__letdouble=%s.G__letdouble\n",G__CINTLIBNAME.data());
  fprintf(fp,"        _G__store_tempobject=%s.G__store_tempobject\n",G__CINTLIBNAME.data());
  fprintf(fp,"        _G__inheritance_setup=%s.G__inheritance_setup\n",G__CINTLIBNAME.data());
  fprintf(fp,"        _G__add_compiledheader=%s.G__add_compiledheader\n",G__CINTLIBNAME.data());
  fprintf(fp,"        _G__add_ipath=%s.G__add_ipath\n",G__CINTLIBNAME.data());
  fprintf(fp,"        _G__add_macro=%s.G__add_macro\n",G__CINTLIBNAME.data());
  fprintf(fp
          ,"        _G__check_setup_version=%s.G__check_setup_version\n",G__CINTLIBNAME.data());
  fprintf(fp,"        _G__int=%s.G__int\n",G__CINTLIBNAME.data());
  fprintf(fp,"        _G__double=%s.G__double\n",G__CINTLIBNAME.data());
  fprintf(fp,"        _G__calc=%s.G__calc\n",G__CINTLIBNAME.data());
  fprintf(fp,"        _G__loadfile=%s.G__loadfile\n",G__CINTLIBNAME.data());
  fprintf(fp,"        _G__unloadfile=%s.G__unloadfile\n",G__CINTLIBNAME.data());
  fprintf(fp,"        _G__init_cint=%s.G__init_cint\n",G__CINTLIBNAME.data());
  fprintf(fp,"        _G__scratch_all=%s.G__scratch_all\n",G__CINTLIBNAME.data());
  fprintf(fp,"        _G__setdouble=%s.G__setdouble\n",G__CINTLIBNAME.data());
  fprintf(fp,"        _G__setint=%s.G__setint\n",G__CINTLIBNAME.data());
  fprintf(fp,"        _G__stubstoreenv=%s.G__stubstoreenv\n",G__CINTLIBNAME.data());
  fprintf(fp,"        _G__stubrestoreenv=%s.G__stubrestoreenv\n",G__CINTLIBNAME.data());
  fprintf(fp,"        _G__getstream=%s.G__getstream\n",G__CINTLIBNAME.data());
  fprintf(fp,"        _G__type2string=%s.G__type2string\n",G__CINTLIBNAME.data());
  fprintf(fp,"        _G__alloc_tempobject_val=%s.G__alloc_tempobject_val\n",G__CINTLIBNAME.data());
  fprintf(fp,"        _G__set_p2fsetup=%s.G__set_p2fsetup\n",G__CINTLIBNAME.data());
  fprintf(fp,"        _G__free_p2fsetup=%s.G__free_p2fsetup\n",G__CINTLIBNAME.data());
  fprintf(fp,"        _G__search_typename2=%s.G__search_typename2\n",G__CINTLIBNAME.data());
  fprintf(fp,"\n");
#endif /* G__VISUAL */
  fprintf(fp,"EXPORTS\n");
  if(G__CPPLINK==G__globalcomp) {
    fprintf(fp,"        G__cpp_dllrev%s @%d\n",G__DLLID,++G__nexports);
    fprintf(fp,"        G__set_cpp_environment%s @%d\n",G__DLLID,++G__nexports);
    fprintf(fp,"        G__cpp_setup_tagtable%s @%d\n",G__DLLID,++G__nexports);
    fprintf(fp,"        G__cpp_setup_inheritance%s @%d\n",G__DLLID,++G__nexports);
    fprintf(fp,"        G__cpp_setup_typetable%s @%d\n",G__DLLID,++G__nexports);
    fprintf(fp,"        G__cpp_setup_memvar%s @%d\n",G__DLLID,++G__nexports);
    fprintf(fp,"        G__cpp_setup_memfunc%s @%d\n",G__DLLID,++G__nexports);
    fprintf(fp,"        G__cpp_setup_global%s @%d\n",G__DLLID,++G__nexports);
    fprintf(fp,"        G__cpp_setup_func%s @%d\n",G__DLLID,++G__nexports);
    fprintf(fp,"        G__cpp_setup%s @%d\n",G__DLLID,++G__nexports);
    if(G__multithreadlibcint)
      fprintf(fp,"        G__SetCppCintApiPointers @%d\n",++G__nexports);
  }
  else {
    fprintf(fp,"        G__c_dllrev%s @%d\n",G__DLLID,++G__nexports);
    fprintf(fp,"        G__set_c_environment%s @%d\n",G__DLLID,++G__nexports);
    fprintf(fp,"        G__c_setup_tagtable%s @%d\n",G__DLLID,++G__nexports);
    fprintf(fp,"        G__c_setup_typetable%s @%d\n",G__DLLID,++G__nexports);
    fprintf(fp,"        G__c_setup_memvar%s @%d\n",G__DLLID,++G__nexports);
    fprintf(fp,"        G__c_setup_global%s @%d\n",G__DLLID,++G__nexports);
    fprintf(fp,"        G__c_setup_func%s @%d\n",G__DLLID,++G__nexports);
    fprintf(fp,"        G__c_setup%s @%d\n",G__DLLID,++G__nexports);
    if(G__multithreadlibcint)
      fprintf(fp,"        G__SetCCintApiPointers @%d\n",++G__nexports);
  }
}
#endif /* G__GENWINDEF */

/**************************************************************************
* G__set_globalcomp()
*
*
**************************************************************************/
void G__set_globalcomp(const char *mode,const char *linkfilename,const char *dllid)
{
  FILE *fp;
  G__FastAllocString buf(G__LONGLINE);
  G__FastAllocString linkfilepref(linkfilename);
  G__FastAllocString linkfilepostf(20);
  char *p;

  p = strrchr(linkfilepref,'/'); /* ../aaa/bbb/ccc.cxx */
#ifdef G__WIN32
  if (!p) p = strrchr(linkfilepref,'\\'); /* in case of Windows pathname */
#endif
  if (!p) p = linkfilepref;      /*  /ccc.cxx */
  p = strrchr (p, '.');          /*  .cxx     */
  if(p) {
    linkfilepostf = p+1;
    *p = '\0';
  }
  else {
    linkfilepostf = "C";
  }

  G__globalcomp = atoi(mode); /* this is redundant */
  if(abs(G__globalcomp)>=10) {
     G__default_link = abs(G__globalcomp)%10;
     G__globalcomp /= 10;
  }
  G__store_globalcomp=G__globalcomp;

  G__strlcpy(G__DLLID,G__map_cpp_name(dllid),sizeof(G__DLLID));

    if(0==strncmp(linkfilename,"G__cpp_",7))
      G__strlcpy(G__NEWID,G__map_cpp_name(linkfilename+7),sizeof(G__NEWID));
    else if(0==strncmp(linkfilename,"G__",3))
      G__strlcpy(G__NEWID,G__map_cpp_name(linkfilename+3),sizeof(G__NEWID));
    else
      G__strlcpy(G__NEWID,G__map_cpp_name(linkfilename),sizeof(G__NEWID));

  switch(G__globalcomp) {
  case G__CPPLINK:
    buf = linkfilepref;
    buf += ".h";
    G__CPPLINK_H = (char*)malloc(strlen(buf)+1);
    strcpy(G__CPPLINK_H,buf); // Okay, we allocated the right size

    buf.Format("%s.%s",linkfilepref(),linkfilepostf());
    G__CPPLINK_C = (char*)malloc(strlen(buf)+1);
    strcpy(G__CPPLINK_C,buf); // Okay, we allocated the right size

#ifdef G__GENWINDEF
    if (G__PROJNAME[0])
<<<<<<< HEAD
      buf.Format("%s.def",G__PROJNAME);
=======
      buf.Format("%s.def",G__PROJNAME.data());
>>>>>>> 84c4c19c
    else if (G__DLLID[0])
      buf.Format("%s.def",G__DLLID);
    else
      buf.Format("%s.def","G__lib");
    G__WINDEF = (char*)malloc(strlen(buf)+1);
    strcpy(G__WINDEF,buf); // Okay, we allocated the right size
    G__write_windef_header();
#endif

    // 10-07-07
    // if G__dicttype==kCompleteDictionary we want to generate the ShowMembers only
    // but there is some kind of problem with globals and we still
    // need to execute this function
    if(G__dicttype==kCompleteDictionary || G__dicttype==kFunctionSymbols || G__dicttype==kNoWrappersDictionary){
      fp = fopen(G__CPPLINK_C,"w");
      if(!fp) G__fileerror(G__CPPLINK_C);
      fprintf(fp,"/********************************************************\n");
      fprintf(fp,"* %s\n",G__CPPLINK_C);
      fprintf(fp,"* CAUTION: DON'T CHANGE THIS FILE. THIS FILE IS AUTOMATICALLY GENERATED\n");
      fprintf(fp,"*          FROM HEADER FILES LISTED IN G__setup_cpp_environmentXXX().\n");
      fprintf(fp,"*          CHANGE THOSE HEADER FILES AND REGENERATE THIS FILE.\n");
      fprintf(fp,"********************************************************/\n");
      fprintf(fp,"#include \"%s\" //newlink 3678 \n",G__CPPLINK_H); // THIS COMMENT IS IMPORTANT - rootcint triggers on it!

      fprintf(fp,"\n");
      fprintf(fp,"#ifdef G__MEMTEST\n");
      fprintf(fp,"#undef malloc\n");
      fprintf(fp,"#undef free\n");
      fprintf(fp,"#endif\n");
      fprintf(fp,"\n");

#if defined(__GNUC__) && !defined(__INTEL_COMPILER)
      fprintf(fp,"#if defined(__GNUC__) && __GNUC__ >= 4 && ((__GNUC_MINOR__ == 2 && __GNUC_PATCHLEVEL__ >= 1) || (__GNUC_MINOR__ >= 3))\n");
      fprintf(fp,"#pragma GCC diagnostic ignored \"-Wstrict-aliasing\"\n");
      fprintf(fp,"#endif\n");
      fprintf(fp,"\n");
#endif

#ifdef __INTEL_COMPILER
      fprintf(fp,"#if defined(__INTEL_COMPILER) && (__INTEL_COMPILER >= 1100)\n");
      fprintf(fp,"# pragma warning (disable 21)\n");
      fprintf(fp,"# pragma warning (disable 191)\n");
      fprintf(fp,"#endif\n");
      fprintf(fp,"\n");
      
#endif

      if(G__dicttype!=kFunctionSymbols)
         fprintf(fp,"extern \"C\" void G__cpp_reset_tagtable%s();\n",G__DLLID);

      fprintf(fp,"\nextern \"C\" void G__set_cpp_environment%s() {\n",G__DLLID);
      fclose(fp);
    }
    break;
  case G__CLINK:
     buf.Format("%s.h",linkfilepref());
    G__CLINK_H = (char*)malloc(strlen(buf)+1);
    strcpy(G__CLINK_H,buf); // Okay, we allocated the right size

    buf.Format("%s.c",linkfilepref());
    G__CLINK_C = (char*)malloc(strlen(buf)+1);
    strcpy(G__CLINK_C,buf); // Okay, we allocated the right size

#ifdef G__GENWINDEF
<<<<<<< HEAD
    buf.Format("%s.def",G__PROJNAME);
=======
    buf.Format("%s.def",G__PROJNAME.data());
>>>>>>> 84c4c19c
    G__WINDEF = (char*)malloc(strlen(buf)+1);
    strcpy(G__WINDEF,buf); // Okay, we allocated the right size
    G__write_windef_header();
#endif

    // 10-07-07
    if(G__dicttype==kCompleteDictionary || G__dicttype==kFunctionSymbols || G__dicttype==kNoWrappersDictionary){
      fp = fopen(G__CLINK_C,"w");
      if(!fp) G__fileerror(G__CLINK_C);
      fprintf(fp,"/********************************************************\n");
      fprintf(fp,"* %s\n",G__CLINK_C);
      fprintf(fp,"********************************************************/\n");
      fprintf(fp,"#include \"%s\"\n",G__CLINK_H);

      if(G__dicttype!=kFunctionSymbols)
        fprintf(fp,"void G__c_reset_tagtable%s();\n",G__DLLID);

      fprintf(fp,"void G__set_c_environment%s() {\n",G__DLLID);
      fclose(fp);
    }
    break;
  case R__CPPLINK:
    buf.Format("%s.h",linkfilepref());
    G__CPPLINK_H = (char*)malloc(strlen(buf)+1);
    strcpy(G__CPPLINK_H,buf); // Okay, we allocated the right size

    buf.Format("%s.%s",linkfilepref(),linkfilepostf());
    G__CPPLINK_C = (char*)malloc(strlen(buf)+1);
    strcpy(G__CPPLINK_C,buf); // Okay, we allocated the right size

#ifdef G__GENWINDEF
    if (G__PROJNAME[0])
<<<<<<< HEAD
      buf.Format("%s.def",G__PROJNAME);
=======
      buf.Format("%s.def",G__PROJNAME.data());
>>>>>>> 84c4c19c
    else if (G__DLLID[0])
      buf.Format("%s.def",G__DLLID);
    else
      buf.Format("%s.def","G__lib");
    G__WINDEF = (char*)malloc(strlen(buf)+1);
    strcpy(G__WINDEF,buf); // Okay, we allocated the right size
    G__write_windef_header();
#endif

    // 10-07-07
    if(G__dicttype==kCompleteDictionary || G__dicttype==kFunctionSymbols || G__dicttype==kNoWrappersDictionary){
      fp = fopen(G__CPPLINK_C,"w");
      if(!fp) G__fileerror(G__CPPLINK_C);
      fprintf(fp,"/********************************************************\n");
      fprintf(fp,"* %s\n",G__CPPLINK_C);
      fprintf(fp,"* CAUTION: DON'T CHANGE THIS FILE. THIS FILE IS AUTOMATICALLY GENERATED\n");
      fprintf(fp,"*          FROM HEADER FILES LISTED IN G__setup_cpp_environmentXXX().\n");
      fprintf(fp,"*          CHANGE THOSE HEADER FILES AND REGENERATE THIS FILE.\n");
      fprintf(fp,"********************************************************/\n");
      fprintf(fp,"#include \"%s\"\n",G__CPPLINK_H);

      fprintf(fp,"\n");
      fclose(fp);
    }
    break;
  }
}

/**************************************************************************
* G__gen_headermessage()
*
**************************************************************************/
static void G__gen_headermessage(FILE *fp,char *fname)
{
  fprintf(fp,"/********************************************************************\n");
  fprintf(fp,"* %s\n",fname);
  fprintf(fp,"* CAUTION: DON'T CHANGE THIS FILE. THIS FILE IS AUTOMATICALLY GENERATED\n");
  fprintf(fp,"*          FROM HEADER FILES LISTED IN G__setup_cpp_environmentXXX().\n");
  fprintf(fp,"*          CHANGE THOSE HEADER FILES AND REGENERATE THIS FILE.\n");
  fprintf(fp,"********************************************************************/\n");
  fprintf(fp,"#ifdef __CINT__\n");
  fprintf(fp,"#error %s/C is only for compilation. Abort cint.\n"
          ,fname);
  fprintf(fp,"#endif\n");
}

/**************************************************************************
* G__gen_linksystem()
*
**************************************************************************/
int G__gen_linksystem(const char *headerfile)
{
  FILE *fp;

  /* if(G__autoload_stdheader) return(0); */

  switch(G__globalcomp) {
  case G__CPPLINK: /* C++ link */
    fp = fopen(G__CPPLINK_C,"a");
    break;
  case G__CLINK:   /* C link */
    fp = fopen(G__CLINK_C,"a");
    break;
  default:
    return(0);
  }
  fprintf(fp,"  G__add_compiledheader(\"<%s\");\n",headerfile);
  fclose(fp);

  return(0);
}

/**************************************************************************
* G__gen_cppheader()
*
*
**************************************************************************/
void G__gen_cppheader(char *headerfilein)
{
<<<<<<< HEAD
  FILE *fp;
  static char hdrpost[10]="";
  G__FastAllocString headerfile(G__ONELINE);
  char* p;

  switch(G__globalcomp) {
  case G__CPPLINK: /* C++ link */
  case G__CLINK:   /* C link */
  case R__CPPLINK: /* C++ link (reflex) */
    break;
  default:
    return;
  }

  if(headerfilein) {
    /*************************************************************
    * if header file is already created
    *************************************************************/

    headerfile = headerfilein;
    /*************************************************************
    * if preprocessed file xxx.i is given rename as xxx.h
    *************************************************************/
    if(strlen(headerfile)>2 &&
       (strcmp(".i",headerfile+strlen(headerfile)-2)==0 ||
        strcmp(".I",headerfile+strlen(headerfile)-2)==0)) {
      if('\0'==hdrpost[0]) {
        switch(G__globalcomp) {
        case G__CPPLINK: /* C++ link */
          strcpy(hdrpost,G__getmakeinfo1("CPPHDRPOST"));
          break;
        case R__CPPLINK:
          break;
        case G__CLINK: /* C link */
          strcpy(hdrpost,G__getmakeinfo1("CHDRPOST"));
          break;
        }
      }
      strcpy(headerfile+strlen(headerfile)-2,hdrpost);
    }

    /* backslash escape sequence */
    p=strchr(headerfile,'\\');
    if(p) {
      G__FastAllocString temp2(G__ONELINE);
      int i=0,j=0;
      while(headerfile[i]) {
        switch(headerfile[i]) {
        case '\\':
           temp2.Set(j++, headerfile[i]);
           temp2.Set(j++, headerfile[i++]);
          break;
        default:
           temp2.Set(j++, headerfile[i++]);
          break;
        }
      }
      temp2.Set(j, 0);
      headerfile.Swap(temp2);
    }

=======
   FILE *fp;
   static char hdrpost[10]="";
   G__FastAllocString headerfile(G__ONELINE);
   char* p;
   
   switch(G__globalcomp) {
      case G__CPPLINK: /* C++ link */
      case G__CLINK:   /* C link */
      case R__CPPLINK: /* C++ link (reflex) */
         break;
      default:
         return;
   }
   
   if(headerfilein) {
      /*************************************************************
       * if header file is already created
       *************************************************************/
      
      headerfile = headerfilein;
      size_t headerfilelen = strlen(headerfile);
      /*************************************************************
       * if preprocessed file xxx.i is given rename as xxx.h
       *************************************************************/
      if(headerfilelen>2 &&
         (strcmp(".i",headerfile+headerfilelen-2)==0 ||
          strcmp(".I",headerfile+headerfilelen-2)==0)) {
            if('\0'==hdrpost[0]) {
               switch(G__globalcomp) {
                  case G__CPPLINK: /* C++ link */
                     G__strlcpy(hdrpost,G__getmakeinfo1("CPPHDRPOST"),sizeof(hdrpost));
                     break;
                  case R__CPPLINK:
                     break;
                  case G__CLINK: /* C link */
                     G__strlcpy(hdrpost,G__getmakeinfo1("CHDRPOST"),sizeof(hdrpost));
                     break;
               }
            }
            headerfile.Replace(headerfilelen-2,hdrpost);
         }
      
      /* backslash escape sequence */
      p=strchr(headerfile,'\\');
      if(p) {
         G__FastAllocString temp2(G__ONELINE);
         int i=0,j=0;
         while(headerfile[i]) {
            switch(headerfile[i]) {
               case '\\':
                  temp2.Set(j++, headerfile[i]);
                  temp2.Set(j++, headerfile[i++]);
                  break;
               default:
                  temp2.Set(j++, headerfile[i++]);
                  break;
            }
         }
         temp2.Set(j, 0);
         headerfile.Swap(temp2);
      }
      
>>>>>>> 84c4c19c
#ifdef G__ROOT
      /* if (!strstr(headerfile,"LinkDef.h")&&!strstr(headerfile,"Linkdef.h") &&
       !strstr(headerfile,"linkdef.h")) { */
      if (!((strstr(headerfile,"LinkDef") || strstr(headerfile,"Linkdef") ||
             strstr(headerfile,"linkdef")) && strstr(headerfile,".h"))) {
#endif
         /* if(strstr(headerfile,".h")||strstr(headerfile,".H")) { */
         switch(G__globalcomp) {
            case G__CPPLINK:
               fp = fopen(G__CPPLINK_H,"a");
               if(!fp) G__fileerror(G__CPPLINK_H);
               fprintf(fp,"#include \"%s\"\n",headerfile());
               fclose(fp);
               
               // 10-07-07
               if(G__dicttype==kCompleteDictionary || G__dicttype==kFunctionSymbols || G__dicttype==kNoWrappersDictionary) {
                  fp = fopen(G__CPPLINK_C,"a");
                  if(!fp) G__fileerror(G__CPPLINK_C);
                  fprintf(fp,"  G__add_compiledheader(\"%s\");\n",headerfile());
                  fclose(fp);
               }
               break;
            case G__CLINK:
               fp = fopen(G__CLINK_H,"a");
               if(!fp) G__fileerror(G__CLINK_H);
               fprintf(fp,"#include \"%s\"\n",headerfile());
               fclose(fp);
               
               // 10-07-07
               if(G__dicttype==kCompleteDictionary || G__dicttype==kFunctionSymbols || G__dicttype==kNoWrappersDictionary) {
                  fp = fopen(G__CLINK_C,"a");
                  if(!fp) G__fileerror(G__CLINK_C);
                  fprintf(fp,"  G__add_compiledheader(\"%s\");\n",headerfile());
                  fclose(fp);
               }
               break;
            case R__CPPLINK:
               fp = fopen(G__CPPLINK_H,"a");
               if(!fp) G__fileerror(G__CPPLINK_H);
               fprintf(fp,"#include \"%s\"\n",headerfile());
               fclose(fp);
               break;
         }
         /* } */
#ifdef G__ROOT
      }
#endif
   }
   
   else {
      /*************************************************************
       * if header file is not created yet
       *************************************************************/
      switch(G__globalcomp) {
<<<<<<< HEAD
      case G__CPPLINK:
        fp = fopen(G__CPPLINK_H,"a");
        if(!fp) G__fileerror(G__CPPLINK_H);
        fprintf(fp,"#include \"%s\"\n",headerfile());
        fclose(fp);

        // 10-07-07
        if(G__dicttype==kCompleteDictionary || G__dicttype==kFunctionSymbols || G__dicttype==kNoWrappersDictionary) {
          fp = fopen(G__CPPLINK_C,"a");
          if(!fp) G__fileerror(G__CPPLINK_C);
          fprintf(fp,"  G__add_compiledheader(\"%s\");\n",headerfile());
          fclose(fp);
        }
        break;
      case G__CLINK:
        fp = fopen(G__CLINK_H,"a");
        if(!fp) G__fileerror(G__CLINK_H);
        fprintf(fp,"#include \"%s\"\n",headerfile());
        fclose(fp);

        // 10-07-07
        if(G__dicttype==kCompleteDictionary || G__dicttype==kFunctionSymbols || G__dicttype==kNoWrappersDictionary) {
          fp = fopen(G__CLINK_C,"a");
          if(!fp) G__fileerror(G__CLINK_C);
          fprintf(fp,"  G__add_compiledheader(\"%s\");\n",headerfile());
          fclose(fp);
        }
        break;
      case R__CPPLINK:
        fp = fopen(G__CPPLINK_H,"a");
        if(!fp) G__fileerror(G__CPPLINK_H);
        fprintf(fp,"#include \"%s\"\n",headerfile());
        fclose(fp);
        break;
=======
         case G__CPPLINK:
            fp = fopen(G__CPPLINK_H,"w");
            if(!fp) G__fileerror(G__CPPLINK_H);
            G__gen_headermessage(fp,G__CPPLINK_H);
            G__cpplink_header(fp);
            fclose(fp);
            break;
         case G__CLINK:
            fp = fopen(G__CLINK_H,"w");
            if(!fp) G__fileerror(G__CLINK_H);
            G__gen_headermessage(fp,G__CLINK_H);
            G__clink_header(fp);
            fclose(fp);
            break;
         case R__CPPLINK:
            fp = fopen(G__CPPLINK_H,"w");
            if(!fp) G__fileerror(G__CPPLINK_H);
            G__gen_headermessage(fp,G__CPPLINK_H);
            fclose(fp);
            break;
>>>>>>> 84c4c19c
      }
   }
}
   
/**************************************************************************
* G__add_compiledheader()
*
**************************************************************************/
void G__add_compiledheader(const char *headerfile)
{
  if(headerfile && headerfile[0]=='<' && G__autoload_stdheader ) {
    int store_tagnum = G__tagnum;
    int store_def_tagnum = G__def_tagnum;
    int store_tagdefining = G__tagdefining;
    int store_def_struct_member = G__def_struct_member;
#ifdef G__OLDIMPLEMENTATION1284_YET
    if(G__def_struct_member && 'n'==G__struct.type[G__tagdefining]) {
      G__def_struct_member = 1;
    }
    else {
      G__tagnum = -1;
      G__def_tagnum = -1;
      G__tagdefining = -1;
      G__def_struct_member = 0;
    }
#else
    G__tagnum = -1;
    G__def_tagnum = -1;
    G__tagdefining = -1;
    G__def_struct_member = 0;
#endif
    G__loadfile(headerfile+1);
    G__tagnum = store_tagnum;
    G__def_tagnum = store_def_tagnum;
    G__tagdefining = store_tagdefining;
    G__def_struct_member = store_def_struct_member;
  }
}

/**************************************************************************
* G__add_macro()
*
* Macros starting with '!' are assumed to be system level macros
* that will not be passed to an external preprocessor.
**************************************************************************/
void G__add_macro(const char *macroin)
{
<<<<<<< HEAD
  G__FastAllocString temp(G__LONGLINE);
  FILE *fp;
  char *p;
  int store_tagnum = G__tagnum;
  int store_def_tagnum = G__def_tagnum;
  int store_tagdefining = G__tagdefining;
  int store_def_struct_member = G__def_struct_member;
  int store_var_type = G__var_type;
  struct G__var_array *store_p_local = G__p_local;
  G__tagnum = -1;
  G__def_tagnum = -1;
  G__tagdefining = -1;
  G__def_struct_member = 0;
  G__var_type = 'p';
  G__p_local = (struct G__var_array*)0;

  const char* macroname = macroin;
  if (macroname[0] == '!')
     ++macroname;
  G__FastAllocString macro(macroname);
  G__definemacro=1;
  if((p=strchr(macro,'='))) {
    if(G__cpp && '"'==*(p+1)) {
      G__add_quotation(p+1,temp);
      strcpy(p+1,temp+1);
      macro[strlen(macro)-1]=0;
    }
    else {
      temp = macro;
    }
  }
  else {
     temp = macro;
     temp += "=1";
  }
  G__getexpr(temp);
  G__definemacro=0;

  if (macroin[0] == '!')
     goto end_add_macro;

  temp.Format("\"-D%s\" ", macro());
  p = strstr(G__macros,temp);
  /*   " -Dxxx -Dyyy -Dzzz"
   *       p  ^              */
  if(p) goto end_add_macro;
  temp = G__macros;
  if(strlen(temp)+strlen(macro)+5 > sizeof(G__macros)) {
    if(G__dispmsg>=G__DISPWARN) {
      G__fprinterr(G__serr,"Warning: can not add any more macros in the list\n");
      G__printlinenum();
    }
  }
  else {
     sprintf(G__macros,"%s\"-D%s\" ",temp(),macro());
  }

  switch(G__globalcomp) {
  case G__CPPLINK:
    fp=fopen(G__CPPLINK_C,"a");
    if(!fp) G__fileerror(G__CPPLINK_C);
    fprintf(fp,"  G__add_macro(\"%s\");\n",macro());
    fclose(fp);
    break;
  case G__CLINK:
    fp=fopen(G__CLINK_C,"a");
    if(!fp) G__fileerror(G__CLINK_C);
    fprintf(fp,"  G__add_macro(\"%s\");\n",macro());
    fclose(fp);
    break;
  }
 end_add_macro:
  G__tagnum = store_tagnum;
  G__def_tagnum = store_def_tagnum;
  G__tagdefining = store_tagdefining;
  G__def_struct_member = store_def_struct_member;
  G__var_type = store_var_type;
  G__p_local = store_p_local;
}
=======
   G__FastAllocString temp(G__LONGLINE);

   int store_tagnum = G__tagnum;
   int store_def_tagnum = G__def_tagnum;
   int store_tagdefining = G__tagdefining;
   int store_def_struct_member = G__def_struct_member;
   int store_var_type = G__var_type;
   struct G__var_array *store_p_local = G__p_local;
   G__tagnum = -1;
   G__def_tagnum = -1;
   G__tagdefining = -1;
   G__def_struct_member = 0;
   G__var_type = 'p';
   G__p_local = (struct G__var_array*)0;
   
   const char* macroname = macroin;
   if (macroname[0] == '!')
      ++macroname;
   G__FastAllocString macro(macroname);
   G__definemacro=1;
   {
      char *p = strchr(macro,'=');
      if( p ) {
         if(G__cpp && '"'==*(p+1)) {
            G__add_quotation(p+1,temp);
            macro.Replace(p+1-macro.data(),temp+1);
            macro[strlen(macro)-1]=0;
         }
         else {
            temp = macro;
         }
      }
      else {
         temp = macro;
         temp += "=1";
      }
   }
   G__getexpr(temp);
   G__definemacro=0;
   
   if (macroin[0] == '!')
      goto end_add_macro;
   
   temp.Format("\"-D%s\" ", macro());
>>>>>>> 84c4c19c

   /*   " -Dxxx -Dyyy -Dzzz"
    *       p  ^              */
   if(strstr(G__macros,temp)) goto end_add_macro;
   temp = G__macros;
   if(strlen(temp)+strlen(macro)+5 > sizeof(G__macros)) {
      if(G__dispmsg>=G__DISPWARN) {
         G__fprinterr(G__serr,"Warning: can not add any more macros in the list\n");
         G__printlinenum();
      }
   }
   else {
      snprintf(G__macros,sizeof(G__macros),"%s\"-D%s\" ",temp(),macro());
   }
   
   switch(G__globalcomp) {
      case G__CPPLINK: {
         FILE *fp=fopen(G__CPPLINK_C,"a");
         if(!fp) G__fileerror(G__CPPLINK_C);
         fprintf(fp,"  G__add_macro(\"%s\");\n",macro());
         fclose(fp);
         break;
      }
      case G__CLINK: {
         FILE *fp=fopen(G__CLINK_C,"a");
         if(!fp) G__fileerror(G__CLINK_C);
         fprintf(fp,"  G__add_macro(\"%s\");\n",macro());
         fclose(fp);
         break;
      }
   }
end_add_macro:
   G__tagnum = store_tagnum;
   G__def_tagnum = store_def_tagnum;
   G__tagdefining = store_tagdefining;
   G__def_struct_member = store_def_struct_member;
   G__var_type = store_var_type;
   G__p_local = store_p_local;
}
   
/**************************************************************************
* G__add_ipath()
*
**************************************************************************/
void G__add_ipath(const char *path)
{
  struct G__includepath *ipath;
  G__FastAllocString temp(G__ONELINE);
  FILE *fp;
  char *p;
  char *store_allincludepath;

  /* strip double quotes if exist */
  if('"'==path[0]) {
    temp = path+1;
    if('"'==temp[strlen(temp)-1]) temp[strlen(temp)-1]='\0';
  }
  else {
    temp = path;
  }

  /* to the end of list */
  ipath = &G__ipathentry;
  while(ipath->next) {
    if(ipath->pathname&&strcmp(ipath->pathname,temp)==0) return;
    ipath = ipath->next;
  }

  /* G__allincludepath will be given to real preprocessor */
  if(!G__allincludepath) {
    G__allincludepath = (char*)malloc(1);
    G__allincludepath[0] = '\0';
  }
  size_t allincludepath_oldlen = strlen(G__allincludepath);
  size_t allincludepath_newlen = allincludepath_oldlen+strlen(temp)+6;
  store_allincludepath = (char*)realloc((void*)G__allincludepath,allincludepath_newlen);
  if(store_allincludepath) {
    int i=0,flag=0;
    while(temp[i]) if(isspace(temp[i++])) flag=1;
    G__allincludepath = store_allincludepath;
    size_t increase = allincludepath_newlen - allincludepath_oldlen;
    if(flag)
<<<<<<< HEAD
       sprintf(G__allincludepath+strlen(G__allincludepath) ,"-I\"%s\" ",temp());
    else
       sprintf(G__allincludepath+strlen(G__allincludepath) ,"-I%s ",temp());
=======
       G__snprintf(G__allincludepath+allincludepath_oldlen,increase,"-I\"%s\" ",temp());
    else
       G__snprintf(G__allincludepath+allincludepath_oldlen,increase,"-I%s ",temp());
>>>>>>> 84c4c19c
  }
  else {
    G__genericerror("Internal error: memory allocation failed for includepath buffer");
  }


  /* copy the path name */
  size_t templen = (size_t)(strlen(temp)+1);
  ipath->pathname = (char *)malloc(templen);
  G__strlcpy(ipath->pathname,temp,templen); // Okay, we allocated the right size

  /* allocate next entry */
  ipath->next=(struct G__includepath *)malloc(sizeof(struct G__includepath));
  ipath->next->next=(struct G__includepath *)NULL;
  ipath->next->pathname = (char *)NULL;

  /* backslash escape sequence */
  p=strchr(temp,'\\');
  if(p) {
    G__FastAllocString temp2(G__ONELINE);
    int i=0,j=0;
    while(temp[i]) {
      switch(temp[i]) {
      case '\\':
         temp2.Set(j++, temp[i]);
         temp2.Set(j++, temp[i++]);
        break;
      default:
         temp2.Set(j++, temp[i++]);
        break;
      }
    }
    temp2.Set(j, 0);
    temp.Swap(temp2);
  }

  /* output include path information to interface routine */
  switch(G__globalcomp) {
  case G__CPPLINK:
    fp=fopen(G__CPPLINK_C,"a");
    if(!fp) G__fileerror(G__CPPLINK_C);
    fprintf(fp,"  G__add_ipath(\"%s\");\n",temp());
    fclose(fp);
    break;
  case G__CLINK:
    fp=fopen(G__CLINK_C,"a");
    if(!fp) G__fileerror(G__CLINK_C);
    fprintf(fp,"  G__add_ipath(\"%s\");\n",temp());
    fclose(fp);
    break;
  }
}


/**************************************************************************
* G__delete_ipath()
*
**************************************************************************/
int G__delete_ipath(const char *path)
{
  struct G__includepath *ipath;
  struct G__includepath *previpath;
  G__FastAllocString temp(G__ONELINE);
  G__FastAllocString temp2(G__ONELINE);
  int i=0,flag=0;
  char *p;

  /* strip double quotes if exist */
  if('"'==path[0]) {
    temp = path+1;
    if('"'==temp[strlen(temp)-1]) temp[strlen(temp)-1]='\0';
  }
  else {
    temp = path;
  }

  /* to the end of list */
  ipath = &G__ipathentry;
  previpath = (struct G__includepath*)NULL;
  while(ipath->next) {
    if(ipath->pathname&&strcmp(ipath->pathname,temp)==0) {
      /* delete this entry */
      free((void*)ipath->pathname);
      ipath->pathname=(char*)NULL;
      if(previpath) {
        previpath->next = ipath->next;
        free((void*)ipath);
      }
      else if(ipath->next) {
        G__ipathentry.pathname = (char*)calloc(1,1);
      }
      else {
        free((void*)G__ipathentry.pathname);
        G__ipathentry.pathname=(char*)NULL;
      }
      break;
    }
    previpath=ipath;
    ipath = ipath->next;
  }

  /* G__allincludepath will be given to real preprocessor */
  if(!G__allincludepath) return(0);
  i=0;
  while(temp[i]) if(isspace(temp[i++])) flag=1;
  if(flag) temp2.Format("-I\"%s\" ",temp());
  else     temp2.Format("-I%s ",temp());

  p = strstr(G__allincludepath,temp2);
  if(p) {
    char *p2 = p+strlen(temp2);
    while(*p2) *p++ = *p2++;
    *p = *p2;
    return(1);
  }

  return(0);
}




/**************************************************************************
**************************************************************************
* Generate C++ function access entry function
**************************************************************************
**************************************************************************/


/**************************************************************************
* G__isnonpublicnew()
*
**************************************************************************/
int G__isnonpublicnew(int tagnum)
{
  int i;
  int hash;
  const char *namenew = "operator new";
  struct G__ifunc_table_internal *ifunc;

  G__hash(namenew,hash,i);
  ifunc = G__struct.memfunc[tagnum];

  while(ifunc) {
    for(i=0;i<ifunc->allifunc;i++) {
      if(hash==ifunc->hash[i] && strcmp(ifunc->funcname[i],namenew)==0) {
         if(G__PUBLIC!=ifunc->access[i]) return(1);
       }
    }
    ifunc = ifunc->next;
  }
  return(0);
}

/**************************************************************************
 * G__cppif_change_globalcomp()
 *
 * 09-10-07
 * We need this silly method just to change the value of a field that
 * was changed in the stub generation (but since we got rid of the
 * stubs... the state isn't changed)
 **************************************************************************/
void G__cppif_change_globalcomp()
{
#ifndef G__SMALLOBJECT
  int i,j;
  struct G__ifunc_table_internal *ifunc;

  for(i=0;i<G__struct.alltag;i++) {
    if(
      (G__CPPLINK==G__struct.globalcomp[i]||
       G__CLINK==G__struct.globalcomp[i]
       || G__ONLYMETHODLINK==G__struct.globalcomp[i]
        ) &&
      (-1==(int)G__struct.parent_tagnum[i]
       || G__nestedclass
        )
      &&
      -1!=G__struct.line_number[i]&&G__struct.hash[i]&&
      '$'!=G__struct.name[i][0] && 'e'!=G__struct.type[i]) {
      ifunc = G__struct.memfunc[i];

      while(ifunc) {
        for(j=0;j<ifunc->allifunc;j++) {
          if(G__PUBLIC==ifunc->access[j]
             || (G__PROTECTED==ifunc->access[j] &&
                 (G__PROTECTEDACCESS&G__struct.protectedaccess[i]))
             || (G__PRIVATEACCESS&G__struct.protectedaccess[i])
            ) {
            if(G__ONLYMETHODLINK==G__struct.globalcomp[i]&&
               G__METHODLINK!=ifunc->globalcomp[j]) continue;
            if(0==ifunc->hash[j]) continue;

            /* Promote link-off typedef to link-on if used in function */
            // 09-10-07
            // This is just wrong... wrong
            // A function that 'just' prints a value should not change its internal settings...
            // As a result this fields have to be change by hand at a non-specified part of
            // the file when this method is not called...
            //
            // look at the function G__cppif_returntype: This was changed there in the old scheme
            //
            // Can we really change it here?
            if ((ifunc->p_typetable[j] != -1) &&
                (G__newtype.globalcomp[ifunc->p_typetable[j]] == G__NOLINK) &&
                (G__newtype.iscpplink[ifunc->p_typetable[j]] == G__NOLINK)) {
              G__newtype.globalcomp[ifunc->p_typetable[j]] = G__globalcomp;
            }
          }
        }
        ifunc=ifunc->next;
      } /* while(ifunc) */
    } /* if(globalcomp) */
  } /* for(i) */
#endif // G__SMALLOBJECT
}

/**************************************************************************
*  G__if_ary_union_constructor()
*
**************************************************************************/
void G__if_ary_union_constructor(FILE *fp, int ifn, G__ifunc_table_internal *ifunc)
{
  int k, m;
  char* p;

  m = ifunc->para_nu[ifn];

  for (k = 0; k < m; ++k) {
    if (ifunc->param[ifn][k]->name) {
      p = strchr(ifunc->param[ifn][k]->name, '[');
      if (p) {
        fprintf(fp, "  struct G__aRyp%d { %s a[1]%s; }* G__Ap%d = (struct G__aRyp%d*) 0x64;\n", k, G__type2string(ifunc->param[ifn][k]->type, ifunc->param[ifn][k]->p_tagtable, ifunc->param[ifn][k]->p_typetable, 0 , 0), p + 2, k, k);
      }
    }
  }
}


/**************************************************************************
 *  G__is_tagnum_safe(int i)
 *
 * 08-02-2008
 * We have some problems to create the tmp dictionaries of certain classes.
 * Here we create an artificial condition telling us if the passed tagnum
 * is one of this classes...
 * This should be avoided, what we need is a more precise condition for
 * the cases where we fail creating the dictionary
 **************************************************************************/
bool G__is_tagnum_safe(int i)
{
#ifdef G__NOSTUBS
  return (strncmp(G__fulltagname(i,0),"string", strlen("string"))!=0 &&
          strncmp(G__fulltagname(i,0),"vector", strlen("vector"))!=0 &&
          strncmp(G__fulltagname(i,0),"list", strlen("list"))!=0 &&
          strncmp(G__fulltagname(i,0),"deque", strlen("deque"))!=0 &&
          strncmp(G__fulltagname(i,0),"set", strlen("set"))!=0 &&
          strncmp(G__fulltagname(i,0),"multiset", strlen("multiset"))!=0 &&
          strncmp(G__fulltagname(i,0),"allocator", strlen("allocator"))!=0 &&
          strncmp(G__fulltagname(i,0),"map", strlen("map"))!=0 &&
          strncmp(G__fulltagname(i,0),"multimap", strlen("multimap"))!=0 &&
          strncmp(G__fulltagname(i,0),"complex", strlen("complex"))!=0 );
#else
  (void) i;
  return true;
#endif
}

/**************************************************************************
 *  G__write_preface()
 *
 * 21-01-2008
 * When creting the second tmp file, we want to end up with all the symbols
 * in the file. For this, we create a pointer to a function when we have 
 * non-virtual functions a function call when we do have virtual functions.
 * For the latter, it's easier if we have just one object and then we call
 * all the functions with it, so what we need is a big function doing that
 * for every class.
 *
 * This preface will try to create the declaration of this function
 * containing all the function calls. It will also include a dummy pointer
 * used by all the others. (try to reduce code replication)
 **************************************************************************/
void G__write_preface(FILE *fp, struct G__ifunc_table_internal *ifunc, int i)
{
  // Write the prototype of the function
  // Let's keep it simple G__function_class
  const char *dllid;
  if(G__DLLID[0]) dllid=G__DLLID;
  else if(G__PROJNAME[0]) dllid=G__PROJNAME;
  else dllid="";

  (void) ifunc;
  fprintf(fp, "void G__function_%d_%s() \n{\n", i, G__map_cpp_name(dllid));
}


/**************************************************************************
 *  G__write_dummy_ptr()
 *
 * 23-01-2008
 *
 * This should part of the preface, the problem is that sometimes we don't
 * need the dummy ptr (when there are no function calls)
 *
 **************************************************************************/
void G__write_dummy_ptr(FILE *fp, struct G__ifunc_table_internal *ifunc, int i)
{
  // Now print the dummy pointer we will use..
  // be sure to rem the name
  (void) ifunc;
  if(G__struct.type[i]!='n'){  // This is only for classes (we can't have an object of a namespace)
     fprintf(fp,"  %s* ptr_%d=0;\n",G__fulltagname(i,0), i);
  }
}

/**************************************************************************
 *  G__write_postface()
 *
 * 21-01-2008
 * When creting the second tmp file, we want to end up with all the symbols
 * in the file. For this we create a pointer to a function when we have 
 * non-virtual functions a function call when we do have virtual functions.
 * For the latter, it's easier if we have just one object and then we call
 * all the functions with it, so what we need is a big function doing that
 * for every class.
 *
 * This postface just has to finish what we started in G__write_preface
 * for the moment it should be onlz a parenthesis closing the function
 **************************************************************************/
void G__write_postface(FILE *fp, struct G__ifunc_table_internal *ifunc, int i)
{
  (void) ifunc;
  (void) i;
  fprintf(fp, "}\n");
}

/**************************************************************************
 * G__cppif_geninline
 *
 * 29-05-06
 * Rem we have to deal with inlined functions.
 * And saddly CInt doesnt care about them.
 * Axel said that we would be able to find out
 * what symbols were in a library before generating the
 * wrappers (he said that a dictionary will be divided in
 * two parts).
 * As an inmediate solution, force every single member function
 * to be inlined by declaring a pointer to it
 **************************************************************************/
void G__cppif_geninline(FILE *fp, struct G__ifunc_table_internal *ifunc, int i,int j)
{
  // 06-11-12
  // Since we are now registering the symbols for the second dictionary too...
  // We can try to inline all the functions without symbol
  if( G__NOLINK>ifunc->globalcomp[j] &&  /* with -c-1 option */
      G__PUBLIC==ifunc->access[j] && /* public, this is always true */
      /*0==ifunc->staticalloc[j] &&*/
      ifunc->hash[j] ){//&&
    //!ifunc->mangled_name[j]) { DMS
    if(G__dicttype==kFunctionSymbols) {
      int hash;
      int idx;
      if(i != -1) {
        G__hash(G__fulltagname(i,0),hash,idx);
      }

      // Print the return type
      // we need to convert A::operator T() to A::operator ::T, or
      // the context will be the one of tagnum, i.e. A::T instead of ::T
      if (tolower(ifunc->type[j]) == 'u'
          && !strncmp(ifunc->funcname[j], "operator ", 8)
          && (isalpha(ifunc->funcname[j][9]) || ifunc->funcname[j][9] == '_')) {
        if (!strncmp(ifunc->funcname[j] + 9, "const ", 6))
          fprintf(fp, "const ::%s ", ifunc->funcname[j] + 15);
        else
          fprintf(fp, "::%s ", ifunc->funcname[j] + 9);
      } else
        fprintf(fp, "%s ", G__type2string(ifunc->type[j], ifunc->p_tagtable[j], 
                                          ifunc->p_typetable[j], ifunc->reftype[j],
                                          ifunc->isconst[j]));

      // Static functions are not casted as member-functions
      // but as normal functions
      if(ifunc->staticalloc[j]
         || (i == -1) // global functions
         || G__struct.type[i] == 'n'
         || strcmp(ifunc->funcname[j], "operator new")==0 /*operator new must be treated as a static function*/
         || strcmp(ifunc->funcname[j], "operator new[]")==0) {

        fprintf(fp," (*fmptr_%s)(", G__map_cpp_funcname(ifunc->tagnum, ifunc->funcname[j], j, ifunc->page));
      }
      else {
        fprintf(fp," (%s::*fmptr_%s)(", G__fulltagname(i,0), G__map_cpp_funcname(ifunc->tagnum, ifunc->funcname[j], j, ifunc->page));
      }
      // print the params
      int paran = ifunc->para_nu[j];
      int parai = 0;
      for (parai = 0; parai < paran; ++parai) {
        fprintf(fp, " %s", G__type2string(ifunc->param[j][parai]->type,
                                          ifunc->param[j][parai]->p_tagtable,
                                          ifunc->param[j][parai]->p_typetable,
                                          ifunc->param[j][parai]->reftype,
                                          ifunc->param[j][parai]->isconst));
        if (ifunc->param[j][parai]->name) {
          char *p = strchr(ifunc->param[j][parai]->name, '[');
          if (p) {
            fprintf(fp, " [1]%s",p + 2);
          }
        }
        if(parai < paran-1)
          fprintf(fp, ",");
      }
      if (ifunc->ansi[j]==2)
        fprintf(fp,", ... ");
      fprintf(fp,") ");

      // print the rest of the assign
      if(ifunc->isconst[j] & G__CONSTFUNC)
        fprintf(fp," %s", " const ");
      if(ifunc->isconst[j] & G__FUNCTHROW)
        fprintf(fp," %s", " throw() ");

      if(i == -1) { // global functions
        // we need to convert A::operator T() to A::operator ::T, or
        // the context will be the one of tagnum, i.e. A::T instead of ::T
        if (tolower(ifunc->type[j]) == 'u'
            && !strncmp(ifunc->funcname[j], "operator ", 8)
            && (isalpha(ifunc->funcname[j][9]) || ifunc->funcname[j][9] == '_')) {
          if (!strncmp(ifunc->funcname[j] + 9, "const ", 6))
            fprintf(fp, " = &operator const ::%s;\n", ifunc->funcname[j] + 15);
          else
            fprintf(fp, " = &operator ::%s;\n", ifunc->funcname[j] + 9);
        } else
          fprintf(fp," = &%s; \n", ifunc->funcname[j]);
      }
      else{
        // we need to convert A::operator T() to A::operator ::T, or
        // the context will be the one of tagnum, i.e. A::T instead of ::T
        if (tolower(ifunc->type[j]) == 'u'
            && !strncmp(ifunc->funcname[j], "operator ", 8)
            && (isalpha(ifunc->funcname[j][9]) || ifunc->funcname[j][9] == '_')) {
          if (!strncmp(ifunc->funcname[j] + 9, "const ", 6))
            fprintf(fp, " = &%s::operator const ::%s;\n", G__fulltagname(i,0), ifunc->funcname[j] + 15);
          else
            fprintf(fp, " = &%s::operator ::%s;\n", G__fulltagname(i,0), ifunc->funcname[j] + 9);
        } else
          fprintf(fp," = &%s::%s; \n", G__fulltagname(i,0), ifunc->funcname[j]);
      }
      
      // Don't do this, if we are outside a function scope
      if(i != -1 )
        fprintf(fp," (void)(fmptr_%s);\n", G__map_cpp_funcname(ifunc->tagnum, ifunc->funcname[j], j, ifunc->page));
    }
  }
}

/**************************************************************************
 * G__write_dummy_param
 *
 * This will print a dummy parameterof the type given in formal_param
 * It's required in the second stage of the temporary dictionary.
 * It's used to simulate a function call, which will in turn force
 * the function symbol to be included in the dictionary.
 * All that is done to avoid using all the *.o from the directory.
 *
 * This function is used by G__cpp_methodcall
 **************************************************************************/
void G__write_dummy_param(FILE *fp, G__paramfunc *formal_param)
{
   int ispointer = 0;
   char para_type = formal_param->type;
   
   if(isupper(formal_param->type)){
      ispointer = 1;
   }  
   
   // By Value or By Reference?
   if (!ispointer) {// By Value
      if (formal_param->reftype==1&&(formal_param->p_typetable!=-1||formal_param->p_tagtable!=-1)){
         if(formal_param->p_typetable==-1)
            fprintf(fp,"*(%s*) 0x64",G__fulltagname(formal_param->p_tagtable,0));   
         else  
            fprintf(fp,"*(%s*) 0x64",G__fulltypename(formal_param->p_typetable));   
      }
      else {
         
         if (formal_param->reftype==1||para_type=='u'||para_type=='a')
            fprintf(fp,"*");
         
         fprintf(fp,"(");
         
         // Parameter's type
         switch(para_type) {
               
               // Double = Double Word
            case 'a' : fprintf(fp,"%s",G__fulltypename(formal_param->p_typetable)); 
               break;
               
               // Double = Double Word
            case 'd' : fprintf(fp, "double");
               break;
               
               // Integer = Single Word
            case 'i' :
            {
               if (formal_param->p_tagtable==-1)
                  fprintf(fp, "int");
               else  
                  fprintf(fp, " %s ", G__fulltagname(formal_param->p_tagtable,0));
            }
               break;
               
               // Unsigned Char ????
            case 'b' : fprintf(fp, "unsigned char");
               break;
               
               // Char
            case 'c' : fprintf(fp, "char");
               break;
               
               // Short
            case 's' : fprintf(fp, "short");
               break;
               
               // Unsigned Short
            case 'r' : fprintf(fp, "unsigned short");
               break;
               
               // Unsigned Int
            case 'h' : fprintf(fp, "unsigned int");
               break;
               
               // Long
            case 'l' : fprintf(fp, "long");                 
               break;
               
               // Unsigned Long
            case 'k': fprintf(fp, "unsigned long");
               break;
               
               // Float // Shouldnt it be treated as a double?
            case 'f' : fprintf(fp, "float");
               break;
               
               // Long Long
            case 'n' : fprintf(fp, "long long");
               break;
               
               // unsigned Long Long
            case 'm' : fprintf(fp, "unsigned long long");
               break;
               
               // long double
            case 'q' : fprintf(fp, "long double");
               break;
               
               // bool 
            case 'g' : fprintf(fp, "bool");
               break;
               
            case '1': // Function Pointer
            {
               if(formal_param->p_typetable==-1)
                  fprintf(fp, "void");
               else
                  fprintf(fp,"%s",G__fulltypename(formal_param->p_typetable)); 
            }
               break;
               
               // a class... treat it as a reference
            case 'u' : fprintf(fp,"%s",G__fulltagname(formal_param->p_tagtable,0)); 
               break;
               
            default:
               fprintf(fp, " Unkown: %c", formal_param->type);
               G__fprinterr(G__serr,"Type %c not known yet (methodcall)\n", para_type);
         }
         
         
         if (formal_param->reftype==1||para_type=='u'||para_type=='a')
            fprintf(fp, "*) 0x64");
         else     
            fprintf(fp, ") 0");
         
      }
   }
   else {
      // If this is something like "int*&"
      // we deference it first
      if (formal_param->reftype==1 || (formal_param->p_tagtable==-1 && formal_param->p_typetable!=-1 &&
                                       formal_param->type=='Y')) {
         fprintf(fp,"*");
      }
      fprintf(fp,"(");
      if (formal_param->isconst&G__CONSTVAR)
         fprintf(fp,"const ");
      
      if(formal_param->p_tagtable!=-1) {
         if (formal_param->reftype==1)
            fprintf(fp,"%s", G__type2string(formal_param->type,formal_param->p_tagtable,formal_param->p_typetable,0,formal_param->isconst&G__CONSTVAR));
         else
            fprintf(fp,"%s*", G__fulltagname(formal_param->p_tagtable,0));
      }
      else {  
         switch(formal_param->type) {
               
               // Double* 
            case 'D': fprintf(fp, "double");
               break;
               
               // Unsigned Integer*
            case 'H': fprintf(fp, "unsigned int");
               break;
               
               // Integer*
            case 'I': fprintf(fp, "int");
               break;
               
               // *UChar
            case 'B': fprintf(fp,"unsigned char"); 
               break;
               
               // *Char
            case 'C': fprintf(fp,"char");
               break;
               
               // FILE
            case 'E': fprintf(fp,"FILE"); 
               break;
               
               // (void*)
            case 'Y':
            {
               if(formal_param->p_typetable==-1)
                  fprintf(fp,"void");
               else
                  fprintf(fp,"%s",G__fulltypename(formal_param->p_typetable));
            }
               break;
               
               // *float
            case 'F': fprintf(fp,"float"); 
               break;
               
               // *long long
            case 'N': fprintf(fp,"long long"); 
               break;
               
               // *long
            case 'L': fprintf(fp,"long"); 
               break;
               
               // *short
            case 'S': fprintf(fp,"short"); 
               break;
               
               // Unsigned Long
            case 'K': fprintf(fp,"unsigned long"); 
               break;
               
               // bool
            case 'G': fprintf(fp,"bool"); 
               break;
               
               // Unsigned short
            case 'R': fprintf(fp,"unsigned short"); 
               break;
               
               // Unsigned Long Long
            case 'M': fprintf(fp,"unsigned long long"); 
               break;
               
               // long double
            case 'Q': fprintf(fp,"long double"); 
               break;
               
            default:
               fprintf(fp, " Unkown: %c", formal_param->type);
               G__fprinterr(G__serr,"Type %c not known yet (G__write_dummy_param)\n",formal_param->type);
         }  
         fprintf(fp,"*");
      }
      // Put the stars and give it a bogus value
      if (formal_param->reftype==1)
         fprintf(fp,"*");
      for(int id=1;id<formal_param->reftype;id++)
         fprintf(fp,"*");
      fprintf(fp,") 0x64");  
   }        
}


/**************************************************************************
 * G__cpp_methodcall
 *
 * It's used to simulate a function call, which will in turn force
 * the function symbol to be included in the dictionary.
 * All that is done to avoid using all the *.o from the directory.
 *
 * This has to be used when we have a virtual function since just having
 * a pointer to it won't generate the symbol name
 **************************************************************************/
void G__cpp_methodcall(FILE *fp, struct G__ifunc_table_internal *ifunc, int i,int j)
{
   // Output the function name.
   
   assert(i>=0);
   
   // 06-11-12
   // Since we are now registering the symbols for the second dictionary too...
   // We can try to inline all the functions without symbol
   if( G__NOLINK>ifunc->globalcomp[j] &&  /* with -c-1 option */
      G__PUBLIC==ifunc->access[j] && /* public, this is always true */
      /*0==ifunc->staticalloc[j] &&*/
      ifunc->hash[j] ){//&&
      //!ifunc->mangled_name[j]) { DMS
      if(G__dicttype==kFunctionSymbols || G__dicttype==kNoWrappersDictionary) {
         int hash;
         int idx;

         G__hash(G__fulltagname(i,0),hash,idx);
         
         if(G__struct.type[i]!='n'){  // This is only for classes (we can't have an object of a namespace)
            fprintf(fp,"  ptr_%d->", i);
            fprintf(fp,"%s::%s(",G__fulltagname(i,0),ifunc->funcname[j]);
         } 
         else {
            fprintf(fp,"%s::%s(",G__fulltagname(i,0),ifunc->funcname[j]);
         }
         
         int paran = ifunc->para_nu[j];
         int k = 0;
         for (int counter=paran-1; counter>-1; counter--) {
            k = (paran-1) - counter;
            G__paramfunc *formal_param = ifunc->param[j][k];
            
            if (counter!=paran-1)
               fprintf(fp,",");
            
            if (formal_param->name){
               if(strchr(formal_param->name,'[')){
                  fprintf(fp,"G__Ap%d->a",counter);
                  continue;
               }
            }
            
            // Write every dummy parameter for this function
            G__write_dummy_param(fp, formal_param);
         }
         fprintf(fp,");\n");
      }
   }
}  

/**************************************************************************
 *  G__cppif_dummyobj()
 *  
 * We cannont create a pointer to a constructor. 
 * To get the symbol in the .o file we create an object (this should 
 * generate the constructor and destructor of a class).
 * This is only for classes! (we can't have an object of a namespace))
 **************************************************************************/
void G__cppif_dummyobj(FILE *fp, struct G__ifunc_table_internal *ifunc, int i,int j)
{
  static int func_cod = 0;

  if (i!=-1&&!strcmp(ifunc->funcname[j] ,G__struct.name[i]) && G__struct.type[i]!='n') {
    //if(ifunc->para_nu[j]==1&&ifunc->param[j][0]->p_tagtable!=-1&&ifunc->param[j][0]->reftype==1)
    //  return;

    // We cannot create an object which belongs to an abstract class.
    if (ifunc->tagnum==-1 || G__struct.isabstract[ifunc->tagnum]) {
       return;
    } 

    // We can't create a dummy object if its destructor is private...
    // we tried by creating the object in the heap instead of the heap (with new)
    // but it doesn't work. It seems the compiler is smart enough to ignore the
    // object if it isnt used
    if (G__isprivatedestructorifunc(ifunc->tagnum))
      return;

    int paran = ifunc->para_nu[j];
    // our flag for globalfunctions
    int globalfunc = 0;
    // The other important point is that variadic functions take the parameters
    // in the opposite order
    if (ifunc->tagnum < 0)
      globalfunc = 1;

    // if this is a variadic func then pass the parameters
    // in the same order of methods not the one of globals functions
    if(ifunc->ansi[j] == 2)
      globalfunc = 0;

    G__if_ary_union_constructor(fp, 0, ifunc);

    // Print the object class and name
    fprintf(fp, "  %s obj_%s(",G__fulltagname(ifunc->tagnum,0), G__map_cpp_funcname(ifunc->tagnum, ifunc->funcname[j], j, ifunc->page));

    int k = 0;
    for (int counter=paran-1; counter>-1; counter--) {
      int ispointer = 0;
      k = (paran-1) - counter;

      G__paramfunc *formal_param = ifunc->param[j][k];

      if(isupper(formal_param->type)) {
        ispointer = 1;
      }

      if (counter!=paran-1)
        fprintf(fp,",");

      if (formal_param->name) {
        if(strchr(formal_param->name,'[')) {
          fprintf(fp,"G__Ap%d->a",counter);
          continue;
        }
      }
      // Write every dummy parameter for this function
      G__write_dummy_param(fp, formal_param);
    }
    fprintf(fp, ");\n");
    
    // Avoid warnings for non-used objects
    fprintf(fp, "  (void) obj_%s;\n", G__map_cpp_funcname(ifunc->tagnum, ifunc->funcname[j], j, ifunc->page));
  }
  func_cod++;
}


/**************************************************************************
 * G__make_default_ifunc()
 *
 * 25-07-07
 *
 * Create the deafult cons, dests, etc as ifunc entries before writing
 * them to the file
 **************************************************************************/
void G__make_default_ifunc(G__ifunc_table_internal *ifunc_copy)
{
  struct G__ifunc_table_internal *ifunc = ifunc_copy;
  struct G__ifunc_table_internal *ifunc_destructor=0;
  G__FastAllocString funcname(G__MAXNAME*6);
  int hash;
  int j=0,k=0;
  int i = ifunc->tagnum;
  int isnonpublicnew;
  int isconstructor,iscopyconstructor,isdestructor,isassignmentoperator;
  int virtualdtorflag;
  int dtoraccess=G__PUBLIC;

  dtoraccess=G__PUBLIC;

  struct G__ifunc_table_internal *store_p_ifunc = G__p_ifunc;

  if((G__CPPLINK==G__struct.globalcomp[i]
      || G__ONLYMETHODLINK==G__struct.globalcomp[i]
       )&&
     (-1==(int)G__struct.parent_tagnum[i]
      || G__nestedclass
       )
     && -1!=G__struct.line_number[i]&&
     (G__struct.hash[i] || 0==G__struct.name[i][0])
     &&
     '$'!=G__struct.name[i][0] && 'e'!=G__struct.type[i]) {

    ifunc_destructor = G__struct.memfunc[i];
    isconstructor=0;
    iscopyconstructor=0;
    isdestructor=0;
    /* isvirtualdestructor=0; */
    isassignmentoperator=0;
    isnonpublicnew=G__isnonpublicnew(i);
    virtualdtorflag=0;

    while (ifunc) {
      for (j = 0; j < ifunc->allifunc; ++j) {
        if ((ifunc->access[j] == G__PUBLIC) || G__precomp_private
            || G__isprivatectordtorassgn(i, ifunc, j)
            || ((ifunc->access[j] == G__PROTECTED) && (G__struct.protectedaccess[i] & G__PROTECTEDACCESS)) 
            || (G__struct.protectedaccess[i] & G__PRIVATEACCESS)) {
          // public

          if ((G__struct.globalcomp[i] == G__ONLYMETHODLINK) && (ifunc->globalcomp[j] != G__METHODLINK)) {
            // not marked for link, skip it.
            continue;
          }

#ifndef G__OLDIMPLEMENTATION2039
          if (!ifunc->hash[j]) {
            // no hash, skip it
            continue;
          }
#endif

#ifndef G__OLDIMPLEMENTATION1656
          // 08-10-07
          // Here we haven't introduced the default functions...
          // should we skip it or not?
          if (ifunc->pentry[j]->size < 0) {
            // already precompiled, skip it
            continue;
          }
#endif

          // Check for constructor, destructor, or operator=.
          if (!strcmp(ifunc->funcname[j], G__struct.name[i])) {
            // We have a constructor.
            if (G__struct.isabstract[i]) {
              continue;
            }
            if (isnonpublicnew) {
              continue;
            }
            ++isconstructor;

            if ((ifunc->para_nu[j] >= 1) && (ifunc->param[j][0]->type == 'u') 
                && (i == ifunc->param[j][0]->p_tagtable) && (ifunc->param[j][0]->reftype == G__PARAREFERENCE) 
                && ((ifunc->para_nu[j] == 1) || ifunc->param[j][1]->pdefault)) {
              ++iscopyconstructor;
            }
          } else if (ifunc->funcname[j][0] == '~') {
            // We have a destructor.
            dtoraccess = ifunc->access[j];
            virtualdtorflag = ifunc->isvirtual[j] + (ifunc->ispurevirtual[j] * 2);
            if (G__PUBLIC != ifunc->access[j]) {
              ++isdestructor;
            }
            else
              ifunc_destructor = ifunc;

            if ((G__PROTECTED == ifunc->access[j]) && G__struct.protectedaccess[i] && !G__precomp_private) {
              G__fprinterr(G__serr, "Limitation: can not generate dictionary for protected destructor for %s\n", G__fulltagname(i, 1));
              continue;
            }
            continue;
          }

#ifdef G__DEFAULTASSIGNOPR
          else if (!strcmp(ifunc->funcname[j], "operator=")
                   && ('u' == ifunc->param[j][0]->type)
                   && (i == ifunc->param[j][0]->p_tagtable)) {
            // We have an operator=.
            ++isassignmentoperator;
          }
#endif

        } // end of if access public && not pure virtual func
        else { // in case of protected,private or pure virtual func
               // protected, private, pure virtual
          if (!strcmp(ifunc->funcname[j], G__struct.name[i])) {
            ++isconstructor;
            if ('u' == ifunc->param[j][0]->type && i == ifunc->param[j][0]->p_tagtable 
                && G__PARAREFERENCE == ifunc->param[j][0]->reftype 
                && (1 == ifunc->para_nu[j] || ifunc->param[j][1]->pdefault)) {
              // copy constructor
              ++iscopyconstructor;
            }
          } else if ('~' == ifunc->funcname[j][0]) {
            // destructor
            ++isdestructor;
            ifunc_destructor = ifunc;
          } else if (!strcmp(ifunc->funcname[j], "operator new")) {
            ++isconstructor;
            ++iscopyconstructor;
          } else if (!strcmp(ifunc->funcname[j], "operator delete")) {
            // destructor
            ++isdestructor;
          }
#ifdef G__DEFAULTASSIGNOPR
          else if (!strcmp(ifunc->funcname[j], "operator=") && 'u' == ifunc->param[j][0]->type && i == ifunc->param[j][0]->p_tagtable) {
            ++isassignmentoperator;
          }
#endif
        } // end of if access not public
      }

      if(ifunc->next == 0)
        break;

      ifunc = ifunc->next;
    } /* end while(ifunc) */

    if ( ifunc && ifunc->next == 0
         // dummy
#ifndef G__OLDIMPLEMENTATON1656
         && G__NOLINK == G__struct.iscpplink[i]
#endif
#ifndef G__OLDIMPLEMENTATON1730
         && G__ONLYMETHODLINK != G__struct.globalcomp[i]
#endif
      ) {

      G__p_ifunc = ifunc;

      /****************************************************************
       * setup default constructor
       ****************************************************************/
      if (0 == isconstructor) isconstructor = G__isprivateconstructor(i, 0);
      if ('n' == G__struct.type[i]) isconstructor = 1;
      if (0 == isconstructor && 0 == G__struct.isabstract[i] && 0 == isnonpublicnew) {
        // putting automatic default constructor in the ifunc table
        funcname = G__struct.name[i];
        G__hash(funcname, hash, k);

        ifunc = G__p_ifunc;
#ifdef G__TRUEP2F
        G__memfunc_setup(funcname, hash, (G__InterfaceMethod) NULL
                         ,(int) ('i') , i
                         ,-1,0,0,1,G__PUBLIC,0
                         , "", (char*) NULL, (void*) NULL, 0);
#else
        G__memfunc_setup(funcname, hash, (G__InterfaceMethod) NULL
                         ,(int) ('i') , i
                         ,-1,0,0,1,G__PUBLIC,0
                         , "", (char*) NULL);
#endif

        // 08-11-07
        // Flag this method as an automatic one.
        ifunc->funcptr[0] = (void*)-1 ;
      } /* if(isconstructor) */

      /****************************************************************
       * setup copy constructor
       ****************************************************************/
      if (0 == iscopyconstructor) iscopyconstructor = G__isprivateconstructor(i, 1);
      if ('n' == G__struct.type[i]) iscopyconstructor = 1;
      if (0 == iscopyconstructor && 0 == G__struct.isabstract[i] && 0 == isnonpublicnew) {
        // putting automatic copy constructor
        funcname = G__struct.name[i];
        G__hash(funcname, hash, k);

        G__FastAllocString paras(G__MAXNAME*6);
<<<<<<< HEAD
        sprintf(paras, "u '%s' - 11 - -",  G__fulltagname(i, 0));
=======
        paras.Format("u '%s' - 11 - -",  G__fulltagname(i, 0));
>>>>>>> 84c4c19c

        ifunc = G__p_ifunc;
#ifdef G__TRUEP2F
        G__memfunc_setup(funcname, hash, (G__InterfaceMethod) NULL
                         ,(int) ('i') ,i
                         ,-1,0,1,1,G__PUBLIC,0
                         , paras, (char*) NULL, (void*) NULL, 0);
#else
        G__memfunc_setup(funcname, hash, (G__InterfaceMethod) NULL
                         ,(int) ('i') ,i
                         ,-1,0,1,1,G__PUBLIC,0
                         , paras, (char*) NULL);
#endif
        // 08-11-07
        // Flag this method as an automatic one.
        ifunc->funcptr[0] = (void*)-1 ;
      } /* if(iscopyconstructor) */


      /****************************************************************
       * setup destructor
       ****************************************************************/
      if (0 == isdestructor) isdestructor = G__isprivatedestructor(i);
      if ('n' == G__struct.type[i]) isdestructor = 1;
      if (ifunc_destructor && 'n' != G__struct.type[i]) {
        // putting automatic destructor
         funcname.Format("~%s", G__struct.name[i]);
        G__hash(funcname, hash, k);

        // 25-07-07
        // the ifunc field has already been created for the destructor... lets just fill it up
        /* set entry pointer */
        if(!(*ifunc_destructor->funcname[j]))
          G__savestring(&ifunc_destructor->funcname[j],funcname);

        if(!ifunc_destructor->hash[j])
          ifunc_destructor->hash[j] = hash;
        ifunc_destructor->type[j] = (int) ('y');
        ifunc_destructor->p_tagtable[j] = -1;
        ifunc_destructor->p_typetable[j] = -1;
        ifunc_destructor->reftype[j] = 0;
        ifunc_destructor->para_nu[j] = 0;
        ifunc_destructor->ansi[j] = 1;
        ifunc_destructor->access[j] = dtoraccess;
        ifunc_destructor->isconst[j] = 0;

        // 08-11-07
        // Flag this method as an automatic one.
        ifunc_destructor->funcptr[j] = (void*)-1 ;
      } /* if(isdestructor) */


#ifdef G__DEFAULTASSIGNOPR
      /****************************************************************
       * setup assignment operator
       ****************************************************************/

      if (0 == isassignmentoperator) isassignmentoperator = G__isprivateassignopr(i);
      if ('n' == G__struct.type[i]) isassignmentoperator = 1;
      if (0 == isassignmentoperator) {
        // putting automatic assignment operator
        funcname =  "operator=";
        G__hash(funcname, hash, k);

<<<<<<< HEAD
        G__FastAllocString paras_sb(G__MAXNAME*6);
        char* paras = paras_sb;
        sprintf(paras, "u '%s' - 11 - -",  G__fulltagname(i, 0));
=======
        G__FastAllocString paras(G__MAXNAME*6);
        paras.Format("u '%s' - 11 - -",  G__fulltagname(i, 0));
>>>>>>> 84c4c19c

        ifunc = G__p_ifunc;
#ifdef G__TRUEP2F
        G__memfunc_setup(funcname, hash, (G__InterfaceMethod) NULL
                         ,(int) ('u'),i
                         ,-1,1,1,1,G__PUBLIC,0
                         , paras, (char*) NULL, (void*) NULL, 0);
#else
        G__memfunc_setup(funcname, hash, (G__InterfaceMethod) NULL
                         ,(int) ('u'),i
                         ,-1,1,1,1,G__PUBLIC,0
                         , paras, (char*) NULL);
#endif

        // 08-11-07
        // Flag this method as an automatic one.
        ifunc->funcptr[0] = (void*)-1 ;
      } /* if(isassignmentoperator) */

#endif // G__DEFAULTASSIGNOPR
    } /* end of ifunc->next */
  }/* end if(globalcomp) */
  G__p_ifunc = store_p_ifunc;
}

/**************************************************************************
* G__cppif_memfunc() working
* Writes the stub functions in the dictioinary
*
**************************************************************************/
void G__cppif_memfunc(FILE *fp, FILE *hfp)
{
#ifndef G__SMALLOBJECT
  int i,j;
  struct G__ifunc_table_internal *ifunc;
  struct G__ifunc_table_internal *ifunc_default;
  int isconstructor,iscopyconstructor,isdestructor,isassignmentoperator;
  int isnonpublicnew;

  fprintf(fp,"\n/*********************************************************\n");
  fprintf(fp,"* Member function Interface Method\n");
  fprintf(fp,"*********************************************************/\n");

  /* This loop goes through all the classes loaded in the G__struct */
  for(i=0;i<G__struct.alltag;i++) {
    if( /* Linkage */
      (G__CPPLINK==G__struct.globalcomp[i]||
       G__CLINK==G__struct.globalcomp[i]
       || G__ONLYMETHODLINK==G__struct.globalcomp[i]
        ) &&
      (-1==(int)G__struct.parent_tagnum[i]
       || G__nestedclass
        )
      &&
      -1!=G__struct.line_number[i]&&G__struct.hash[i]&&
      '$'!=G__struct.name[i][0] && 'e'!=G__struct.type[i]) { /* Not enums */
      ifunc = G__struct.memfunc[i];
      isconstructor=0;
      iscopyconstructor=0;
      isdestructor=0;
      isassignmentoperator=0;
      isnonpublicnew=G__isnonpublicnew(i);

      ifunc_default = ifunc;

#ifdef G__NOSTUBS
      // 28-01-08
      // Why are the defaults method introduced after the class registering?
      // If we do that, we won't be able to avoid their stubs...
      if( (G__dicttype==kFunctionSymbols || G__dicttype==kNoWrappersDictionary) &&
          G__is_tagnum_safe(i))
        G__make_default_ifunc(ifunc_default);

      // 03-07-07
      // Trigger the symbol registering to have them at hand
      // Do it here when we have the library and the class
      if(G__dicttype==kFunctionSymbols || G__dicttype==kNoWrappersDictionary)
        G__register_class(G__libname, G__type2string('u',i,-1,0,0));
#endif

      /* member function interface */
      fprintf(fp,"\n/* %s */\n",G__fulltagname(i,0));

      if(G__dicttype==kFunctionSymbols)
        G__write_preface(fp, ifunc, i);

      // Flag to see if we have written the dummy pointer
      int ptr_written = 0;
      // Go through all the function members in the class 
      while(ifunc) {
        for(j=0;j<ifunc->allifunc;j++) {
          if(G__PUBLIC==ifunc->access[j] // Public Method?
             || (G__PROTECTED==ifunc->access[j] &&
                 (G__PROTECTEDACCESS&G__struct.protectedaccess[i]))
             || (G__PRIVATEACCESS&G__struct.protectedaccess[i])
            ) {
            if(G__ONLYMETHODLINK==G__struct.globalcomp[i]&&
               G__METHODLINK!=ifunc->globalcomp[j]) continue;
            if(0==ifunc->hash[j]) continue;
#ifndef G__OLDIMPLEMENTATION1656
            // 08-10-07
            // With no-stubs (ifunc->pentry[j]->size < 0) by default.
            if (G__dicttype==kCompleteDictionary || !G__is_tagnum_safe(i)){
              if (ifunc->pentry[j]->size < 0) {
                // already precompiled, skip it
                continue;
              }
            }
#endif
            // Constructor? ClassName == FunctionName
            if(strcmp(ifunc->funcname[j],G__struct.name[i])==0) {
              // Constructor and dictionary #2
              // Generating dummy object for getting the symbols of default constructor and destructor
              if(G__dicttype==kFunctionSymbols) {
                if(G__is_tagnum_safe(i))
                  G__cppif_dummyobj(fp, ifunc, i, j);
              }
              else if( !(!ifunc->mangled_name[j] /*&& ifunc->funcptr[j]==(void*)-1*/) || // No mangled name and No function Pointer
                       (!ifunc->mangled_name[j] && G__dicttype!=kFunctionSymbols ) // No mangled name and no dicttype=2         
                ){
                /* constructor needs special handling */
                if(0==G__struct.isabstract[i]&&0==isnonpublicnew) {
                  // No Constructor Stub
                  if(((!ifunc->mangled_name[j] || /*if there is no symbol*/
                       !G__is_tagnum_safe(i) )
                      && G__dicttype==kNoWrappersDictionary) 
                     || G__dicttype==kCompleteDictionary || G__dicttype==kNoWrappersDictionary ) {
                    if( !ifunc->mangled_name[j] /*|| ifunc->funcptr[j]>0*/ || !G__nostubs) /* if there no is a symbol or the no stubs flag is not activated */
                      G__cppif_genconstructor(fp,hfp,i,j,ifunc);
                  }
                }
                ++isconstructor;
                if(ifunc->para_nu[j]>=1&&
                   'u'==ifunc->param[j][0]->type&&
                   i==ifunc->param[j][0]->p_tagtable&&
                   G__PARAREFERENCE==ifunc->param[j][0]->reftype&&
                   (1==ifunc->para_nu[j]||ifunc->param[j][1]->pdefault)) {
                  ++iscopyconstructor;
                }
              }
            }
            else if('~'==ifunc->funcname[j][0]) { // Destructor?
              /* destructor is created in gendefault later */
              if(G__PUBLIC==ifunc->access[j]){
                if((G__dicttype==kNoWrappersDictionary)){
                  if(G__is_tagnum_safe(i)) {
                    if( !ifunc->mangled_name[j] /*|| ifunc->funcptr[j]>0*/ || !G__nostubs ) /* if there no is a symbol or the no stubs flag is not activated */
                      G__cppif_gendefault(fp,hfp,i,j,ifunc,1,1,isdestructor,1,1);
                    ++isdestructor; // don't try to create it later on
                  }
                }
                else if((G__dicttype==kNoWrappersDictionary) && ifunc->mangled_name[j] /*if there is not a symbol*/)
                  ++isdestructor;
                else if(G__dicttype!=kNoWrappersDictionary){
                  isdestructor = -1;
                }
              }
              else{
                ++isdestructor;
              }
              continue;
            }
            else if('\0'==ifunc->funcname[j][0] && j==0) {
              /* this must be the place holder for the destructor.
               * let's skip it! */
              continue;
            }
            else {
#ifdef G__DEFAULTASSIGNOPR
              if(strcmp(ifunc->funcname[j],"operator=")==0
                 && 'u'==ifunc->param[j][0]->type
                 && i==ifunc->param[j][0]->p_tagtable) {
              if( G__dicttype!=kNoWrappersDictionary ||
                  (G__dicttype==kNoWrappersDictionary &&
                   !(!ifunc->mangled_name[j] && ifunc->funcptr[j]==(void*)-1)))
                ++isassignmentoperator;
              }
#endif
              // 06-11-07
              // Try to rewrite the condition now that the symbols are available
              // also for the second dictionary

              // If there is no symbol and this is the second dictionary
              // generate the inline code

              // 14-02-08 When ifunc->funcptr[j]==(void*)-2 we have to force the creation of the stub
              if(G__dicttype==kFunctionSymbols && ifunc->funcptr[j]!=(void*)-2){
                if (G__is_tagnum_safe(i)) {
                  if(G__struct.isabstract[ifunc->tagnum]) {
                    G__cppif_geninline(fp, ifunc, i, j);
                  }
                  else {
                    if (ifunc->isvirtual[j] || ifunc->ispurevirtual[j]) {
                      // the first thing is to write the pointer if it hasn't been written
                       if(!ptr_written){
                          G__write_dummy_ptr(fp, ifunc, i);
                          ptr_written = 1;
                       }
                       // Now write the function call to force the generation of the symbol 
                       G__cpp_methodcall(fp, ifunc, i, j); 
                    }                    
                    else {
                      G__cppif_geninline(fp, ifunc, i, j);
                    }
                  }
                }
              }

              // The ifunc->funcptr[j]==(void*)-1 means that they were generated automatically,
              // if that is the case and we are writing the final dictionary (kCompleteDictionary),
              // we can't write the stubs for the operator=.
              // 14-02-08 When ifunc->funcptr[j]==(void*)-2 we have to force the creation of the stub
              if((ifunc->funcptr[j]==(void*)-2) || !ifunc->mangled_name[j] || 
                // 26-10-07
                // Generate the stubs for those function needing a pointer to a reference (see TCLonesArray "virtual TObject*&	operator[](Int_t idx)")
                // Is this condition correct and/or sufficient?
                ((ifunc->reftype[j] == G__PARAREFERENCE) && isupper(ifunc->type[j])) ||
		 !G__nostubs){
                if(G__dicttype==kNoWrappersDictionary){
                  // Now we have no symbol but we are in the third or fourth
                  // dictionary... which means that the second one already tried to create it...
                  // If that's the case we have no other choice but to generate the stub
                  if(!(strcmp(ifunc->funcname[j],"operator=")==0 && ifunc->funcptr[j]==(void*)-1))
                    G__cppif_genfunc(fp,hfp,i,j,ifunc);
                }
                else if(G__dicttype==kCompleteDictionary){
                  // This is the old case...
                  // just do what we did before
                  G__cppif_genfunc(fp,hfp,i,j,ifunc);
                }
              }
        
            }
          } /* if PUBLIC */
          else { /* if PROTECTED or PRIVATE */
            if(strcmp(ifunc->funcname[j],G__struct.name[i])==0) {
              ++isconstructor;
              if (G__dicttype==kFunctionSymbols)
                G__cppif_geninline(fp, ifunc, i, j);
              if(
                ifunc->para_nu[j]>0 &&
                'u'==ifunc->param[j][0]->type&&i==ifunc->param[j][0]->p_tagtable&&
                G__PARAREFERENCE==ifunc->param[j][0]->reftype&&
                (1==ifunc->para_nu[j]||ifunc->param[j][1]->pdefault)) {
                ++iscopyconstructor;
              }
            }
            else if('~'==ifunc->funcname[j][0]) {
              ++isdestructor;
            }
            else if(strcmp(ifunc->funcname[j],"operator new")==0) {
              ++isconstructor;
              ++iscopyconstructor;
            }
            else if(strcmp(ifunc->funcname[j],"operator delete")==0) {
              ++isdestructor;
            }
#ifdef G__DEFAULTASSIGNOPR
            else if(strcmp(ifunc->funcname[j],"operator=")==0
                    && 'u'==ifunc->param[j][0]->type
                    && i==ifunc->param[j][0]->p_tagtable
              ) {
              ++isassignmentoperator;
              if (G__dicttype==kFunctionSymbols)
                G__cppif_geninline(fp, ifunc, i, j);
            }
#endif
          }
        } /* for(j) */
        if(NULL==ifunc->next
#ifndef G__OLDIMPLEMENTATON1656
           && G__NOLINK==G__struct.iscpplink[i]
#endif
           && G__ONLYMETHODLINK!=G__struct.globalcomp[i]
          ){

          // 21-06-07
          // for the stubs don't generate default memebers
          // Note: we don't want neither constructor nor copyconstructor 
          // nor destructor nor asign. operator stubs       

          // 06-07-07
          // We need wrappers for default functions (constructor and assignment operator...)
          // except for the destructor because of mangled names in the dicitionary,
          // but deal with that in G__cppif_gendefault
          if(  G__dicttype==kCompleteDictionary || G__dicttype==kNoWrappersDictionary ||
               (( G__dicttype==kFunctionSymbols || G__dicttype==kNoWrappersDictionary)
                && G__is_tagnum_safe(i)) ||
               (G__dicttype==kNoWrappersDictionary && !G__is_tagnum_safe(i)) ){ // rem to create inlines for default functions
            if( !ifunc->mangled_name[j] /*|| ifunc->funcptr[j]>0*/ || !G__nostubs )
              G__cppif_gendefault(fp,hfp,i,j,ifunc
                                  ,isconstructor
                                  ,iscopyconstructor
                                  ,isdestructor
                                  ,isassignmentoperator
                                  ,isnonpublicnew);
          }
          break;
        }
        ifunc=ifunc->next;
      } /* while(ifunc) */

      if(G__dicttype==kFunctionSymbols)
        G__write_postface(fp, ifunc, i);
    } /* if(globalcomp) */
  } /* for(i) */
#endif // G__SMALLOBJECT
}

/**************************************************************************
 * G__cppif_func() working
 *
 *
 **************************************************************************/
void G__cppif_func(FILE *fp, FILE *hfp)
{
  int j;
  struct G__ifunc_table_internal *ifunc;

#ifdef G__NOSTUBS
  // 30-07-07
  // Trigger the symbol registering to have them at hand
  // Do it here when we have the library and the class
  if(G__dicttype==kFunctionSymbols || G__dicttype==kNoWrappersDictionary)
    G__register_class(G__libname, 0);
#endif

  fprintf(fp,"\n/* Setting up global function */\n");
  ifunc = &G__ifunc;

  /* member function interface */
  while(ifunc) {
    for(j=0;j<ifunc->allifunc;j++) {
      if(G__NOLINK>ifunc->globalcomp[j] &&
         G__PUBLIC==ifunc->access[j] &&
         0==ifunc->staticalloc[j] &&
         ifunc->hash[j]) {

        // 24/05/07
        // Generate the stubs only for operators
        // (when talking about global functions)
        // 11-07-07
        if(G__dicttype==kCompleteDictionary || G__dicttype==kNoWrappersDictionary) {
          // The stubs where generated for functions needing temporal objects too... use them
          if  ( !ifunc->mangled_name[j] ||
                // 26-10-07
                // Generate the stubs for those function needing a pointer to a reference (see TCLonesArray "virtual TObject*&	operator[](Int_t idx)")
                // Is this condition correct and/or sufficient?
                ((ifunc->reftype[j] == G__PARAREFERENCE) && isupper(ifunc->type[j]))
                || !G__nostubs)
            G__cppif_genfunc(fp,hfp,-1,j,ifunc);
        }
        else {
          // we can't write the stubs for the operator=.
          // 14-02-08 When ifunc->funcptr[j]==(void*)-2 we have to force the creation of the stub
          if (!ifunc->mangled_name[j] && ifunc->funcptr[j]!=(void*)-2)
            G__cppif_geninline(fp, ifunc, -1, j);
        }
      } /* if(access) */
    } /* for(j) */
    ifunc=ifunc->next;
  } /* while(ifunc) */
}

/**************************************************************************
* G__cppif_dummyfuncname()
*
**************************************************************************/
void G__cppif_dummyfuncname(FILE *fp)
{
#ifndef G__IF_DUMMY
  fprintf(fp,"   return(1);\n");
#else
  fprintf(fp,"   return(1 || funcname || hash || result7 || libp) ;\n");
#endif
}
/**************************************************************************
*  G__if_ary_union()
*
**************************************************************************/
void G__if_ary_union(FILE *fp, int ifn, G__ifunc_table_internal *ifunc)
{
  int k, m;
  char* p;

  m = ifunc->para_nu[ifn];

  for (k = 0; k < m; ++k) {
    if (ifunc->param[ifn][k]->name) {
      p = strchr(ifunc->param[ifn][k]->name, '[');
      if (p) {
        fprintf(fp, "  struct G__aRyp%d { %s a[1]%s; }* G__Ap%d = (struct G__aRyp%d*) G__int(libp->para[%d]);\n", k, G__type2string(ifunc->param[ifn][k]->type, ifunc->param[ifn][k]->p_tagtable, ifunc->param[ifn][k]->p_typetable, 0 , 0), p + 2, k, k, k);
      }
    }
  }
}

/**************************************************************************
*  G__if_ary_union_reset()
*
**************************************************************************/
void G__if_ary_union_reset(int ifn, G__ifunc_table_internal* ifunc)
{
   int m = ifunc->para_nu[ifn];
   for (int k = 0; k < m; ++k) {
      if (!ifunc->param[ifn][k]->name) {
         continue;
      }
      char* p = strchr(ifunc->param[ifn][k]->name, '[');
      if (!p) {
         continue;
      }
      *p = 0;
      int pointlevel = 1;
      p = strchr(p + 1, '[');
      while (p) {
         ++pointlevel;
         p = strchr(p + 1, '[');
      }
      char type = ifunc->param[ifn][k]->type;
      if (isupper(type)) {
         switch (pointlevel) {
            case 2:
               ifunc->param[ifn][k]->reftype = G__PARAP2P2P;
               break;
            default:
               G__genericerror("Cint internal error ary parameter dimension");
               break;
         }
      }
      else {
         ifunc->param[ifn][k]->type = toupper(type);
         switch (pointlevel) {
            case 2:
               ifunc->param[ifn][k]->reftype = G__PARAP2P;
               break;
            case 3:
               ifunc->param[ifn][k]->reftype = G__PARAP2P2P;
               break;
            default:
               G__genericerror("Cint internal error ary parameter dimension");
               break;
         }
      }
   }
}

#ifdef G__CPPIF_EXTERNC
/**************************************************************************
* G__p2f_typedefname
**************************************************************************/
char* G__p2f_typedefname(ifn,page,k)
int ifn;
short page;
int k)
{
  static G__FastAllocString buf(G__ONELINE);
  buf.Format("G__P2F%d_%d_%d%s",ifn,page,k,G__PROJNAME.data());
  return(buf);
}

/**************************************************************************
* G__p2f_typedef
**************************************************************************/
void G__p2f_typedef(fp,ifn,ifunc)
FILE *fp;
int ifn;
struct G__ifunc_table_internal *ifunc)
{
  G__FastAllocString buf(G__LONGLINE);
  char *p;
  int k;
  if(G__CPPLINK!=G__globalcomp) return;
  for(k=0;k<ifunc->para_nu[ifn];k++) {
    /*DEBUG*/ printf("%s %d\n",ifunc->funcname[ifn],k);
    if(
#ifndef G__OLDIMPLEMENTATION2191
       '1'==ifunc->param[ifn][k]->type
#else
       'Q'==ifunc->param[ifn][k]->type
#endif
       ) {
      buf = G__type2string(ifunc->param[ifn][k]->type,
                                ifunc->param[ifn][k]->p_tagtable,
                                ifunc->param[ifn][k]->p_typetable,0,
                                ifunc->param[ifn][k]->isconst));
    /*DEBUG*/ printf("buf=%s\n",buf());
      p = strstr(buf,"(*)(");
      if(p) {
        p += 2;
        *p = 0;
        fprintf(fp,"typedef %s%s",buf(),G__p2f_typedefname(ifn,ifunc->page,k));
        *p = ')';
        fprintf(fp,"%s;\n",p);
      }
    }
  }
}
#endif // G__CPPIF_EXTERNC

/**************************************************************************
* G__isprotecteddestructoronelevel()
*
**************************************************************************/
static int G__isprotecteddestructoronelevel(int tagnum)
{
  char *dtorname;
  struct G__ifunc_table_internal *ifunc;
  int ifn;
  ifunc=G__struct.memfunc[tagnum];
  dtorname = (char*)malloc(strlen(G__struct.name[tagnum])+2);
  dtorname[0]='~';
  strcpy(dtorname+1,G__struct.name[tagnum]); // Okay, we allocated the right size
  do {
    for(ifn=0;ifn<ifunc->allifunc;ifn++) {
      if(strcmp(dtorname,ifunc->funcname[ifn])==0) {
        if(G__PRIVATE==ifunc->access[ifn]||G__PROTECTED==ifunc->access[ifn]) {
          free((void*)dtorname);
          return(1);
        }
      }
    }
    ifunc=ifunc->next;
  } while(ifunc);
  free((void*)dtorname);
  return(0);
}


#if defined(__x86_64__) && (defined(__linux) || defined(__APPLE__) || defined(__sun))
/**************************************************************************
* G__x8664_vararg()
*
* This function sets up vararg calls on X86_64 (AMD64 and EM64T).
* On these platforms arguments are passed by register and not on
* the stack. The Linux ABI specifies that the first 6 integer and
* 8 double arguments are passed via registers, while any remaining
* arguments are passed via the stack. In this function we use inline
* assembler to set the arguments in the right registers before
* calling the vararg function.
*
**************************************************************************/
static void G__x8664_vararg(FILE *fp, int ifn, G__ifunc_table_internal *ifunc,
                            const char *fn, int tagnum, const char *cls)
{
   const int umax = 20;   // maximum number of extra vararg stack arguments
   int i;

   int type    = ifunc->type[ifn];
   int ptagnum = ifunc->p_tagtable[ifn];
   int typenum = ifunc->p_typetable[ifn];
   int reftype = ifunc->reftype[ifn];
   int isconst = ifunc->isconst[ifn];
   
   fprintf(fp, "  const int imax = 6, dmax = 8, umax = 20;\n");
   fprintf(fp, "  int objsize, type, i, icnt = 0, dcnt = 0, ucnt = 0;\n");
   fprintf(fp, "  G__value *pval;\n");
   fprintf(fp, "  G__int64 lval[imax];\n");
   fprintf(fp, "  double dval[dmax];\n");
   fprintf(fp, "  union { G__int64 lval; double dval; } u[umax];\n");

   if (type == 'u' && reftype==0) {
      // The function returns an object by value, so we need to reserve space
      // for it and pass it to the function.
      fprintf(fp, "  char returnValue[sizeof(%s)];\n", G__type2string(type, tagnum, typenum, reftype, isconst));
      fprintf(fp, "  lval[icnt] = (G__int64)returnValue; icnt++; // Object returned by value\n");
   }
              
   if (tagnum != -1 && !ifunc->staticalloc[ifn])
      fprintf(fp, "  lval[icnt] = G__getstructoffset(); icnt++;  // this pointer\n");

   fprintf(fp, "  for (i = 0; i < libp->paran; i++) {\n");
   fprintf(fp, "    type = G__value_get_type(&libp->para[i]);\n");
   fprintf(fp, "    pval = &libp->para[i];\n");
   fprintf(fp, "    if (isupper(type))\n");
   fprintf(fp, "      objsize = G__LONGALLOC;\n");
   fprintf(fp, "    else\n");
   fprintf(fp, "      objsize = G__sizeof(pval);\n");

   fprintf(fp, "    switch (type) {\n");
   fprintf(fp, "      case 'c': case 'b': case 's': case 'r': objsize = sizeof(int); break;\n");
   fprintf(fp, "      case 'f': objsize = sizeof(double); break;\n");
   fprintf(fp, "    }\n");

   fprintf(fp, "#ifdef G__VAARG_PASS_BY_REFERENCE\n");
   fprintf(fp, "    if (objsize > G__VAARG_PASS_BY_REFERENCE) {\n");
   fprintf(fp, "      if (pval->ref > 0x1000) {\n");
   fprintf(fp, "        if (icnt < imax) {\n");
   fprintf(fp, "          lval[icnt] = pval->ref; icnt++;\n");
   fprintf(fp, "        } else {\n");
   fprintf(fp, "          u[ucnt].lval = pval->ref; ucnt++;\n");
   fprintf(fp, "        }\n");
   fprintf(fp, "      } else {\n");
   fprintf(fp, "        if (icnt < imax) {\n");
   fprintf(fp, "          lval[icnt] = G__int(*pval); icnt++;\n");
   fprintf(fp, "        } else {\n");
   fprintf(fp, "          u[ucnt].lval = G__int(*pval); ucnt++;\n");
   fprintf(fp, "        }\n");
   fprintf(fp, "      }\n");
   fprintf(fp, "      type = 'z';\n");
   fprintf(fp, "    }\n");
   fprintf(fp, "#endif\n");

   fprintf(fp, "    switch (type) {\n");
   fprintf(fp, "      case 'n': case 'm':\n");
   fprintf(fp, "        if (icnt < imax) {\n");
   fprintf(fp, "          lval[icnt] = (G__int64)G__Longlong(*pval); icnt++;\n");
   fprintf(fp, "        } else {\n");
   fprintf(fp, "          u[ucnt].lval = (G__int64)G__Longlong(*pval); ucnt++;\n");
   fprintf(fp, "        } break;\n");
   fprintf(fp, "      case 'f': case 'd':\n");
   fprintf(fp, "        if (dcnt < dmax) {\n");
   fprintf(fp, "          dval[dcnt] = G__double(*pval); dcnt++;\n");
   fprintf(fp, "        } else {\n");
   fprintf(fp, "          u[ucnt].dval = G__double(*pval); ucnt++;\n");
   fprintf(fp, "        } break;\n");
   fprintf(fp, "      case 'z': break;\n");
   fprintf(fp, "      case 'u':\n");
   fprintf(fp, "        if (objsize >= 16) {\n");
   fprintf(fp, "          memcpy(&u[ucnt].lval, (void*)pval->obj.i, objsize);\n");
   fprintf(fp, "          ucnt += objsize/8;\n");
   fprintf(fp, "          break;\n");
   fprintf(fp, "        }\n");
   fprintf(fp, "        // objsize < 16 -> fall through\n");
   fprintf(fp, "      case 'g': case 'c': case 'b': case 'r': case 's': case 'h': case 'i':\n");
   fprintf(fp, "      case 'k': case 'l':\n");
   fprintf(fp, "      default:\n");
   fprintf(fp, "        if (icnt < imax) {\n");
   fprintf(fp, "          lval[icnt] = G__int(*pval); icnt++;\n");
   fprintf(fp, "        } else {\n");
   fprintf(fp, "          u[ucnt].lval = G__int(*pval); ucnt++;\n");
   fprintf(fp, "        } break;\n");
   fprintf(fp, "    }\n");
   fprintf(fp, "    if (ucnt >= %d) printf(\"%s: more than %d var args\\n\");\n", umax, fn, umax);
   fprintf(fp, "  }\n");

   // example of what we try to generate:
   //    void (TQObject::*fptr)(const char *, Int_t, ...) = &TQObject::EmitVA;

   int m = ifunc->para_nu[ifn];
   if (tagnum != -1) {
      if (!strcmp(fn, cls)) {
         // variadic constructor case, not yet supported
         printf("G__x8664_vararg: variadic constructors not yet supported\n");
         return;
      } else {
         // write return type
         char *typestring = G__type2string(type, ptagnum, typenum, reftype, isconst);
         if (ifunc->staticalloc[ifn] || G__struct.type[ifunc->tagnum] == 'n') {
            // static method or function in namespace
            fprintf(fp, "  %s (*fptr)(", typestring);
         } else {
            // class method
            fprintf(fp, "  %s (%s::*fptr)(", typestring, cls);
         }

         // write arguments
         for (int k = 0; k < m; k++) {
            type    = ifunc->param[ifn][k]->type;
            ptagnum = ifunc->param[ifn][k]->p_tagtable;
            typenum = ifunc->param[ifn][k]->p_typetable;
            reftype = ifunc->param[ifn][k]->reftype;
            isconst = ifunc->param[ifn][k]->isconst;

            char *typestring = G__type2string(type, ptagnum, typenum, reftype, isconst);
            if (k)
               fprintf(fp, ", ");
            fprintf(fp, "%s", typestring);
         }
         fprintf(fp, ", ...) %s = &%s::%s;\n",
                 (ifunc->isconst[ifn] & G__CONSTFUNC) ? "const" : "", cls, fn);
      }
   } else {
      fprintf(fp, "  long fptr = (long)&%s;\n", fn);
   }

   if (tagnum != -1 && ifunc->isvirtual[ifn]) {
      fprintf(fp, "  // special prologue since virtual member function pointers contain\n");
      fprintf(fp, "  // only an offset into the virtual table and not a function address\n");
      fprintf(fp, "  long faddr;\n");

      fprintf(fp, "  __asm__ __volatile__(\"movq %%0, %%%%rax\"  :: \"m\" (lval[0]) : \"%%rax\");\n");
      fprintf(fp, "  __asm__ __volatile__(\"movq %%rax, %%rdx\");\n");
      fprintf(fp, "  __asm__ __volatile__(\"leaq %%0, %%%%rax\" :: \"m\" (fptr) : \"%%rax\");\n");
      fprintf(fp, "  __asm__ __volatile__(\"movq 8(%%rax), %%rax\");  //multiple inheritance offset\n");
#if defined(__GNUC__) && __GNUC__ > 3
      fprintf(fp, "  __asm__ __volatile__(\"leaq (%%rdx,%%rax), %%rax\");\n");
      fprintf(fp, "  __asm__ __volatile__(\"movq (%%rax), %%rdx\");\n");
      fprintf(fp, "  __asm__ __volatile__(\"movq %%0, %%%%rax\"  :: \"m\" (fptr) : \"%%rax\");  //virtual member function offset\n");
      fprintf(fp, "  __asm__ __volatile__(\"leaq (%%rdx,%%rax), %%rax\");\n");
#else
      fprintf(fp, "  __asm__ __volatile__(\"addq %%rax, %%rdx\");\n");
      fprintf(fp, "  __asm__ __volatile__(\"movq %%0, %%%%rax\"  :: \"m\" (fptr));  //virtual member function offset\n");
      fprintf(fp, "  __asm__ __volatile__(\"addq (%%rdx), %%rax\");\n");
#endif
      fprintf(fp, "  __asm__ __volatile__(\"decq %%rax\");\n");
      fprintf(fp, "  __asm__ __volatile__(\"movq (%%rax), %%rax\");\n");
      fprintf(fp, "  __asm__ __volatile__(\"movq %%%%rax, %%0\"  : \"=m\" (faddr) :: \"memory\");\n\n");
   }

#ifdef G__LOCALS_REFERENCED_FROM_RSP
   fprintf(fp, "  long savr15;\n");
   fprintf(fp, "  __asm__ __volatile__(\"movq %%%%r15, %%0\" : \"=m\" (savr15) :: \"memory\");  // save r15\n");
   // reference u from r15 and not rsp, as rsp will be decreased to put
   // the args for the var arg call on the stack
   fprintf(fp, "  __asm__ __volatile__(\"movq %%0, %%%%r15\" :: \"r\" (u) : \"%%r15\");\n");
#endif

   fprintf(fp, "  __asm__ __volatile__(\"movlpd %%0, %%%%xmm0\"  :: \"m\" (dval[0]) : \"%%xmm0\");\n");
   fprintf(fp, "  __asm__ __volatile__(\"movlpd %%0, %%%%xmm1\"  :: \"m\" (dval[1]) : \"%%xmm1\");\n");
   fprintf(fp, "  __asm__ __volatile__(\"movlpd %%0, %%%%xmm2\"  :: \"m\" (dval[2]) : \"%%xmm2\");\n");
   fprintf(fp, "  __asm__ __volatile__(\"movlpd %%0, %%%%xmm3\"  :: \"m\" (dval[3]) : \"%%xmm3\");\n");
   fprintf(fp, "  __asm__ __volatile__(\"movlpd %%0, %%%%xmm4\"  :: \"m\" (dval[4]) : \"%%xmm4\");\n");
   fprintf(fp, "  __asm__ __volatile__(\"movlpd %%0, %%%%xmm5\"  :: \"m\" (dval[5]) : \"%%xmm5\");\n");
   fprintf(fp, "  __asm__ __volatile__(\"movlpd %%0, %%%%xmm6\"  :: \"m\" (dval[6]) : \"%%xmm6\");\n");
   fprintf(fp, "  __asm__ __volatile__(\"movlpd %%0, %%%%xmm7\"  :: \"m\" (dval[7]) : \"%%xmm7\");\n");

   fprintf(fp, "  __asm__ __volatile__(\"movq %%0, %%%%rdi\" :: \"m\" (lval[0]) : \"%%rdi\");\n");
#if defined(__GNUC__) && __GNUC__ < 4
   if (tagnum != -1 && ifunc->isvirtual[ifn]) {
      fprintf(fp, "  __asm__ __volatile__(\"leaq %%0, %%%%rax\" :: \"m\" (fptr) : \"%%rax\");\n");
      fprintf(fp, "  __asm__ __volatile__(\"movq 8(%%rax), %%rax\");  //multiple inheritance offset\n");
      fprintf(fp, "  __asm__ __volatile__(\"addq %%rax, %%rdi\");\n");
   }
#endif
   fprintf(fp, "  __asm__ __volatile__(\"movq %%0, %%%%rsi\" :: \"m\" (lval[1]) : \"%%rsi\");\n");
   fprintf(fp, "  __asm__ __volatile__(\"movq %%0, %%%%rdx\" :: \"m\" (lval[2]) : \"%%rdx\");\n");
   fprintf(fp, "  __asm__ __volatile__(\"movq %%0, %%%%rcx\" :: \"m\" (lval[3]) : \"%%rcx\");\n");
   fprintf(fp, "  __asm__ __volatile__(\"movq %%0, %%%%r8\"  :: \"m\" (lval[4]) : \"%%r8\");\n");
   fprintf(fp, "  __asm__ __volatile__(\"movq %%0, %%%%r9\"  :: \"m\" (lval[5]) : \"%%r9\");\n");
   if (tagnum != -1 && ifunc->isvirtual[ifn])
      fprintf(fp, "  __asm__ __volatile__(\"movq %%0, %%%%r10\" :: \"m\" (faddr) : \"%%r10\");\n");
   else
      fprintf(fp, "  __asm__ __volatile__(\"movq %%0, %%%%r10\" :: \"m\" (fptr) : \"%%r10\");\n");

   int istck = 0;
   fprintf(fp, "  // (umax+2)*8 = 176\n");
   fprintf(fp, "  __asm__ __volatile__(\"subq $176, %%rsp\");\n");
   for (i = 0; i < umax; i++) {
#ifdef G__LOCALS_REFERENCED_FROM_RSP
     fprintf(fp, "  __asm__ __volatile__(\"movq %d(%%r15), %%rax \\n\\t\"\n", istck);
     fprintf(fp, "                       \"movq %%rax, %d(%%rsp)\");\n", istck);
#else
     fprintf(fp, "  __asm__ __volatile__(\"movq %%0, %%%%rax \\n\\t\"\n");
     fprintf(fp, "                       \"movq %%%%rax, %d(%%%%rsp)\" :: \"m\" (u[%d].lval) : \"%%rax\");\n", istck, i);
#endif
     istck += 8;
   }
   fprintf(fp, "  __asm__ __volatile__(\"movl $8, %%eax\");  // number of used xmm registers\n");
   fprintf(fp, "  __asm__ __volatile__(\"call *%%r10\");\n");
   fprintf(fp, "  __asm__ __volatile__(\"addq $176, %%rsp\");\n");
   fprintf(fp, "  __asm__ __volatile__(\"movq %%%%rax, %%0\" : \"=m\" (u[0].lval) :: \"memory\");  // get return value\n");
   fprintf(fp, "  __asm__ __volatile__(\"movq %%%%rdi, %%0\" : \"=m\" (u[1].lval) :: \"memory\");  // get return value (icc C++ object)\n");
#ifdef G__LOCALS_REFERENCED_FROM_RSP
   fprintf(fp, "  __asm__ __volatile__(\"movq %%0, %%%%r15\" :: \"m\" (savr15) : \"%%r15\");\n");
#endif
}

static void G__x8664_vararg_epilog(FILE *fp, int ifn, G__ifunc_table_internal *ifunc)
{
   char *typestring;

   int type    = ifunc->type[ifn];
   int tagnum  = ifunc->p_tagtable[ifn];
   int typenum = ifunc->p_typetable[ifn];
   int reftype = ifunc->reftype[ifn];
   int isconst = ifunc->isconst[ifn];

   // Function return type is a reference, handle and return.
   if (reftype == G__PARAREFERENCE) {
      if (isconst & G__CONSTFUNC) {
         if (isupper(type)) {
            isconst |= G__PCONSTVAR;
         } else {
            isconst |= G__CONSTVAR;
         }
      }
      typestring = G__type2string(type, tagnum, typenum, reftype, isconst);
      fprintf(fp, "(%s) u[0].lval", typestring);
      return;
   }

   // Function return type is a pointer, handle and return.
   if (isupper(type)) {
      fprintf(fp, "u[0].lval");
      return;
   }

   // Function returns an object or a fundamental type.
   switch (type) {
      case 'y':
         break;
      case '1':
      case 'e':
      case 'c':
      case 's':
      case 'i':
      case 'l':
      case 'b':
      case 'r':
      case 'h':
      case 'k':
      case 'g':
      case 'n':
      case 'm':
         fprintf(fp, "u[0].lval");
         break;
      case 'q':
      case 'f':
      case 'd':
         fprintf(fp, "u[0].dval");
         break;
      case 'u':
         switch (G__struct.type[tagnum]) {
           case 'c':
           case 's':
           case 'u':
               typestring = G__type2string(type, tagnum, typenum, 0, 0);
               if (reftype) {
                  fprintf(fp, "(%s&) u[0].lval", typestring);
               } else {
                  fprintf(fp, "*(%s*) returnValue", typestring);
               }
               break;
            default:
               fprintf(fp, "u[0].lval");
               break;
         }
         break;
      default:
         break;
   }
}
#endif

/**************************************************************************
* G__cppif_genconstructor()
*
* Write a special constructor wrapper that handles placement new
* using G__getgvp().  All calls to the constructor get routed here and we
* eventually call the real constructor with the appropriate arguments.
*
**************************************************************************/
void G__cppif_genconstructor(FILE *fp, FILE * /* hfp */, int tagnum, int ifn, G__ifunc_table_internal *ifunc)
{
#ifndef G__SMALLOBJECT
  int k, m;
  int isprotecteddtor = G__isprotecteddestructoronelevel(tagnum);
  G__FastAllocString buf(G__LONGLINE);

  G__ASSERT( tagnum != -1 );

  if ((G__PROTECTED == ifunc->access[ifn]) || (G__PRIVATE == ifunc->access[ifn])) {
     buf.Format("%s_PR", G__get_link_tagname(tagnum));
  } else {
    buf =  G__fulltagname(tagnum, 1);
  }

#ifdef G__CPPIF_EXTERNC
  G__p2f_typedef(fp, ifn, ifunc);
#endif

#ifdef G__CPPIF_STATIC
  fprintf(fp,               "static int %s(G__value* result7, G__CONST char* funcname, struct G__param* libp, int hash)", G__map_cpp_funcname(tagnum, G__struct.name[tagnum], ifn, ifunc->page));
#else /* G__CPPIF_STATIC */
#ifdef G__GENWINDEF
  fprintf(G__WINDEFfp,      "        %s @%d\n", G__map_cpp_funcname(tagnum, G__struct.name[tagnum], ifn, ifunc->page), ++G__nexports);
#endif
  fprintf(hfp,              "extern \"C\" int %s(G__value* result7, G__CONST char* funcname, struct G__param* libp, int hash);\n", G__map_cpp_funcname(tagnum, G__struct.name[tagnum], ifn, ifunc->page));

  fprintf(fp,               "extern \"C\" int %s(G__value* result7, G__CONST char* funcname, struct G__param* libp, int hash)", G__map_cpp_funcname(tagnum, G__struct.name[tagnum], ifn, ifunc->page));
#endif /* G__CPPIF_STATIC */


  fprintf(fp,               "\n{\n");


#if !defined(G__BORLAND)
  fprintf(fp,               "   %s* p = NULL;\n", G__type2string('u', tagnum, -1, 0, 0));
#else
  fprintf(fp,               "   %s* p;\n", G__type2string('u', tagnum, -1, 0, 0));
#endif


#ifndef G__VAARG_COPYFUNC
  if (ifunc->ansi[ifn] == 2) {
    // Handle a variadic function (variable number of arguments).
    fprintf(fp,             "   G__va_arg_buf G__va_arg_bufobj;\n");
    fprintf(fp,             "   G__va_arg_put(&G__va_arg_bufobj, libp, %d);\n", ifunc->para_nu[ifn]);
  }
#endif
#if defined(__x86_64__) && (defined(__linux) || defined(__APPLE__) || defined(__sun))
  if (ifunc->ansi[ifn] == 2)
    G__x8664_vararg(fp, ifn, ifunc, buf, tagnum, buf);
#endif

  G__if_ary_union(fp, ifn, ifunc);

  fprintf(fp,               "   char* gvp = (char*) G__getgvp();\n");

  bool has_a_new = G__struct.funcs[tagnum] & (G__HAS_OPERATORNEW1ARG | G__HAS_OPERATORNEW2ARG);
  bool has_a_new1arg = G__struct.funcs[tagnum] & G__HAS_OPERATORNEW1ARG;
  bool has_a_new2arg = G__struct.funcs[tagnum] & G__HAS_OPERATORNEW2ARG;

  bool has_own_new1arg = false;
  bool has_own_new2arg = false;

  {
    struct G__ifunc_table* iref = G__get_ifunc_ref(G__struct.memfunc[tagnum]);
    struct G__ifunc_table* ireffound = 0;
    long index;
    long offset;
    ireffound = G__get_methodhandle("operator new", "size_t", iref,
                                &index, &offset, 0, 0);
    has_own_new1arg = (ireffound != 0);
    ireffound = G__get_methodhandle("operator new", "size_t, void*", iref,
                                &index, &offset, 0, 0);
    has_own_new2arg = (ireffound != 0);
  }

  //FIXME: debugging code
  //fprintf(fp,               "   //\n");
  //fprintf(fp,               "   //has_a_new1arg: %d\n", has_a_new1arg);
  //fprintf(fp,               "   //has_a_new2arg: %d\n", has_a_new2arg);
  //fprintf(fp,               "   //has_own_new1arg: %d\n", has_own_new1arg);
  //fprintf(fp,               "   //has_own_new2arg: %d\n", has_own_new2arg);
  //fprintf(fp,               "   //\n");

  m = ifunc->para_nu[ifn] ;

  if ((m > 0) && ifunc->param[ifn][m-1]->pdefault) {
    // Handle a constructor with arguments where some of them are defaulted.
    fprintf(fp,             "   switch (libp->paran) {\n");
    do {
      fprintf(fp,           "   case %d:\n", m);
      if (m == 0) {
        // Caller gave us no arguments.
        //
        // Handle array new.
        fprintf(fp,         "     int n = G__getaryconstruct();\n");
        fprintf(fp,         "     if (n) {\n");
        if (isprotecteddtor) {
          fprintf(fp,       "       p = 0;\n");
          fprintf(fp,       "       G__genericerror(\"Error: Array construction with private/protected destructor is illegal\");\n");
        } else {
          fprintf(fp,       "       if ((gvp == (char*)G__PVOID) || (gvp == 0)) {\n");
          if (!has_a_new) {
             fprintf(fp,     "         p = new %s[n];\n", buf());
          } else if (has_a_new1arg && (has_own_new1arg || !has_own_new2arg)) {
             fprintf(fp,     "         p = new %s[n];\n", buf());
          } else {
             fprintf(fp,     "         p = ::new %s[n];\n", buf());
          }
          fprintf(fp,       "       } else {\n");
          if (!has_a_new) {
             fprintf(fp,     "         p = new((void*) gvp) %s[n];\n", buf());
          } else if (has_a_new2arg && (has_own_new2arg || !has_own_new1arg)) {
             fprintf(fp,     "         p = new((void*) gvp) %s[n];\n", buf());
          } else {
             fprintf(fp,     "         p = ::new((void*) gvp) %s[n];\n", buf());
          }
          fprintf(fp,       "       }\n");
        }
        fprintf(fp,         "     } else {\n");
        // Handle regular new.
        fprintf(fp,         "       if ((gvp == (char*)G__PVOID) || (gvp == 0)) {\n");
        if (!has_a_new) {
           fprintf(fp,         "         p = new %s;\n", buf());
        } else if (has_a_new1arg && (has_own_new1arg || !has_own_new2arg)) {
           fprintf(fp,       "         p = new %s;\n", buf());
        } else {
           fprintf(fp,       "         p = ::new %s;\n", buf());
        }
        fprintf(fp,         "       } else {\n");
        if (!has_a_new) {
           fprintf(fp,       "         p = new((void*) gvp) %s;\n", buf());
        } else if (has_a_new2arg && (has_own_new2arg || !has_own_new1arg)) {
           fprintf(fp,       "         p = new((void*) gvp) %s;\n", buf());
        } else {
           fprintf(fp,       "         p = ::new((void*) gvp) %s;\n", buf());
        }
        fprintf(fp,         "       }\n");
        fprintf(fp,         "     }\n");
      } else {
        // Caller gave us some of the arguments.
        //
        // Note: We do not have to handle array new here because there
        //       can be no initializer in an array new.
        fprintf(fp,         "     //m: %d\n", m);
        fprintf(fp,         "     if ((gvp == (char*)G__PVOID) || (gvp == 0)) {\n");
        if (!has_a_new) {
           fprintf(fp,         "       p = new %s(", buf());
        } else if (has_a_new1arg && (has_own_new1arg || !has_own_new2arg)) {
           fprintf(fp,       "       p = new %s(", buf());
        } else {
           fprintf(fp,       "       p = ::new %s(", buf());
        }
        if (m > 2) {
          fprintf(fp,       "\n");
        }
        // Copy in the arguments the caller gave us.
        for (k = 0; k < m; ++k) {
          G__cppif_paratype(fp, ifn, ifunc, k);
        }
        if (ifunc->ansi[ifn] == 2 && m==ifunc->para_nu[ifn]) {
          // Handle a variadic constructor (varying number of arguments).
#if defined(G__VAARG_COPYFUNC)
          fprintf(fp,       ", libp, %d", k);
#elif defined(__hpux)
          //FIXME:  This loops only 99 times, the other clause loops 100 times.
          int i;
          for (i = G__VAARG_SIZE / sizeof(long) - 1; i > G__VAARG_SIZE / sizeof(long) - 100; --i) {
            fprintf(fp,     ", G__va_arg_bufobj.x.i[%d]", i);
          }
#elif ((defined(__sparc) || defined(__i386)) && defined(__SUNPRO_CC)) || \
      ((defined(__PPC__) || defined(__ppc__)) && (defined(_AIX) || defined(__APPLE__)))
          int i;
          for (i = 0; i < 100; ++i) {
            fprintf(fp,     ", G__va_arg_bufobj.x.i[%d]", i);
          }
#elif defined(__x86_64__) && (defined(__linux) || defined(__APPLE__) || defined(__sun))
          // see G__x8664_vararg()
#else
          fprintf(fp,       ", G__va_arg_bufobj");
#endif
        }
        fprintf(fp,         ");\n");
        fprintf(fp,         "     } else {\n");
        if (!has_a_new) {
           fprintf(fp,       "       p = new((void*) gvp) %s(", buf());
        } else if (has_a_new2arg && (has_own_new2arg || !has_own_new1arg)) {
           fprintf(fp,       "       p = new((void*) gvp) %s(", buf());
        } else {
           fprintf(fp,       "       p = ::new((void*) gvp) %s(", buf());
        }
        if (m > 2) {
          fprintf(fp,       "\n");
        }
        // Copy in the arguments the caller gave us.
        for (k = 0; k < m; ++k) {
          G__cppif_paratype(fp, ifn, ifunc, k);
        }
        if (ifunc->ansi[ifn] == 2 && m==ifunc->para_nu[ifn]) {
          // Handle a variadic constructor (varying number of arguments).
#if defined(G__VAARG_COPYFUNC)
          fprintf(fp,       ", libp, %d", k);
#elif defined(__hpux)
          //FIXME:  This loops only 99 times, the other clause loops 100 times.
          int i;
          for (i = G__VAARG_SIZE / sizeof(long) - 1; i > G__VAARG_SIZE / sizeof(long) - 100; --i) {
            fprintf(fp,     ", G__va_arg_bufobj.x.i[%d]", i);
          }
#elif ((defined(__sparc) || defined(__i386)) && defined(__SUNPRO_CC)) || \
      ((defined(__PPC__) || defined(__ppc__)) && (defined(_AIX) || defined(__APPLE__)))
          int i;
          for (i = 0; i < 100; ++i) {
            fprintf(fp,     ", G__va_arg_bufobj.x.i[%d]", i);
          }
#elif defined(__x86_64__) && (defined(__linux) || defined(__APPLE__) || defined(__sun))
          // see G__x8664_vararg()
#else
          fprintf(fp,       ", G__va_arg_bufobj");
#endif
        }
        fprintf(fp,         ");\n");
        fprintf(fp,         "     }\n");
      }
      fprintf(fp,           "     break;\n");
      --m;
    } while ((m >= 0) && ifunc->param[ifn][m]->pdefault);
    fprintf(fp,             "   }\n");
  } else if (m > 0) {
    // Handle a constructor with arguments where none of them are defaulted.
    //
    // Note: We do not have to handle an array new here because initializers
    //       are not allowed for array new.
    fprintf(fp,             "   //m: %d\n", m);
    fprintf(fp,             "   if ((gvp == (char*)G__PVOID) || (gvp == 0)) {\n");
    if (!has_a_new) {
       fprintf(fp,             "     p = new %s(", buf());
    } else if (has_a_new1arg && (has_own_new1arg || !has_own_new2arg)) {
       fprintf(fp,           "     p = new %s(", buf());
    } else {
       fprintf(fp,           "     p = ::new %s(", buf());
    }
    if (m > 2) {
      fprintf(fp,           "\n");
    }
    for (k = 0; k < m; ++k) {
      G__cppif_paratype(fp, ifn, ifunc, k);
    }
    if (ifunc->ansi[ifn] == 2 && m==ifunc->para_nu[ifn]) {
      // handle a varadic constructor (varying number of arguments)
#if defined(G__VAARG_COPYFUNC)
      fprintf(fp,           ", libp, %d", k);
#elif defined(__hpux)
      //FIXME:  This loops only 99 times, the other clause loops 100 times.
      int i;
      for (i = G__VAARG_SIZE / sizeof(long) - 1; i > G__VAARG_SIZE / sizeof(long) - 100; --i) {
        fprintf(fp,         ", G__va_arg_bufobj.x.i[%d]", i);
      }
#elif ((defined(__sparc) || defined(__i386)) && defined(__SUNPRO_CC)) || \
      ((defined(__PPC__) || defined(__ppc__)) && (defined(_AIX) || defined(__APPLE__)))
      int i;
      for (i = 0; i < 100; ++i) {
        fprintf(fp,         ", G__va_arg_bufobj.x.i[%d]", i);
      }
#elif defined(__x86_64__) && (defined(__linux) || defined(__APPLE__) || defined(__sun))
          // see G__x8664_vararg()
#else
      fprintf(fp,           ", G__va_arg_bufobj");
#endif
    }
    fprintf(fp,             ");\n");
    fprintf(fp,             "   } else {\n");
    if (!has_a_new) {
       fprintf(fp,           "     p = new((void*) gvp) %s(", buf());
    } else if (has_a_new2arg && (has_own_new2arg || !has_own_new1arg)) {
       fprintf(fp,           "     p = new((void*) gvp) %s(", buf());
    } else {
       fprintf(fp,           "     p = ::new((void*) gvp) %s(", buf());
    }
    if (m > 2) {
      fprintf(fp,           "\n");
    }
    for (k = 0; k < m; ++k) {
      G__cppif_paratype(fp, ifn, ifunc, k);
    }
    if (ifunc->ansi[ifn] == 2 && m==ifunc->para_nu[ifn]) {
      // handle a varadic constructor (varying number of arguments)
#if defined(G__VAARG_COPYFUNC)
      fprintf(fp,           ", libp, %d", k);
#elif defined(__hpux)
      //FIXME:  This loops only 99 times, the other clause loops 100 times.
      int i;
      for (i = G__VAARG_SIZE / sizeof(long) - 1; i > G__VAARG_SIZE / sizeof(long) - 100; --i) {
        fprintf(fp,         ", G__va_arg_bufobj.x.i[%d]", i);
      }
#elif ((defined(__sparc) || defined(__i386)) && defined(__SUNPRO_CC)) || \
      ((defined(__PPC__) || defined(__ppc__)) && (defined(_AIX) || defined(__APPLE__)))
      int i;
      for (i = 0; i < 100; ++i) {
        fprintf(fp,         ", G__va_arg_bufobj.x.i[%d]", i);
      }
#elif defined(__x86_64__) && (defined(__linux) || defined(__APPLE__) || defined(__sun))
          // see G__x8664_vararg()
#else
      fprintf(fp,           ", G__va_arg_bufobj");
#endif
    }
    fprintf(fp,             ");\n");
    fprintf(fp,             "   }\n");
  } else {
    // Handle a constructor with no arguments.
    //
    // Handle array new.
    fprintf(fp,             "   int n = G__getaryconstruct();\n");
    fprintf(fp,             "   if (n) {\n");
    if (isprotecteddtor) {
      fprintf(fp,           "     p = 0;\n");
      fprintf(fp,           "     G__genericerror(\"Error: Array construction with private/protected destructor is illegal\");\n");
    } else {
      fprintf(fp,           "     if ((gvp == (char*)G__PVOID) || (gvp == 0)) {\n");
      if (!has_a_new) {
         fprintf(fp,         "       p = new %s[n];\n", buf());
      } else if (has_a_new1arg && (has_own_new1arg || !has_own_new2arg)) {
         fprintf(fp,         "       p = new %s[n];\n", buf());
      } else {
         fprintf(fp,         "       p = ::new %s[n];\n", buf());
      }
      fprintf(fp,           "     } else {\n");
      if (!has_a_new) {
         fprintf(fp,         "       p = new((void*) gvp) %s[n];\n", buf());
      } else if (has_a_new2arg && (has_own_new2arg || !has_own_new1arg)) {
         fprintf(fp,         "       p = new((void*) gvp) %s[n];\n", buf());
      } else {
         fprintf(fp,         "       p = ::new((void*) gvp) %s[n];\n", buf());
      }
      fprintf(fp,           "     }\n");
    }
    fprintf(fp,             "   } else {\n");
    //
    // Handle regular new.
    fprintf(fp,             "     if ((gvp == (char*)G__PVOID) || (gvp == 0)) {\n");
    if (!has_a_new) {
       fprintf(fp,             "       p = new %s;\n", buf());
    } else if (has_a_new1arg && (has_own_new1arg || !has_own_new2arg)) {
       fprintf(fp,           "       p = new %s;\n", buf());
    } else {
       fprintf(fp,           "       p = ::new %s;\n", buf());
    }
    fprintf(fp,             "     } else {\n");
    if (!has_a_new) {
       fprintf(fp,           "       p = new((void*) gvp) %s;\n", buf());
    } else if (has_a_new2arg && (has_own_new2arg || !has_own_new1arg)) {
       fprintf(fp,           "       p = new((void*) gvp) %s;\n", buf());
    } else {
       fprintf(fp,           "       p = ::new((void*) gvp) %s;\n", buf());
    }
    fprintf(fp,             "     }\n");
    fprintf(fp,             "   }\n");
  }

  fprintf(fp,               "   result7->obj.i = (long) p;\n");
  fprintf(fp,               "   result7->ref = (long) p;\n");
  fprintf(fp,               "   G__set_tagnum(result7,G__get_linked_tagnum(&%s));\n", G__mark_linked_tagnum(tagnum));

  G__if_ary_union_reset(ifn, ifunc);
  G__cppif_dummyfuncname(fp);

  fprintf(fp,               "}\n\n");
#endif // G__SMALLOBJECT
}

/**************************************************************************
* G__isprivateconstructorifunc()
*
**************************************************************************/
static int G__isprivateconstructorifunc(int tagnum,int iscopy)
{
  struct G__ifunc_table_internal *ifunc;
  int ifn;
  ifunc=G__struct.memfunc[tagnum];
  do {
    for(ifn=0;ifn<ifunc->allifunc;ifn++) {
      if(strcmp(G__struct.name[tagnum],ifunc->funcname[ifn])==0) {
        if(iscopy) { /* Check copy constructor */
          if((1<=ifunc->para_nu[ifn]&&'u'==ifunc->param[ifn][0]->type&&
              tagnum==ifunc->param[ifn][0]->p_tagtable) &&
             (1==ifunc->para_nu[ifn]||ifunc->param[ifn][1]->pdefault)
             && G__PRIVATE==ifunc->access[ifn]
             ) {
            return(1);
          }
        }
        else { /* Check default constructor */
          if((0==ifunc->para_nu[ifn]||ifunc->param[ifn][0]->pdefault)
             && G__PRIVATE==ifunc->access[ifn]
             ) {
            return(1);
          }
          /* Following solution may not be perfect */
          if((1<=ifunc->para_nu[ifn]&&'u'==ifunc->param[ifn][0]->type&&
              tagnum==ifunc->param[ifn][0]->p_tagtable) &&
             (1==ifunc->para_nu[ifn]||ifunc->param[ifn][1]->pdefault)
             &&G__PRIVATE==ifunc->access[ifn]
             ) {
            return(1);
          }
        }
      }
      else if(strcmp("operator new",ifunc->funcname[ifn])==0) {
        if(G__PRIVATE==ifunc->access[ifn]||G__PROTECTED==ifunc->access[ifn])
          return(1);
      }
    }
    ifunc=ifunc->next;
  } while(ifunc);
  return(0);
}

#ifndef __CINT__
static int G__isprivateconstructorclass G__P((int tagnum,int iscopy));
int G__isprivateconstructor G__P((int tagnum,int iscopy));
#endif

/**************************************************************************
* G__isprivateconstructorvar()
*
* check if private constructor exists in this particular class
**************************************************************************/
static int G__isprivateconstructorvar(int tagnum,int iscopy)
{
  int ig15;
  struct G__var_array *var;
  int memtagnum;
  var=G__struct.memvar[tagnum];
  while(var) {
    for(ig15=0;ig15<var->allvar;ig15++) {
      if('u'==var->type[ig15] 
         && -1!=(memtagnum=var->p_tagtable[ig15]) 
         && 'e'!=G__struct.type[memtagnum]
         && memtagnum!=tagnum
         && var->reftype[ig15]!=G__PARAREFERENCE
         ) {
        if(G__isprivateconstructorclass(memtagnum,iscopy)) return(1);
      }
    }
    var=var->next;
  }
  return(0);
}

/**************************************************************************
* G__isprivateconstructorclass()
*
* check if private constructor exists in this particular class
**************************************************************************/
static int G__isprivateconstructorclass(int tagnum, int iscopy)
{
  int t,f;
  if(iscopy) {
    t=G__CTORDTOR_PRIVATECOPYCTOR;
    f=G__CTORDTOR_NOPRIVATECOPYCTOR;
  }
  else {
    t=G__CTORDTOR_PRIVATECTOR;
    f=G__CTORDTOR_NOPRIVATECTOR;
  }
  if(G__ctordtor_status[tagnum]&t) return(1);
  if(G__ctordtor_status[tagnum]&f) return(0);
  if(G__isprivateconstructorifunc(tagnum,iscopy)||
     G__isprivateconstructor(tagnum,iscopy)
     ) {
    G__ctordtor_status[tagnum]|=t;
    return(1);
  }
  G__ctordtor_status[tagnum]|=f;
  return(0);
}

/**************************************************************************
* G__isprivateconstructor()
*
* check if private constructor exists in base class or class of member obj
**************************************************************************/
int G__isprivateconstructor(int tagnum, int iscopy)
{
  int basen;
  int basetagnum;
  struct G__inheritance *baseclass;

  baseclass = G__struct.baseclass[tagnum];

  /* Check base class private constructor */
  for(basen=0;basen<baseclass->basen;basen++) {
    basetagnum = baseclass->herit[basen]->basetagnum;
    if(G__isprivateconstructorclass(basetagnum,iscopy)) return(1);
  }

  /* Check Data member object */
  if(G__isprivateconstructorvar(tagnum,iscopy)) return(1);

  return(0);
}


/**************************************************************************
* G__isprivatedestructorifunc()
*
**************************************************************************/
static int G__isprivatedestructorifunc(int tagnum)
{
  char *dtorname;
  struct G__ifunc_table_internal *ifunc;
  int ifn;
  ifunc=G__struct.memfunc[tagnum];
  dtorname = (char*)malloc(strlen(G__struct.name[tagnum])+2);
  dtorname[0]='~';
  strcpy(dtorname+1,G__struct.name[tagnum]); // Okay, we allocated the right size
  do {
    for(ifn=0;ifn<ifunc->allifunc;ifn++) {
      if(strcmp(dtorname,ifunc->funcname[ifn])==0) {
        if(G__PRIVATE==ifunc->access[ifn]) {
          free((void*)dtorname);
          return(1);
        }
      }
      else if(strcmp("operator delete",ifunc->funcname[ifn])==0) {
        if(G__PRIVATE==ifunc->access[ifn]||G__PROTECTED==ifunc->access[ifn]) {
          free((void*)dtorname);
          return(1);
        }
      }
    }
    ifunc=ifunc->next;
  } while(ifunc);
  free((void*)dtorname);
  return(0);
}

#ifndef __CINT__
static int G__isprivatedestructorclass G__P((int tagnum));
int G__isprivatedestructor G__P((int tagnum));
#endif

/**************************************************************************
* G__isprivatedestructorvar()
*
* check if private destructor exists in this particular class
**************************************************************************/
static int G__isprivatedestructorvar(int tagnum)
{
  int ig15;
  struct G__var_array *var;
  int memtagnum;
  var=G__struct.memvar[tagnum];
  while(var) {
    for(ig15=0;ig15<var->allvar;ig15++) {
      if('u'==var->type[ig15] 
         && -1!=(memtagnum=var->p_tagtable[ig15]) 
         && 'e'!=G__struct.type[memtagnum]
         && memtagnum!=tagnum
         && var->reftype[ig15]!=G__PARAREFERENCE
         ) {
        if(G__isprivatedestructorclass(memtagnum)) return(1);
      }
    }
    var=var->next;
  }
  return(0);
}

/**************************************************************************
* G__isprivatedestructorclass()
*
* check if private destructor exists in this particular class
**************************************************************************/
static int G__isprivatedestructorclass(int tagnum)
{
  int t,f;
  t=G__CTORDTOR_PRIVATEDTOR;
  f=G__CTORDTOR_NOPRIVATEDTOR;
  if(G__ctordtor_status[tagnum]&t) return(1);
  if(G__ctordtor_status[tagnum]&f) return(0);
  if(G__isprivatedestructorifunc(tagnum)||
     G__isprivatedestructor(tagnum)
     ) {
    G__ctordtor_status[tagnum]|=t;
    return(1);
  }
  G__ctordtor_status[tagnum]|=f;
  return(0);
}
/**************************************************************************
* G__isprivatedestructor()
*
* check if private destructor exists in base class or class of member obj
**************************************************************************/
int G__isprivatedestructor(int tagnum)
{
  int basen;
  int basetagnum;
  struct G__inheritance *baseclass;

  baseclass = G__struct.baseclass[tagnum];

  /* Check base class private destructor */
  for(basen=0;basen<baseclass->basen;basen++) {
    basetagnum = baseclass->herit[basen]->basetagnum;
    if(G__isprivatedestructorclass(basetagnum)) {
      return(1);
    }
  }

  /* Check Data member object */
  if(G__isprivatedestructorvar(tagnum)) return(1);

  return(0);
}

#ifdef G__DEFAULTASSIGNOPR
/**************************************************************************
* G__isprivateassignoprifunc()
*
**************************************************************************/
static int G__isprivateassignoprifunc(int tagnum)
{
  struct G__ifunc_table_internal *ifunc;
  int ifn;
  ifunc=G__struct.memfunc[tagnum];
  do {
    for(ifn=0;ifn<ifunc->allifunc;ifn++) {
      if(strcmp("operator=",ifunc->funcname[ifn])==0) {
        if((G__PRIVATE==ifunc->access[ifn]||G__PROTECTED==ifunc->access[ifn])
           && 'u'==ifunc->param[ifn][0]->type
           && tagnum==ifunc->param[ifn][0]->p_tagtable
            ) {
          return(1);
        }
      }
    }
    ifunc=ifunc->next;
  } while(ifunc);
  return(0);
}

#ifndef __CINT__
static int G__isprivateassignoprclass G__P((int tagnum));
int G__isprivateassignopr G__P((int tagnum));
#endif

/**************************************************************************
* G__isprivateassignoprvar()
*
* check if private assignopr exists in this particular class
**************************************************************************/
static int G__isprivateassignoprvar(int tagnum)
{
  int ig15;
  struct G__var_array *var;
  int memtagnum;
  var=G__struct.memvar[tagnum];
  while(var) {
    for(ig15=0;ig15<var->allvar;ig15++) {
      if('u'==var->type[ig15] 
         && -1!=(memtagnum=var->p_tagtable[ig15])
         && 'e'!=G__struct.type[memtagnum]
         && memtagnum!=tagnum
         && var->reftype[ig15]!=G__PARAREFERENCE
         ) {
        if(G__isprivateassignoprclass(memtagnum)) return(1);
      }
      if(G__PARAREFERENCE==var->reftype[ig15] &&
        G__LOCALSTATIC!=var->statictype[ig15]) {
        return(1);
      }
      if(var->constvar[ig15] &&
        G__LOCALSTATIC!=var->statictype[ig15]) {
        return(1);
      }
    }
    var=var->next;
  }
  return(0);
}

/**************************************************************************
* G__isprivateassignoprclass()
*
* check if private assignopr exists in this particular class
**************************************************************************/
static int G__isprivateassignoprclass(int tagnum)
{
  int t,f;
  t=G__CTORDTOR_PRIVATEASSIGN;
  f=G__CTORDTOR_NOPRIVATEASSIGN;
  if(G__ctordtor_status[tagnum]&t) return(1);
  if(G__ctordtor_status[tagnum]&f) return(0);
  if(G__isprivateassignoprifunc(tagnum)||G__isprivateassignopr(tagnum)) {
    G__ctordtor_status[tagnum]|=t;
    return(1);
  }
  G__ctordtor_status[tagnum]|=f;
  return(0);
}
/**************************************************************************
* G__isprivateassignopr()
*
* check if private assignopr exists in base class or class of member obj
**************************************************************************/
int G__isprivateassignopr(int tagnum)
{
  int basen;
  int basetagnum;
  struct G__inheritance *baseclass;

  baseclass = G__struct.baseclass[tagnum];

  /* Check base class private assignopr */
  for(basen=0;basen<baseclass->basen;basen++) {
    basetagnum = baseclass->herit[basen]->basetagnum;
    if(G__isprivateassignoprclass(basetagnum)) {
      return(1);
    }
  }

  /* Check Data member object */
  if(G__isprivateassignoprvar(tagnum)) return(1);

  return(0);
}
#endif


/**************************************************************************
* G__cppif_gendefault()
*
* Create default constructor and destructor. If default constructor is
* given in the header file, the interface function created here for
* the default constructor will be redundant and won't be used.
*
* Copy constructor and operator=(), if not explisitly specified in the
* header file, are handled as memberwise copy by cint parser. Validity of
* this handling is questionalble especially when base class has explicit
* copy constructor or operator=().
*
**************************************************************************/
void G__cppif_gendefault(FILE *fp, FILE* /*hfp*/, int tagnum,
                         int ifn, G__ifunc_table_internal* ifunc,
                         int isconstructor, int iscopyconstructor,
                         int isdestructor,
                         int isassignmentoperator, int isnonpublicnew)
{
#ifndef G__SMALLOBJECT
  /* int k,m; */
  int page;
  G__FastAllocString funcname(G__MAXNAME);
  G__FastAllocString temp(G__MAXNAME);
  G__FastAllocString dtorname(G__MAXNAME);
  int isprotecteddtor = G__isprotecteddestructoronelevel(tagnum);

  G__ASSERT( tagnum != -1 );

  if('n'==G__struct.type[tagnum]) return;

  page = ifunc->page;
  if(ifn>=G__MAXIFUNC) {
    ifn=0;
    ++page;
  }

  /*********************************************************************
  * default constructor
  *********************************************************************/

  if (!isconstructor) {
    isconstructor = G__isprivateconstructor(tagnum, 0);
  }

#ifdef G__NOSTUBS
  int isconstused = 0;
#endif

  if (!isconstructor && !G__struct.isabstract[tagnum] && !isnonpublicnew) {
#ifdef G__NOSTUBS
    if(G__dicttype==kNoWrappersDictionary){
      // index in the ifunc
      long pifn;
      long poffset;

      // Single Constructor has only a parameter. The size of the object
      G__param para_cons;
      para_cons.paran = 0;

      // We look for the "new operator" ifunc in the current class and in its bases
      G__ifunc_table_internal * cons_oper = G__get_methodhandle4(G__struct.name[tagnum], &para_cons, G__struct.memfunc[tagnum], &pifn, &poffset, 0, 1,0);

      // Look for it in the ifunc table is it was already create in make_default_ifunc
      if(cons_oper && !(!cons_oper->mangled_name[pifn] /*&& cons_oper->funcptr[pifn]!=(void*)-1*/))
        page = cons_oper->page;
    }
#endif

#ifdef G__NOSTUBS
    if(G__dicttype==kFunctionSymbols){
      // 01-11-07
      // Force the outlining of functions even if the weren't declared
      // (CInt will try to declare them later on anyways)

      if(G__is_tagnum_safe(tagnum)) {
        // if we didn't force the outlining for the default constructor 	 
        // we have to do it here because we need the object created there 	 
        // to be able to use a copy constructor 
        if ( !(!isconstructor && !G__struct.isabstract[tagnum] && !isnonpublicnew) ) { 	 
          // I don't know how to get the pointer to a constructor so the only thing 	 
          // I can think of to use the default constructor is to create an object 	 
	  	 
          // index in the ifunc 	 
          long pifn; 	 
          long poffset; 	 
	  	 
          // Single Constructor has only a parameter. The size of the object 	 
          G__param para_new; 	 
          para_new.paran = 0; 	 
	  	 
          // We look for the "new operator" ifunc in the current class and in its bases 	 
          G__ifunc_table_internal* new_oper = G__get_methodhandle4(G__struct.name[tagnum], &para_new, G__struct.memfunc[tagnum], &pifn, &poffset, 0, 1,0);
      
          if(new_oper && (!isconstructor && !G__struct.isabstract[tagnum] && !isnonpublicnew))
            isconstused = 1;
        }

        // I don't know how to get the pointer to a constructor so the only thing
        // I can think of to use the default constructor is to create an object
        if(isconstused)
          fprintf(fp,"  %s G__cons_%s;\n", G__fulltagname(tagnum, 0),  G__map_cpp_funcname(tagnum, funcname, ifn, page));
      }
    }
    else
#endif
    {
       G__FastAllocString buf(G__fulltagname(tagnum, 1));

      funcname = G__struct.name[tagnum];
      fprintf(fp,         "// automatic default constructor\n");

#ifdef G__CPPIF_STATIC
      fprintf(fp,         "static int %s(G__value* result7, G__CONST char* funcname, struct G__param* libp, int hash)", G__map_cpp_funcname(tagnum, funcname, ifn, page));
#else /* G__CPPIF_STATIC */
#ifdef G__GENWINDEF
      fprintf(G__WINDEFfp, "        %s @%d\n", G__map_cpp_funcname(tagnum, funcname, ifn, page), ++G__nexports);
#endif
      fprintf(hfp,        "extern \"C\" int %s(G__value* result7, G__CONST char* funcname, struct G__param* libp, int hash);\n", G__map_cpp_funcname(tagnum, funcname, ifn, page));
      fprintf(fp,         "extern \"C\" int %s(G__value* result7, G__CONST char* funcname, struct G__param* libp, int hash)", G__map_cpp_funcname(tagnum, funcname, ifn, page));
#endif /* G__CPPIF_STATIC */
      fprintf(fp,         "\n{\n");
      fprintf(fp,         "   %s *p;\n", G__fulltagname(tagnum, 1));

      fprintf(fp,         "   char* gvp = (char*) G__getgvp();\n");

      bool has_a_new = G__struct.funcs[tagnum] & (G__HAS_OPERATORNEW1ARG | G__HAS_OPERATORNEW2ARG);
      bool has_a_new1arg = G__struct.funcs[tagnum] & G__HAS_OPERATORNEW1ARG;
      bool has_a_new2arg = G__struct.funcs[tagnum] & G__HAS_OPERATORNEW2ARG;

      bool has_own_new1arg = false;
      bool has_own_new2arg = false;

      {
        struct G__ifunc_table* iref = G__get_ifunc_ref(G__struct.memfunc[tagnum]);
        struct G__ifunc_table* ireffound = 0;
        long index;
        long offset;
        ireffound = G__get_methodhandle("operator new", "size_t", iref, &index, &offset, 0, 0);
        has_own_new1arg = (ireffound != 0);
        ireffound = G__get_methodhandle("operator new", "size_t, void*", iref, &index, &offset, 0, 0);
        has_own_new2arg = (ireffound != 0);
      }

      //FIXME: debugging code
      //fprintf(fp,         "   //\n");
      //fprintf(fp,         "   //has_a_new1arg: %d\n", has_a_new1arg);
      //fprintf(fp,         "   //has_a_new2arg: %d\n", has_a_new2arg);
      //fprintf(fp,         "   //has_own_new1arg: %d\n", has_own_new1arg);
      //fprintf(fp,         "   //has_own_new2arg: %d\n", has_own_new2arg);
      //fprintf(fp,         "   //\n");

      //
      // Handle array new.
      fprintf(fp,         "   int n = G__getaryconstruct();\n");
      fprintf(fp,         "   if (n) {\n");
      if (isprotecteddtor) {
        fprintf(fp,       "     p = 0;\n");
        fprintf(fp,       "     G__genericerror(\"Error: Array construction with private/protected destructor is illegal\");\n");
      } else {
        fprintf(fp,       "     if ((gvp == (char*)G__PVOID) || (gvp == 0)) {\n");
        if (!has_a_new) {
           fprintf(fp,     "       p = new %s[n];\n", buf());
        } else if (has_a_new1arg && (has_own_new1arg || !has_own_new2arg)) {
           fprintf(fp,     "       p = new %s[n];\n", buf());
        } else {
           fprintf(fp,     "       p = ::new %s[n];\n", buf());
        }
        fprintf(fp,       "     } else {\n");
        if (!has_a_new) {
           fprintf(fp,     "       p = new((void*) gvp) %s[n];\n", buf());
        } else if (has_a_new2arg && (has_own_new2arg || !has_own_new1arg)) {
           fprintf(fp,     "       p = new((void*) gvp) %s[n];\n", buf());
        } else {
           fprintf(fp,     "       p = ::new((void*) gvp) %s[n];\n", buf());
        }
        fprintf(fp,       "     }\n");
      }
      fprintf(fp,         "   } else {\n");
      //
      // Handle regular new.
      fprintf(fp,         "     if ((gvp == (char*)G__PVOID) || (gvp == 0)) {\n");
      if (!has_a_new) {
         fprintf(fp,       "       p = new %s;\n", buf());
      } else if (has_a_new1arg && (has_own_new1arg || !has_own_new2arg)) {
         fprintf(fp,       "       p = new %s;\n", buf());
      } else {
         fprintf(fp,       "       p = ::new %s;\n", buf());
      }
      fprintf(fp,         "     } else {\n");
      if (!has_a_new) {
         fprintf(fp,       "       p = new((void*) gvp) %s;\n", buf());
      } else if (has_a_new2arg && (has_own_new2arg || !has_own_new1arg)) {
         fprintf(fp,       "       p = new((void*) gvp) %s;\n", buf());
      } else {
         fprintf(fp,       "       p = ::new((void*) gvp) %s;\n", buf());
      }
      fprintf(fp,         "     }\n");
      fprintf(fp,         "   }\n");

      fprintf(fp,         "   result7->obj.i = (long) p;\n");
      fprintf(fp,         "   result7->ref = (long) p;\n");
      fprintf(fp,         "   G__set_tagnum(result7,G__get_linked_tagnum(&%s));\n", G__mark_linked_tagnum(tagnum));
 
      G__cppif_dummyfuncname(fp);

      fprintf(fp,         "}\n\n");

      ++ifn;
      if (ifn >= G__MAXIFUNC) {
        ifn = 0;
        ++page;
      }
    }
  } /* if (isconstructor) */

  /*********************************************************************
   * copy constructor
   *********************************************************************/

  if (!iscopyconstructor) {
    iscopyconstructor = G__isprivateconstructor(tagnum, 1);
  }

  if (!iscopyconstructor && !G__struct.isabstract[tagnum] && !isnonpublicnew) {
#ifdef G__NOSTUBS
    if(G__dicttype==kNoWrappersDictionary){
      // index in the ifunc
      long pifn;
      long poffset;

      // Single Constructor has only a parameter. The size of the object
      G__param para_cons;
      para_cons.paran = 1;
      para_cons.para[0].typenum = 0;
      para_cons.para[0].type = 'u';
      para_cons.para[0].tagnum = tagnum;

      // We look for the "new operator" ifunc in the current class and in its bases
      G__ifunc_table_internal * cons_oper = G__get_methodhandle4(G__struct.name[tagnum], &para_cons, G__struct.memfunc[tagnum], &pifn, &poffset, 0, 1,0);

      if(cons_oper && !(!cons_oper->mangled_name[pifn] /*&& cons_oper->funcptr[pifn]!=(void*)-1*/))
        page = cons_oper->page;
    }
#endif

#ifdef G__NOSTUBS
    if(G__dicttype==kFunctionSymbols) {
      // 01-11-07
      // Force the outlining of functions even if the weren't declared
      // (CInt will try to declare them later on anyways)

      if(G__is_tagnum_safe(tagnum)) {
        // if we didn't force the outlining for the default constructor 	 
        // we have to do it here because we need the object created there 	 
        // to be able to use a copy constructor 
        if (!(!isconstructor && !G__struct.isabstract[tagnum] && !isnonpublicnew)) { 	 
          // I don't know how to get the pointer to a constructor so the only thing 	 
          // I can think of to use the default constructor is to create an object 	 
	  	 
          // index in the ifunc 	 
          long pifn; 	 
          long poffset; 	 
	  	 
          // Single Constructor has only a parameter. The size of the object 	 
          G__param para_new; 	 
          para_new.paran = 0; 	 
	  	 
          // We look for the "new operator" ifunc in the current class and in its bases 	 
          G__ifunc_table_internal* new_oper = G__get_methodhandle4(G__struct.name[tagnum], &para_new, G__struct.memfunc[tagnum], &pifn, &poffset, 0, 1,0);
      
          if(!isconstused && new_oper && (!isconstructor && !G__struct.isabstract[tagnum] && !isnonpublicnew)){
            fprintf(fp, "  %s G__cons_%s;\n", G__fulltagname(tagnum, 0),  G__map_cpp_funcname(tagnum, funcname, ifn, page));
            isconstused = 1;
          }
        }
	  	 
        if(isconstused)
          fprintf(fp,"  %s G__copycons_%s(G__cons_%s);\n", G__fulltagname(tagnum, 0), G__map_cpp_funcname(tagnum, funcname, ifn, page),G__map_cpp_funcname(tagnum, funcname, ifn, page));
      }
    }
    else
#endif // G__NOSTUBS
    {
      funcname = G__struct.name[tagnum];

      fprintf(fp,     "// automatic copy constructor\n");

#ifdef G__CPPIF_STATIC
      fprintf(fp,     "static int %s(G__value* result7, G__CONST char* funcname, struct G__param* libp, int hash)\n", G__map_cpp_funcname(tagnum, funcname, ifn, page));
#else /* G__CPPIF_STATIC */
#ifdef G__GENWINDEF
      fprintf(G__WINDEFfp, "        %s @%d\n", G__map_cpp_funcname(tagnum, funcname, ifn, page), ++G__nexports);
#endif
      fprintf(hfp,    "extern \"C\" int %s(G__value* result7, G__CONST char* funcname, struct G__param* libp, int hash);\n", G__map_cpp_funcname(tagnum, funcname, ifn, page));
      fprintf( fp,    "extern \"C\" int %s(G__value* result7, G__CONST char* funcname, struct G__param* libp, int hash)\n", G__map_cpp_funcname(tagnum, funcname, ifn, page));
#endif /* G__CPPIF_STATIC */

      fprintf(fp,     "\n{\n");
      fprintf(fp,     "   %s* p;\n", G__fulltagname(tagnum, 1));

      temp = G__fulltagname(tagnum, 1);

      fprintf(fp,     "   void* tmp = (void*) G__int(libp->para[0]);\n");
      fprintf(fp,     "   p = new %s(*(%s*) tmp);\n", temp(), temp());

      fprintf(fp,     "   result7->obj.i = (long) p;\n");
      fprintf(fp,     "   result7->ref = (long) p;\n");
      fprintf(fp,     "   G__set_tagnum(result7,G__get_linked_tagnum(&%s));\n", G__mark_linked_tagnum(tagnum));

      G__cppif_dummyfuncname(fp);

      fprintf(fp,     "}\n\n");

      ++ifn;
      if (ifn >= G__MAXIFUNC) {
        ifn = 0;
        ++page;
      }
    }
  }
  
  /*********************************************************************
   * destructor
   *********************************************************************/

  // 06-7-07
  // Dont generate the wrappers for the general case of the destructors
  // do it only for all those stranges classes we dont support yet
  if (0 >= isdestructor && G__dicttype==kCompleteDictionary) {
    isdestructor = G__isprivatedestructor(tagnum);
  }

  if ((0 >= isdestructor) && (G__struct.type[tagnum] != 'n')) {
#ifdef G__NOSTUBS
    if(G__dicttype==kNoWrappersDictionary){
      // index in the ifunc
      long pifn;
      long poffset;
      G__FastAllocString funcname(G__MAXNAME*6);
      funcname.Format("~%s", G__struct.name[tagnum]);

      // Single Constructor has only a parameter. The size of the object
      G__param para_des;
      para_des.paran = 0;

      // We look for the "new operator" ifunc in the current class and in its bases
      G__ifunc_table_internal * des_oper = G__get_methodhandle4(funcname, &para_des, G__struct.memfunc[tagnum], &pifn, &poffset, 0, 1,0);

      // Look for it in the ifunc table is it was already create in make_default_ifunc
      if(des_oper && !(!des_oper->mangled_name[pifn] /*&& des_oper->funcptr[pifn]!=(void*)-1*/) && G__is_tagnum_safe(tagnum))
        page = des_oper->page;
    }
#endif

    int isdestdefined = 1;
    if(!G__struct.memfunc[tagnum]->mangled_name[0])
      isdestdefined = 0;



#ifdef G__NOSTUBS
    if(G__dicttype==kFunctionSymbols) {
      // 01-11-07
      // Force the outlining of functions even if the weren't declared
      // (CInt will try to declare them later on anyways)

      //if(G__is_tagnum_safe(tagnum))
      // 28-01-08
      // How can we force the destructor symbol to be included?
      // is it enough with the object creation?
    }
    else
#endif
    {
       G__FastAllocString buf(G__fulltagname(tagnum, 1));

      bool has_a_delete = G__struct.funcs[tagnum] & G__HAS_OPERATORDELETE;

      bool has_own_delete1arg = false;
      bool has_own_delete2arg = false;

      {
        struct G__ifunc_table* iref = G__get_ifunc_ref(G__struct.memfunc[tagnum]);
        struct G__ifunc_table* ireffound = 0;
        long index;
        long offset;
        ireffound = G__get_methodhandle("operator delete", "void*", iref, &index, &offset, 0, 0);
        has_own_delete1arg = (ireffound != 0);
        ireffound = G__get_methodhandle("operator delete", "void*, size_t", iref, &index, &offset, 0, 0);
        has_own_delete2arg = (ireffound != 0);
      }

      funcname.Format("~%s", G__struct.name[tagnum]);
      dtorname.Format("G__T%s", G__map_cpp_name(G__fulltagname(tagnum, 0)));

      fprintf(fp,"// automatic destructor\n");
      fprintf(fp, "typedef %s %s;\n", G__fulltagname(tagnum, 0), dtorname());

#ifdef G__CPPIF_STATIC
      fprintf(fp,"static int %s(G__value* result7, G__CONST char* funcname, struct G__param* libp, int hash)", G__map_cpp_funcname(tagnum, funcname, ifn, page));
#else /* G__CPPIF_STATIC */
#ifdef G__GENWINDEF
      fprintf(G__WINDEFfp, "        %s @%d\n", G__map_cpp_funcname(tagnum, funcname, ifn, page), ++G__nexports);
#endif
      fprintf(hfp,"extern \"C\" int %s(G__value* result7, G__CONST char* funcname, struct G__param* libp, int hash);\n", G__map_cpp_funcname(tagnum, funcname, ifn, page));
      fprintf( fp,"extern \"C\" int %s(G__value* result7, G__CONST char* funcname, struct G__param* libp, int hash)", G__map_cpp_funcname(tagnum, funcname, ifn, page));
#endif /* G__CPPIF_STATIC */

      fprintf(fp,   "\n{\n");
      fprintf(fp,   "   char* gvp = (char*) G__getgvp();\n");
      fprintf(fp,   "   long soff = G__getstructoffset();\n");
      fprintf(fp,   "   int n = G__getaryconstruct();\n");

      fprintf(fp,   "   //\n");
      fprintf(fp,   "   //has_a_delete: %d\n", has_a_delete);
      fprintf(fp,   "   //has_own_delete1arg: %d\n", has_own_delete1arg);
      fprintf(fp,   "   //has_own_delete2arg: %d\n", has_own_delete2arg);
      fprintf(fp,   "   //\n");

      fprintf(fp,   "   if (!soff) {\n");
      fprintf(fp,   "     return(1);\n");
      fprintf(fp,   "   }\n");

      fprintf(fp,   "   if (n) {\n");
      fprintf(fp,   "     if (gvp == (char*)G__PVOID) {\n");
      fprintf(fp,   "       delete[] (%s*) soff;\n", buf());
      fprintf(fp,   "     } else {\n");
      fprintf(fp,   "       G__setgvp((long) G__PVOID);\n");
      fprintf(fp,   "       for (int i = n - 1; i >= 0; --i) {\n");
      fprintf(fp,   "         ((%s*) (soff+(sizeof(%s)*i)))->~%s();\n", buf(), buf(), dtorname());
      fprintf(fp,   "       }\n");
      fprintf(fp,   "       G__setgvp((long)gvp);\n");
      fprintf(fp,   "     }\n");
      fprintf(fp,   "   } else {\n");
      fprintf(fp,   "     if (gvp == (char*)G__PVOID) {\n");
      //fprintf(fp, "       G__operator_delete((void*) soff);\n");
      fprintf(fp,   "       delete (%s*) soff;\n", buf());
      fprintf(fp,   "     } else {\n");
      fprintf(fp,   "       G__setgvp((long) G__PVOID);\n");
      fprintf(fp,   "       ((%s*) (soff))->~%s();\n", buf(), dtorname());
      fprintf(fp,   "       G__setgvp((long)gvp);\n");
      fprintf(fp,   "     }\n");
      fprintf(fp,   "   }\n");

      fprintf(fp,   "   G__setnull(result7);\n");

      G__cppif_dummyfuncname(fp);

      fprintf(fp,   "}\n\n");

      ++ifn;
      if (ifn >= G__MAXIFUNC) {
        ifn = 0;
        ++page;
      }
    }
  }

#ifdef G__DEFAULTASSIGNOPR

  /*********************************************************************
   * assignment operator
   *********************************************************************/

  if (!isassignmentoperator) {
    isassignmentoperator = G__isprivateassignopr(tagnum);
  }

  if (!isassignmentoperator) {
#ifdef G__NOSTUBS
    if(G__dicttype==kNoWrappersDictionary){
      // index in the ifunc
      long pifn;
      long poffset;

      // Single Constructor has only a parameter. The size of the object
      G__param para_op;
      para_op.paran = 1;
      para_op.para[0].typenum = 0;
      para_op.para[0].type = 'u';
      para_op.para[0].tagnum = tagnum;
      
      // We look for the "new operator" ifunc in the current class and in its bases
      G__ifunc_table_internal * op_oper = G__get_methodhandle4("operator=", &para_op, G__struct.memfunc[tagnum], &pifn, &poffset, 0, 1,0);

      if(op_oper && !(!op_oper->mangled_name[pifn] /*&& op_oper->funcptr[pifn]!=(void*)-1*/))
        page = op_oper->page;
    }
#endif

#ifdef G__NOSTUBS
    if(G__dicttype==kFunctionSymbols) {
      // 01-11-07
      // Force the outlining of functions even if the weren't declared
      // (CInt will try to declare them later on anyways)

      if(G__is_tagnum_safe(tagnum)) {
        funcname = "operator=";
        fprintf(fp,"%s& (%s::*G__assignop_%s)(const %s&) = &%s::operator=;\n", G__fulltagname(tagnum, 0), G__fulltagname(tagnum, 0), G__map_cpp_funcname(tagnum, funcname, ifn, page), G__fulltagname(tagnum, 0), G__fulltagname(tagnum, 0) );
        fprintf(fp," (void)(G__assignop_%s);\n", G__map_cpp_funcname(tagnum, funcname, ifn, page));
      }
    }
    else
#endif
    {
      funcname = "operator=";
      fprintf(fp,   "// automatic assignment operator\n");

#ifdef G__CPPIF_STATIC
      fprintf(fp,   "static int %s(G__value* result7, G__CONST char* funcname, struct G__param* libp, int hash)", G__map_cpp_funcname(tagnum, funcname, ifn, page));
#else /* G__CPPIF_STATIC */

#ifdef G__GENWINDEF
      fprintf(G__WINDEFfp,"        %s @%d\n", G__map_cpp_funcname(tagnum, funcname, ifn, page),++G__nexports);
#endif
      fprintf(hfp,  "extern \"C\" int %s(G__value* result7, G__CONST char* funcname, struct G__param* libp, int hash);\n", G__map_cpp_funcname(tagnum, funcname, ifn, page));
      fprintf( fp,  "extern \"C\" int %s(G__value* result7, G__CONST char* funcname, struct G__param* libp, int hash)", G__map_cpp_funcname(tagnum, funcname, ifn, page));
#endif /* G__CPPIF_STATIC */
      fprintf(fp,   "\n{\n");
      temp = G__type2string('u', tagnum, -1, 0, 0);
      fprintf(fp,   "   %s* dest = (%s*) G__getstructoffset();\n", temp(), temp());
      if ((1 >= G__struct.size[tagnum]) && (0 == G__struct.memvar[tagnum]->allvar)) {
      } else {
         fprintf(fp, "   *dest = *(%s*) libp->para[0].ref;\n", temp());
      }
      fprintf(fp,   "   const %s& obj = *dest;\n", temp());
      fprintf(fp,   "   result7->ref = (long) (&obj);\n");
      fprintf(fp,   "   result7->obj.i = (long) (&obj);\n");
      G__cppif_dummyfuncname(fp);
      fprintf(fp,   "}\n\n");

      ++ifn;
      if (ifn >= G__MAXIFUNC) {
        ifn = 0;
        ++page;
      }
    }
  }
#endif

  //
#endif // G__SMALLOBJECT
}


/**************************************************************************
 * G__method_inbase()
 * This function will search for the method ifn (index in ifunc) 
 * in the ifunc->tagnum's base classes
 * RETURN -> NULL Method not found
 *           NOT NULL Method Found. Method's ifunc table pointer
 *
 *
 * 06-08-08
 * Changed to return the page instead of just not null
 * (since 0 means not found then the index starts at 1)
 **************************************************************************/
int G__method_inbase(int ifn, G__ifunc_table_internal *ifunc)
{
  // tagnum's Base Classes structure
  G__inheritance* cbases = G__struct.baseclass[ifunc->tagnum];

  // If there are still base classes
  if (cbases){
    // Go through the base tagnums (tagnum = index in G__struct structure)
    for (int idx=0; idx < cbases->basen; ++idx){
      // Current tagnum
      int basetagnum=cbases->herit[idx]->basetagnum;

      // Current tagnum's ifunc table
      G__ifunc_table_internal * ifunct = G__struct.memfunc[basetagnum];
      
      // Continue if there are still ifuncs and the method 'ifn' is not found yet
      if (ifunct){
        int base=-1;

        // Does the Method 'ifn' (in ifunc) exist in the current ifunct?
        ifunct = G__ifunc_exist(ifunc, ifn, ifunct, &base, 0xffff);
        
        //If the number of default parameters numbers is different between the base and the derived
        //class we generete the stub
        if (base!=-1 && ifunct){
          int derived_def_n = -1;
          
          // Counting derived class default parameters
          for(int i = ifunc->para_nu[ifn] - 1; i >= 0; --i)
            if (ifunc->param[ifn][i]->def)
              derived_def_n = i;
            else break;

          //Counting base class default parameters
          if (derived_def_n != -1
              && !ifunct->param[base][derived_def_n]->def)
            return 0;

          return ifunct->page+1;
        }
      }
    }
  }
  return 0;
}

/**************************************************************************
 * G__method_inbase2()
 *
 * 16-11-07
 * -1 now means than it was found in two or more parents...
 * the association can not be done here... we have to
 * do it at runtime
 * if "onlyparents" then we will check only the direct ascendants, not
 * the full hierarchy
 **************************************************************************///
int G__method_inbase2(int ifn, G__ifunc_table_internal *ifunc, int onlyparents)
{
  int page_base = 0; // the result... 0 if not found (the index otehrwise)
  int found = 0;

  // tagnum's Base Classes structure
  G__inheritance* cbases = G__struct.baseclass[ifunc->tagnum];

  // If there are still base classes
  if (cbases){
    // Go through the base tagnums (tagnum = index in G__struct structure)
    for (int idx=0; idx < cbases->basen; ++idx){
      // Current tagnum
      int basetagnum=cbases->herit[idx]->basetagnum;

      // Do it only for its parents
      if( (onlyparents && cbases->herit[idx]->property&G__ISDIRECTINHERIT) || !onlyparents) {
        // Current tagnum's ifunc table
        G__ifunc_table_internal * ifunct = G__struct.memfunc[basetagnum];

        // Continue if there are still ifuncs and the method 'ifn' is not found yet
        if (ifunct){
          int base=-1;

          // Does the Method 'ifn' (in ifunc) exist in the current ifunct?
          ifunct = G__ifunc_exist(ifunc, ifn, ifunct, &base, 0xffff);

          //If the number of default parameters numbers is different between the base and the derived
          //class we generete the stub
          if (base!=-1 && ifunct) {
	    page_base = G__method_inbase2(ifn, ifunct, onlyparents);
	    if(page_base!=0) // if page_base==-1 it means it found the same method in different parents
	      ++found;
          }
        }
      }
    }
  }

  if(!found) {
    if(onlyparents)
      page_base = G__method_inbase2(ifn, ifunc, 0);
    
    if(!page_base) {
      ifunc->page_base = ifunc->page+1;
      page_base = ifunc->page_base;
    }
    return page_base; // not found
  }
  
  if (found>1 && onlyparents)
    return -1; // found in multiple parents

  return page_base;   
}

/**************************************************************************
 * G__cppif_genfunc()
 *
 **************************************************************************/
void G__cppif_genfunc(FILE *fp, FILE * /* hfp */, int tagnum, int ifn, G__ifunc_table_internal *ifunc)
{

  // If the virtual method 'ifn' (in ifunc) exists in any Base Clase then we have
  // an overridden virtual method,so the stub function for it is not generated
  if (G__dicttype!=kNoWrappersDictionary && (ifunc->isvirtual[ifn]) && (G__method_inbase(ifn, ifunc)))
    return;

#ifndef G__SMALLOBJECT
  int k, m;

  G__FastAllocString endoffunc(G__LONGLINE);
  G__FastAllocString castname(G__ONELINE);

#ifdef G__CPPIF_EXTERNC
  G__p2f_typedef(fp, ifn, ifunc) ;
#endif

#ifdef G__VAARG_COPYFUNC
  if ((ifunc->ansi[ifn] == 2) && (ifunc->pentry[ifn]->line_number > 0)) {
    G__va_arg_copyfunc(fp, ifunc, ifn);
  }
#endif

#ifndef G__CPPIF_STATIC
#ifdef G__GENWINDEF
  fprintf(G__WINDEFfp, "        %s @%d\n", G__map_cpp_funcname(tagnum, ifunc->funcname[ifn], ifn, ifunc->page), ++G__nexports);
#endif
  if (G__globalcomp == G__CPPLINK) {
    fprintf(hfp, "extern \"C\" int %s(G__value* result7, G__CONST char* funcname, struct G__param* libp, int hash);\n", G__map_cpp_funcname(tagnum, ifunc->funcname[ifn], ifn, ifunc->page));
  } else {
    fprintf(hfp, "int %s();\n", G__map_cpp_funcname(tagnum, ifunc->funcname[ifn], ifn, ifunc->page));
  }
#endif // G__CPPIF_STATIC

#ifdef G__CPPIF_STATIC
  fprintf(fp, "static ");
#else
  if (G__globalcomp == G__CPPLINK) {
    fprintf(fp, "extern \"C\" ");
  }
#endif

  if (G__clock) {
    /* K&R style header */
    fprintf(fp, "int %s(result7, funcname, libp, hash)\n", G__map_cpp_funcname(tagnum, ifunc->funcname[ifn], ifn, ifunc->page));
    fprintf(fp, "G__value* result7;\n");
    fprintf(fp, "char* funcname;\n");
    fprintf(fp, "struct G__param* libp;\n");
    fprintf(fp, "int hash;\n");
  } else {
    /* ANSI style header */
    fprintf(fp, "int %s(G__value* result7, G__CONST char* funcname, struct G__param* libp, int hash)", G__map_cpp_funcname(tagnum, ifunc->funcname[ifn], ifn, ifunc->page));
  }

  fprintf(fp, "\n{\n");

  G__if_ary_union(fp,ifn,ifunc);

  if (-1 != tagnum) {
    if ((ifunc->access[ifn] == G__PROTECTED) || ((ifunc->access[ifn] == G__PRIVATE) && (G__struct.protectedaccess[tagnum] & G__PRIVATEACCESS))) {
       castname.Format("%s_PR", G__get_link_tagname(tagnum));
    } else {
      castname = G__fulltagname(tagnum, 1);
    }
  }

#ifndef G__VAARG_COPYFUNC
  if (ifunc->ansi[ifn] == 2) {
    fprintf(fp, "   G__va_arg_buf G__va_arg_bufobj;\n");
    fprintf(fp, "   G__va_arg_put(&G__va_arg_bufobj, libp, %d);\n", ifunc->para_nu[ifn]);
  }
#endif
#if defined(__x86_64__) && (defined(__linux) || defined(__APPLE__) || defined(__sun))
  if (ifunc->ansi[ifn] == 2)
    G__x8664_vararg(fp, ifn, ifunc, ifunc->funcname[ifn], tagnum, castname);
#endif

  /*************************************************************
  * compact G__cpplink.C
  *************************************************************/
  m = ifunc->para_nu[ifn] ;
  if ((m > 0) && ifunc->param[ifn][m-1]->pdefault) {
    // Handle a function with parameters, some of which have defaults.
    fprintf(fp, "   switch (libp->paran) {\n");
    do {
      // One case for each possible number of supplied parameters.
      fprintf(fp, "   case %d:\n", m);
      //
      // Output the return type.
      G__cppif_returntype(fp, ifn, ifunc, endoffunc);
      //
      // Output the function name.
      if (-1 != tagnum) {
        if ('n' == G__struct.type[tagnum]) {
          fprintf(fp,"%s::", G__fulltagname(tagnum, 1));
        } else {
          if (ifunc->staticalloc[ifn]) {
             fprintf(fp, "%s::", castname());
          } else {
            if (ifunc->isconst[ifn] & G__CONSTFUNC) {
               fprintf(fp, "((const %s*) G__getstructoffset())->", castname());
            } else {
               fprintf(fp, "((%s*) G__getstructoffset())->", castname());
            }
          }
        }
      }
      if ((ifunc->access[ifn] == G__PROTECTED) || ((ifunc->access[ifn] == G__PRIVATE) && (G__struct.protectedaccess[tagnum] & G__PRIVATEACCESS))) {
        fprintf(fp, "G__PT_%s(", ifunc->funcname[ifn]);
      } else {
        fprintf(fp, "%s(", ifunc->funcname[ifn]);
      }
      //
      // Output the parameters.
      if (m > 6) {
        fprintf(fp, "\n");
      }
      for (k = 0; k < m; ++k) {
        G__cppif_paratype(fp, ifn, ifunc, k);
      }
      if (ifunc->ansi[ifn] == 2 && m==ifunc->para_nu[ifn]) {
#if defined(G__VAARG_COPYFUNC)
        fprintf(fp, ", libp, %d", k);
#elif defined(__hpux)
        //FIXME:  This loops only 99 times, the other clause loops 100 times.
        int i;
        for (i = G__VAARG_SIZE/sizeof(long) - 1; i > G__VAARG_SIZE/sizeof(long) - 100; i--)
          fprintf(fp, ", G__va_arg_bufobj.x.i[%d]", i);
#elif ((defined(__sparc) || defined(__i386)) && defined(__SUNPRO_CC)) || \
      ((defined(__PPC__) || defined(__ppc__)) && (defined(_AIX) || defined(__APPLE__)))
        int i;
        for (i = 0; i < 100; i++) fprintf(fp, ", G__va_arg_bufobj.x.i[%d]", i);
#elif defined(__x86_64__) && (defined(__linux) || defined(__APPLE__) || defined(__sun))
        // see G__x8664_vararg()
#else
        fprintf(fp, ", G__va_arg_bufobj");
#endif
      }
      //
      // Output the function body.
      fprintf(fp, ")%s\n", endoffunc());
      //
      // End the case for m number of parameters given.
      fprintf(fp, "      break;\n");
      --m;
    } while ((m >= 0) && ifunc->param[ifn][m]->pdefault);
    //
    // End of switch on number of parameters provided by call.
    fprintf(fp, "   }\n");
  } else {
    // Handle a function with parameters, none of which have defaults.
    //
    // Output the return type.
    G__cppif_returntype(fp, ifn, ifunc, endoffunc);

#if defined(__x86_64__) && (defined(__linux) || defined(__APPLE__) || defined(__sun))
    if (ifunc->ansi[ifn] == 2 && m==ifunc->para_nu[ifn]) {
       // all code is already generated by G__x8664_vararg()
       G__x8664_vararg_epilog(fp, ifn, ifunc);
       fprintf(fp, "%s\n", endoffunc());
    } else {
#endif
    //
    // Output the function name.
    if (-1 != tagnum) {
      if (G__struct.type[tagnum] == 'n')
        fprintf(fp, "%s::", G__fulltagname(tagnum, 1));
      else {
        if (ifunc->staticalloc[ifn]) {
           fprintf(fp, "%s::", castname());
        } else {
          if (ifunc->isconst[ifn] & G__CONSTFUNC) {
             fprintf(fp, "((const %s*) G__getstructoffset())->", castname());
          } else {
             fprintf(fp,"((%s*) G__getstructoffset())->", castname());
          }
        }
      }
    }
    if ((ifunc->access[ifn] == G__PROTECTED) || ((ifunc->access[ifn] == G__PRIVATE) && (G__struct.protectedaccess[tagnum] & G__PRIVATEACCESS))) {
      fprintf(fp, "G__PT_%s(", ifunc->funcname[ifn]);
    } else {
       // we need to convert A::operator T() to A::operator ::T, or
       // the context will be the one of tagnum, i.e. A::T instead of ::T
       if (tolower(ifunc->type[ifn]) == 'u'
           && !strncmp(ifunc->funcname[ifn], "operator ", 8)
           && (isalpha(ifunc->funcname[ifn][9]) || ifunc->funcname[ifn][9] == '_')) {
          if (!strncmp(ifunc->funcname[ifn] + 9, "const ", 6))
             fprintf(fp, "operator const ::%s(", ifunc->funcname[ifn] + 15);
          else
             fprintf(fp, "operator ::%s(", ifunc->funcname[ifn] + 9);
       } else
          fprintf(fp, "%s(", ifunc->funcname[ifn]);
    }
    //
    // Output the parameters.
    if (m > 6) {
      fprintf(fp, "\n");
    }
    for (k = 0; k < m; k++) {
      G__cppif_paratype(fp, ifn, ifunc, k);
    }
    if (ifunc->ansi[ifn] == 2 && m==ifunc->para_nu[ifn]) {
#if defined(G__VAARG_COPYFUNC)
      fprintf(fp, ", libp, %d", k);
#elif defined(__hpux)
      //FIXME:  This loops only 99 times, the other clause loops 100 times.
      int i;
      for (i = G__VAARG_SIZE/sizeof(long) - 1; i > G__VAARG_SIZE/sizeof(long) - 100; --i) fprintf(fp, ", G__va_arg_bufobj.x.i[%d]", i);
#elif ((defined(__sparc) || defined(__i386)) && defined(__SUNPRO_CC)) || \
      ((defined(__PPC__) || defined(__ppc__)) && (defined(_AIX) || defined(__APPLE__)))
      int i;
      for (i = 0; i < 100; i++) fprintf(fp, ", G__va_arg_bufobj.x.i[%d]", i);
#elif defined(__x86_64__) && (defined(__linux) || defined(__APPLE__) || defined(__sun))
      // see G__x8664_vararg()
#else
      fprintf(fp, ", G__va_arg_bufobj");
#endif
    }
    //
    // Output the function body.
    fprintf(fp, ")%s\n", endoffunc());
#if defined(__x86_64__) && (defined(__linux) || defined(__APPLE__) || defined(__sun))
    }  // end G__x8664_vararg_epilog
#endif
  }

  G__if_ary_union_reset(ifn, ifunc);
  G__cppif_dummyfuncname(fp);
  fprintf(fp,"}\n\n");

  //
#endif // G__SMALLOBJECT
}

} // extern "C"

/**************************************************************************
* G__cppif_returntype()
*
**************************************************************************/
int G__cppif_returntype(FILE *fp, int ifn, G__ifunc_table_internal *ifunc, G__FastAllocString& endoffunc)
{
#ifndef G__SMALLOBJECT
  int type, tagnum, typenum, reftype, isconst;
#ifndef G__OLDIMPLEMENTATION1503
  int deftyp = -1;
#endif
  char *typestring;
#if defined(_MSC_VER) && (_MSC_VER < 1310) /*vc6 and vc7.0*/
  char *ptr;
#endif
  const char* indent = "      ";
  type = ifunc->type[ifn];
  tagnum = ifunc->p_tagtable[ifn];
  typenum = ifunc->p_typetable[ifn];
  reftype = ifunc->reftype[ifn];
  isconst = ifunc->isconst[ifn];

  /* Promote link-off typedef to link-on if used in function */
  // 09-10-07
  // This is just wrong... wrong!
  // A functions that 'just' prints a value should NOT change its internal settings...
  // As a result this field has to be changed by hand at a non-specified part of the
  // file when this method is not called...
  if ((typenum != -1) && (G__newtype.globalcomp[typenum] == G__NOLINK) && (G__newtype.iscpplink[typenum] == G__NOLINK)) {
    G__newtype.globalcomp[typenum] = G__globalcomp;
  }

#ifdef G__OLDIMPLEMENTATION1859 /* questionable with 1859 */
  /* return type is a reference */
  if ((typenum != -1) && (G__newtype.reftype[typenum] == G__PARAREFERENCE)) {
    reftype = G__PARAREFERENCE;
    typenum = -1;
  }
#endif

  // Function return type is a reference, handle and return.
  if (reftype == G__PARAREFERENCE) {
    fprintf(fp, "%s{\n", indent);
    if (isconst & G__CONSTFUNC) {
      if (isupper(type)) {
        isconst |= G__PCONSTVAR;
      } else {
        isconst |= G__CONSTVAR;
      }
    }
    typestring = G__type2string(type, tagnum, typenum, reftype, isconst);
#if defined(_MSC_VER) && (_MSC_VER < 1310) /*vc6 and vc7.0*/
    // For old Microsoft compilers, replace "long long" with " __int64 ".
    ptr = strstr(typestring, "long long");
    if (ptr) {
      memcpy(ptr, " __int64 ", 9);
    }
#endif
    //
    // Output the left-hand side of the assignment.
    if (islower(type) && !isconst) {
      // Reference to a non-const object.
      // Note:  The type string already has the ampersand in it.
      fprintf(fp, "%s   const %s obj = ", indent, typestring);
    } else {
      // Reference to a pointer or to a const object.
      // Note:  The type string already has the ampersand in it.
      fprintf(fp, "%s   %s obj = ", indent, typestring);
    }
    if ((typenum != -1) && G__newtype.nindex[typenum]) {
       endoffunc.Format(";\n%s   result7->ref = (long) (&obj);\n%s   result7->obj.i = (long) (obj);\n%s}", indent, indent, indent);
      return 0;
    }
    switch (type) {
      case 'd':
      case 'f':
         endoffunc.Format(";\n%s   result7->ref = (long) (&obj);\n%s   result7->obj.d = (double) (obj);\n%s}", indent, indent, indent);
        break;
      case 'u':
        if (G__struct.type[tagnum] == 'e') {
           endoffunc.Format(";\n%s   result7->ref = (long) (&obj);\n%s   result7->obj.i = (long) (obj);\n%s}", indent, indent, indent);
        } else {
           endoffunc.Format(";\n%s   result7->ref = (long) (&obj);\n%s   result7->obj.i = (long) (&obj);\n%s}", indent, indent, indent);
        }
        break;
      default:
         endoffunc.Format(";\n%s   result7->ref = (long) (&obj);\n%s   G__letint(result7, '%c', (long)obj);\n%s}", indent, indent, type, indent);
        break;
    }
    return 0;
  }

  // Function return type is a pointer, handle and return.
  if (isupper(type)) {
    fprintf(fp, "%sG__letint(result7, %d, (long) ", indent, type);
    endoffunc = ");";
    return(0);
  }

  // Function returns an object or a fundamental type.
  switch (type) {
    case 'y':
      fprintf(fp, "%s", indent);
      endoffunc.Format(";\n%sG__setnull(result7);", indent);
      return 0;
    case '1':
      fprintf(fp, "%sG__letint(result7, %d, (long) ", indent, type);
      endoffunc = ");";
      return 0;
    case 'e':
    case 'c':
    case 's':
    case 'i':
    case 'l':
    case 'b':
    case 'r':
    case 'h':
    case 'k':
    case 'g':
      fprintf(fp, "%sG__letint(result7, %d, (long) ", indent, type);
      endoffunc = ");";
      return 0;
    case 'n':
      fprintf(fp, "%sG__letLonglong(result7, %d, (G__int64) ", indent, type);
      endoffunc = ");";
      return 0;
    case 'm':
      fprintf(fp, "%sG__letULonglong(result7, %d, (G__uint64) ", indent, type);
      endoffunc = ");";
      return 0;
    case 'q':
      fprintf(fp, "%sG__letLongdouble(result7, %d, (long double) ", indent, type);
      endoffunc = ");";
      return 0;
    case 'f':
    case 'd':
      fprintf(fp, "%sG__letdouble(result7, %d, (double) ", indent, type);
      endoffunc = ");";
      return 0;
    case 'u':
      switch (G__struct.type[tagnum]) {
        case 'a':
           G__class_autoloading(&tagnum);
           // After attempting the autoloading, processing as a class.
	case 'c':
	case 's':
	case 'u':
	  deftyp = typenum;
	  if (reftype) {
	    fprintf(fp, "%s{\n", indent);
	    typestring = G__type2string('u', tagnum, deftyp, 0, 0);
    #if defined(_MSC_VER) && (_MSC_VER < 1310) /*vc6 and v7.0*/
	    // For old Microsoft compilers, replace "long long" by " __int64 ".
	    ptr = strstr(typestring, "long long");
	    if (ptr) {
	      memcpy(ptr, " __int64 ", 9);
	    }
    #endif
	    fprintf(fp, "%sconst %s& obj = ", indent, typestring);
	    endoffunc.Format(";\n%s   result7->ref = (long) (&obj);\n%s   result7->obj.i = (long) (&obj);\n%s}", indent, indent, indent);
	  } else {
	    if (G__globalcomp == G__CPPLINK) {
	      fprintf(fp, "%s{\n", indent);
	      if (isconst & G__CONSTFUNC) {
		fprintf(fp, "%s   const %s* pobj;\n", indent, G__type2string('u', tagnum, deftyp, 0, 0));
		fprintf(fp, "%s   const %s xobj = ", indent, G__type2string('u', tagnum, deftyp, 0, 0));
	      } else {
		fprintf(fp, "%s   %s* pobj;\n", indent, G__type2string('u', tagnum, deftyp, 0, 0));
		fprintf(fp, "%s   %s xobj = ", indent, G__type2string('u', tagnum, deftyp, 0, 0));
	      }
	      endoffunc.Format(";\n"
				 "%s   pobj = new %s(xobj);\n"
				 "%s   result7->obj.i = (long) ((void*) pobj);\n"
				 "%s   result7->ref = result7->obj.i;\n"
				 "%s   G__store_tempobject(*result7);\n"
				 "%s}", indent, G__type2string('u', tagnum, deftyp, 0, 0), indent, indent, indent, indent);
	    } else {
	      fprintf(fp, "%sG__alloc_tempobject_val(result7);\n", indent);
	      fprintf(fp, "%sresult7->obj.i = G__gettempbufpointer();\n", indent);
	      fprintf(fp, "%sresult7->ref = G__gettempbufpointer();\n", indent);
	      fprintf(fp, "%s*((%s *) result7->obj.i) = ", indent, G__type2string(type, tagnum, typenum, reftype, 0));
	      endoffunc = ";";
	    }
	  }
	  break;
	default:
	  fprintf(fp, "%sG__letint(result7, %d, (long) ", indent, type);
	  endoffunc = ");";
	  break;
      }
      return 0;
  } // switch(type)
  return 1; /* never happen, avoiding lint error */
#endif // G__SMALLOBJECT
}

extern "C" {

/**************************************************************************
* G__cppif_paratype()
*
**************************************************************************/
void G__cppif_paratype(FILE *fp, int ifn, G__ifunc_table_internal *ifunc, int k)
{
#ifndef G__SMALLOBJECT
   char type = ifunc->param[ifn][k]->type;
   int tagnum = ifunc->param[ifn][k]->p_tagtable;
   int typenum = ifunc->param[ifn][k]->p_typetable;
   int reftype = ifunc->param[ifn][k]->reftype;
   int isconst = ifunc->param[ifn][k]->isconst;
   // Promote link-off typedef to link-on if used in function.
   if (
      (typenum != -1) &&
      (G__newtype.globalcomp[typenum] == G__NOLINK) &&
      (G__newtype.iscpplink[typenum] == G__NOLINK)
   ) {
      G__newtype.globalcomp[typenum] = G__globalcomp;
   }
   if (k && !(k % 2)) {
      fprintf(fp, "\n");
   }
   if (k) {
      fprintf(fp, ", ");
   }
   if (ifunc->param[ifn][k]->name) {
      char* p = strchr(ifunc->param[ifn][k]->name, '[');
      if (p) {
         fprintf(fp, "G__Ap%d->a", k);
         return;
      }
   }
   if (
      // --
#ifndef G__OLDIMPLEMENTATION2191
      (type != '1') && (type != 'a')
#else
      (type != 'Q') && (type != 'a')
#endif
      // --
   ) {
      switch (reftype) {
         case G__PARANORMAL:
            if ((-1 != typenum) && (G__PARAREFERENCE == G__newtype.reftype[typenum])) {
               reftype = G__PARAREFERENCE;
               typenum = -1;
            }
            else {
               break;
            }
         case G__PARAREFERENCE:
            if (islower(type)) {
               switch (type) {
                  case 'u':
                     fprintf(fp, "*(%s*) libp->para[%d].ref", G__type2string(type, tagnum, typenum, 0, 0), k);
                     break;
#ifndef G__OLDIMPLEMENTATION1167
                  case 'd':
                     fprintf(fp, "*(%s*) G__Doubleref(&libp->para[%d])", G__type2string(type, tagnum, typenum, 0, 0), k);
                     break;
                  case 'l':
                     fprintf(fp, "*(%s*) G__Longref(&libp->para[%d])", G__type2string(type, tagnum, typenum, 0, 0), k);
                     break;
                  case 'i':
                     if (tagnum == -1) { // int
                        fprintf(fp, "*(%s*) G__Intref(&libp->para[%d])", G__type2string(type, tagnum, typenum, 0, 0), k);
                     }
                     else { // enum type
                        fprintf(fp, "*(%s*) libp->para[%d].ref", G__type2string(type, tagnum, typenum, 0, 0), k);
                     }
                     break;
                  case 's':
                     fprintf(fp, "*(%s*) G__Shortref(&libp->para[%d])", G__type2string(type, tagnum, typenum, 0, 0), k);
                     break;
                  case 'c':
                     fprintf(fp, "*(%s*) G__Charref(&libp->para[%d])", G__type2string(type, tagnum, typenum, 0, 0), k);
                     break;
                  case 'h':
                     fprintf(fp, "*(%s*) G__UIntref(&libp->para[%d])", G__type2string(type, tagnum, typenum, 0, 0), k);
                     break;
                  case 'r':
                     fprintf(fp, "*(%s*) G__UShortref(&libp->para[%d])", G__type2string(type, tagnum, typenum, 0, 0), k);
                     break;
                  case 'b':
                     fprintf(fp, "*(%s*) G__UCharref(&libp->para[%d])", G__type2string(type, tagnum, typenum, 0, 0), k);
                     break;
                  case 'k':
                     fprintf(fp, "*(%s*) G__ULongref(&libp->para[%d])", G__type2string(type, tagnum, typenum, 0, 0), k);
                     break;
                  case 'n':
                     fprintf(fp, "*(%s*) G__Longlongref(&libp->para[%d])",
#if defined(_MSC_VER) && (_MSC_VER < 1310) /*vc6 and vc7.0*/
                             "__int64",
#else
                             G__type2string(type, tagnum, typenum, 0, 0),
#endif
                     k);
                     break;
                  case 'm':
                     fprintf(fp, "*(%s*) G__ULonglongref(&libp->para[%d])",
#if defined(_MSC_VER) && (_MSC_VER < 1310) /*vc6 and vc7.0*/
                             "unsigned __int64",
#else
                             G__type2string(type, tagnum, typenum, 0, 0),
#endif
                     k);
                     break;
                  case 'q':
                     fprintf(fp, "*(%s*) G__Longdoubleref(&libp->para[%d])", G__type2string(type, tagnum, typenum, 0, 0), k);
                     break;
                  case 'g':
                     fprintf(fp, "*(%s*) G__Boolref(&libp->para[%d])", G__type2string(type, tagnum, typenum, 0, 0), k);
                     break;
                  case 'f':
                     fprintf(fp, "*(%s*) G__Floatref(&libp->para[%d])", G__type2string(type, tagnum, typenum, 0, 0), k);
                     break;
#else
                  case 'd':
                     fprintf(fp, "libp->para[%d].ref ? *(%s*) libp->para[%d].ref : G__Mdouble(libp->para[%d])", k, G__type2string(type, tagnum, typenum, 0, 0), k, k);
                     break;
                  case 'l':
                     fprintf(fp, "libp->para[%d].ref ? *(%s*) libp->para[%d].ref : G__Mlong(libp->para[%d])", k, G__type2string(type, tagnum, typenum, 0, 0), k, k);
                     break;
                  case 'i':
                     if (tagnum == -1) { // int
                        fprintf(fp, "libp->para[%d].ref ? *(%s*) libp->para[%d].ref : G__Mint(libp->para[%d])", k, G__type2string(type, tagnum, typenum, 0, 0), k, k);
                     }
                     else { // enum type
                        fprintf(fp, "*(%s*) libp->para[%d].ref", G__type2string(type, tagnum, typenum, 0, 0), k);
                     }
                     break;
                  case 's':
                     fprintf(fp, "libp->para[%d].ref ? *(%s*) libp->para[%d].ref : G__Mshort(libp->para[%d])", k, G__type2string(type, tagnum, typenum, 0, 0), k, k);
                     break;
                  case 'c':
                     fprintf(fp, "libp->para[%d].ref ? *(%s*) libp->para[%d].ref : G__Mchar(libp->para[%d])", k, G__type2string(type, tagnum, typenum, 0, 0), k, k);
                     break;
                  case 'h':
                     fprintf(fp, "libp->para[%d].ref ? *(%s*) libp->para[%d].ref : G__Muint(libp->para[%d])", k, G__type2string(type, tagnum, typenum, 0, 0), k, k);
                     break;
                  case 'r':
                     fprintf(fp, "libp->para[%d].ref ? *(%s*) libp->para[%d].ref : G__Mushort(libp->para[%d])", k, G__type2string(type, tagnum, typenum, 0, 0), k, k);
                     break;
                  case 'b':
                     fprintf(fp, "libp->para[%d].ref ? *(%s*) libp->para[%d].ref : G__Muchar(libp->para[%d])", k, G__type2string(type, tagnum, typenum, 0, 0), k, k);
                     break;
                  case 'k':
                     fprintf(fp, "libp->para[%d].ref ? *(%s*) libp->para[%d].ref : G__Mulong(libp->para[%d])", k, G__type2string(type, tagnum, typenum, 0, 0), k, k);
                     break;
                  case 'n':
                     fprintf(fp, "libp->para[%d].ref ? *(%s*) libp->para[%d].ref : G__Mlong long(libp->para[%d])", k, G__type2string(type, tagnum, typenum, 0, 0), k, k);
                     break;
                  case 'm':
                     fprintf(fp, "libp->para[%d].ref ? *(%s*) libp->para[%d].ref : G__Mulonglong(libp->para[%d])", k, G__type2string(type, tagnum, typenum, 0, 0), k, k);
                     break;
                  case 'q':
                     fprintf(fp, "libp->para[%d].ref ? *(%s*) libp->para[%d].ref : G__Mlong double(libp->para[%d])", k, G__type2string(type, tagnum, typenum, 0, 0), k, k);
                     break;
                  case 'g':
#ifdef G__BOOL4BYTE
                     fprintf(fp, "libp->para[%d].ref ? *(%s*) libp->para[%d].ref : G__Mint(libp->para[%d])", k, G__type2string(type, tagnum, typenum, 0, 0), k, k);
#else
                     fprintf(fp, "libp->para[%d].ref ? *(%s*) libp->para[%d].ref : G__Muchar(libp->para[%d])", k, G__type2string(type, tagnum, typenum, 0, 0), k, k);
#endif
                     break;
                  case 'f':
                     fprintf(fp, "libp->para[%d].ref ? *(%s*) libp->para[%d].ref : G__Mfloat(libp->para[%d])", k, G__type2string(type, tagnum, typenum, 0, 0), k, k);
                     break;
#endif
                  default:
                     fprintf(fp, "libp->para[%d].ref ? *(%s*) libp->para[%d].ref : (%s) G__int(libp->para[%d])", k, G__type2string(type, tagnum, typenum, 0, 0), k, G__type2string(type, tagnum, typenum, 0, 0), k);
                     break;
               }
            }
            else {
               if ((typenum != -1) && isupper(G__newtype.type[typenum])) {
                  /* This part is not perfect. Cint data structure bug.
                   * typedef char* value_type;
                   * void f(value_type& x);  // OK
                   * void f(value_type x);   // OK
                   * void f(value_type* x);  // OK
                   * void f(value_type*& x); // bad
                   *  reference and pointer to pointer can not happen at once */
                  fprintf(
                       fp
                     , "libp->para[%d].ref ? *(%s*) libp->para[%d].ref : *(%s*) (void*) (&G__Mlong(libp->para[%d]))"
                     , k
                     , G__type2string(type, tagnum, typenum, 0, isconst & G__CONSTVAR)
                     , k
                     , G__type2string(type, tagnum, typenum, 0, isconst & G__CONSTVAR)
                     , k
                  );
                  /* above is , in fact, not good. G__type2string returns pointer to
                   * static buffer. This relies on the fact that the 2 calls are
                   * identical */
               }
               else {
                  fprintf(
                       fp
                     , "libp->para[%d].ref ? *(%s) libp->para[%d].ref : *(%s) (void*) (&G__Mlong(libp->para[%d]))"
                     , k
                     , G__type2string(type, tagnum, typenum, 2, isconst&G__CONSTVAR)
                     , k
                     , G__type2string(type, tagnum, typenum, 2, isconst&G__CONSTVAR)
                     , k
                  );
                  /* above is , in fact, not good. G__type2string returns pointer to
                   * static buffer. This relies on the fact that the 2 calls are
                   * identical */
               }
            }
            return;
         case G__PARAREFP2P:
         case G__PARAREFP2P2P:
            reftype = G__PLVL(reftype);
            if ((typenum != -1) && isupper(G__newtype.type[typenum])) {
               fprintf(fp, "libp->para[%d].ref ? *(%s*) libp->para[%d].ref : *(%s*) (void*) (&G__Mlong(libp->para[%d]))"
                       , k, G__type2string(type, tagnum, typenum, reftype, isconst)
                       , k, G__type2string(type, tagnum, typenum, reftype, isconst) , k);
            }
            else {
               fprintf(fp, "libp->para[%d].ref ? *(%s*) libp->para[%d].ref : *(%s*) (void*) (&G__Mlong(libp->para[%d]))"
                       , k, G__type2string(type, tagnum, typenum, reftype, isconst)
                       , k, G__type2string(type, tagnum, typenum, reftype, isconst), k);
            }
            return;
         case G__PARAP2P:
            G__ASSERT(isupper(type));
            fprintf(fp, "(%s) G__int(libp->para[%d])", G__type2string(type, tagnum, typenum, reftype, isconst), k);
            return;
         case G__PARAP2P2P:
            G__ASSERT(isupper(type));
            fprintf(fp, "(%s) G__int(libp->para[%d])", G__type2string(type, tagnum, typenum, reftype, isconst), k);
            return;
      }
   }
   switch (type) {
      // --
#ifndef G__OLDIMPLEMENTATION2191
      case '1': // Pointer to function
#else // G__OLDIMPLEMENTATION2191
      case 'Q': // Pointer to function
#endif // G__OLDIMPLEMENTATION2191
#ifdef G__CPPIF_EXTERNC
         fprintf(fp, "(%s) G__int(libp->para[%d])", G__p2f_typedefname(ifn, ifunc->page, k), k);
         break;
#endif // G__CPPIF_EXTERNC
      case 'c':
      case 'b':
      case 's':
      case 'r':
      case 'i':
      case 'h':
      case 'l':
      case 'k':
      case 'g':
      case 'F':
      case 'D':
      case 'E':
      case 'Y':
      case 'U':
         fprintf(fp, "(%s) G__int(libp->para[%d])", G__type2string(type, tagnum, typenum, reftype, isconst), k);
         break;
      case 'a':
         // Pointer to member , THIS IS BAD , WON'T WORK
         fprintf(fp, "*(%s *) G__int(libp->para[%d])", G__type2string(type, tagnum, typenum, 0, isconst), k);
         break;
      case 'n':
         fprintf(fp, "(%s) G__Longlong(libp->para[%d])", G__type2string(type, tagnum, typenum, reftype, isconst), k);
         break;
      case 'm':
         fprintf(fp, "(%s) G__ULonglong(libp->para[%d])", G__type2string(type, tagnum, typenum, reftype, isconst), k);
         break;
      case 'q':
         fprintf(fp, "(%s) G__Longdouble(libp->para[%d])", G__type2string(type, tagnum, typenum, reftype, isconst), k);
         break;
      case 'f':
      case 'd':
         fprintf(fp, "(%s) G__double(libp->para[%d])", G__type2string(type, tagnum, typenum, 0, isconst), k);
         break;
      case 'u':
         if (G__struct.type[tagnum] == 'e') {
            fprintf(fp, "(%s) G__int(libp->para[%d])", G__type2string(type, tagnum, typenum, 0, isconst), k);
         }
         else {
            fprintf(fp, "*((%s*) G__int(libp->para[%d]))", G__type2string(type, tagnum, typenum, 0, isconst), k);
         }
         break;
      default:
         fprintf(fp, "(%s) G__int(libp->para[%d])", G__type2string(type, tagnum, typenum, 0, isconst), k);
         break;
   }
#endif // G__SMALLOBJECT
   // --
}

/**************************************************************************
**************************************************************************
* Generate C++ symbol binding routine calls
**************************************************************************
**************************************************************************/

/**************************************************************************
* G__cpplink_tagtable()
*
**************************************************************************/
void G__cpplink_tagtable(FILE *fp, FILE *hfp)
{
#ifndef G__SMALLOBJECT
  int i;
  G__FastAllocString tagname(G__MAXNAME*8);
  G__FastAllocString mappedtagname(G__MAXNAME*6);
  G__FastAllocString buf(G__ONELINE);

  fprintf(fp,"\n/*********************************************************\n");
  fprintf(fp,"* Class,struct,union,enum tag information setup\n");
  fprintf(fp,"*********************************************************/\n");

  if(G__CPPLINK == G__globalcomp) {
    G__cpplink_linked_taginfo(fp,hfp);
    fprintf(fp,"extern \"C\" void G__cpp_setup_tagtable%s() {\n",G__DLLID);
  }
  else {
    G__cpplink_linked_taginfo(fp,hfp);
    fprintf(fp,"void G__c_setup_tagtable%s() {\n",G__DLLID);
  }

  fprintf(fp,"\n   /* Setting up class,struct,union tag entry */\n");
  for(i=0;i<G__struct.alltag;i++) {
    if(
       (G__struct.hash[i] || 0==G__struct.name[i][0]) &&
       (G__CPPLINK==G__struct.globalcomp[i]
        ||G__CLINK==G__struct.globalcomp[i]
        ||G__ONLYMETHODLINK==G__struct.globalcomp[i]
        )) {
      if(!G__nestedclass) {
        if(0<=G__struct.parent_tagnum[i] &&
           -1!=G__struct.parent_tagnum[G__struct.parent_tagnum[i]])
          continue;
        if(G__CLINK==G__struct.globalcomp[i] && -1!=G__struct.parent_tagnum[i])
          continue;
      }

      if(-1==G__struct.line_number[i]) {
        /* Philippe and Fons's request to display this */
        if(G__dispmsg>= G__DISPERR /*G__DISPNOTE*/) {
          if(G__NOLINK==G__struct.iscpplink[i]) {
            G__fprinterr(G__serr,"Note: Link requested for undefined class %s (ignore this message)"
                         ,G__fulltagname(i,1));
          }
          else {
            G__fprinterr(G__serr,
                         "Note: Link requested for already precompiled class %s (ignore this message)"
                         ,G__fulltagname(i,1));
          }
          G__printlinenum();
        }
        /* G__genericerror((char*)NULL); */
      }

      G__getcommentstring(buf,i,&G__struct.comment[i]);

      tagname = G__fulltagname(i,0);
      if(-1!=G__struct.line_number[i]
         && (-1==G__struct.parent_tagnum[i]||G__nestedclass)
         ) {
        if('e'==G__struct.type[i])
          fprintf(fp,"   G__tagtable_setup(G__get_linked_tagnum_fwd(&%s),sizeof(%s),%d,%d,%s,NULL,NULL);\n"
                  ,G__mark_linked_tagnum(i) ,"int" ,G__globalcomp
#if  !defined(G__OLDIMPLEMENTATION1545)
                  ,G__struct.isabstract[i]+G__struct.funcs[i]*0x100
                  +G__struct.rootflag[i]*0x10000
#else
                  ,G__struct.isabstract[i]+G__struct.funcs[i]*0x100
#endif
                  ,buf());
        else if('n'==G__struct.type[i]) {
          mappedtagname = G__map_cpp_name(tagname);
          fprintf(fp,"   G__tagtable_setup(G__get_linked_tagnum_fwd(&%s),0,%d,%d,%s,G__setup_memvar%s,G__setup_memfunc%s);\n"
                  ,G__mark_linked_tagnum(i)
                  /* ,G__type2string('u',i,-1,0,0) */
                  ,G__globalcomp
#if  !defined(G__OLDIMPLEMENTATION1545)
                  ,G__struct.isabstract[i]+G__struct.funcs[i]*0x100
                  +G__struct.rootflag[i]*0x10000
#else
                  ,G__struct.isabstract[i]+G__struct.funcs[i]*0x100
#endif
                  ,buf(),mappedtagname(),mappedtagname());
        }
        else if(0==G__struct.name[i][0]) {
          mappedtagname = G__map_cpp_name(tagname);
          if(G__CPPLINK==G__globalcomp) {
            fprintf(fp,"   G__tagtable_setup(G__get_linked_tagnum_fwd(&%s),%s,%d,%d,%s,G__setup_memvar%s,G__setup_memfunc%s);\n"
                    ,G__mark_linked_tagnum(i)
                    ,"0" /* G__type2string('u',i,-1,0,0) */
                    ,G__globalcomp
#if  !defined(G__OLDIMPLEMENTATION1545)
                    ,G__struct.isabstract[i]+G__struct.funcs[i]*0x100
                    +G__struct.rootflag[i]*0x10000
#else
                    ,G__struct.isabstract[i]+G__struct.funcs[i]*0x100
#endif
                    ,buf() ,mappedtagname(),mappedtagname());
          }
          else {
            fprintf(fp,"   G__tagtable_setup(G__get_linked_tagnum_fwd(&%s),%s,%d,%d,%s,G__setup_memvar%s,NULL);\n"
                    ,G__mark_linked_tagnum(i)
                    ,"0" /* G__type2string('u',i,-1,0,0) */
                    ,G__globalcomp
#if  !defined(G__OLDIMPLEMENTATION1545)
                    ,G__struct.isabstract[i]+G__struct.funcs[i]*0x100
                    +G__struct.rootflag[i]*0x10000
#else
                    ,G__struct.isabstract[i]+G__struct.funcs[i]*0x100
#endif
                    ,buf(),mappedtagname());
          }
        }
        else {
          mappedtagname = G__map_cpp_name(tagname);
          if(G__CPPLINK==G__globalcomp && '$'!=G__struct.name[i][0]) {
            if(G__ONLYMETHODLINK==G__struct.globalcomp[i])
              fprintf(fp,"   G__tagtable_setup(G__get_linked_tagnum_fwd(&%s),sizeof(%s),%d,%d,%s,NULL,G__setup_memfunc%s);\n"
                      ,G__mark_linked_tagnum(i)
                      ,G__type2string('u',i,-1,0,0)
                      ,G__globalcomp
#if  !defined(G__OLDIMPLEMENTATION1545)
                      ,G__struct.isabstract[i]+G__struct.funcs[i]*0x100
                      +G__struct.rootflag[i]*0x10000
#else
                      ,G__struct.isabstract[i]+G__struct.funcs[i]*0x100
#endif
                      ,buf(),mappedtagname());
            else
            if(G__suppress_methods)
              fprintf(fp,"   G__tagtable_setup(G__get_linked_tagnum_fwd(&%s),sizeof(%s),%d,%d,%s,G__setup_memvar%s,NULL);\n"
                      ,G__mark_linked_tagnum(i)
                      ,G__type2string('u',i,-1,0,0)
                      ,G__globalcomp
#if  !defined(G__OLDIMPLEMENTATION1545)
                      ,G__struct.isabstract[i]+G__struct.funcs[i]*0x100
                      +G__struct.rootflag[i]*0x10000
#else
                      ,G__struct.isabstract[i]+G__struct.funcs[i]*0x100
#endif
                      ,buf(),mappedtagname());
            else
              fprintf(fp,"   G__tagtable_setup(G__get_linked_tagnum_fwd(&%s),sizeof(%s),%d,%d,%s,G__setup_memvar%s,G__setup_memfunc%s);\n"
                      ,G__mark_linked_tagnum(i)
                      ,G__type2string('u',i,-1,0,0)
                      ,G__globalcomp
#if  !defined(G__OLDIMPLEMENTATION1545)
                      ,G__struct.isabstract[i]+G__struct.funcs[i]*0x100
                      +G__struct.rootflag[i]*0x10000
#else
                      ,G__struct.isabstract[i]+G__struct.funcs[i]*0x100
#endif
                      ,buf(),mappedtagname(),mappedtagname());
          }
          else if('$'==G__struct.name[i][0]&&
<<<<<<< HEAD
          isupper(G__newtype.type[G__defined_typename(G__struct.name[i]+1)])) {
=======
                  G__defined_typename(G__struct.name[i]+1)>0&&
                  isupper(G__newtype.type[G__defined_typename(G__struct.name[i]+1)])) {
>>>>>>> 84c4c19c
            fprintf(fp,"   G__tagtable_setup(G__get_linked_tagnum_fwd(&%s),sizeof(%s),%d,%d,%s,NULL,NULL);\n"
                    ,G__mark_linked_tagnum(i)
                    ,G__type2string('u',i,-1,0,0)
                    ,G__globalcomp
#if  !defined(G__OLDIMPLEMENTATION1545)
                    ,G__struct.isabstract[i]+G__struct.funcs[i]*0x100
                    +G__struct.rootflag[i]*0x10000
#else
                    ,G__struct.isabstract[i]+G__struct.funcs[i]*0x100
#endif
                    ,buf());
          }
          else {
            fprintf(fp,"   G__tagtable_setup(G__get_linked_tagnum_fwd(&%s),sizeof(%s),%d,%d,%s,G__setup_memvar%s,NULL);\n"
                    ,G__mark_linked_tagnum(i)
                    ,G__type2string('u',i,-1,0,0)
                    ,G__globalcomp
#if  !defined(G__OLDIMPLEMENTATION1545)
                    ,G__struct.isabstract[i]+G__struct.funcs[i]*0x100
                    +G__struct.rootflag[i]*0x10000
#else
                    ,G__struct.isabstract[i]+G__struct.funcs[i]*0x100
#endif
                    ,buf(),mappedtagname());
          }

        }
      }
      else {
        fprintf(fp,"   G__tagtable_setup(G__get_linked_tagnum_fwd(&%s),0,%d,%d,%s,NULL,NULL);\n"
                ,G__mark_linked_tagnum(i)
                ,G__globalcomp
#if  !defined(G__OLDIMPLEMENTATION1545)
                    ,G__struct.isabstract[i]+G__struct.funcs[i]*0x100
                    +G__struct.rootflag[i]*0x10000
#else
                ,G__struct.isabstract[i]+G__struct.funcs[i]*0x100
#endif
                ,buf());
      }
      if('e'!=G__struct.type[i]) {
        if(strchr(tagname,'<')) { /* template class */
           fprintf(hfp,"typedef %s G__%s;\n",tagname(),G__map_cpp_name(tagname));
        }
      }
    }
    else if((G__struct.hash[i] || 0==G__struct.name[i][0]) &&
            (G__CPPLINK-2)==G__struct.globalcomp[i]) {
      fprintf(fp,"   G__get_linked_tagnum_fwd(&%s);\n" ,G__mark_linked_tagnum(i));
    }
  }

  fprintf(fp,"}\n");
#endif
}

#ifdef G__VIRTUALBASE
/**************************************************************************
* G__vbo_funcname()
*
**************************************************************************/
static char* G__vbo_funcname(int tagnum, int basetagnum, int basen)
{
<<<<<<< HEAD
  static char result[G__LONGLINE*16];
  G__FastAllocString temp(G__LONGLINE);
  temp = G__map_cpp_name(G__fulltagname(tagnum,1));
  sprintf(result,"G__2vbo_%s_%s_%d",temp()
          ,G__map_cpp_name(G__fulltagname(basetagnum,1)),basen);
=======
  static G__FastAllocString result(G__LONGLINE);
  G__FastAllocString temp(G__LONGLINE);
  temp = G__map_cpp_name(G__fulltagname(tagnum,1));
  result.Format("G__2vbo_%s_%s_%d",temp()
                ,G__map_cpp_name(G__fulltagname(basetagnum,1)),basen);
>>>>>>> 84c4c19c
  return(result);
}

/**************************************************************************
* G__cpplink_inheritance()
*
**************************************************************************/
void G__cppif_inheritance(FILE *fp)
{
  int i;
  int basen;
  int basetagnum;

  fprintf(fp,"\n/*********************************************************\n");
  fprintf(fp,"* virtual base class offset calculation interface\n");
  fprintf(fp,"*********************************************************/\n");

  fprintf(fp,"\n   /* Setting up class inheritance */\n");
  for(i=0;i<G__struct.alltag;i++) {
    if(G__NOLINK>G__struct.globalcomp[i]&&
       (-1==(int)G__struct.parent_tagnum[i]
        || G__nestedclass
        )
       && -1!=G__struct.line_number[i]&&G__struct.hash[i]&&
       ('$'!=G__struct.name[i][0])) {
      switch(G__struct.type[i]) {
      case 'c': /* class */
      case 's': /* struct */
        if(G__struct.baseclass[i]->basen>0) {
          for(basen=0;basen<G__struct.baseclass[i]->basen;basen++) {
            if(G__PUBLIC!=G__struct.baseclass[i]->herit[basen]->baseaccess ||
               0==(G__struct.baseclass[i]->herit[basen]->property&G__ISVIRTUALBASE))
              continue;
            basetagnum=G__struct.baseclass[i]->herit[basen]->basetagnum;
            fprintf(fp,"static long %s(long pobject) {\n"
                    ,G__vbo_funcname(i,basetagnum,basen));
            G__FastAllocString temp(G__fulltagname(i,1));
            fprintf(fp,"  %s *G__Lderived=(%s*)pobject;\n",temp(),temp());
            fprintf(fp,"  %s *G__Lbase=G__Lderived;\n",G__fulltagname(basetagnum,1));
            fprintf(fp,"  return((long)G__Lbase-(long)G__Lderived);\n");
            fprintf(fp,"}\n\n");
          }
        }
        break;
      default: /* enum */
        break;
      }
    } /* if() */
  } /* for(i) */
}
#endif

/**************************************************************************
* G__cpplink_inheritance()
*
**************************************************************************/
void G__cpplink_inheritance(FILE *fp)
{
#ifndef G__SMALLOBJECT
  int i;
  int basen;
  int basetagnum;
  G__FastAllocString temp(G__MAXNAME*6);
  int flag;

  fprintf(fp,"\n/*********************************************************\n");
  fprintf(fp,"* Inheritance information setup/\n");
  fprintf(fp,"*********************************************************/\n");

  if(G__CPPLINK == G__globalcomp) {
    fprintf(fp,"extern \"C\" void G__cpp_setup_inheritance%s() {\n",G__DLLID);
  }
  else  {
  }

  fprintf(fp,"\n   /* Setting up class inheritance */\n");
  for(i=0;i<G__struct.alltag;i++) {
    if(G__NOLINK>G__struct.globalcomp[i]&&
       (-1==(int)G__struct.parent_tagnum[i]
       || G__nestedclass
        )
       && -1!=G__struct.line_number[i]&&G__struct.hash[i]&&
       ('$'!=G__struct.name[i][0])) {
      switch(G__struct.type[i]) {
      case 'c': /* class */
      case 's': /* struct */
        if(G__struct.baseclass[i]->basen>0) {
          fprintf(fp,"   if(0==G__getnumbaseclass(G__get_linked_tagnum(&%s))) {\n"
                  ,G__get_link_tagname(i));
          flag=0;
          for(basen=0;basen<G__struct.baseclass[i]->basen;basen++) {
            if(0==(G__struct.baseclass[i]->herit[basen]->property&G__ISVIRTUALBASE))
              ++flag;
          }
          if(flag) {
            fprintf(fp,"     %s *G__Lderived;\n",G__fulltagname(i,0));
            fprintf(fp,"     G__Lderived=(%s*)0x1000;\n",G__fulltagname(i,1));
          }
          for(basen=0;basen<G__struct.baseclass[i]->basen;basen++) {
            basetagnum=G__struct.baseclass[i]->herit[basen]->basetagnum;
            fprintf(fp,"     {\n");
#ifdef G__VIRTUALBASE
            temp = G__mark_linked_tagnum(basetagnum);
            if(G__struct.baseclass[i]->herit[basen]->property&G__ISVIRTUALBASE) {
              G__FastAllocString temp2(G__vbo_funcname(i,basetagnum,basen));
              fprintf(fp,"       G__inheritance_setup(G__get_linked_tagnum(&%s),G__get_linked_tagnum(&%s),(long)%s,%d,%ld);\n"
                      ,G__mark_linked_tagnum(i)
                      ,temp()
                      ,temp2()
                      ,G__struct.baseclass[i]->herit[basen]->baseaccess
                      ,(long)G__struct.baseclass[i]->herit[basen]->property
                      );
            }
            else {
              int basen2,flag2=0;
              for(basen2=0;basen2<G__struct.baseclass[i]->basen;basen2++) {
                if(basen2!=basen &&
                   (G__struct.baseclass[i]->herit[basen]->basetagnum
                    == G__struct.baseclass[i]->herit[basen2]->basetagnum) &&
                   ((G__struct.baseclass[i]->herit[basen]->property&G__ISVIRTUALBASE)
                    ==0 ||
                    (G__struct.baseclass[i]->herit[basen2]->property&G__ISVIRTUALBASE)
                    ==0 )) {
                  flag2=1;
                }
              }
              temp = G__fulltagname(basetagnum,1);
              if(!flag2)
                fprintf(fp,"       %s *G__Lpbase=(%s*)G__Lderived;\n"
                        ,temp(),G__fulltagname(basetagnum,1));
              else {
                G__fprinterr(G__serr,
                             "Warning: multiple ambiguous inheritance %s and %s. Cint will not get correct base object address\n"
                             ,temp(),G__fulltagname(i,1));
                fprintf(fp,"       %s *G__Lpbase=(%s*)((long)G__Lderived);\n"
                        ,temp(),G__fulltagname(basetagnum,1));
              }
              temp = G__mark_linked_tagnum(basetagnum);
              fprintf(fp,"       G__inheritance_setup(G__get_linked_tagnum(&%s),G__get_linked_tagnum(&%s),(long)G__Lpbase-(long)G__Lderived,%d,%ld);\n"
                      ,G__mark_linked_tagnum(i)
                      ,temp()
                      ,G__struct.baseclass[i]->herit[basen]->baseaccess
                      ,(long)G__struct.baseclass[i]->herit[basen]->property
                      );
            }
#else
            temp = G__fulltagname(basetagnum,1);
            if(G__struct.baseclass[i]->herit[basen]->property&G__ISVIRTUALBASE) {
              fprintf(fp,"       %s *pbase=(%s*)0x1000;\n"
                      ,temp(),G__fulltagname(basetagnum,1));
            }
            else {
              fprintf(fp,"       %s *pbase=(%s*)G__Lderived;\n"
                      ,temp(),G__fulltagname(basetagnum,1));
            }
            temp = G__mark_linked_tagnum(basetagnum);
            fprintf(fp,"       G__inheritance_setup(G__get_linked_tagnum(&%s),G__get_linked_tagnum(&%s),(long)pbase-(long)G__Lderived,%d,%ld);\n"
                    ,G__mark_linked_tagnum(i)
                    ,temp()
                    ,G__struct.baseclass[i]->herit[basen]->baseaccess
                    ,G__struct.baseclass[i]->herit[basen]->property
                    );
#endif
            fprintf(fp,"     }\n");
          }
          fprintf(fp,"   }\n");
        }
        break;
      default: /* enum */
        break;
      }
    } /* if() */
  } /* for(i) */

  fprintf(fp,"}\n");
#endif
}

/**************************************************************************
* G__cpplink_typetable()
*
**************************************************************************/
void G__cpplink_typetable(FILE *fp, FILE *hfp)
{
  int i;
  int j;
  G__FastAllocString temp(G__ONELINE);
  char *p;
  G__FastAllocString buf(G__ONELINE);


  fprintf(fp,"\n/*********************************************************\n");
  fprintf(fp,"* typedef information setup/\n");
  fprintf(fp,"*********************************************************/\n");

  if(G__CPPLINK == G__globalcomp) {
    fprintf(fp,"extern \"C\" void G__cpp_setup_typetable%s() {\n",G__DLLID);
  }
  else {
    fprintf(fp,"void G__c_setup_typetable%s() {\n",G__DLLID);
  }

  fprintf(fp,"\n   /* Setting up typedef entry */\n");
  for(i=0;i<G__newtype.alltype;i++) {
    if(G__NOLINK>G__newtype.globalcomp[i]) {
      if(!(G__newtype.parent_tagnum[i] == -1 ||
           (G__nestedtypedef &&
            (G__struct.globalcomp[G__newtype.parent_tagnum[i]]<G__NOLINK
#define G__OLDIMPLEMENTATION1830
             )
            )))
        continue;
      if(strncmp("G__p2mf",G__newtype.name[i],7)==0 &&
         G__CPPLINK==G__globalcomp){
        G__ASSERT(i>0);
        temp = G__newtype.name[i-1];
        p = strstr(temp,"::*");
        *(p+3)='\0';
        fprintf(hfp,"typedef %s%s)%s;\n",temp(),G__newtype.name[i],p+4);
      }
      if('u'==tolower(G__newtype.type[i]))
        fprintf(fp,"   G__search_typename2(\"%s\",%d,G__get_linked_tagnum(&%s),%d,"
                ,G__newtype.name[i]
                ,G__newtype.type[i]
                ,G__mark_linked_tagnum(G__newtype.tagnum[i])
#if !defined(G__OLDIMPLEMENTATION1861)
                ,G__newtype.reftype[i] | (G__newtype.isconst[i]*0x100)
#else
                ,G__newtype.reftype[i] & (G__newtype.isconst[i]*0x100)
#endif
                );
      else
        fprintf(fp,"   G__search_typename2(\"%s\",%d,-1,%d,"
                ,G__newtype.name[i]
                ,G__newtype.type[i]
#if !defined(G__OLDIMPLEMENTATION1861)
                ,G__newtype.reftype[i] | (G__newtype.isconst[i]*0x100)
#else
                ,G__newtype.reftype[i] & (G__newtype.isconst[i]*0x100)
#endif
                );
      if(G__newtype.parent_tagnum[i] == -1)
        fprintf(fp,"-1);\n");
      else
        fprintf(fp,"G__get_linked_tagnum(&%s));\n"
               ,G__mark_linked_tagnum(G__newtype.parent_tagnum[i]));

      if(-1!=G__newtype.comment[i].filenum) {
        G__getcommenttypedef(temp,&G__newtype.comment[i],i);
        if(temp[0]) G__add_quotation(temp,buf);
        else buf = "NULL";
      }
      else buf = "NULL";
      if(G__newtype.nindex[i]>G__MAXVARDIM) {
        /* This is just a work around */
        G__fprinterr(G__serr,"CINT INTERNAL ERROR? typedef %s[%d] 0x%lx\n"
                ,G__newtype.name[i],G__newtype.nindex[i]
                ,(long)G__newtype.index[i]);
        G__newtype.nindex[i] = 0;
        if(G__newtype.index[i]) free((void*)G__newtype.index[i]);
      }
      fprintf(fp,"   G__setnewtype(%d,%s,%d);\n",G__globalcomp,buf()
              ,G__newtype.nindex[i]);
      if(G__newtype.nindex[i]) {
        for(j=0;j<G__newtype.nindex[i];j++) {
          fprintf(fp,"   G__setnewtypeindex(%d,%d);\n"
                  ,j,G__newtype.index[i][j]);
        }
      }

    }
  }
  fprintf(fp,"}\n");
}

/**************************************************************************
* G__hascompiledoriginalbase()
*
**************************************************************************/
/* unused:
static int G__hascompiledoriginalbase(int tagnum)
{
  struct G__ifunc_table_internal *memfunc;
  struct G__inheritance *baseclass = G__struct.baseclass[tagnum];
  int basen,ifn;
  for(basen=0;basen<baseclass->basen;basen++) {
    if(G__CPPLINK!=G__struct.iscpplink[baseclass->herit[basen]->basetagnum])
      continue;
    memfunc=G__struct.memfunc[baseclass->herit[basen]->basetagnum];
    while(memfunc) {
      for(ifn=0;ifn<memfunc->allifunc;ifn++) {
        if(memfunc->isvirtual[ifn]) return(1);
      }
      memfunc=memfunc->next;
    }
  }
  return(0);
}
*/

/**************************************************************************
* G__cpplink_memvar()
*
**************************************************************************/
void G__cpplink_memvar(FILE *fp)
{
   G__FastAllocString commentbuf(G__LONGLINE);
   fprintf(fp, "\n/*********************************************************\n");
   fprintf(fp, "* Data Member information setup/\n");
   fprintf(fp, "*********************************************************/\n");
   fprintf(fp, "\n   /* Setting up class,struct,union tag member variable */\n");
   //
   //  Loop over all known classes, enums, namespaces, structs and unions.
   //
   for (int i = 0; i < G__struct.alltag; ++i) {
      if (
         // -- Class is marked for dictionary generation.
         (
            (G__struct.globalcomp[i] == G__CPPLINK) || // Class is marked for c++ dictionary, or
            (G__struct.globalcomp[i] == G__CLINK) // Class is marked for c dictionary,
         ) && // and,
         (
            (G__struct.parent_tagnum[i] == -1) || // Not an innerclass, or
            G__nestedclass // Is an inner class,
         ) && // and,
         (G__struct.line_number[i] != -1) && // Class has line number information, and
         (
            G__struct.hash[i] || // Class has a name with a non-zero hash, or
            !G__struct.name[i][0] // Class is unnamed
         )
      ) {
         //
         //  FIXME: What is this block doing?
         //
         if (G__struct.name[i][0] == '$') {
            int typenum = G__defined_typename(G__struct.name[i] + 1);
            if (typenum!=-1 && isupper(G__newtype.type[typenum])) {
               continue;
            }
         }
         //
         //  Skip all enums.
         //
         if (G__struct.type[i] == 'e') {
            continue;
         }
         //
         //  Write the class name to the dictionary file
         //  for the poor humans who have to read it later.
         //
         fprintf(fp, "\n   /* %s */\n", G__type2string('u', i, -1, 0, 0));
         //
         //  Write out member variable setup function
         //  header to dictionary file.
         //
         if (G__globalcomp == G__CPPLINK) {
            // -- C++ style.
            fprintf(fp, "static void G__setup_memvar%s(void) {\n", G__map_cpp_name(G__fulltagname(i, 0)));
         }
         else {
            if (G__clock) {
               // -- C style.
               fprintf(fp, "static void G__setup_memvar%s() {\n", G__map_cpp_name(G__fulltagname(i, 0)));
            }
            else {
               // -- C++ style by default.
               fprintf(fp, "static void G__setup_memvar%s(void) {\n", G__map_cpp_name(G__fulltagname(i, 0)));
            }
         }
         //
         //  Write out call to member variable setup
         //  initialization to the dictionary file.
         //
         fprintf(fp, "   G__tag_memvar_setup(G__get_linked_tagnum(&%s));\n", G__mark_linked_tagnum(i));
         //
         //  We need a fake this pointer, except for namespace and unnamed struct members.
         //
         if ((G__struct.type[i] == 'n') || !G__struct.name[i][0]) {
            fprintf(fp, "   {\n");
         }
         else {
            fprintf(fp, "   { %s *p; p=(%s*)0x1000; if (p) { }\n", G__type2string('u', i, -1, 0, 0), G__type2string('u', i, -1, 0, 0));
         }
         //
         //  Loop over all the data members and write setup info to the file.
         //
         struct G__var_array* var = G__struct.memvar[i];
         while (var) { // Loop over all variable pages.
            for (int j = 0; j < var->allvar; ++j) { // Loop over all variables on page.
               if ( // Data member is not a bitfield and is accessible.
                  G__precomp_private || // option -V given on the command line, or
                  (
                     !var->bitfield[j] && // not a bitfield, and
                     (
                        (var->access[j] == G__PUBLIC) || // is public, or
                        (
                           (var->access[j] == G__PROTECTED) && // is protected, and
                           (G__struct.protectedaccess[i] & G__PROTECTEDACCESS) // enabled by pragma link
                        ) || // or,
                        (G__struct.protectedaccess[i] & G__PRIVATEACCESS) // is private, and enabled by pragma link
                     )
                  )
               ) { // Data member is not a bitfield and is accessible.
                  //
                  //  Write a data member setup call to the dictionary file.
                  //
                  int pvoidflag = 0; // if true, pass G__PVOID as the addr to force G__malloc to allocate storage.
                  if (
<<<<<<< HEAD
                     // Is enumerator or unaddressable bool.
#ifdef G__UNADDRESSABLEBOOL
                     (var->type[j] == 'g') || // is bool, or
#endif // G__UNADDRESSABLEBOOL
                     (
                        var->constvar[j] && // is const, and // TODO: Do we need this check?
                        islower(var->type[j]) && // not a pointer, and // TODO: Do we need this check?
=======
                     // Is a special data member for representing
                     // an enumerator value (has static const enum
                     // type, with type code 'i').
                     // FIXME: Collides with a data member of static const enumeration type!
                     (var->statictype[j] == G__LOCALSTATIC) && // static member, and
                     var->constvar[j] && // is const, and
                     (var->type[j] == 'i') && // not a pointer, type int, and
                     (var->reftype[j] == G__PARANORMAL) && // not a ref, and
                     (
                        // no elements, no dimensions, not an array
                        !var->varlabel[j][1] /* number of elements */ &&
                        !var->paran[j]
                     ) && // and,
                     (
>>>>>>> 84c4c19c
                        (var->p_tagtable[j] != -1) && // class tag is valid, and
                        (G__struct.type[var->p_tagtable[j]] == 'e') // type is an enum type.
                     )
                  ) {
                     // Pass G__PVOID as the address to force G__malloc to allocate storage.
                     pvoidflag = 1;
                  }
                  if (
                     // Is static const integral type.
                     (var->statictype[j] == G__LOCALSTATIC) && // static member, and
                     var->constvar[j] && // is const, and
                     (var->p_tagtable[j] == -1) && // is fundamental type, and
                     islower(var->type[j]) && // not a pointer, and
                     (var->reftype[j] == G__PARANORMAL) && // not a ref, and
                     (
                        // no elements, no dimensions, not an array
                        !var->varlabel[j][1] /* number of elements */ &&
                        !var->paran[j]
                     ) && // and,
                     ( // of integral type
                        (var->type[j] == 'g') || // bool
                        (var->type[j] == 'c') || // char
                        (var->type[j] == 'b') || // unsigned char
                        (var->type[j] == 's') || // short
                        (var->type[j] == 'r') || // unsigned short
                        (var->type[j] == 'i') || // int
                        (var->type[j] == 'h') || // unsigned int
                        (var->type[j] == 'l') || // long
                        (var->type[j] == 'k') || // unsigned long
                        (var->type[j] == 'n') || // long long
                        (var->type[j] == 'm')    // unsigned long long
                     )
                  ) {
                     // Pass G__PVOID as the address to force G__malloc to allocate storage.
                     pvoidflag = 1;
                  }
<<<<<<< HEAD
                  else if (
                     // Is static const integral type.
                     (var->statictype[j] == G__LOCALSTATIC) && // static member, and
                     var->constvar[j] && // is const, and
                     (var->p_tagtable[j] == -1) && // is fundamental type, and
                     islower(var->type[j]) && // not a pointer, and
                     (var->reftype[j] == G__PARANORMAL) && // not a ref, and
                     (
                        // no elements, no dimensions, not an array
                        !var->varlabel[j][1] /* number of elements */ &&
                        !var->paran[j]
                     ) && // and,
                     ( // of integral type
                        (var->type[j] == 'c') || // char
                        (var->type[j] == 'b') || // unsigned char
                        (var->type[j] == 's') || // short
                        (var->type[j] == 'r') || // unsigned short
                        (var->type[j] == 'i') || // int
                        (var->type[j] == 'h') || // unsigned int
                        (var->type[j] == 'l') || // long
                        (var->type[j] == 'k') || // unsigned long
                        (var->type[j] == 'n') || // long long
                        (var->type[j] == 'm') // unsigned long long
                     )
                  ) {
                     // Pass G__PVOID as the address to force G__malloc to allocate storage.
                     pvoidflag = 1;
                  }
=======
>>>>>>> 84c4c19c
                  //
                  //  Begin writing the member setup call.
                  //
                  fprintf(fp, "   G__memvar_setup(");
                  //
                  //  Offset in object for a non-static data member, or
                  //  the address of the member for a static data
                  //  member, or a namespace member.
                  //
<<<<<<< HEAD
                  if ((var->access[j] == G__PUBLIC) && !var->bitfield[j]) {
                     // Public member and not a bitfield.
                     if (!G__struct.name[i][0]) {
                        // Unnamed class or namespace.
                        // We pass a null pointer, which means
                        // no data allocation (unfortunate, but
                        // we have no way to take the address).
                        fprintf(fp, "(void*)0,");
                     }
                     else if ( // Static member or namespace member.
                        (var->statictype[j] == G__LOCALSTATIC) || // static member, or
                        (G__struct.type[i] == 'n') // namespace member.
                     ) { // Static member or namespace member.
                        if (pvoidflag) {
                           // Special case, is unaddressable bool, or enumerator.
                           // Pass G__PVOID to force G__malloc to allocate storage.
                           fprintf(fp, "(void*)G__PVOID,");
                        }
                        else {
=======
                  if (pvoidflag) {
                     // Special case, special enumerator data member or
                     // static const integral data member.
                     // Pass G__PVOID to force G__malloc to allocate storage.
                     fprintf(fp, "(void*)G__PVOID,");
                  }
                  else {
                     if ((var->access[j] == G__PUBLIC) && !var->bitfield[j]) {
                        // Public member and not a bitfield.
                        if (!G__struct.name[i][0]) {
                           // Unnamed class or namespace.
                           // We pass a null pointer, which means
                           // no data allocation (unfortunate, but
                           // we have no way to take the address).
                           fprintf(fp, "(void*)0,");
                        }
                        else if ( // Static member or namespace member.
                           (var->statictype[j] == G__LOCALSTATIC) || // static member, or
                           (G__struct.type[i] == 'n') // namespace member.
                        ) { // Static member or namespace member.
>>>>>>> 84c4c19c
                           // Pass the addr of the member.
                           fprintf(fp, "(void*)(&%s::%s),", G__fulltagname(i, 1), var->varnamebuf[j]);
                        }
                        else {
                           // Pass the offset of the member in the class.
                           fprintf(fp, "(void*)((long)(&p->%s)-(long)(p)),", var->varnamebuf[j]);
                        }
                     }
                     else if ((var->access[j] == G__PROTECTED) && G__struct.protectedaccess[i]) {
                        // Protected member, and enabled by pragma link.
                        // FIXME: Need code for enum, bool, and static const.
                        fprintf(fp, "(void*)((%s_PR*)p)->G__OS_%s(),", G__get_link_tagname(i), var->varnamebuf[j]);
                     }
                     else {
<<<<<<< HEAD
                        // Pass the offset of the member in the class.
                        fprintf(fp, "(void*)((long)(&p->%s)-(long)(p)),", var->varnamebuf[j]);
                     }
                  }
                  else if ((var->access[j] == G__PROTECTED) && G__struct.protectedaccess[i]) {
                     // Protected member, and enabled by pragma link.
                     // FIXME: Need code for enum, bool, and static const.
                     fprintf(fp, "(void*)((%s_PR*)p)->G__OS_%s(),", G__get_link_tagname(i), var->varnamebuf[j]);
                  }
                  else {
                     // Private or protected member, we pass a null pointer, unfortunate,
                     // but we have no way to take the address of these.
                     fprintf(fp, "(void*)0,");
                  }
=======
                        // Private or protected member, we pass a null pointer, unfortunate,
                        // but we have no way to take the address of these.
                        fprintf(fp, "(void*)0,");
                     }
                  }
>>>>>>> 84c4c19c
                  //
                  //  Type code, referenceness, and constness.
                  //
                  fprintf(fp, "%d,", var->type[j]);
                  fprintf(fp, "%d,", var->reftype[j]);
                  fprintf(fp, "%d,", var->constvar[j]);
                  //
                  //  Tagnum of data type, if not fundamental.
                  //
                  if (var->p_tagtable[j] != -1) {
                     fprintf(fp, "G__get_linked_tagnum(&%s),", G__mark_linked_tagnum(var->p_tagtable[j]));
                  }
                  else {
                     fprintf(fp, "-1,");
                  }
                  //
                  //  Typenum of data type, if it is a typedef.
                  //
                  if (var->p_typetable[j] != -1) {
                     fprintf(fp, "G__defined_typename(\"%s\"),", G__newtype.name[var->p_typetable[j]]);
                  }
                  else {
                     fprintf(fp, "-1,");
                  }
                  //
                  //  Storage duration and staticness, member access.
                  //
                  fprintf(fp, "%d,", var->statictype[j]);
                  fprintf(fp, "%d,", var->access[j]);
                  //
                  //  Name and array dimensions (quoted) as the
                  //  left hand side of an assignment expression.
                  //
<<<<<<< HEAD
                  if (!pvoidflag) {
=======
                  if (!pvoidflag || (G__globalcomp == G__CLINK)) {
>>>>>>> 84c4c19c
                     // No special initializer needed.
                     fprintf(fp, "\"%s", var->varnamebuf[j]);
                     if (var->varlabel[j][1] /* num of elements */ == INT_MAX /* unspecified length array */) {
                        fprintf(fp, "[]");
                     }
                     else if (var->varlabel[j][1] /* num of elements */) {
                        fprintf(fp, "[%d]", var->varlabel[j][1] /* num of elements */ / var->varlabel[j][0] /* stride */);
                     }
                     for (int k = 1; k < var->paran[j]; ++k) {
                        fprintf(fp, "[%d]", var->varlabel[j][k+1]);
                     }
                     fprintf(fp, "=\"");
                  }
                  else {
<<<<<<< HEAD
                     if (
                        (var->statictype[j] == G__LOCALSTATIC) && // static member, and
                        var->constvar[j] && // is const, and
                        (var->p_tagtable[j] == -1) && // is fundamental type, and
                        islower(var->type[j]) && // not a pointer, and
                        (var->reftype[j] == G__PARANORMAL) && // not a ref, and
                        (
                           // no elements, no dimensions, not an array
                           !var->varlabel[j][1] /* number of elements */ &&
                           !var->paran[j]
                        ) && // and,
                        ( // of integral type
                           (var->type[j] == 'g') || // bool
                           (var->type[j] == 'c') || // char
                           (var->type[j] == 'b') || // unsigned char
                           (var->type[j] == 's') || // short
                           (var->type[j] == 'r') || // unsigned short
                           (var->type[j] == 'i') || // int
                           (var->type[j] == 'h') || // unsigned int
                           (var->type[j] == 'l') || // long
                           (var->type[j] == 'k') || // unsigned long
                           (var->type[j] == 'n') || // long long
                           (var->type[j] == 'm') // unsigned long long
                        ) && // and,
                        (G__globalcomp != G__CLINK) // not generating a C dictionary
                     ) {
                        // Static const integral type.
=======
                     // Special enumerator, or static const integral type.
                     if (var->access[j] == G__PUBLIC) {
                        // Public, let the compiler provide the value.
>>>>>>> 84c4c19c
                        fprintf(
                             fp
                           , "G__FastAllocString(%d).Format(\""
                           , G__LONGLINE
                        );
<<<<<<< HEAD
                        fprintf(fp, "%s", var->varnamebuf[j]);
                        if (var->access[j] != G__PUBLIC) {
                              // Not public, so cannot access the value, force it to zero.
                              fprintf(fp , "=0\").data()");
                        }
                        else {
                           // Public, use the value directly.
#ifdef G_WIN32
                           if (
                              (var->type[j] == 'g') || // bool
                              (var->type[j] == 'c') || // char
                              (var->type[j] == 's') || // short
                              (var->type[j] == 'i') || // int
                              (var->type[j] == 'l') || // long
                              (var->type[j] == 'n')    // long long
                           ) {
                              fprintf(
                                   fp
                                 , "=%%I64dLL\",(G__int64)%s::%s).data()"
                                 , G__fulltagname(i, 1)
                                 , var->varnamebuf[j]
                              );
                           }
                           else {
                              fprintf(
                                   fp
                                 , "=%%I64uULL\",(G__uint64)%s::%s).data()"
                                 , G__fulltagname(i, 1)
                                 , var->varnamebuf[j]
                              );
                           }
#else // G_WIN32
                           if (
                              (var->type[j] == 'g') || // bool
                              (var->type[j] == 'c') || // char
                              (var->type[j] == 's') || // short
                              (var->type[j] == 'i') || // int
                              (var->type[j] == 'l') || // long
                              (var->type[j] == 'n')    // long long
                           ) {
                              fprintf(
                                   fp
                                 , "=%%lldLL\",(long long)%s::%s).data()"
                                 , G__fulltagname(i, 1)
                                 , var->varnamebuf[j]
                              );
                           }
                           else {
                              fprintf(
                                   fp
                                 , "=%%lluULL\",(unsigned long long)%s::%s).data()"
                                 , G__fulltagname(i, 1)
                                 , var->varnamebuf[j]
                              );
                           }
#endif // G_WIN32
                           // --
                        }
                     }
                     else {
                        // Enumerator.
                        // FIXME: CAUTION: This implementation cause error on enum in nested class.
                        // FIXME: This is wrong for G__UNADDRESSABLEBOOL && (var->type[j] == 'g').
                        fprintf(fp, "\"%s", var->varnamebuf[j]);
                        G__value initializer_value;
                        G__FastAllocString qualified_id(G__MAXNAME*6);
                        qualified_id.Format("%s::%s", G__fulltagname(i, 1), var->varnamebuf[j]);
                        {
                           int store_var_type = G__var_type;
                           G__var_type = 'p';
                           initializer_value = G__getitem(qualified_id);
                           G__var_type = store_var_type;
                        }
                        G__FastAllocString init_value_str(G__MAXNAME*6);
                        G__string(initializer_value, init_value_str);
                        {
                           G__FastAllocString initializer_expression(G__MAXNAME*6);
                           G__quotedstring(init_value_str, initializer_expression);
                           fprintf(fp, "=%s\"", initializer_expression());
                        }
=======
                        fprintf(fp, "%s=", var->varnamebuf[j]);
#ifdef G_WIN32
                        if (
                           (var->type[j] == 'g') || // bool
                           (var->type[j] == 'c') || // char
                           (var->type[j] == 's') || // short
                           (var->type[j] == 'i') || // int
                           (var->type[j] == 'l') || // long
                           (var->type[j] == 'n')    // long long
                        ) {
                           fprintf(
                                fp
                              , "%%I64dLL\",(G__int64)%s::%s).data()"
                              , G__fulltagname(i, 1)
                              , var->varnamebuf[j]
                           );
                        }
                        else {
                           fprintf(
                                fp
                              , "%%I64uULL\",(G__uint64)%s::%s).data()"
                              , G__fulltagname(i, 1)
                              , var->varnamebuf[j]
                           );
                        }
#else // G_WIN32
                        if (
                           (var->type[j] == 'g') || // bool
                           (var->type[j] == 'c') || // char
                           (var->type[j] == 's') || // short
                           (var->type[j] == 'i') || // int
                           (var->type[j] == 'l') || // long
                           (var->type[j] == 'n')    // long long
                        ) {
                           fprintf(
                                fp
                              , "%%lldLL\",(long long)%s::%s).data()"
                              , G__fulltagname(i, 1)
                              , var->varnamebuf[j]
                           );
                        }
                        else {
                           fprintf(
                                fp
                              , "%%lluULL\",(unsigned long long)%s::%s).data()"
                              , G__fulltagname(i, 1)
                              , var->varnamebuf[j]
                           );
                        }
#endif // G_WIN32
                        // --
                     }
                     else {
                        // Not public, so compiler cannot access the value,
                        // get it from the interpreter.
                        fprintf(fp, "\"%s=", var->varnamebuf[j]);
                        switch (var->type[j]) {
                           case 'g': // bool
                              // --
#ifdef G__BOOL4BYTE
                              fprintf(fp, "%lldLL", (long long) *(int*)var->p[j]);
#else // G__BOOL4BYTE
                              fprintf(fp, "%lldULL", (unsigned long long) *(unsigned char*)var->p[j]);
#endif // G__BOOL4BYTE
                              break;
                           case 'c': // char
                              fprintf(fp, "%lldLL", (long long) *(char*)var->p[j]);
                              break;
                           case 'b': // unsigned char
                              fprintf(fp , "%lluULL", (unsigned long long) *(unsigned char*)var->p[j]);
                              break;
                           case 's': // short
                              fprintf(fp, "%lldLL", (long long) *(short*)var->p[j]);
                              break;
                           case 'r': // unsigned short
                              fprintf(fp, "%lluULL", (unsigned long long) *(unsigned short*)var->p[j]);
                              break;
                           case 'i': // int
                              fprintf(fp, "%lldLL", (long long) *(int*)var->p[j]);
                              break;
                           case 'h': // unsigned int
                              fprintf(fp , "%lluULL", (unsigned long long) *(unsigned int*)var->p[j]);
                              break;
                           case 'l': // long
                              fprintf(fp, "%lldLL", (long long) *(long*)var->p[j]);
                              break;
                           case 'k': // unsigned long
                              fprintf(fp , "%lluULL", (unsigned long long) *(unsigned long*)var->p[j]);
                              break;
                           case 'n': // long long
                              fprintf(fp, "%lldLL", *(long long*)var->p[j]);
                              break;
                           case 'm': // unsigned long long
                              fprintf(fp , "%lluULL", *(unsigned long long*)var->p[j]);
                              break;
                        }
                        fprintf(fp, "\"");
>>>>>>> 84c4c19c
                     }
                  }
                  //
                  //  Define macro flag (always zero).
                  //
                  fprintf(fp, ",0");
                  //
                  //  Comment string.
                  //
                  G__getcommentstring(commentbuf, i, &var->comment[j]);
                  fprintf(fp, ",%s);\n", commentbuf());
               }
               G__var_type = 'p';
            }
            var = var->next;
         }
         fprintf(fp, "   }\n");
         //
         //  Write out a call to the shutdown routine for member
         //  variable initialization to the dictionary file.
         //
         fprintf(fp, "   G__tag_memvar_reset();\n");
         fprintf(fp, "}\n\n");
      }
   }
   if (G__globalcomp == G__CPPLINK) {
      fprintf(fp, "extern \"C\" void G__cpp_setup_memvar%s() {\n", G__DLLID);
   }
   else {
      fprintf(fp, "void G__c_setup_memvar%s() {\n", G__DLLID);
   }
   fprintf(fp, "}\n");
   // Following dummy comment string is needed to clear rewinded part of the
   // interface method source file.
   fprintf(fp, "/***********************************************************\n");
   fprintf(fp, "************************************************************\n");
   fprintf(fp, "************************************************************\n");
   fprintf(fp, "************************************************************\n");
   fprintf(fp, "************************************************************\n");
   fprintf(fp, "************************************************************\n");
   fprintf(fp, "************************************************************\n");
   fprintf(fp, "***********************************************************/\n");
}

/**************************************************************************
* G__isprivatectordtorassgn()
*
**************************************************************************/
int G__isprivatectordtorassgn(int tagnum, G__ifunc_table_internal *ifunc, int ifn)
{
  /* if(G__PRIVATE!=ifunc->access[ifn]) return(0); */
  if(G__PUBLIC==ifunc->access[ifn]) return(0);
  if('~'==ifunc->funcname[ifn][0]) return(1);
  if(strcmp(ifunc->funcname[ifn],G__struct.name[tagnum])==0) return(1);
  if(strcmp(ifunc->funcname[ifn],"operator=")==0) return(1);
  return(0);
}

/**************************************************************************
 * G__cpplink_memfunc()
 *
 **************************************************************************/
void G__cpplink_memfunc(FILE *fp)
{
#ifndef G__SMALLOBJECT
  int i,j,k;
  int hash,page;
  struct G__ifunc_table_internal *ifunc;
  G__FastAllocString funcname(G__MAXNAME*6);
  int isconstructor,iscopyconstructor,isdestructor,isassignmentoperator;
  /* int isvirtualdestructor; */
  G__FastAllocString buf(G__ONELINE);
  int isnonpublicnew;
  /* struct G__ifunc_table *baseifunc; */
  /* int baseifn; */
  /* int alltag=0; */
  int virtualdtorflag;
  int dtoraccess=G__PUBLIC;
  struct G__ifunc_table_internal *ifunc_destructor=0;

  fprintf(fp,"\n/*********************************************************\n");
  fprintf(fp,"* Member function information setup for each class\n");
  fprintf(fp,"*********************************************************/\n");

  if(G__CPPLINK == G__globalcomp) {
  }
  else {
  }

  for(i=0;i<G__struct.alltag;i++) {
    dtoraccess=G__PUBLIC;
    if((G__CPPLINK==G__struct.globalcomp[i]
        || G__ONLYMETHODLINK==G__struct.globalcomp[i]
        )&&
       (-1==(int)G__struct.parent_tagnum[i]
        || G__nestedclass
        )
       && -1!=G__struct.line_number[i]&&
       (G__struct.hash[i] || 0==G__struct.name[i][0])
       &&
       '$'!=G__struct.name[i][0] && 'e'!=G__struct.type[i]) {
      ifunc = G__struct.memfunc[i];
      isconstructor=0;
      iscopyconstructor=0;
      isdestructor=0;
      /* isvirtualdestructor=0; */
      isassignmentoperator=0;
      isnonpublicnew=G__isnonpublicnew(i);
      virtualdtorflag=0;

      if(G__clock)
        fprintf(fp,"static void G__setup_memfunc%s() {\n"
                ,G__map_cpp_name(G__fulltagname(i,0)));
      else
        fprintf(fp,"static void G__setup_memfunc%s(void) {\n"
                ,G__map_cpp_name(G__fulltagname(i,0)));

      /* link member function information */
      fprintf(fp,"   /* %s */\n",G__type2string('u',i,-1,0,0));

      fprintf(fp,"   G__tag_memfunc_setup(G__get_linked_tagnum(&%s));\n"
              ,G__mark_linked_tagnum(i));

      if(0==G__struct.name[i][0]) {
        fprintf(fp,"}\n");
        continue;
      }

      while (ifunc) {

        for (j = 0; j < ifunc->allifunc; ++j) {
          if ((ifunc->access[j] == G__PUBLIC) || G__precomp_private || G__isprivatectordtorassgn(i, ifunc, j) || ((ifunc->access[j] == G__PROTECTED) && (G__struct.protectedaccess[i] & G__PROTECTEDACCESS)) || (G__struct.protectedaccess[i] & G__PRIVATEACCESS)) {
            // public

            if ((G__struct.globalcomp[i] == G__ONLYMETHODLINK) && (ifunc->globalcomp[j] != G__METHODLINK)) {
              // not marked for link, skip it.
              continue;
            }

            if (!ifunc->hash[j]) {
              // no hash, skip it
              continue;
            }

#ifndef G__OLDIMPLEMENTATION1656
            // 08-10-07
            // Dont try to evaluate this condition in case we have the new scheme...
            // the automatic methods are created with size<0 by default so it
            // mmesses it up
            if (G__dicttype==kCompleteDictionary || !G__is_tagnum_safe(i)){
              if (ifunc->pentry[j]->size < 0) {
                // already precompiled, skip it
                continue;
              }
            }
#endif

            // Check for constructor, destructor, or operator=.
            if ( !strcmp(ifunc->funcname[j], G__struct.name[i]) && 
                 (G__dicttype==kNoWrappersDictionary || G__dicttype==kCompleteDictionary || !G__is_tagnum_safe(i)) ) {
              // We have a constructor.
              // If this was generated automatically.. print it... but dont re-do it at the end
              if (ifunc->funcptr[j]==(void*)-1)
                ++isconstructor;

              if (G__struct.isabstract[i]) {
                // Dont continue in this step because we used make_default_ifunc which
                // will create them as normal functions
                if(G__dicttype!=kNoWrappersDictionary)
                  continue;
              }
              if (isnonpublicnew) {
                // Dont continue in this step because we used make_default_ifunc which
                // will create them as normal functions
                if(G__dicttype!=kNoWrappersDictionary)
                  continue;
              }
              ++isconstructor;

              if ((ifunc->para_nu[j] >= 1) && (ifunc->param[j][0]->type == 'u') && (i == ifunc->param[j][0]->p_tagtable) && (ifunc->param[j][0]->reftype == G__PARAREFERENCE) && ((ifunc->para_nu[j] == 1) || ifunc->param[j][1]->pdefault)) {
                ++iscopyconstructor;
              }
            } else if ((G__dicttype==kNoWrappersDictionary || G__dicttype==kCompleteDictionary || !G__is_tagnum_safe(i))
                       && ifunc->funcname[j][0] == '~') {
              // If this was generated automatically.. print it... but dont re-do it at the end
              if (ifunc->funcptr[j]==(void*)-1)
                ++isdestructor;

              // We have a destructor.
              dtoraccess = ifunc->access[j];
              virtualdtorflag = ifunc->isvirtual[j] + (ifunc->ispurevirtual[j] * 2);
              // Why do we need this condition?
              if (G__PUBLIC != ifunc->access[j]) {
                ++isdestructor;
              }
              else
                ifunc_destructor = ifunc;

              if ((G__PROTECTED == ifunc->access[j]) && G__struct.protectedaccess[i] && !G__precomp_private) {
                G__fprinterr(G__serr, "Limitation: can not generate dictionary for protected destructor for %s\n", G__fulltagname(i, 1));
                // Dont continue in this step because we used make_default_ifunc which
                // will create them as normal functions
                if(G__dicttype!=kNoWrappersDictionary)
                  continue;
              }
              // Dont continue in this step because we used make_default_ifunc which
              // will create them as normal functions
              if(G__dicttype!=kNoWrappersDictionary)
                continue;
            }

#ifdef G__DEFAULTASSIGNOPR
            else if ( !strcmp(ifunc->funcname[j], "operator=")
                      && ('u' == ifunc->param[j][0]->type)
                      && (i == ifunc->param[j][0]->p_tagtable)) {
              // We have an operator=.
              if( G__dicttype!=kNoWrappersDictionary ||
                  (G__dicttype==kNoWrappersDictionary &&
                   !(!ifunc->mangled_name[j] && ifunc->funcptr[j]==(void*)-1)))
                ++isassignmentoperator;
            }
#endif
            /****************************************************************
             * setup normal function
             ****************************************************************/
            /* function name and return type */


            // Note: when this conditions are fullfilled, we don't generate the stub
            // for the assigment operator (when it's automatic)... so dont't generate its
            // memfunc either
            // The ifunc->funcptr[j]==(void*)-1 means that they were generated automatically,
            // if that is the case and we are writing the final dictionary (kCompleteDictionary),
            // we can't write the stubs for the operator=
            if(/*!(ifunc->funcptr[j]==(void*)-1) &&*/ (!ifunc->mangled_name[j] || !G__nostubs)){
              if(G__dicttype==kNoWrappersDictionary){
                // Now we have no symbol but we are in the third or fourth
                // dictionary... which means that the second one already tried to create it...
                // If that's the case we have no other choice but to generate the stub
                if((strcmp(ifunc->funcname[j],"operator=")==0 && ifunc->funcptr[j]==(void*)-1) /*&& !G__is_tagnum_safe(i)*/)
                  continue;
              }
            }

            if(/*!(ifunc->funcptr[j]==(void*)-1) &&*/ (!ifunc->mangled_name[j] || !G__nostubs)){
              if(G__dicttype==kNoWrappersDictionary){
                // Now we have no symbol but we are in the third or fourth
                // dictionary... which means that the second one already tried to create it...
                // If that's the case we have no other choice but to generate the stub
                if(ifunc->funcname[j][0]=='~' &&  !G__is_tagnum_safe(i))
                  continue;
              }
            }

            // 11-07-07 create a switch for the normal dictionaries
            if(G__dicttype==kCompleteDictionary)
              fprintf(fp,"   G__memfunc_setup(");
            else
              fprintf(fp,"   G__memfunc_setup2(");

            fprintf(fp,"\"%s\",%d,",ifunc->funcname[j],ifunc->hash[j]);

            // 04-07-07 print the mangled name after the funcname and hash
            if(G__dicttype!=kCompleteDictionary) {
              if(ifunc->mangled_name[j])
                fprintf(fp,"\"%s\",", ifunc->mangled_name[j]);
              else
                fprintf(fp,"0,");
            }


            // 24-05-07
            // Dont try to use the stubs functions since we just removed them
            if(G__PUBLIC==ifunc->access[j]
               || (((G__PROTECTED==ifunc->access[j] &&
                     (G__PROTECTEDACCESS&G__struct.protectedaccess[i])) ||
                    (G__PRIVATEACCESS&G__struct.protectedaccess[i])) /*&&
                                                                       '~'!=ifunc->funcname[j][0]*/)
              ) {
              // If the method is virtual. Is it overridden? -> Does it exist in the base classes? 
              //  Virtual method found in the base classes(we have an overridden virtual method)so it
              //  has not stub function in its dictionary
              if (G__dicttype!=kNoWrappersDictionary && (ifunc->isvirtual[j]) && (G__method_inbase(j, ifunc)))
                // Null Stub Pointer
                fprintf(fp, "(G__InterfaceMethod) NULL," );
              else {
                // If the method isn't virtual or it belongs to a base class.
                // The method has its own Stub Function in its dictionary
                // Normal Stub Pointer

                // 06-11-12
                // Second attempt...
                // Since the second dictionary registered the symbols and now we should had registered
                // those plus the one in the objects; we dont have to assume anything...
                // If the mangled name is not there the stub MUST have been created
                // 28-01-08: What we just said is false again because we don't have the *.o
                // anymore... so we have to continue with our assumptions

		// 29-01-08
		// Let's do it in the same way we did for genfunc... like that
		// we shouldnt get any difference between the stubs and the memfuns

		// If they werent generated automatically...
		if(/*!(ifunc->funcptr[j]==(void*)-1) && */ 
		   (!ifunc->mangled_name[j] || 
		    // 26-10-07
		    // Generate the stubs for those function needing a pointer to a reference (see TCLonesArray "virtual TObject*&	operator[](Int_t idx)")
		    // Is this condition correct and/or sufficient?
		    ((ifunc->reftype[j] == G__PARAREFERENCE) && isupper(ifunc->type[j])) ||
		    !G__nostubs)){
		  if(G__dicttype==kNoWrappersDictionary){
		    if(strcmp(ifunc->funcname[j],G__struct.name[i])==0) {
		      // constructor need special handling
		      if(0==G__struct.isabstract[i]&&0==isnonpublicnew) {
			fprintf(fp, "%s, ", G__map_cpp_funcname(i, ifunc->funcname[j], j, ifunc->page));
		      }
		      else
			fprintf(fp, "(G__InterfaceMethod) NULL, ");
		    }
		    else {
		      // Now we have no symbol but we are in the third or fourth
		      // dictionary... which means that the second one already tried to create it...
		      // If that's the case we have no other choice but to generate the stub
		      fprintf(fp, "%s, ", G__map_cpp_funcname(i, ifunc->funcname[j], j, ifunc->page));
		    }
		  }
		  else if(G__dicttype==kCompleteDictionary){
		    // This is the old case...
		    // just do what we did before
		    fprintf(fp, "%s, ", G__map_cpp_funcname(i, ifunc->funcname[j], j, ifunc->page));
		  }
		  else
		    fprintf(fp, "(G__InterfaceMethod) NULL, ");
		}
		else
		  fprintf(fp, "(G__InterfaceMethod) NULL, ");

                // Why do we have to put the isabstract here?
                // it doesnt seem to be necesary in the original code
                //
/*
		if( !ifunc->ispurevirtual[j] ||
                    (!ifunc->mangled_name[j] || !G__nostubs)
                  ) {
                  if(strcmp(ifunc->funcname[j],G__struct.name[i])==0) {
                    // constructor need special handling
                    if(0==G__struct.isabstract[i]&&0==isnonpublicnew) {
                      fprintf(fp, "%s, ", G__map_cpp_funcname(i, ifunc->funcname[j], j, ifunc->page));
                    }
                    else
                      fprintf(fp, "(G__InterfaceMethod) NULL, ");
                  }
                  else
                    fprintf(fp, "%s, ", G__map_cpp_funcname(i, ifunc->funcname[j], j, ifunc->page));
                }
                else
                  fprintf(fp, "(G__InterfaceMethod) NULL, ");
*/
              }
            }
            else
              fprintf(fp, "(G__InterfaceMethod) NULL, ");

            fprintf(fp, "%d, ", ifunc->type[j]);

            if (-1 != ifunc->p_tagtable[j]) {
                fprintf(fp, "G__get_linked_tagnum(&%s), ", G__mark_linked_tagnum(ifunc->p_tagtable[j]));
            }
            else
              fprintf(fp, "-1, ");

            if (-1 != ifunc->p_typetable[j])
              fprintf(fp, "G__defined_typename(\"%s\"), ", G__fulltypename(ifunc->p_typetable[j]));
            else
              fprintf(fp, "-1, ");

            fprintf(fp, "%d, ", ifunc->reftype[j]);

            /* K&R style if para_nu==-1, force it to 0 */
            if (0 > ifunc->para_nu[j]) fprintf(fp, "0, ");
            else                       fprintf(fp, "%d, ", ifunc->para_nu[j]);

            if (2 == ifunc->ansi[j])
              fprintf(fp, "%d, ", 8 + ifunc->staticalloc[j]*2 + ifunc->isexplicit[j]*4);
            else
              fprintf(fp, "%d, ", ifunc->ansi[j] + ifunc->staticalloc[j]*2 + ifunc->isexplicit[j]*4);

            fprintf(fp, "%d, ", ifunc->access[j]);
            fprintf(fp, "%d, ", ifunc->isconst[j]);

            /* newline to avoid lines more than 256 char for CMZ */
            if (ifunc->para_nu[j] > 1) fprintf(fp, "\n");
            fprintf(fp, "\"");

            /****************************************************************
             * function parameter
             ****************************************************************/

            for (k = 0; k < ifunc->para_nu[j]; k++) {
              /* newline to avoid lines more than 256 char for CMZ */
              if (G__CPPLINK == G__globalcomp && k && 0 == (k%2)) fprintf(fp, "\"\n\"");
              if (isprint(ifunc->param[j][k]->type)) {
                fprintf(fp, "%c ", ifunc->param[j][k]->type);
              }
              else {
                G__fprinterr(G__serr, "Internal error: function parameter type\n");
                fprintf(fp, "%d ", ifunc->param[j][k]->type);
              }

              if (-1 != ifunc->param[j][k]->p_tagtable) {
                fprintf(fp, "'%s' ", G__fulltagname(ifunc->param[j][k]->p_tagtable, 0));
                G__mark_linked_tagnum(ifunc->param[j][k]->p_tagtable);
              }
              else
                fprintf(fp, "- ");

              if (-1 != ifunc->param[j][k]->p_typetable)
                fprintf(fp, "'%s' ", G__fulltypename(ifunc->param[j][k]->p_typetable));
              else
                fprintf(fp, "- ");

              fprintf(fp, "%d ", ifunc->param[j][k]->reftype + ifunc->param[j][k]->isconst*10);
              if (ifunc->param[j][k]->def) {
#ifdef G__NOSTUBS
                // 15-02-08: When evaluating a default parameter in the stub-less calls,
                // its expression must be known to CInt, which migth not be true at run-time
                // for CPP defines. So replace macros with their actual values when generating
                // the dictionary
                G__FastAllocString res(G__ONELINE);
                G__FastAllocString tmp(G__ONELINE);
<<<<<<< HEAD
=======
                G__FastAllocString value(G__ONELINE);
>>>>>>> 84c4c19c
                char *str = ifunc->param[j][k]->def;
                int pos_res=0;
                int pos_str=0;

                while(str[pos_str]!='\0') {
                  int pos_tmp=0;
                  
                  // Copy everything if it doesnt start with a letter
                  while(!isalpha(str[pos_str]) && str[pos_str]!='\0'){
                     res.Set(pos_res, str[pos_str]);
                    pos_res++; pos_str++;
                  }
                  res.Set(pos_res, 0);

                  // if it's a letter, then look for the end of the name
                  while(isdigit(str[pos_str]) || isalpha(str[pos_str]) || str[pos_str]=='_'){
                     tmp.Set(pos_tmp, str[pos_str]);
                    pos_tmp++;  pos_str++;
                  }
                  tmp.Set(pos_tmp, 0);
                  pos_tmp++;

                  if(pos_tmp>1){
                    // Now look for the variable
                    long struct_offset = 0;
                    long store_struct_offset = 0;
                    int ig15 = 0;
                    int varhash = 0;
                    int isdecl = 0;
                    struct G__var_array* var = 0;
                    G__hash(tmp, varhash, ig15);
                    var = G__searchvariable((char*)tmp, varhash, 0, &G__global, &struct_offset, &store_struct_offset, &ig15, isdecl);
                    if (var && (var->type[ig15]=='P' || var->type[ig15]=='p')) {
                      G__value result3;
                      int known = 0;
                      result3 = G__getvariable(tmp, &known, &G__global, G__p_local);
                      if(var->type[ig15]=='P')
                         value.Format("%e", G__double(result3));
                      else
                         value.Format("%ld", G__int(result3));
                      res += value;
                      pos_res = strlen(res);
                    }
                    else {
                      // If we dont think this is a macro, the copy the same thing
                       res.Set(pos_res, 0);
                       res += tmp;
                       pos_res += strlen(tmp);
                    }
                  }
                }
                fprintf(fp, "'%s' ", G__quotedstring(res, buf));
#else                
                fprintf(fp, "'%s' ", G__quotedstring(ifunc->param[j][k]->def, buf));
#endif // G__NOSTUBS                
              }
              else
                fprintf(fp, "- ");
              if (ifunc->param[j][k]->name)
                fprintf(fp, "%s", ifunc->param[j][k]->name);
              else
                fprintf(fp, "-");
              if (k != ifunc->para_nu[j] - 1) fprintf(fp, " ");
            }
            fprintf(fp, "\"");

            G__getcommentstring(buf, i, &ifunc->comment[j]);
            fprintf(fp, ", %s", buf());
#ifdef G__TRUEP2F
            if (
               (ifunc->staticalloc[j] || 'n' == G__struct.type[i])
#ifndef G__OLDIMPLEMENTATION1292
               && G__PUBLIC == ifunc->access[j]
#endif // G__OLDIMPLEMENTATION1292
               && G__MACROLINK != ifunc->globalcomp[j]
              ) {
              int k;
              fprintf(fp, ", (void*) G__func2void( (%s (*)("
                      , G__type2string(ifunc->type[j]
                                       ,ifunc->p_tagtable[j]
                                       ,ifunc->p_typetable[j]
                                       ,ifunc->reftype[j]
                                       ,ifunc->isconst[j] // g++ may have problem
                        )
                );
              for (k = 0; k < ifunc->para_nu[j]; k++) {
                if (k) fprintf(fp, ", ");
                fprintf(fp, "%s"
                        ,G__type2string(ifunc->param[j][k]->type
                                        ,ifunc->param[j][k]->p_tagtable
                                        ,ifunc->param[j][k]->p_typetable
                                        ,ifunc->param[j][k]->reftype
                                        ,ifunc->param[j][k]->isconst));
              }
              fprintf(fp, "))(&%s::%s) )", G__fulltagname(ifunc->tagnum, 1), ifunc->funcname[j]);
            }
            else
              fprintf(fp, ", (void*) NULL");

            int virtflag = 0;
            if(G__dicttype==kCompleteDictionary) {
              virtflag = ifunc->isvirtual[j] + ifunc->ispurevirtual[j]*2;
            }
            else {
#ifdef G__NOSTUBS
              if(ifunc->isvirtual[j]){
                // 06-08-07
                // Trying to optimize the virtual function execution.
                // We are going to print ifunc page for a method that has been inherithed
                int page_base = ifunc->page_base;
                if(!page_base) {
                  // Look for it only in the parents, to check if we have the
		  // same method in both of them
		  page_base = G__method_inbase2(j, ifunc, 1);
		  
		  // If we don't find it in its parents and it's not ambiguous (not -1)
		  // look for it in the whole hierarchy
		  if(!page_base)
		    page_base = G__method_inbase2(j, ifunc, 0);

		  // If not found... start a page sequence
                  // This shouldn't be needed now that we do it
		  // inside G__method_inbase2
		  if(page_base==0) {
                    ifunc->page_base = ifunc->page+1;
                    page_base = ifunc->page_base;
                  }
                }

                // put "ispurevirtual" in the less significant bit and shift the rest to the left
                virtflag = 2*page_base + ifunc->ispurevirtual[j];
              }
#endif
            }

            fprintf(fp, ", %d", virtflag);
#endif // G__TRUEP2F
            fprintf(fp, ");\n");
          } // end of if access public && not pure virtual func
          else { // in case of protected,private or pure virtual func
            // protected, private, pure virtual
            if (!strcmp(ifunc->funcname[j], G__struct.name[i])) {
              ++isconstructor;
              if ('u' == ifunc->param[j][0]->type && i == ifunc->param[j][0]->p_tagtable && G__PARAREFERENCE == ifunc->param[j][0]->reftype && (1 == ifunc->para_nu[j] || ifunc->param[j][1]->pdefault)) {
                // copy constructor
                ++iscopyconstructor;
              }
            } else if ('~' == ifunc->funcname[j][0]) {
              // destructor
              ++isdestructor;
              ifunc_destructor = ifunc;
            } else if (!strcmp(ifunc->funcname[j], "operator new")) {
              ++isconstructor;
              ++iscopyconstructor;
            } else if (!strcmp(ifunc->funcname[j], "operator delete")) {
              // destructor
              ++isdestructor;
            }
#ifdef G__DEFAULTASSIGNOPR
            else if (!strcmp(ifunc->funcname[j], "operator=") && 'u' == ifunc->param[j][0]->type && i == ifunc->param[j][0]->p_tagtable) {
              // operator=
              ++isassignmentoperator;
              //ifunc_assignmentoperator = ifunc;
            }
#endif
          } // end of if access not public
        } // end for(j), loop over all ifuncs

        if (ifunc->next == 0
           // dummy
#ifndef G__OLDIMPLEMENTATON1656
           && G__NOLINK == G__struct.iscpplink[i]
#endif
#ifndef G__OLDIMPLEMENTATON1730
           && G__ONLYMETHODLINK != G__struct.globalcomp[i]
#endif
           ) {
          page = ifunc->page;
          if (j >= G__MAXIFUNC) {
            j = 0;
            ++page;
          }

          if (G__dicttype==kCompleteDictionary || 
              ( G__dicttype==kNoWrappersDictionary /*&& !G__is_tagnum_safe(i)*/) ){
            /****************************************************************
             * setup default constructor
             ****************************************************************/
            if (0 == isconstructor) isconstructor = G__isprivateconstructor(i, 0);
            if ('n' == G__struct.type[i]) isconstructor = 1;
            if (0 == isconstructor && 0 == G__struct.isabstract[i] && 0 == isnonpublicnew) {
              funcname = G__struct.name[i];
              G__hash(funcname, hash, k);
              fprintf(fp, "   // automatic default constructor\n");

              if(G__dicttype==kCompleteDictionary)
                fprintf(fp, "   G__memfunc_setup(");
              else
                fprintf(fp, "   G__memfunc_setup2(");

              fprintf(fp, "\"%s\", %d, ", funcname(), hash);

              // 04-07-07 print the mangled name after the funcname and hash
              if(G__dicttype!=kCompleteDictionary) {
                if(ifunc->mangled_name[j])
                  fprintf(fp,"\"%s\",", ifunc->mangled_name[j]);
                else
                  fprintf(fp,"0,");
              }

              fprintf(fp, "%s, ", G__map_cpp_funcname(i, funcname, j, page));

              fprintf(fp, "(int) ('i'), ");
              if (strlen(G__struct.name[i]) > 25) fprintf(fp,"\n");
              fprintf(fp, "G__get_linked_tagnum(&%s), ", G__mark_linked_tagnum(i));
              fprintf(fp, "-1, "); /* typenum */
              fprintf(fp, "0, "); /* reftype */
              fprintf(fp, "0, "); /* para_nu */
              fprintf(fp, "1, "); /* ansi */
              fprintf(fp, "%d, 0",G__PUBLIC);
#ifdef G__TRUEP2F
              fprintf(fp, ", \"\", (char*) NULL, (void*) NULL, %d);\n", 0);
#else
              fprintf(fp, ", \"\", (char*) NULL);\n");
#endif

            ++j;
            if (j >= G__MAXIFUNC) {
              j = 0;
              ++page;
            }
          } /* if(isconstructor) */

            /****************************************************************
             * setup copy constructor
             ****************************************************************/

            if (0 == iscopyconstructor) iscopyconstructor = G__isprivateconstructor(i, 1);
            if ('n' == G__struct.type[i]) iscopyconstructor = 1;
            if (0 == iscopyconstructor && 0 == G__struct.isabstract[i] && 0 == isnonpublicnew) {
              funcname = G__struct.name[i];
              G__hash(funcname, hash, k);
              fprintf(fp, "   // automatic copy constructor\n");

              if(G__dicttype==kCompleteDictionary)
                fprintf(fp, "   G__memfunc_setup(");
              else
                fprintf(fp, "   G__memfunc_setup2(");

              fprintf(fp, "\"%s\", %d, ", funcname(), hash);

              // 04-07-07 print the mangled name after the funcname and hash
              if(G__dicttype!=kCompleteDictionary) {
                if(ifunc->mangled_name[j])
                  fprintf(fp,"\"%s\",", ifunc->mangled_name[j]);
                else
                  fprintf(fp,"0,");
              }

              fprintf(fp, "%s, ", G__map_cpp_funcname(i, funcname, j, page));

              fprintf(fp, "(int) ('i'), ");
              if (strlen(G__struct.name[i]) > 20) fprintf(fp, "\n");
              fprintf(fp, "G__get_linked_tagnum(&%s), ", G__mark_linked_tagnum(i));
              fprintf(fp,"-1, "); /* typenum */
              fprintf(fp,"0, "); /* reftype */
              fprintf(fp,"1, "); /* para_nu */
              fprintf(fp,"1, "); /* ansi */
              fprintf(fp,"%d, 0",G__PUBLIC);
#ifdef G__TRUEP2F
              fprintf(fp, ", \"u '%s' - 11 - -\", (char*) NULL, (void*) NULL, %d);\n", G__fulltagname(i, 0), 0);
#else
              fprintf(fp, ", \"u '%s' - 11 - -\", (char*) NULL);\n", G__fulltagname(i, 0));
#endif
            ++j;
            if (j >= G__MAXIFUNC) {
              j = 0;
              ++page;

            }
            }

            /****************************************************************
             * setup destructor
             ****************************************************************/

            if (0 == isdestructor) isdestructor = G__isprivatedestructor(i);
            if ('n' == G__struct.type[i]) isdestructor = 1;
            if (0 == isdestructor && 'n' != G__struct.type[i]) {
              funcname.Format("~%s", G__struct.name[i]);
              G__hash(funcname, hash, k);
              fprintf(fp, "   // automatic destructor\n");

              if(G__dicttype==kCompleteDictionary)
                fprintf(fp, "   G__memfunc_setup(");
              else
                fprintf(fp, "   G__memfunc_setup2(");

              fprintf(fp, "\"%s\", %d, ", funcname(), hash);
              //04-07-07 print the mangled name after the funcname and hash
              if(G__dicttype!=kCompleteDictionary){
                fprintf(fp,"0,");
              }

              fprintf(fp, "%s, ", G__map_cpp_funcname(i, funcname, j, page));

              fprintf(fp, "(int) ('y'), ");
              fprintf(fp, "-1, "); /* tagnum */
              fprintf(fp, "-1, "); /* typenum */
              fprintf(fp, "0, "); /* reftype */
              fprintf(fp, "0, "); /* para_nu */
              fprintf(fp, "1, "); /* ansi */
              fprintf(fp, "%d, 0", dtoraccess);
#ifdef G__TRUEP2F
              fprintf(fp, ", \"\", (char*) NULL, (void*) NULL, %d);\n", virtualdtorflag);
#else
              fprintf(fp, ", \"\", (char*) NULL);\n");
#endif
              // LF
              if (0 == isdestructor)
                ++j;
              if (j >= G__MAXIFUNC) {
                j = 0;
                ++page;
              }
            }

#ifdef G__DEFAULTASSIGNOPR
            /****************************************************************
             * setup assignment operator
             ****************************************************************/

            if (0 == isassignmentoperator) isassignmentoperator = G__isprivateassignopr(i);
            if ('n' == G__struct.type[i]) isassignmentoperator = 1;
            if (0 == isassignmentoperator) {
              funcname = "operator=";
              G__hash(funcname, hash, k);
              fprintf(fp, "   // automatic assignment operator\n");

              if(G__dicttype==kCompleteDictionary)
                fprintf(fp, "   G__memfunc_setup(");
              else
                fprintf(fp, "   G__memfunc_setup2(");

              fprintf(fp, "\"%s\", %d, ", funcname(), hash);

              // 04-07-07 print the mangled name after the funcname and hash
              if(G__dicttype!=kCompleteDictionary) {
                if(ifunc->mangled_name[j])
                  fprintf(fp,"\"%s\",", ifunc->mangled_name[j]);
                else
                  fprintf(fp,"0,");
              }

              fprintf(fp, "%s, ", G__map_cpp_funcname(i, funcname, j, page));

              fprintf(fp, "(int) ('u'), ");
              fprintf(fp, "G__get_linked_tagnum(&%s), ", G__mark_linked_tagnum(i));
              fprintf(fp, "-1, "); /* typenum */
              fprintf(fp, "1, "); /* reftype */
              fprintf(fp, "1, "); /* para_nu */
              fprintf(fp, "1, "); /* ansi */
              fprintf(fp, "%d, 0", G__PUBLIC);
#ifdef G__TRUEP2F
              fprintf(fp, ", \"u '%s' - 11 - -\", (char*) NULL, (void*) NULL, %d);\n", G__fulltagname(i, 0), 0);
#else
              fprintf(fp, ", \"u '%s' - 11 - -\", (char*) NULL);\n", G__fulltagname(i, 0));
#endif
            }
          }
#endif
        } /* end of ifunc->next */
        ifunc = ifunc->next;
      } /* end while(ifunc) */
      fprintf(fp, "   G__tag_memfunc_reset();\n");
      fprintf(fp, "}\n\n");
    } /* end if(globalcomp) */
  } /* end for(i) */

  fprintf(fp,"\n/*********************************************************\n");
  fprintf(fp,"* Member function information setup\n");
  fprintf(fp,"*********************************************************/\n");

  if (G__globalcomp == G__CPPLINK) {
    fprintf(fp, "extern \"C\" void G__cpp_setup_memfunc%s() {\n", G__DLLID);
  } else {
    /* fprintf(fp, "void G__c_setup_memfunc%s() {\n", G__DLLID); */
  }

  fprintf(fp, "}\n");

#endif
}


/**************************************************************************
* G__cpplink_global()
*
**************************************************************************/
void G__cpplink_global(FILE *fp)
{
#ifndef G__SMALLOBJECT
  int j,k;
  struct G__var_array *var;
  int pvoidflag;
  G__value buf;
  G__FastAllocString value(G__ONELINE);
  G__FastAllocString ttt(G__ONELINE);
  int divn=0;
  int maxfnc=100;
  int fnc=0;

  fprintf(fp,"\n/*********************************************************\n");
  fprintf(fp,"* Global variable information setup for each class\n");
  fprintf(fp,"*********************************************************/\n");

#ifdef G__BORLANDCC5
  fprintf(fp,"static void G__cpp_setup_global%d(void) {\n",divn++);
#else
  fprintf(fp,"static void G__cpp_setup_global%d() {\n",divn++);
#endif

  fprintf(fp,"\n   /* Setting up global variables */\n");
  var = &G__global;
  fprintf(fp,"   G__resetplocal();\n\n");

  while((struct G__var_array*)NULL!=var) {
    for(j=0;j<var->allvar;j++) {
      if(fnc++>maxfnc) {
        fnc=0;
        fprintf(fp,"}\n\n");
#ifdef G__BORLANDCC5
        fprintf(fp,"static void G__cpp_setup_global%d(void) {\n",divn++);
#else
        fprintf(fp,"static void G__cpp_setup_global%d() {\n",divn++);
#endif
      }
      if (
        (
          (var->statictype[j] == G__AUTO) /* not static */ ||
          (
            !var->p[j] &&
            (var->statictype[j] == G__COMPILEDGLOBAL) &&
            (var->varlabel[j][1] /* num of elements */ == INT_MAX /* unspecified length array flag */)
          )
        ) && /* extern type v[]; */
        (G__NOLINK > var->globalcomp[j]) && /* with -c-1 or -c-2 option */
#ifndef G__OLDIMPLEMENTATION2191
        ('j' != tolower(var->type[j])) && /* questionable */
#else
        ('m' != tolower(var->type[j])) &&
#endif
        var->varnamebuf[j][0]
      ) {

        if((-1!=var->p_tagtable[j]&&
            islower(var->type[j])&&var->constvar[j]&&
            'e'==G__struct.type[var->p_tagtable[j]])
           || 'p'==tolower(var->type[j])
           || 'T'==var->type[j]
#ifdef G__UNADDRESSABLEBOOL
           || 'g'==var->type[j]
#endif
           || (var->statictype[j] == G__LOCALSTATIC && var->constvar[j] && // const static
               islower(var->type[j]) && var->type[j] != 'u' && // of fundamental
               var->p[j]) // with initializer
           )
          pvoidflag=1;
        else
          pvoidflag=0;

        fprintf(fp,"   G__memvar_setup(");
        if(pvoidflag) fprintf(fp,"(void*)G__PVOID,");
        else {
          fprintf(fp,"(void*)(&%s),",var->varnamebuf[j]);
#ifdef G__GENWINDEF
          fprintf(G__WINDEFfp,"        %s @%d\n"
                  ,var->varnamebuf[j] ,++G__nexports);
#endif
        }
        fprintf(fp,"%d,",var->type[j]);
        fprintf(fp,"%d,",var->reftype[j]);
        fprintf(fp,"%d,",var->constvar[j]);

        if(-1!=var->p_tagtable[j])
          fprintf(fp,"G__get_linked_tagnum(&%s),"
                  ,G__mark_linked_tagnum(var->p_tagtable[j]));
        else
          fprintf(fp,"-1,");

        if(-1!=var->p_typetable[j])
          fprintf(fp,"G__defined_typename(\"%s\"),"
                  ,G__newtype.name[var->p_typetable[j]]);
        else
          fprintf(fp,"-1,");

        fprintf(fp, "%d,", var->statictype[j]);
        fprintf(fp, "%d,", var->access[j]);
        fprintf(fp, "\"%s", var->varnamebuf[j]);
        if (var->varlabel[j][1] /* num of elements */ == INT_MAX /* unspecified length flag */) {
          fprintf(fp, "[]");
        }
        else if (var->varlabel[j][1] /* num of elements */) {
          fprintf(fp, "[%d]", var->varlabel[j][1] /* num of elements */ / var->varlabel[j][0] /* stride */);
        }
        for (k = 1; k < var->paran[j]; ++k) {
          fprintf(fp, "[%d]", var->varlabel[j][k+1]);
        }
        if (pvoidflag) {
          buf = G__getitem(var->varnamebuf[j]);
          G__string(buf, value);
          G__quotedstring(value, ttt);
          if ((tolower(var->type[j]) == 'p') || (var->type[j] == 'T')) {
             fprintf(fp, "=%s\",1,(char*)NULL);\n", ttt());
          }
          else {
             fprintf(fp, "=%s\",0,(char*)NULL);\n", ttt());
          }
        }
        else {
          fprintf(fp, "=\",0,(char*)NULL);\n");
        }
      } /* end if(G__PUBLIC) */
      G__var_type='p';
    } /* end for(j) */
    var=var->next;
  }  /* end while(var) */

  fprintf(fp,"\n");
  fprintf(fp,"   G__resetglobalenv();\n");

  fprintf(fp,"}\n");

  if(G__CPPLINK == G__globalcomp) {
    fprintf(fp,"extern \"C\" void G__cpp_setup_global%s() {\n",G__DLLID);
  }
  else {
    fprintf(fp,"void G__c_setup_global%s() {\n",G__DLLID);
  }
  for(fnc=0;fnc<divn;fnc++) {
    fprintf(fp,"  G__cpp_setup_global%d();\n",fnc);
  }
  fprintf(fp,"}\n");


#endif
}

#ifdef G__P2FDECL  /* used to be G__TRUEP2F */
/**************************************************************************
* G__declaretruep2f()
*
**************************************************************************/
static void G__declaretruep2f(FILE *fp, G__ifunc_table_internal &ifunc, int j)
{
#ifdef G__P2FDECL
  int i;
  int ifndefflag=1;
  if(strncmp(ifunc->funcname[j],"operator",8)==0) ifndefflag=0;
  if(ifndefflag) {
    switch(G__globalcomp) {
    case G__CPPLINK:
      if(G__MACROLINK==ifunc->globalcomp[j]||
         0==
         strcmp("iterator_category",ifunc->funcname[j])) fprintf(fp,"#if 0\n");
      else fprintf(fp,"#ifndef %s\n",ifunc->funcname[j]);
      fprintf(fp,"%s (*%sp2f)("
              ,G__type2string(ifunc->type[j]
                              ,ifunc->p_tagtable[j]
                              ,ifunc->p_typetable[j]
                              ,ifunc->reftype[j]
                              ,ifunc->isconst[j]
                              /* ,0  avoiding g++ bug */
                              )
              ,G__map_cpp_funcname(-1,ifunc->funcname[j],j,ifunc->page)
              );
      for(i=0;i<ifunc->para_nu[j];i++) {
        if(i) fprintf(fp,", ");
        fprintf(fp,"%s"
                ,G__type2string(ifunc->param[j][i]->type
                                ,ifunc->param[j][i]->p_tagtable
                                ,ifunc->param[j][i]->p_typetable
                                ,ifunc->param[j][i]->reftype
                                ,ifunc->param[j][i]->isconst));
      }
      fprintf(fp,") = %s;\n",ifunc->funcname[j]);
      fprintf(fp,"#else\n");
      fprintf(fp,"void* %sp2f = (void*) NULL;\n"
              ,G__map_cpp_funcname(-1,ifunc->funcname[j],j,ifunc->page));
      fprintf(fp,"#endif\n");
      break;
    default:
      break;
    }
  }
#else
  if(fp && ifunc && j) return;
#endif
}
#endif

#ifdef G__TRUEP2F
/**************************************************************************
* G__printtruep2f()
*
**************************************************************************/
static void G__printtruep2f(FILE *fp, G__ifunc_table_internal *ifunc, int j)
{
#if defined(G__P2FCAST)
  int i;
#endif
  int ifndefflag=1;
#if defined(G__FUNCPOINTER)
  if(strncmp(ifunc->funcname[j],"operator",8)==0)
    ifndefflag=0;
#else
  ifndefflag=0;
#endif
  if(ifndefflag) {
    switch(G__globalcomp) {
    case G__CPPLINK:
#if defined(G__P2FDECL)
      fprintf(fp,", (void*) %sp2f);\n"
              ,G__map_cpp_funcname(-1,ifunc->funcname[j],j,ifunc->page));
#elif defined(G__P2FCAST)
      if(G__MACROLINK==ifunc->globalcomp[j]||
         0==
         strcmp("iterator_category",ifunc->funcname[j])) fprintf(fp,"#if 0\n");
      else fprintf(fp,"#ifndef %s\n",ifunc->funcname[j]);

      fprintf(fp,", (void*) (%s (*)("
              ,G__type2string(ifunc->type[j]
                              ,ifunc->p_tagtable[j]
                              ,ifunc->p_typetable[j]
                              ,ifunc->reftype[j]
                              ,ifunc->isconst[j] /* g++ may have problem */
                              )
              /* ,G__map_cpp_funcname(-1,ifunc->funcname[j],j,ifunc->page) */
              );
      for(i=0;i<ifunc->para_nu[j];i++) {
        if(i) fprintf(fp,", ");
        fprintf(fp,"%s"
                ,G__type2string(ifunc->param[j][i]->type
                                ,ifunc->param[j][i]->p_tagtable
                                ,ifunc->param[j][i]->p_typetable
                                ,ifunc->param[j][i]->reftype
                                ,ifunc->param[j][i]->isconst));
      }
      fprintf(fp,"))%s, %d);\n",ifunc->funcname[j]
              ,ifunc->isvirtual[j]+ifunc->ispurevirtual[j]*2);
      fprintf(fp,"#else\n");
      fprintf(fp,", (void*) NULL, %d);\n"
              ,ifunc->isvirtual[j]+ifunc->ispurevirtual[j]*2);
      fprintf(fp,"#endif\n");
#else
      fprintf(fp,", (void*) NULL, %d);\n"
              ,ifunc->isvirtual[j]+ifunc->ispurevirtual[j]*2);
#endif
      break;
    case G__CLINK:
    default:
       fprintf(fp, ", funcptr._read, %d);\n",ifunc->isvirtual[j]+ifunc->ispurevirtual[j]*2);
      // fprintf(fp,"#ifndef %s\n",ifunc->funcname[j]);
      // fprintf(fp,", (void*) %s, %d);\n",ifunc->funcname[j]
      //         ,ifunc->isvirtual[j]+ifunc->ispurevirtual[j]*2);
      // fprintf(fp,"#else\n");
      // fprintf(fp,", (void*) NULL, %d);\n"
      //         ,ifunc->isvirtual[j]+ifunc->ispurevirtual[j]*2);
      // fprintf(fp,"#endif\n");
      break;
    }
  }
  else {
    fprintf(fp,", (void*) NULL, %d);\n"
              ,ifunc->isvirtual[j]+ifunc->ispurevirtual[j]*2);
  }
}
#endif

/**************************************************************************
* G__cpplink_func()
*
*  making C++ link routine to global function
**************************************************************************/
void G__cpplink_func(FILE *fp)
{
  int j,k;
  struct G__ifunc_table_internal *ifunc;
  G__FastAllocString buf(G__ONELINE);
  int divn=0;
  int maxfnc=100;
  int fnc=0;

  fprintf(fp,"\n/*********************************************************\n");
  fprintf(fp,"* Global function information setup for each class\n");
  fprintf(fp,"*********************************************************/\n");

#ifdef G__BORLANDCC5
  fprintf(fp,"static void G__cpp_setup_func%d(void) {\n",divn++);
#else
  fprintf(fp,"static void G__cpp_setup_func%d() {\n",divn++);
#endif

  ifunc = &G__ifunc;
  
  if (G__globalcomp == G__CLINK) {
     fprintf(fp," funcptr_and_voidptr funcptr;\n");
  }
  fprintf(fp,"   G__lastifuncposition();\n\n");
  
  while((struct G__ifunc_table_internal*)NULL!=ifunc) {
    for(j=0;j<ifunc->allifunc;j++) {
      if(fnc++>maxfnc) {
        fnc=0;
        fprintf(fp,"}\n\n");
#ifdef G__BORLANDCC5
        fprintf(fp,"static void G__cpp_setup_func%d(void) {\n",divn++);
#else
        fprintf(fp,"static void G__cpp_setup_func%d() {\n",divn++);
#endif
        if (G__globalcomp == G__CLINK) {
           fprintf(fp," funcptr_and_voidptr funcptr;\n");
        }
      }
      if(G__NOLINK>ifunc->globalcomp[j] &&  /* with -c-1 option */
         G__PUBLIC==ifunc->access[j] && /* public, this is always true */
         0==ifunc->staticalloc[j] &&
         ifunc->hash[j]) {   /* not static */

        if(strcmp(ifunc->funcname[j],"operator new")==0 &&
           (ifunc->para_nu[j]==2 || ifunc->param[j][2]->pdefault)) {
          G__is_operator_newdelete |= G__IS_OPERATOR_NEW;
        }
        else if(strcmp(ifunc->funcname[j],"operator delete")==0) {
          G__is_operator_newdelete |= G__IS_OPERATOR_DELETE;
        }

#ifdef G__P2FDECL  /* used to be G__TRUEP2F */
        G__declaretruep2f(fp,ifunc,j);
#endif
        if (G__globalcomp == G__CLINK) {
           fprintf(fp,"#ifndef %s\n",ifunc->funcname[j]); 
           fprintf(fp,"   funcptr._write = (void (*)())%s;\n",ifunc->funcname[j]);
           fprintf(fp,"#else\n");
           fprintf(fp,"   funcptr._write = 0;\n");
           fprintf(fp,"#endif\n");
        }

        if(G__dicttype==kCompleteDictionary)
          fprintf(fp, "   G__memfunc_setup(");
        else
          fprintf(fp,"   G__memfunc_setup2(");

        fprintf(fp,"\"%s\", %d, ",ifunc->funcname[j],ifunc->hash[j]);
        // 04-07-07 print the mangled name after the funcname and hash
        if(G__dicttype!=kCompleteDictionary){
          if(ifunc->mangled_name[j])
            fprintf(fp,"\"%s\",", ifunc->mangled_name[j]);
          else
            fprintf(fp,"0,");
        }

        // 24-05-07
        // Remember we only have stubs for global operators...
        // for the rest just point to null
        /* function name and return type */
        if(  G__dicttype==kCompleteDictionary ||
             ((G__dicttype==kNoWrappersDictionary) &&
              // The stubs where generated for functions needing temporal objects too... use them
              ( !ifunc->mangled_name[j] || 
                // 26-10-07
                // Generate the stubs for those function needing a pointer to a reference (see TCLonesArray "virtual TObject*&	operator[](Int_t idx)")
                // Is this condition correct and/or sufficient?
                ((ifunc->reftype[j] == G__PARAREFERENCE) && isupper(ifunc->type[j]))
                || !G__nostubs)
               )
          )
          fprintf(fp,"%s, ",G__map_cpp_funcname(-1
                                                ,ifunc->funcname[j]
                                                ,j,ifunc->page));
        else
          fprintf(fp, "(G__InterfaceMethod) NULL, ");

        fprintf(fp,"%d, ",ifunc->type[j]);

        if(-1!=ifunc->p_tagtable[j])
          fprintf(fp,"G__get_linked_tagnum(&%s), "
                  ,G__mark_linked_tagnum(ifunc->p_tagtable[j]));
        else
          fprintf(fp,"-1, ");

        if(-1!=ifunc->p_typetable[j])
          fprintf(fp,"G__defined_typename(\"%s\"), "
                  ,G__newtype.name[ifunc->p_typetable[j]]);
        else
          fprintf(fp,"-1, ");

        fprintf(fp,"%d, ",ifunc->reftype[j]);

        /* K&R style if para_nu==-1, force it to 0 */
        if(0>ifunc->para_nu[j]) fprintf(fp,"0, ");
        else                    fprintf(fp,"%d, ",ifunc->para_nu[j]);

        if(2==ifunc->ansi[j])
          fprintf(fp,"%d, ",8 + ifunc->staticalloc[j]*2);
        else
          fprintf(fp,"%d, ",ifunc->ansi[j] + ifunc->staticalloc[j]*2);
        fprintf(fp,"%d, ",ifunc->access[j]);
        fprintf(fp,"%d, ",ifunc->isconst[j]);

        /* newline to avoid lines more than 256 char for CMZ */
        if(ifunc->para_nu[j]>1) fprintf(fp,"\n");
        fprintf(fp,"\"");

        /****************************************************************
         * function parameter
         ****************************************************************/
        for(k=0;k<ifunc->para_nu[j];k++) {
          /* newline to avoid lines more than 256 char for CMZ */
          if(G__CPPLINK==G__globalcomp&&k&&0==(k%2)) fprintf(fp,"\"\n\"");
          if(isprint(ifunc->param[j][k]->type)) {
            fprintf(fp,"%c ",ifunc->param[j][k]->type);
          }
          else {
            G__fprinterr(G__serr,"Internal error: function parameter type\n");
            fprintf(fp,"%d ",ifunc->param[j][k]->type);
          }

          if(-1!=ifunc->param[j][k]->p_tagtable) {
            fprintf(fp,"'%s' "
                    ,G__fulltagname(ifunc->param[j][k]->p_tagtable,0));
            G__mark_linked_tagnum(ifunc->param[j][k]->p_tagtable);
          }
          else
            fprintf(fp,"- ");

          if(-1!=ifunc->param[j][k]->p_typetable)
            fprintf(fp,"'%s' "
                    ,G__newtype.name[ifunc->param[j][k]->p_typetable]);
          else
            fprintf(fp,"- ");

          fprintf(fp,"%d "
                ,ifunc->param[j][k]->reftype+ifunc->param[j][k]->isconst*10);
          if(ifunc->param[j][k]->def)
             fprintf(fp,"'%s' ",G__quotedstring(ifunc->param[j][k]->def,buf));
          else fprintf(fp,"- ");
          if(ifunc->param[j][k]->name)
            fprintf(fp,"%s",ifunc->param[j][k]->name);
          else fprintf(fp,"-");
          if(k!=ifunc->para_nu[j]-1) fprintf(fp," ");
        }
#ifdef G__TRUEP2F
        fprintf(fp,"\", (char*) NULL\n");
        G__printtruep2f(fp,ifunc,j);
#else
        fprintf(fp,"\", (char*) NULL);\n");
#endif

      }
    } /* end for(j) */
    ifunc = ifunc->next;
  } /* end while(ifunc) */

  fprintf(fp,"\n");
  fprintf(fp,"   G__resetifuncposition();\n");

  /********************************************************
  * call user initialization function if specified
  ********************************************************/
  if(G__INITFUNC) {
    fprintf(fp,"  %s();\n",G__INITFUNC);
  }

  fprintf(fp,"}\n\n");

  if(G__CPPLINK == G__globalcomp) {
    fprintf(fp,"extern \"C\" void G__cpp_setup_func%s() {\n",G__DLLID);
  }
  else {
    fprintf(fp,"void G__c_setup_func%s() {\n",G__DLLID);
  }
  for(fnc=0;fnc<divn;fnc++) {
    fprintf(fp,"  G__cpp_setup_func%d();\n",fnc);
  }
  fprintf(fp,"}\n");
}

/**************************************************************************
**************************************************************************
*  Functions used in G__cpplink.C to bind C++ symbols
*
**************************************************************************
**************************************************************************/

char G__incsetup_exist(std::list<G__incsetup> *incsetuplist, G__incsetup incsetup)
{

   if(incsetuplist->empty()) return 0;
   std::list<G__incsetup>::iterator iter;
   for (iter=incsetuplist->begin(); iter != incsetuplist->end(); ++iter)
      if (*iter==incsetup)
         return 1;

   return 0;
}


/**************************************************************************
* G__tagtable_setup()
*
*  Used in G__cpplink.C
**************************************************************************/
int G__tagtable_setup(int tagnum,int size,int cpplink,int isabstract,const char *comment
                      ,G__incsetup setup_memvar, G__incsetup setup_memfunc)
{
  if (tagnum < 0) return 0;
   
  char *p;
  G__FastAllocString buf(G__ONELINE);

  if (G__struct.incsetup_memvar[tagnum]==0)
     G__struct.incsetup_memvar[tagnum] = new std::list<G__incsetup>();

  if (G__struct.incsetup_memfunc[tagnum]==0)
     G__struct.incsetup_memfunc[tagnum] = new std::list<G__incsetup>();

   if(0==size && 0!=G__struct.size[tagnum]
     && 'n'!=G__struct.type[tagnum]
     ) return(0);

  if(0!=G__struct.size[tagnum]
     && 'n'!=G__struct.type[tagnum]
     ) {
     if (G__struct.filenum[tagnum]!=-1 &&
	!G__struct.incsetup_memvar[tagnum]->empty() &&
	strcmp(G__srcfile[G__struct.filenum[tagnum]].filename,"{CINTEX dictionary translator}")==0) {
        // Something was already registered by Cintex, let's not add more
        return 0;
     }
#ifndef G__OLDIMPLEMENTATION1656

     char found = G__incsetup_exist(G__struct.incsetup_memvar[tagnum],setup_memvar);
     // If setup_memvar is not NULL we push the G__setup_memvarXXX pointer into the list 
     if (setup_memvar&&!found)
        G__struct.incsetup_memvar[tagnum]->push_back(setup_memvar);

     found = G__incsetup_exist(G__struct.incsetup_memfunc[tagnum],setup_memfunc);
     // If setup_memfunc is not NULL we push the G__setup_memfuncXXX pointer into the list 
     if (setup_memfunc&&!found)
        G__struct.incsetup_memfunc[tagnum]->push_back(setup_memfunc);

#endif /* 1656 */
    if(G__asm_dbg ) {
      if(G__dispmsg>=G__DISPWARN) {
        G__fprinterr(G__serr,"Warning: Try to reload %s from DLL\n"
                     ,G__fulltagname(tagnum,1));
      }
    }
    return(0);
  }
  G__struct.size[tagnum] = size;
  G__struct.iscpplink[tagnum] = cpplink;
#if  !defined(G__OLDIMPLEMENTATION1545)
  G__struct.rootflag[tagnum] = (isabstract/0x10000)%0x100;
  G__struct.funcs[tagnum] = (isabstract/0x100)%0x100;
  G__struct.isabstract[tagnum] = isabstract%0x100;
#else
  G__struct.funcs[tagnum] = isabstract/0x100;
  G__struct.isabstract[tagnum] = isabstract%0x100;
#endif
  G__struct.filenum[tagnum] = G__ifile.filenum;

  G__struct.comment[tagnum].p.com = (char*)comment;
  if(comment) G__struct.comment[tagnum].filenum = -2;
  else        G__struct.comment[tagnum].filenum = -1;

     if(0==G__struct.memvar[tagnum]->allvar
        || 'n'==G__struct.type[tagnum]){
         char found = G__incsetup_exist(G__struct.incsetup_memvar[tagnum],setup_memvar);
         // If setup_memvar is not NULL we push the G__setup_memvarXXX pointer into the list 
         if (setup_memvar&&!found)
            G__struct.incsetup_memvar[tagnum]->push_back(setup_memvar);
     }
     //  else
     // G__struct.incsetup_memvar[tagnum]->clear();

  if(
     1==G__struct.memfunc[tagnum]->allifunc
     || 'n'==G__struct.type[tagnum]
#if G__MAXIFUNC > 1
     || (
         -1!=G__struct.memfunc[tagnum]->pentry[1]->size
         && 2>=G__struct.memfunc[tagnum]->allifunc)
#endif
     ){
     char found = 0;
     found = G__incsetup_exist(G__struct.incsetup_memfunc[tagnum], setup_memfunc);
     if (setup_memfunc&&!found)
        G__struct.incsetup_memfunc[tagnum]->push_back(setup_memfunc);
  }
  /* add template names */
  buf = G__struct.name[tagnum];
  if((p=strchr(buf,'<'))) {
    *p='\0';
    if(!G__defined_templateclass(buf)) {
      int store_def_tagnum = G__def_tagnum;
      int store_tagdefining = G__tagdefining;
      FILE* store_fp = G__ifile.fp;
      G__ifile.fp = (FILE*)NULL;
      G__def_tagnum = G__struct.parent_tagnum[tagnum];
      G__tagdefining = G__struct.parent_tagnum[tagnum];
      G__createtemplateclass(buf,(struct G__Templatearg*)NULL,0);
      G__ifile.fp = store_fp;
      G__def_tagnum = store_def_tagnum;
      G__tagdefining = store_tagdefining;
    }
  }
  return(0);
}

/**************************************************************************
* G__inheritance_setup()
*
*  Used in G__cpplink.C
**************************************************************************/
int G__inheritance_setup(int tagnum,int basetagnum
                         ,long baseoffset,int baseaccess
                         ,int property
                         )
{
#ifndef G__SMALLOBJECT
   if (0<=tagnum && 0<=basetagnum) {
      int basen=G__struct.baseclass[tagnum]->basen;
      //G__herit *herit = G__struct.baseclass[tagnum]->herit;
      //printf("G__inheritance_setup, tagnum=%d, basetagnum=%d, basen=%d\n",tagnum,basetagnum,basen);
      //printf("    herit=%x, herit.id=%x\n",herit,herit->id);
      G__struct.baseclass[tagnum]->herit[basen]->basetagnum = basetagnum;
      G__struct.baseclass[tagnum]->herit[basen]->baseoffset=baseoffset;
      G__struct.baseclass[tagnum]->herit[basen]->baseaccess=baseaccess;
      G__struct.baseclass[tagnum]->herit[basen]->property=property;
      ++G__struct.baseclass[tagnum]->basen;
   }
#endif
  return(0);
}


/**************************************************************************
* G__tag_memvar_setup()
*
* Used in G__cpplink.C
**************************************************************************/
int G__tag_memvar_setup(int tagnum)
{

   /* Variables stack storing */
   G__IncSetupStack::push();

   if (tagnum >= 0) {
      G__tagnum = tagnum;
      G__p_local=G__struct.memvar[G__tagnum];
      G__def_struct_member = 1;
      G__def_tagnum = G__struct.parent_tagnum[G__tagnum];
      G__tagdefining=G__tagnum;
   }

   return(0);
}

/**************************************************************************
* G__memvar_setup()
*
* Used in G__cpplink.C
**************************************************************************/
int G__memvar_setup(void* p, int type, int reftype, int constvar, int tagnum, int typenum, int statictype, int accessin, const char* expr, int definemacro, const char* comment)
{
   // -- Recreate a member variable from a dictionary entry.
   //  Save some state.
   int store_constvar = G__constvar;
   //
   //  Special case of an enumerator in a static enum,
   //  it has a special initializer, and should be
   //  treated as a global variable.
   //
   int store_def_struct_member = G__def_struct_member;
   int store_tagdefining = G__tagdefining;
   struct G__var_array* store_p_local = G__p_local;
   if ((type == 'p') && G__def_struct_member) {
      // -- Special case of an enumerator in a static enum.
      G__def_struct_member = 0;
      G__tagdefining = -1;
      G__p_local = 0;
   }
   // Note: This may be a global variable address,
   // or it may be an offset into an object, possibly zero.
   G__globalvarpointer = (long) p;
   G__var_type = type;
   G__reftype = reftype;
   G__constvar = constvar;
   G__tagnum = tagnum;
   G__typenum = typenum;
   if ((statictype == G__AUTO) || (statictype == G__AUTOARYDISCRETEOBJ)) {
      G__static_alloc = 0;
   }
   else if (statictype == G__LOCALSTATIC) {
      G__static_alloc = 1;
   }
   else if (statictype == G__COMPILEDGLOBAL) {
      G__static_alloc = 1;  // FIXME: This is probaby wrong!
   }
   else {
      // -- File scope static variable, which is actually a static data member.
      G__static_alloc = 1;
   }
   G__access = accessin;
   G__definemacro = definemacro;
   G__setcomment = (char*) comment;
   //
   //  Evaluate the expression to create
   //  the member variable.
   //
   // We are not doing whole function bytecode generation.
   int store_asm_wholefunction = G__asm_wholefunction;
   G__asm_wholefunction = G__ASM_FUNC_NOP;
   // Do not generate bytecode.
   int store_asm_noverflow = G__asm_noverflow;
   G__asm_noverflow = 0;
   // We are not executing, we are declaring.
   int store_prerun = G__prerun;
   G__prerun = 1;
   // Do the actual variable creation.
   G__getexpr((char*)expr);
   if ((type == 'p') && store_def_struct_member) {
      // -- Special case of an enumerator in a static enum.
      // Restore state.
      G__def_struct_member = store_def_struct_member;
      G__tagdefining = store_tagdefining;
      G__p_local = store_p_local;
   }
   //
   //  Restore state.
   G__asm_wholefunction = store_asm_wholefunction;
   G__prerun = store_prerun;
   G__asm_noverflow = store_asm_noverflow;
   //
   //  Force some state.
   //
   G__definemacro = 0;
   G__setcomment = 0;
   G__reftype = G__PARANORMAL;
   //  Restore more state.
   G__constvar = store_constvar;
   // and return.
   return 0;
}

/**************************************************************************
* G__tag_memvar_reset()
*
* Used in G__cpplink.C
**************************************************************************/
int G__tag_memvar_reset()
{

 /* Variables stack restoring */
  G__IncSetupStack::pop();

  return(0);

}

/**************************************************************************
* G__usermemfunc_setup
*
**************************************************************************/
int G__usermemfunc_setup(char *funcname,int hash,int (*funcp)(),int type,
                         int tagnum,int typenum,int reftype,
                         int para_nu,int ansi,int accessin,int isconst,
                         char *paras, char *comment
#ifdef G__TRUEP2F
                         ,void *truep2f,int isvirtual
#endif
                         ,void *userparam
                         )
{
  G__p_ifunc->userparam[G__p_ifunc->allifunc] = userparam;
  return G__memfunc_setup(funcname,hash,(G__InterfaceMethod)funcp,type,tagnum,typenum,reftype,
                          para_nu,ansi,accessin,isconst,paras,comment
#ifdef G__TRUEP2F
                     ,truep2f,isvirtual
#endif
                     );
}

/**************************************************************************
* G__usermemfunc_setup
*
**************************************************************************/
int G__usermemfunc_setup2(char *funcname,int hash,char *mangled_name,
                         int (*funcp)(),int type,
                         int tagnum,int typenum,int reftype,
                         int para_nu,int ansi,int accessin,int isconst,
                         char *paras, char *comment
#ifdef G__TRUEP2F
                         ,void *truep2f,int isvirtual
#endif
                         ,void *userparam
                         )
{
  G__p_ifunc->userparam[G__p_ifunc->allifunc] = userparam;
  return G__memfunc_setup2(funcname,hash,mangled_name,(G__InterfaceMethod)funcp,type,tagnum,typenum,reftype,
                          para_nu,ansi,accessin,isconst,paras,comment
#ifdef G__TRUEP2F
                     ,truep2f,isvirtual
#endif
                     );
}

/**************************************************************************
* G__tag_memfunc_setup()
*
* Used in G__cpplink.C
**************************************************************************/
int G__tag_memfunc_setup(int tagnum)
{
   
   G__IncSetupStack::push();
   
   if (tagnum >= 0) { 
      G__tagdefining = G__struct.parent_tagnum[tagnum];
      G__def_tagnum = G__tagdefining;
      G__tagnum = tagnum;
      G__p_ifunc = G__struct.memfunc[G__tagnum];
   
      while(G__p_ifunc->next) G__p_ifunc=G__p_ifunc->next;
   
      --G__p_ifunc->allifunc;
      G__memfunc_next();
   }
   return(0);
}

/**************************************************************************
* G__memfunc_setup_imp()
* Common part for G__memfunc_setup and G__memfunc_setup2
* Since isvirtual calculation iss different for both of them,
* the code is incompatible now
**************************************************************************/
int G__memfunc_setup_imp(const char *funcname,int hash
                         ,G__InterfaceMethod funcp
                         ,int type,int tagnum,int typenum,int reftype
                         ,int para_nu,int ansi,int accessin,int isconst
                         ,const char *paras, const char *comment
#ifdef G__TRUEP2F
                         ,void *truep2f
                         ,int isvirtual
#endif // G__TRUEP2F
  )
{
#ifndef G__SMALLOBJECT
  int store_func_now = -1;
  struct G__ifunc_table_internal *store_p_ifunc = 0;
  int dtorflag=0;
  (void) isvirtual;

  if('~'==funcname[0] && 0==G__struct.memfunc[G__p_ifunc->tagnum]->hash[0]) {
    store_func_now = G__func_now;
    store_p_ifunc = G__p_ifunc;
    G__p_ifunc = G__struct.memfunc[G__p_ifunc->tagnum];
    G__func_now = 0;
    dtorflag=1;
  }
  G__savestring(&G__p_ifunc->funcname[G__func_now],(char*)funcname);
  G__p_ifunc->hash[G__func_now] = hash;

  // 23/02/2007 
  // We want to have a direct pointer to the function.
  // and we start that value with 0... later we have
  // to register a proper ptr
  G__p_ifunc->funcptr[G__func_now] = 0;

#ifndef G__OLDIMLEMENTATION2012
  if(-1!=G__p_ifunc->tagnum)
    G__p_ifunc->entry[G__func_now].filenum=G__struct.filenum[G__p_ifunc->tagnum];
  else G__p_ifunc->entry[G__func_now].filenum = G__ifile.filenum;
  G__p_ifunc->entry[G__func_now].size = -1;
#else // G__OLDIMLEMENTATION2012
  G__p_ifunc->entry[G__func_now].filenum = -1;
#endif // G__OLDIMLEMENTATION2012
  G__p_ifunc->entry[G__func_now].line_number = -1;
#ifdef G__ASM_WHOLEFUNC
  G__p_ifunc->entry[G__func_now].bytecode = (struct G__bytecodefunc*)NULL;
#endif // G__ASM_WHOLEFUNC
#ifdef G__TRUEP2F
  if(truep2f)
    G__p_ifunc->entry[G__func_now].tp2f=truep2f;
  else G__p_ifunc->entry[G__func_now].tp2f=(void*)funcp;
#endif // G__TRUEP2F

  G__p_ifunc->type[G__func_now] = type;
  G__p_ifunc->p_tagtable[G__func_now] = tagnum;
  G__p_ifunc->p_typetable[G__func_now] = typenum;
  G__p_ifunc->reftype[G__func_now] = reftype;

  G__p_ifunc->para_nu[G__func_now] = para_nu;
  if(ansi&8) G__p_ifunc->ansi[G__func_now] = 2;
  else if(ansi&1) G__p_ifunc->ansi[G__func_now] = 1;

  G__p_ifunc->isconst[G__func_now] = isconst;

  G__p_ifunc->busy[G__func_now] = 0;

  G__p_ifunc->access[G__func_now] = accessin;

  G__p_ifunc->globalcomp[G__func_now] = G__NOLINK;
  G__p_ifunc->isexplicit[G__func_now] = (ansi&4)/4;
  G__p_ifunc->staticalloc[G__func_now] = (ansi&2)/2;

  G__p_ifunc->param[G__func_now][0]->name=(char*)NULL;
  /* parse parameter setup information */
  G__parse_parameter_link((char*)paras);

#ifdef G__FRIEND
  G__p_ifunc->friendtag[G__func_now] = (struct G__friendtag*)NULL;
#endif // G__FRIEND

  G__p_ifunc->comment[G__func_now].p.com = (char*)comment;
  if(comment) G__p_ifunc->comment[G__func_now].filenum = -2;
  else        G__p_ifunc->comment[G__func_now].filenum = -1;

  /* end */

  /* set entry pointer */
  G__p_ifunc->pentry[G__func_now] = &G__p_ifunc->entry[G__func_now];
  G__p_ifunc->entry[G__func_now].p=(void*)funcp;

  /* Stub Pointer Adjustement */
  G__p_ifunc->entry[G__func_now].ptradjust = 0;

  // Stub Pointer initialisation.
  // If funcp parameter is null and there is no mangled name. It means that the stub is in a base class.
  // We have to look for the stub pointer in the base classes.
  if (!G__p_ifunc->mangled_name[G__func_now]&&!funcp&&(G__p_ifunc->isvirtual[G__func_now])&&(G__p_ifunc->access[G__func_now]==G__PUBLIC)){

    // tagnum's Base Classes structure
    G__inheritance* cbases = G__struct.baseclass[G__p_ifunc->tagnum];

    // If there's any base class
    if (cbases){

      // Ifunc Method's index in the base class
      int base = -1;

      // Stub function pointer
      void * basefuncp = 0;

      // Go through the bases tagnums if there are base classes and a valid stub is not found yet
      for (int idx=0; (idx < cbases->basen)&&(!basefuncp); ++idx){

        // Current tagnum
        int basetagnum = cbases->herit[idx]->basetagnum;

        // Warning: Global G__p_ifunc is modified in G__incsetup_memfunc
        // We save and later we restore the G__p_ifunc's value
        G__ifunc_table_internal* store_ifunc = G__p_ifunc;

        // We force memfunc_setup for the base classes
        G__incsetup_memfunc(basetagnum);

        // Restore G__p_ifunc
        G__p_ifunc = store_ifunc;

        // Current Base Class ifunc table
        G__ifunc_table_internal* ifunct = G__struct.memfunc[basetagnum];

        // Look for the method in the base class
        G__ifunc_table_internal* found = G__ifunc_exist(G__p_ifunc, G__func_now, ifunct, &base, 0xffff); 

        // Method found
        if((base!=-1)&&found){

          // Method's stub pointer
          basefuncp = found->entry[base].p;

          G__value ptr = G__null;

          ptr.tagnum = G__p_ifunc->tagnum;
          ptr.type = 'C';
          ptr.typenum = -1;
          ptr.obj.i = 0;

          ptr = G__castvalue_bc(G__fulltagname(found->tagnum, 0),ptr, 0);

          // Pointer Adjustement
          G__p_ifunc->entry[G__func_now].ptradjust = found->entry[base].ptradjust + ptr.obj.i;

          // Method's stub pointer found.
          // We update the current method stub pointer
          G__p_ifunc->entry[G__func_now].p= (void *) basefuncp;

          if(truep2f)
            G__p_ifunc->entry[G__func_now].tp2f=truep2f;
          else G__p_ifunc->entry[G__func_now].tp2f=(void*) basefuncp;

        }

      }

    }

  }
#ifndef G__OLDIMPLEMENTATION1702
  {
    struct G__ifunc_table_internal *ifunc;
    int iexist;
    if(-1==G__p_ifunc->tagnum)
      ifunc = G__ifunc_exist(G__p_ifunc,G__func_now
                             ,&G__ifunc,&iexist,0xffff);
    else
      ifunc = G__ifunc_exist(G__p_ifunc,G__func_now
                             ,G__struct.memfunc[G__p_ifunc->tagnum],&iexist
                             ,0xffff);

    if(ifunc) {
      /* Overriding old function definition */
      int func_now = G__func_now;
      int paranu,iin;
      /* Overriding old function definition */
      ifunc->ansi[iexist]=G__p_ifunc->ansi[func_now];
      if(-1==G__p_ifunc->para_nu[func_now]) paranu=0;
      else paranu=ifunc->para_nu[iexist];
      if(0==ifunc->ansi[iexist])
        ifunc->para_nu[iexist] = G__p_ifunc->para_nu[func_now];
      ifunc->type[iexist]=G__p_ifunc->type[func_now];
      ifunc->p_tagtable[iexist]=G__p_ifunc->p_tagtable[func_now];
      ifunc->p_typetable[iexist]=G__p_ifunc->p_typetable[func_now];
      ifunc->reftype[iexist]=G__p_ifunc->reftype[func_now];
      ifunc->isconst[iexist]|=G__p_ifunc->isconst[func_now];
      ifunc->isexplicit[iexist]|=G__p_ifunc->isexplicit[func_now];
      for(iin=0;iin<paranu;iin++) {
        ifunc->param[iexist][iin]->reftype
          =G__p_ifunc->param[func_now][iin]->reftype;
        ifunc->param[iexist][iin]->p_typetable
          =G__p_ifunc->param[func_now][iin]->p_typetable;
        if(G__p_ifunc->param[func_now][iin]->pdefault) {
          if(-1!=(long)G__p_ifunc->param[func_now][iin]->pdefault)
            free((void*)G__p_ifunc->param[func_now][iin]->pdefault);
          free((void*)G__p_ifunc->param[func_now][iin]->def);
        }
        G__p_ifunc->param[func_now][iin]->pdefault=(G__value*)NULL;
        G__p_ifunc->param[func_now][iin]->def=(char*)NULL;
        if(ifunc->param[iexist][iin]->name) {
          if(G__p_ifunc->param[func_now][iin]->name) {
            free((void*)G__p_ifunc->param[func_now][iin]->name);
            G__p_ifunc->param[func_now][iin]->name=(char*)NULL;
          }
        }
        else {
          ifunc->param[iexist][iin]->name=G__p_ifunc->param[func_now][iin]->name;
          G__p_ifunc->param[func_now][iin]->name=(char*)NULL;
        }
      }
      ifunc->entry[iexist]=G__p_ifunc->entry[func_now];
      /* The copy in previous get the wrong tp2f ... let's restore it */
      ifunc->entry[iexist].tp2f = (void*)ifunc->funcname[iexist];
      ifunc->pentry[iexist]= &ifunc->entry[iexist];
      if(1==ifunc->ispurevirtual[iexist]) {
        ifunc->ispurevirtual[iexist]=G__p_ifunc->ispurevirtual[func_now];
        if(G__tagdefining>=0) --G__struct.isabstract[G__tagdefining];
      }
      else if(1==G__p_ifunc->ispurevirtual[func_now]) {
        ifunc->ispurevirtual[iexist]=G__p_ifunc->ispurevirtual[func_now];
      }
      if((ifunc!=G__p_ifunc || iexist!=func_now) &&
         G__p_ifunc->funcname[func_now]) {
        free((void*)G__p_ifunc->funcname[func_now]);
        G__p_ifunc->funcname[func_now] = (char*)NULL;
      }
      if((ifunc!=G__p_ifunc || iexist!=func_now) &&
         G__p_ifunc->mangled_name[func_now]) {
        free((void*)G__p_ifunc->mangled_name[func_now]);
        G__p_ifunc->mangled_name[func_now] = (char*)NULL;
      }
    }
    else {
      if(dtorflag) {
        G__func_now = store_func_now;
        G__p_ifunc = store_p_ifunc;
      }
      else {
        G__memfunc_next();
      }
    }
  }
#else // G__OLDIMPLEMENTATION1702
 {
   const char* isTemplate = strchr(funcname, '<');
   if (isTemplate
       // no op <()
       && ( !strncmp(funcname, "operator", 8)
            // no A<int>()
            || (tagnum != -1 && !strcmp(funcname, G__struct.name[tagnum]))))
      isTemplate = 0;

   if (isTemplate) {
<<<<<<< HEAD
      G__FastAllocString funcname_notmplt(strlen(funcname));
      strcpy(funcname_notmplt, funcname);
=======
      G__FastAllocString funcname_notmplt(funcname);
>>>>>>> 84c4c19c
      *(funcname_notmplt + (isTemplate - funcname)) = 0; // cut at template arg
      isTemplate = funcname_notmplt;
      int tmplthash = 0;
      while (*isTemplate) {
         tmplthash += *isTemplate;
         ++isTemplate;
      }

      struct G__ifunc_table_internal *ifunc;
      int iexist;
      char *oldname = G__p_ifunc->funcname[G__func_now];
      G__p_ifunc->funcname[G__func_now] = funcname_notmplt;
      G__p_ifunc->hash[G__func_now] = tmplthash;

      if(-1==G__p_ifunc->tagnum)
         ifunc = G__ifunc_exist(G__p_ifunc,G__func_now
                                ,&G__ifunc,&iexist,0xffff);
      else
         ifunc = G__ifunc_exist(G__p_ifunc,G__func_now
                                ,G__struct.memfunc[G__p_ifunc->tagnum],&iexist
                                ,0xffff);

      G__p_ifunc->funcname[G__func_now] = oldname;
      G__p_ifunc->hash[G__func_now] = hash;

      if(dtorflag) {
         G__func_now = store_func_now;
         G__p_ifunc = store_p_ifunc;
      }
      else {
         G__memfunc_next();
      }

      if (!ifunc) {
         // create a copy of this function, name without template arguments, if
         // that function doesn't exist yet.
         G__memfunc_setup_imp(funcname_notmplt, tmplthash, funcp, type, tagnum, typenum, reftype
                         , para_nu, ansi, accessin, isconst , paras,  comment
#ifdef G__TRUEP2F
                         ,truep2f
                         ,isvirtual
#endif // G__TRUEP2F
                           );
      }
   } else {
      if(dtorflag) {
         G__func_now = store_func_now;
         G__p_ifunc = store_p_ifunc;
      }
      else {
         G__memfunc_next();
      }
   }
 }
#endif // G__OLDIMPLEMENTATION1702


#endif // G__SMALLOBJECT
  //if (G__p_ifunc->param[0][para_nu-1]) return (1);
  return(0);
}


/**************************************************************************
 * G__memfunc_setup()
 *
 * Used in G__cpplink.C
 **************************************************************************/
int G__memfunc_setup(const char *funcname,int hash
                     ,G__InterfaceMethod funcp
                     ,int type,int tagnum,int typenum,int reftype
                     ,int para_nu,int ansi,int accessin,int isconst
                     ,const char *paras, const char *comment
#ifdef G__TRUEP2F
                     ,void *truep2f
                     ,int isvirtual
#endif // G__TRUEP2F
  )
{
#ifndef G__SMALLOBJECT
  int store_func_now = -1;
  struct G__ifunc_table_internal *store_p_ifunc = 0;
  int dtorflag=0;

  if (G__p_ifunc->allifunc == G__MAXIFUNC) {
    G__p_ifunc->next=(struct G__ifunc_table_internal *)malloc(sizeof(struct G__ifunc_table_internal));
    memset(G__p_ifunc->next,0,sizeof(struct G__ifunc_table_internal));
    G__p_ifunc->next->allifunc=0;
    G__p_ifunc->next->next=(struct G__ifunc_table_internal *)NULL;
    G__p_ifunc->next->page = G__p_ifunc->page+1;
    G__p_ifunc->next->tagnum = G__p_ifunc->tagnum;
    G__p_ifunc = G__p_ifunc->next;
    {
      int ix;
      for(ix=0;ix<G__MAXIFUNC;ix++) {
        G__p_ifunc->funcname[ix] = (char*)NULL;
        G__p_ifunc->userparam[ix] = 0;
      }
    }

    //G__fprinterr(G__serr, "Attempt to add function %s failed - ifunc_table overflow!\n",
    //     funcname);
    // return 0;
  }
  G__func_now=G__p_ifunc->allifunc;

  if('~'==funcname[0] && 0==G__struct.memfunc[G__p_ifunc->tagnum]->hash[0]) {
    store_func_now = G__func_now;
    store_p_ifunc = G__p_ifunc;
    G__p_ifunc = G__struct.memfunc[G__p_ifunc->tagnum];
    G__func_now = 0;
    dtorflag=1;
  }
  //G__savestring(&G__p_ifunc->funcname[G__func_now],(char*)funcname);
  //G__p_ifunc->hash[G__func_now] = hash;

#ifdef G__TRUEP2F
  G__p_ifunc->isvirtual[G__func_now] = isvirtual&0x01;
  G__p_ifunc->ispurevirtual[G__func_now] = (isvirtual&0x02)/2;

  G__p_ifunc->page_base = -1; // indicates this is function called with the old memfunc
#else
  G__p_ifunc->isvirtual[G__func_now] = 0;
  G__p_ifunc->ispurevirtual[G__func_now] = 0;

  G__p_ifunc->page_base = -1; // indicates this is function called with the old memfunc
#endif

  if(dtorflag) {
    G__func_now = store_func_now;
    G__p_ifunc = store_p_ifunc;
  }

  return G__memfunc_setup_imp(funcname, hash, funcp, type, tagnum, typenum, reftype, para_nu, ansi, 
                              accessin, isconst, paras, comment
#ifdef G__TRUEP2F
                              ,truep2f
                              ,isvirtual
#endif
    );

#endif
}


/**************************************************************************
 * G__memfunc_setup2()
 *
 * Used in G__cpplink.C
 *
 * 10-07-07
 * This is the same this as G__memfunc_setup but since we can not overload
 * methods in C we have to duplicate code
 **************************************************************************/
int G__memfunc_setup2(const char *funcname,int hash,const char *mangled_name
                      ,G__InterfaceMethod funcp
                      ,int type,int tagnum,int typenum,int reftype
                      ,int para_nu,int ansi,int accessin,int isconst
                      ,const char *paras, const char *comment
#ifdef G__TRUEP2F
                      ,void *truep2f
                      ,int isvirtual
#endif
  )
{
  struct G__ifunc_table_internal * store_p_ifunc = G__p_ifunc;
  int store_func_now = G__func_now;
  int dtorflag=0;

#ifndef G__SMALLOBJECT
  if (G__p_ifunc->allifunc == G__MAXIFUNC) {
    G__p_ifunc->next=(struct G__ifunc_table_internal *)malloc(sizeof(struct G__ifunc_table_internal));
    memset(G__p_ifunc->next,0,sizeof(struct G__ifunc_table_internal));
    G__p_ifunc->next->allifunc=0;
    G__p_ifunc->next->next=(struct G__ifunc_table_internal *)NULL;
    G__p_ifunc->next->page = G__p_ifunc->page+1;
    G__p_ifunc->next->tagnum = G__p_ifunc->tagnum;
    G__p_ifunc = G__p_ifunc->next;
    {
      int ix;
      for(ix=0;ix<G__MAXIFUNC;ix++) {
        G__p_ifunc->funcname[ix] = (char*)NULL;
        G__p_ifunc->userparam[ix] = 0;
      }
    }

    //G__fprinterr(G__serr, "Attempt to add function %s failed - ifunc_table overflow!\n",
    //     funcname);
    // return 0;
  }
  G__func_now=G__p_ifunc->allifunc;

  // 02-10-07
  // Do this only in setup_impl()
  if('~'==funcname[0] && 0==G__struct.memfunc[G__p_ifunc->tagnum]->hash[0]) {
    store_func_now = G__func_now;
    store_p_ifunc = G__p_ifunc;
    G__p_ifunc = G__struct.memfunc[G__p_ifunc->tagnum];
    G__func_now = 0;
    dtorflag=1;
  }
  //G__savestring(&G__p_ifunc->funcname[G__func_now],(char*)funcname);
  //G__p_ifunc->hash[G__func_now] = hash;

  // 06-07-07
  // Keep the mangled name in addition to everything else
  
  // 24-01-08
  // Don't copy the string... just point to it since it should 
  // in the .o
  //if(mangled_name)
  //  G__savestring(&G__p_ifunc->mangled_name[G__func_now],(char*)mangled_name);
  // Be careful... this pointer can't be changed
  G__p_ifunc->mangled_name[G__func_now] = (char *)mangled_name;

  // 06-08-07
  // new virtual flags
#ifdef G__TRUEP2F
  G__p_ifunc->ispurevirtual[G__func_now] = isvirtual&0x01;
  isvirtual = isvirtual/2;
  G__p_ifunc->page_base = isvirtual;
  G__p_ifunc->isvirtual[G__func_now] = (isvirtual?0x01:0x00);
#else // G__TRUEP2F
  G__p_ifunc->isvirtual[G__func_now] = 0;
  G__p_ifunc->ispurevirtual[G__func_now] = 0;
#endif // G__TRUEP2F

  // 02-10-07
  // Do this only in setup_impl()
  if(dtorflag) {
    G__func_now = store_func_now;
    G__p_ifunc = store_p_ifunc;
  }

  return G__memfunc_setup_imp(funcname, hash, funcp, type, tagnum, typenum, reftype, para_nu, ansi, 
                              accessin, isconst, paras, comment
#ifdef G__TRUEP2F
                              ,truep2f
                              ,isvirtual
#endif
    );

#endif
}

} // extern "C"

/**************************************************************************
* G__separate_parameter()
*
**************************************************************************/
int G__separate_parameter(const char *original,int *pos, G__FastAllocString& param)
{
#ifndef G__SMALLOBJECT
   int single_quote=0;
   int double_quote=0;
   int single_arg_quote=0;
   bool argStartsWithSingleQuote = false;

   int startPos = (*pos);
   if (original[startPos] == '\'') {
      // don't put beginning ' into param
      ++startPos;
      argStartsWithSingleQuote = true;
      single_arg_quote = 1;
   }

   int iParam = 0;
   int i = startPos;
   bool done = false;
   for(; !done; ++i) {
      int c = original[i];
      switch(c) {
       case '\'':
          if (!double_quote) {
             if (single_quote) single_quote = 0;
             // only turn on single_quote if at the beginning!
             else if (i == startPos)  single_quote = 1;
             else if (single_arg_quote) single_arg_quote = 0;
          }
          break;
       case '"':
          if (!single_quote) double_quote ^= 1;
          break;
       case ' ':
          if(!single_quote && !double_quote && !single_arg_quote) {
             c = 0;
             done = true;
          }
          break;
       case '\\':
          if (single_quote || double_quote) {
             // prevent special treatment of next char

             param.Set(iParam++, c);
             c = original[++i];
          }
          break;
       case 0:
          done = true;
          break;
      }

      param.Set(iParam++, c);
   }

   if (argStartsWithSingleQuote && ! param[iParam - 1] && param[iParam - 2] == '\'' )
      param.Set(iParam - 2, 0); // skip trailing '
   *pos = i;

   if (i > startPos) --i;
   else i = startPos;

   return original[i];

#endif
}

extern "C" {

/**************************************************************************
* G__parse_parameter_link()
*
* Used in G__cpplink.C
**************************************************************************/
int G__parse_parameter_link(char* paras)
{
#ifndef G__SMALLOBJECT
  int type;
  int tagnum;
  int reftype_const;
  int typenum;
  G__value* para_default = 0;
  G__FastAllocString c_type(10);
  G__FastAllocString tagname(G__MAXNAME*6);
  G__FastAllocString type_name(G__MAXNAME*6);
  G__FastAllocString c_reftype_const(10);
  G__FastAllocString c_default(G__MAXNAME*2);
  G__FastAllocString c_paraname(G__MAXNAME*2);
  int os = 0;

  int store_loadingDLL = G__loadingDLL;
  G__loadingDLL = 1;

  int store_var_type = G__var_type;

  char ch = paras[0];
  for (int ifn = 0; ch != '\0'; ++ifn) {
    G__separate_parameter(paras, &os, c_type);
    type = c_type[0];
    G__separate_parameter(paras, &os, tagname);
    if (tagname[0] == '-') {
      tagnum = -1;
    }
    else {
      // -- We have a tagname.
      // save G__p_ifunc, G__search_tagname might change it when autoloading
      G__ifunc_table_internal* current_G__p_ifunc = G__p_ifunc;
      // Note: This is the only place we call G__search_tagname
      //       with a type of 0, this is causing problems with
      //       the switch to reflex.
      tagnum = G__search_tagname(tagname, isupper(type) ? 0xff : 0);
      G__p_ifunc = current_G__p_ifunc;
    }
    G__separate_parameter(paras, &os, type_name);
    if (type_name[0] == '-') {
      typenum = -1;
    }
    else {
      if (type_name[0] == '\'') {
        type_name[::strlen(type_name)-1] = '\0';
        typenum = G__defined_typename(type_name + 1);
      }
      else {
        typenum = G__defined_typename(type_name);
      }
    }
    G__separate_parameter(paras, &os, c_reftype_const);
    reftype_const = ::atoi(c_reftype_const);
#ifndef G__OLDIMPLEMENTATION1861
    //if (typenum != -1) {
    // NO - this is already taken into account when writing the dictionary
    //  reftype_const += G__newtype.isconst[typenum] * 10;
    //}
#endif
    G__separate_parameter(paras, &os, c_default);
    if ((c_default[0] == '-') && (c_default[1] == '\0')) {
      para_default = 0;
      c_default[0] = '\0';
    }
    else {
      para_default = (G__value*) -1;
    }
    ch = G__separate_parameter(paras, &os, c_paraname);
    if (c_paraname[0] == '-') {
      c_paraname[0] = '\0';
    }
    G__memfunc_para_setup(ifn, type, tagnum, typenum, reftype_const, para_default, c_default, c_paraname);
  }
  G__var_type = store_var_type;
  G__loadingDLL = store_loadingDLL;
#endif
  return 0;
}

/**************************************************************************
* G__memfunc_para_setup()
*
* Used in G__cpplink.C
**************************************************************************/
int G__memfunc_para_setup(int ifn,int type,int tagnum,int typenum,int reftype_const,G__value *para_default
                          ,char *para_def,char *para_name
                          )
{
#ifndef G__SMALLOBJECT
  G__p_ifunc->param[G__func_now][ifn]->type = type;
  G__p_ifunc->param[G__func_now][ifn]->p_tagtable = tagnum;
  G__p_ifunc->param[G__func_now][ifn]->p_typetable = typenum;
#if !defined(G__OLDIMPLEMENTATION1975)
  G__p_ifunc->param[G__func_now][ifn]->isconst = (reftype_const/10)%10;
  G__p_ifunc->param[G__func_now][ifn]->reftype = reftype_const-(reftype_const/10%10*10);
#else
  G__p_ifunc->param[G__func_now][ifn]->reftype = reftype_const%10;
  G__p_ifunc->param[G__func_now][ifn]->isconst = reftype_const/10;
#endif
  G__p_ifunc->param[G__func_now][ifn]->pdefault = para_default;
  if(para_def[0]
     || (G__value*)NULL!=para_default
     ) {
    G__p_ifunc->param[G__func_now][ifn]->def=(char*)malloc(strlen(para_def)+1);
    strcpy(G__p_ifunc->param[G__func_now][ifn]->def,para_def); // Okay, we allocated the right size
  }
  else {
    G__p_ifunc->param[G__func_now][ifn]->def=(char*)NULL;
  }
  if(para_name[0]) {
    G__p_ifunc->param[G__func_now][ifn]->name=(char*)malloc(strlen(para_name)+1);
    strcpy(G__p_ifunc->param[G__func_now][ifn]->name,para_name); // Okay, we allocated the right size
  }
  else {
    G__p_ifunc->param[G__func_now][ifn]->name=(char*)NULL;
  }
#endif
  return(0);
}

/**************************************************************************
* G__memfunc_next()
*
* Used in G__cpplink.C
**************************************************************************/
int G__memfunc_next()
{
#ifndef G__SMALLOBJECT
  /* increment count */
  if(G__p_ifunc->allifunc < G__MAXIFUNC)
     ++G__p_ifunc->allifunc;
  /***************************************************************
   * Allocate and initialize function table list
   ***************************************************************/
  if(G__p_ifunc->allifunc >= G__MAXIFUNC) {
    G__p_ifunc->next=(struct G__ifunc_table_internal *)malloc(sizeof(struct G__ifunc_table_internal));
    memset(G__p_ifunc->next,0,sizeof(struct G__ifunc_table_internal));
    G__p_ifunc->next->allifunc=0;
    G__p_ifunc->next->next=(struct G__ifunc_table_internal *)NULL;
    G__p_ifunc->next->page = G__p_ifunc->page+1;
    G__p_ifunc->next->tagnum = G__p_ifunc->tagnum;

    /* set next G__p_ifunc */
    G__p_ifunc = G__p_ifunc->next;
    {
      int ix;
      for(ix=0;ix<G__MAXIFUNC;ix++) {
        G__p_ifunc->funcname[ix] = (char*)NULL;
        G__p_ifunc->userparam[ix] = 0;
      }
    }
    {
      int ix;
      for(ix=0;ix<G__MAXIFUNC;ix++) G__p_ifunc->userparam[ix] = 0;
    }
  }
#endif
  return(0);
}

/**************************************************************************
* G__tag_memfunc_reset()
*
* Used in G__cpplink.C
**************************************************************************/
int G__tag_memfunc_reset()
{
   /* Variables stack restoring */
   G__IncSetupStack::pop();
   
   return(0);
}
#ifdef G__NEVER
/**************************************************************************
* G__p2ary_setup()
*
* Used in G__cpplink.C
**************************************************************************/
int G__p2ary_setup(n,...)
int n)
{
   return(0);
}
#endif


/**************************************************************************
* G__cppif_p2memfunc(fp)
*
* Used in G__cpplink.C
**************************************************************************/
int G__cppif_p2memfunc(FILE *fp)
{
  fprintf(fp,"\n/*********************************************************\n");
  fprintf(fp,"* Get size of pointer to member function\n");
  fprintf(fp,"*********************************************************/\n");
  fprintf(fp,"class G__Sizep2memfunc%s {\n",G__DLLID);
  fprintf(fp," public:\n");
  fprintf(fp,"  G__Sizep2memfunc%s(): p(&G__Sizep2memfunc%s::sizep2memfunc) {}\n"
          ,G__DLLID,G__DLLID);
  fprintf(fp,"    size_t sizep2memfunc() { return(sizeof(p)); }\n");
  fprintf(fp,"  private:\n");
  fprintf(fp,"    size_t (G__Sizep2memfunc%s::*p)();\n",G__DLLID);
  fprintf(fp,"};\n\n");

  fprintf(fp,"size_t G__get_sizep2memfunc%s()\n",G__DLLID);
  fprintf(fp,"{\n");
  fprintf(fp,"  G__Sizep2memfunc%s a;\n",G__DLLID);
  fprintf(fp,"  G__setsizep2memfunc((int)a.sizep2memfunc());\n");
  fprintf(fp,"  return((size_t)a.sizep2memfunc());\n");
  fprintf(fp,"}\n\n");
  return(0);
}

/**************************************************************************
* G__set_sizep2memfunc(fp)
*
* Used in G__cpplink.C
**************************************************************************/
int G__set_sizep2memfunc(FILE *fp)
{
  fprintf(fp,"\n   if(0==G__getsizep2memfunc()) G__get_sizep2memfunc%s();\n"
          ,G__DLLID);
  return(0);
}

} // extern "C"

/**************************************************************************
* G__getcommentstring()
*
**************************************************************************/
int G__getcommentstring(G__FastAllocString& buf,int tagnum,G__comment_info *pcomment)
{
<<<<<<< HEAD
  G__FastAllocString temp(G__LONGLINE);
  G__getcomment(temp,pcomment,tagnum);
  if('\0'==temp[0]) {
    sprintf(buf,"(char*)NULL");
  }
  else {
    G__add_quotation(temp,buf);
  }
  return(1);
=======
   G__FastAllocString temp(G__LONGLINE);
   G__getcomment(temp,pcomment,tagnum);
   if('\0'==temp[0]) {
      buf = "(char*)NULL";
   }
   else {
      G__add_quotation(temp,buf);
   }
   return(1);
>>>>>>> 84c4c19c
}

extern "C" {

/**************************************************************************
* G__pragmalinkenum()
**************************************************************************/
static void G__pragmalinkenum(int tagnum,int globalcomp)
{
  /* double check tagnum points to a enum */
  if(-1==tagnum || 'e'!=G__struct.type[tagnum]) return;

  /* enum in global scope */
  if(-1==G__struct.parent_tagnum[tagnum]
     || G__nestedclass
     ) {
    int ig15;
    struct G__var_array *var = &G__global;
    while(var) {
      for(ig15=0;ig15<var->allvar;ig15++) {
        /* modify globalcomp flag if enum member */
        if(tagnum==var->p_tagtable[ig15]) var->globalcomp[ig15]=globalcomp;
      }
      var=var->next;
    }
  }
  /* enum enclosed in class  */
  else {
    /* do nothing, should already be OK. */
  }
}

#if !defined(G__OLDIMPLEMENTATION1955) && defined(G__ROOT)
/**************************************************************************
* G__linknestedtypedef()
**************************************************************************/
static void G__linknestedtypedef(int tagnum,int globalcomp)
{
  int i;
  for(i=0;i<G__newtype.alltype;i++) {
    if (G__newtype.parent_tagnum[i] == -1) continue;
    if (G__newtype.parent_tagnum[i]==tagnum) {
      G__newtype.globalcomp[i] = globalcomp;
    }
  }
}
#endif

/**************************************************************************
* G__specify_link()
*
* #pragma link C++ class ClassName;      can use regexp
* #pragma link C   class ClassName;      can use regexp
* #pragma link off class ClassName;      can use regexp
* #ifdef G__ROOTSPECIAL
* #pragma link off class ClassName-;     set ROOT specific flag
* #pragma link off options=OPTION,OPTION class ClassName; set ROOT specific flag
* #endif
* #pragma link C++ enum ClassName;      can use regexp
* #pragma link C   enum ClassName;      can use regexp
* #pragma link off enum ClassName;      can use regexp
*
* #pragma link C++ nestedclass;
* #pragma link C   nestedclass;
* #pragma link off nestedclass;
*
* #pragma link C++ nestedtypedef;
* #pragma link C   nestedtypedef;
* #pragma link off nestedtypedef;
*
* #pragma link C++ function funcname;    can use regexp
* #pragma link C   function funcname;    can use regexp
* #pragma link off function funcname;    can use regexp
* #pragma link MACRO function funcname;  can use regexp
* #pragma stub C++ function funcname;    can use regexp
* #pragma stub C   function funcname;    can use regexp
*
* #pragma link [C++|off] operators classname;
*
* #pragma link C++ global variablename;  can use regexp
* #pragma link C   global variablename;  can use regexp
* #pragma link off global variablename;  can use regexp
*
* #pragma link C++ defined_in filename;
* #pragma link C   defined_in filename;
* #pragma link off defined_in filename;
* #pragma link C++ defined_in classname;
* #pragma link C   defined_in classname;
* #pragma link off defined_in classname;
* #pragma link C++ defined_in [class|struct|namespace] classname;
* #pragma link C   defined_in [class|struct|namespace] classname;
* #pragma link off defined_in [class|struct|namespace] classname;
*
* #pragma link C++ typedef TypeName;      can use regexp
* #pragma link C   typedef TypeName;      can use regexp
* #pragma link off typedef TypeName;      can use regexp
*
* #pragma link off all classes;
* #pragma link off all functions;
* #pragma link off all variables;
* #pragma link off all typedefs;
* #pragma link off all methods;
*
* #pragma link [C++|off] all_method     ClassName;
* #pragma link [C++|off] all_datamember ClassName;
*              ^
*
* #pragma link postprocess file func;
*
* For ROOT only:
* #praga link C++ ioctortype ClassName;
*
**************************************************************************/
void G__specify_link(int link_stub)
{
  int c;
  G__FastAllocString buf(G__ONELINE);
  int globalcomp=G__NOLINK;
  /* int store_globalcomp; */
  int i;
  int hash;
  struct G__ifunc_table_internal *ifunc;
  struct G__var_array *var;
#ifdef G__REGEXP
  regex_t re;
  int regstat;
#endif
#ifdef G__REGEXP1
  char *re;
#endif
  int os;
  char *p;
  int done=0;

  /* Get link language interface */
  c = G__fgetname_template(buf, 0, ";\n\r");

  if(strncmp(buf,"postproc",5)==0) {
    int store_globalcomp2 = G__globalcomp;
    int store_globalcomp3 = G__store_globalcomp;
    int store_prerun = G__prerun;
    G__globalcomp = G__NOLINK;
    G__store_globalcomp = G__NOLINK;
    G__prerun = 0;
    c = G__fgetname_template(buf, 0, ";");
    if(G__LOADFILE_SUCCESS<=G__loadfile(buf)) {
      G__FastAllocString buf2(G__ONELINE);
      c = G__fgetstream(buf2, 0, ";");
      G__calc(buf2);
      G__unloadfile(buf);
    }
    G__globalcomp = store_globalcomp2;
    G__store_globalcomp = store_globalcomp3;
    G__prerun = store_prerun;
    if(';'!=c) G__fignorestream(";");
    return;
  }

  if(strncmp(buf,"default",3)==0) {
    c=G__read_setmode(&G__default_link);
    if('\n'!=c&&'\r'!=c) G__fignoreline();
    return;
  }

  if(G__SPECIFYLINK==link_stub) {
    if(strcmp(buf,"C++")==0) {
      globalcomp = G__CPPLINK;
      if(G__CLINK==G__globalcomp) {
        G__fprinterr(G__serr,"Warning: '#pragma link C++' ignored. Use '#pragma link C'");
        G__printlinenum();
      }
    }
    else if(strcmp(buf,"C")==0) {
      globalcomp = G__CLINK;
      if(G__CPPLINK==G__globalcomp) {
        G__fprinterr(G__serr,"Warning: '#pragma link C' ignored. Use '#pragma link C++'");
        G__printlinenum();
      }
    }
    else if(strcmp(buf,"MACRO")==0) globalcomp = G__MACROLINK;
    else if(strcmp(buf,"off")==0) globalcomp = G__NOLINK;
    else if(strcmp(buf,"OFF")==0) globalcomp = G__NOLINK;
    else {
      G__genericerror("Error: '#pragma link' syntax error");
      globalcomp = G__NOLINK; /* off */
    }
  }
  else {
    if(strcmp(buf,"C++")==0) {
      globalcomp = G__CPPSTUB;
      if(G__CLINK==G__globalcomp) {
        G__fprinterr(G__serr,"Warning: '#pragma stub C++' ignored. Use '#pragma stub C'");
        G__printlinenum();
      }
    }
    else if(strcmp(buf,"C")==0) {
      globalcomp = G__CSTUB;
      if(G__CPPLINK==G__globalcomp) {
        G__fprinterr(G__serr,"Warning: '#pragma stub C' ignored. Use '#pragma stub C++'");
        G__printlinenum();
      }
    }
    else if(strcmp(buf,"MACRO")==0) globalcomp = G__MACROLINK;
    else if(strcmp(buf,"off")==0) globalcomp = G__NOLINK;
    else if(strcmp(buf,"OFF")==0) globalcomp = G__NOLINK;
    else {
      G__genericerror("Error: '#pragma link' syntax error");
      globalcomp = G__NOLINK; /* off */
    }
  }

  if(';'==c)  return;

  /* Get type of language construct */
  c = G__fgetname_template(buf, 0, ";\n\r");

  if(G__MACROLINK==globalcomp&&strncmp(buf,"function",3)!=0) {
    G__fprinterr(G__serr,"Warning: #pragma link MACRO only valid for global function. Ignored\n");
    G__printlinenum();
    c=G__fignorestream(";\n");
    return;
  }

  int rfNoStreamer = 0;
  int rfNoInputOper = 0;
  int rfUseBytecount = 0;
  int rfNoMap = 0;
  int rfUseStubs = 0;
  int rfVersionNumber = -1;

  /*************************************************************************
  * #pragma link [spec] options=...
  * possible options:
  *   nostreamer: set G__NOSTREAMER flag
  *   noinputoper: set G__NOINPUTOPERATOR flag
  *   evolution: set G__USEBYTECOUNT flag
  *   nomap: (irgnored by CINT; prevents entry in ROOT's rootmap file)
  *   version(x): sets the version number of the class to x
  *************************************************************************/
  if (!strncmp(buf,"options=", 8) || !strncmp(buf,"option=", 7)) {
     const char* optionStart = buf + 7;
     if (*optionStart == '=') ++optionStart;

     std::list<std::string> options;
     while (optionStart) {
        const char* next = strchr(optionStart, ',');
        options.push_back(std::string(optionStart));
        if (next) options.back().erase(next - optionStart);
        optionStart = next;
        if (optionStart) ++optionStart; // skip ','
     }

     for (std::list<std::string>::iterator iOpt = options.begin();
          iOpt != options.end(); ++iOpt)
        if (*iOpt == "nomap") rfNoMap = 1; // ignored
        else if (*iOpt == "nostreamer") rfNoStreamer = 1;
        else if (*iOpt == "noinputoper") rfNoInputOper = 1;
        else if (*iOpt == "evolution") rfUseBytecount = 1;
        else if (*iOpt == "stub") rfUseStubs = 1;
        else if (iOpt->size() >= 7 && !strncmp( iOpt->c_str(), "version", 7 )) {
           std::string::size_type fb = iOpt->find( '(' );
           std::string::size_type lb = iOpt->find( ')' );
           if( fb == std::string::npos || lb == std::string::npos ||
               fb+1 >= lb ) {
              G__fprinterr(G__serr, "Malformed version option \"%s\"\n", iOpt->c_str() );
              G__fprinterr(G__serr, "Should be specified as follows: version(x)\n" );
           }
           else {
              std::string verStr = iOpt->substr( fb+1, lb-fb-1 );
              bool noDigit       = false;
              for( std::string::size_type i = 0; i<verStr.size(); ++i )
                 if( !isdigit( verStr[i] ) ) noDigit = true;

              if( noDigit )
                 G__fprinterr(G__serr, "Malformed version option! \"%s\" is not a non-negative number!\n", verStr.c_str() );
              else
                 rfVersionNumber = atoi( verStr.c_str() );
           }
        }
        else {
           G__printlinenum();
           G__fprinterr(G__serr,"Warning: ignoring unknown #pragma link option=%s\n", iOpt->c_str());
        }

     // fetch next token
     c = G__fgetname_template(buf, 0, ";\n\r");
  }


  /*************************************************************************
  * #pragma link [spec] nestedclass;
  *************************************************************************/
  if(strncmp(buf,"nestedclass",3)==0) {
    G__nestedclass = globalcomp;
  }

  if(strncmp(buf,"nestedtypedef",7)==0) {
    G__nestedtypedef=globalcomp;
  }

  if(';'==c)  return;

  switch(globalcomp) {
  case G__CPPSTUB:
  case G__CSTUB:
    if(strncmp(buf,"function",3)!=0) {
      G__fprinterr(G__serr,"Warning: #pragma stub only valid for global function. Ignored\n");
      c=G__fignorestream(";\n");
      return;
    }
    break;
  default:
    break;
  }

  /*************************************************************************
  * #pragma link [spec] class [name];
  *************************************************************************/
  if(strncmp(buf,"class",3)==0||strncmp(buf,"struct",3)==0||
     strncmp(buf,"union",3)==0||strncmp(buf,"enum",3)==0
#ifndef G__OLDIKMPLEMENTATION1242
     || strncmp(buf,"namespace",3)==0
#endif
     ) {
    int len;
    char* p2;
    int iirf;
#ifndef G__OLDIKMPLEMENTATION1334
    char protectedaccess=0;
#ifndef G__OLDIKMPLEMENTATION1483
    if(strncmp(buf,"class+protected",10)==0)
      protectedaccess=G__PROTECTEDACCESS;
    else if(strncmp(buf,"class+private",10)==0) {
      protectedaccess=G__PRIVATEACCESS;
      G__privateaccess = 1;
    }
#else
    if(strncmp(buf,"class+protected",6)==0) protectedaccess = 1;
#endif
#endif
    c = G__fgetstream_template(buf, 0, ";\n\r");
    for (iirf = 0; iirf < 3; iirf++) {
      if (buf[strlen(buf)-1] == '-') {
        rfNoStreamer = 1;
        buf[strlen(buf)-1] = '\0';
      }
      if (buf[strlen(buf)-1] == '!') {
        rfNoInputOper = 1;
        buf[strlen(buf)-1] = '\0';
      }
      if (buf[strlen(buf)-1] == '+') {
        rfUseBytecount = 1;
        buf[strlen(buf)-1] = '\0';
      }
    }
    len = strlen(buf);
    p2 = strchr(buf,'[');
    p = strrchr(buf,'*');
    if(len&&p&&(p2||'*'==buf[len-1]||('>'!=buf[len-1]&&'-'!=buf[len-1]))) {
      if(*(p+1)=='>') p=(char*)NULL;
      else p=p;
    }
    else p=(char*)NULL;
    if(p) {
       if (p - buf > 2 && p[-1] == ':' && p[-2] == ':') {
          // pragma link C++ class A::*
          p[-2] = 0;
          int scopetag = G__defined_tagname(buf,1);
          if (scopetag >= 0) {
             ++done;
             // A exists. A::B must be after A in G__struct:
             for (int t = scopetag + 1; t < G__struct.alltag; ++t) {
                int parenttag = t;
                while ((parenttag = G__struct.parent_tagnum[parenttag]) > scopetag)
                   {;}
                if (parenttag == scopetag) {
                   if('e'==G__struct.type[scopetag]) {
                      G__pragmalinkenum(scopetag,globalcomp);
                   } else {
                      // t is A::B::C, so set globalcomp
                      G__struct.globalcomp[t] = globalcomp;

                      G__struct.rootflag[t] = 0;
                      if (rfNoStreamer == 1) G__struct.rootflag[t] = G__NOSTREAMER;
                      if (rfNoInputOper == 1) G__struct.rootflag[t] |= G__NOINPUTOPERATOR;
                      if (rfUseBytecount == 1) {
                         G__struct.rootflag[t] |= G__USEBYTECOUNT;
                         if(rfNoStreamer) {
                            G__struct.rootflag[t] &= ~G__NOSTREAMER;
                            G__fprinterr(G__serr, "option + mutual exclusive with -, + prevails\n");
                         }
                      }
                      if( rfVersionNumber > -1 ) {
                         AllocateRootSpecial( t );
                         G__struct.rootflag[t] |= G__HASVERSION;
                         G__struct.rootspecial[t]->version = rfVersionNumber;
                      }
#if !defined(G__OLDIMPLEMENTATION1955) && defined(G__ROOT)
                      if (G__NOLINK>G__nestedtypedef) {
                         G__linknestedtypedef(t, globalcomp);
                      }
#endif
                   } // enum or not
                   break;
                } // is within linked parent
             }
          } else {
             G__fprinterr(G__serr,"Error: unknown class %s in \"#pragma link C++ class %s::*\"! Egnoring it.\n", buf.data(), buf.data());
             c=G__fignorestream(";\n");
             return;
          }
       } else {
#if defined(G__REGEXP)
#ifndef G__OLDIKMPLEMENTATION1583
      if('.'!=buf[len-2]) {
        buf[len-1] = '.';
        buf[len++] = '*';
        buf[len] = 0;
      }
#endif
      regstat=regcomp(&re,buf,REG_EXTENDED|REG_NOSUB);
      if(regstat!=0) {
        G__genericerror("Error: regular expression error");
        return;
      }
      for(i=0;i<G__struct.alltag;i++) {
        if('$'==G__struct.name[i][0]) os=1;
        else                          os=0;
        if(0==regexec(&re,G__struct.name[i]+os,(size_t)0,(regmatch_t*)NULL,0)){
          G__struct.globalcomp[i] = globalcomp;
#ifndef G__OLDIKMPLEMENTATION1334
          G__struct.protectedaccess[i] = protectedaccess;
#endif
          ++done;
          if('e'==G__struct.type[i]) G__pragmalinkenum(i,globalcomp);
#if  !defined(G__OLDIMPLEMENTATION1955) && defined(G__ROOT)
          else if (G__NOLINK>G__nestedtypedef)
            G__linknestedtypedef(i,globalcomp);
#endif
        }
      }
      regfree(&re);
#elif defined(G__REGEXP1)
      re = regcmp(buf, NULL);
      if (re==0) {
        G__genericerror("Error: regular expression error");
        return;
      }
      for(i=0;i<G__struct.alltag;i++) {
        if('$'==G__struct.name[i][0]) os=1;
        else                          os=0;
        if(0!=regex(re,G__struct.name[i]+os)){
          G__struct.globalcomp[i] = globalcomp;
#ifndef G__OLDIKMPLEMENTATION1334
          G__struct.protectedaccess[i] = protectedaccess;
#endif
          ++done;
          if('e'==G__struct.type[i]) G__pragmalinkenum(i,globalcomp);
#if  !defined(G__OLDIMPLEMENTATION1955) && defined(G__ROOT)
          else if (G__NOLINK>G__nestedtypedef)
            G__linknestedtypedef(i,globalcomp);
#endif
        }
      }
      free(re);
#else /* G__REGEXP */
      *p='\0';
      hash=strlen(buf);
      for(i=0;i<G__struct.alltag;i++) {
        if('$'==G__struct.name[i][0]) os=1;
        else                          os=0;
        if(strncmp(buf,G__struct.name[i]+os,hash)==0
           || ('*'==buf[0]&&strstr(G__struct.name[i],buf+1))
           ) {
          G__struct.globalcomp[i] = globalcomp;
#ifndef G__OLDIKMPLEMENTATION1334
          G__struct.protectedaccess[i] = protectedaccess;
#endif
          ++done;
          /*G__fprinterr(G__serr,"#pragma link changed %s\n",G__struct.name[i]);*/
          if('e'==G__struct.type[i]) G__pragmalinkenum(i,globalcomp);
#if  !defined(G__OLDIMPLEMENTATION1955) && defined(G__ROOT)
          else if (G__NOLINK>G__nestedtypedef)
            G__linknestedtypedef(i,globalcomp);
#endif
        }
      }
#endif /* G__REGEXP */
       } // if "A::*"
    } /* if(p) */
    else {
      i = G__defined_tagname(buf,1);
      if(i>=0) {
        G__struct.globalcomp[i] = globalcomp;
#ifndef G__OLDIKMPLEMENTATION1334
        G__struct.protectedaccess[i] = protectedaccess;
#endif
        ++done;
        if('e'==G__struct.type[i]) G__pragmalinkenum(i,globalcomp);
#if  !defined(G__OLDIMPLEMENTATION1955) && defined(G__ROOT)
        else if (G__NOLINK>G__nestedtypedef)
          G__linknestedtypedef(i,globalcomp);
#endif
        G__struct.rootflag[i] = 0;
        if (rfNoStreamer == 1) G__struct.rootflag[i] = G__NOSTREAMER;
        if (rfNoInputOper == 1) G__struct.rootflag[i] |= G__NOINPUTOPERATOR;
        if (rfUseBytecount == 1) {
          G__struct.rootflag[i] |= G__USEBYTECOUNT;
          if(rfNoStreamer) {
            G__struct.rootflag[i] &= ~G__NOSTREAMER;
            G__fprinterr(G__serr, "option + mutual exclusive with -, + prevails\n");
          }
        }
        if( rfVersionNumber > -1 )
        {
          AllocateRootSpecial( i );
          G__struct.rootflag[i] |= G__HASVERSION;
          G__struct.rootspecial[i]->version = rfVersionNumber;
        }
      }
    }
    if(!done && G__NOLINK!=globalcomp) {
#ifdef G__ROOT
      if(G__dispmsg>=G__DISPERR) {
         G__fprinterr(G__serr,"Error: link requested for unknown class %s",buf());
        G__genericerror((char*)NULL);
#else
      if(G__dispmsg>=G__DISPNOTE) {
         G__fprinterr(G__serr,"Note: link requested for unknown class %s",buf());
        G__printlinenum();
#endif
      }
    }
  }

  /*************************************************************************
  * #pragma link [spec] function [name];
  *************************************************************************/
  else if(strncmp(buf,"function",3)==0) {
    struct G__ifunc_table_internal *x_ifunc = &G__ifunc;
#ifndef G__OLDIMPLEMENTATION828
    fpos_t pos;
    int store_line = G__ifile.line_number;
    fgetpos(G__ifile.fp,&pos);
    c = G__fgetstream_template(buf, 0, ";\n\r<>");

    if(G__CPPLINK==globalcomp) globalcomp=G__METHODLINK;

    if(('<'==c || '>'==c)
       &&(strcmp(buf,"operator")==0||strstr(buf,"::operator"))) {
      int len=strlen(buf);
      buf[len++]=c;
      store_line = G__ifile.line_number;
      fgetpos(G__ifile.fp,&pos);
      buf[len] = G__fgetc();
      if(buf[len]==c||'='==buf[len]) c=G__fgetstream_template(buf, len+1, ";\n\r");
      else {
        fsetpos(G__ifile.fp,&pos);
        G__ifile.line_number = store_line;
        if(G__dispsource) G__disp_mask = 1;
        c = G__fgetstream_template(buf, len, ";\n\r");
      }
    }
    else {
      fsetpos(G__ifile.fp,&pos);
      G__ifile.line_number = store_line;
      c = G__fgetstream_template(buf, 0, ";\n\r");
    }


#else /* 828 */
    c = G__fgetstream_template(buf, 0, ";\n\r");
#endif /* 828 */


    /* if the function is specified with parameters */
    p = strchr(buf,'(');
    if(p && strstr(buf,"operator()")==0) {
      if(strncmp(p,")(",2)==0) p+=2;
      else if(strcmp(p,")")==0) p=0;
    }
    if(p) {
<<<<<<< HEAD
      G__FastAllocString funcname_sb(G__LONGLINE);
      char* funcname = funcname_sb;
      G__FastAllocString param_sb(G__LONGLINE);
      char* param = param_sb;
      if(')' == *(p+1) && '('== *(p+2) ) p = strchr(p+1,'(');
=======
      G__FastAllocString funcname(G__LONGLINE);
      G__FastAllocString param_sb(G__LONGLINE);

      if(')' == *(p+1) && '('== *(p+2) ) p += 2;
>>>>>>> 84c4c19c
      *p='\0';
      funcname = buf;
      param_sb = p+1;
      char* param = param_sb;
      p = strrchr(param,')');
      if (p==0) {
         return;
      }
      *p='\0';
      G__SetGlobalcomp(funcname,param,globalcomp);
      if(rfUseStubs) G__SetForceStub(funcname,param);
      ++done;
      return;
    }

    p = (char*)G__strrstr(buf,"::");
    if(p) {
      int ixx=0;
      if(-1==x_ifunc->tagnum) {
        int tagnum;
        *p = 0;
        tagnum = G__defined_tagname(buf,0);
        if(-1!=tagnum) {
          x_ifunc = G__struct.memfunc[tagnum];
        }
        *p = ':';
      }
      p+=2;
      while(*p) buf[ixx++] = *p++;
      buf[ixx] = 0;
    }

    /* search for wildcard character */
    p = strrchr(buf,'*');

    /* in case of operator*  */
    if(strncmp(buf,"operator",8)==0) p = (char*)NULL;

    if(p) {
#if defined(G__REGEXP)
#ifndef G__OLDIKMPLEMENTATION1583
      int len = strlen(buf);
      if('.'!=buf[len-2]) {
        buf[len-1] = '.';
        buf[len++] = '*';
        buf[len] = 0;
      }
#endif
      regstat=regcomp(&re,buf,REG_EXTENDED|REG_NOSUB);
      if(regstat!=0) {
        G__genericerror("Error: regular expression error");
        return;
      }
      ifunc = x_ifunc;
      while(ifunc) {
        for(i=0;i<ifunc->allifunc;i++) {
          if(0==regexec(&re,ifunc->funcname[i],(size_t)0,(regmatch_t*)NULL,0)
             && (ifunc->para_nu[i]<2 ||
                 -1==ifunc->param[i][1]->p_tagtable ||
                 strncmp(G__struct.name[ifunc->param[i][1]->p_tagtable]
                         ,"G__CINT_",8)!=0)
             ){
            ifunc->globalcomp[i] = globalcomp;
            if(rfUseStubs) ifunc->funcptr[i]=(void*)-2;
            ++done;
          }
        }
        ifunc = ifunc->next;
      }
      regfree(&re);
#elif defined(G__REGEXP1)
      re = regcmp(buf, NULL);
      if (re==0) {
        G__genericerror("Error: regular expression error");
        return;
      }
      ifunc = x_ifunc;
      while(ifunc) {
        for(i=0;i<ifunc->allifunc;i++) {
           if(0!=regex(re,ifunc->funcname[i])
             && (ifunc->para_nu[i]<2 ||
                 -1==ifunc->param[i][1]->p_tagtable ||
                 strncmp(G__struct.name[ifunc->param[i][1]->p_tagtable]
                         ,"G__CINT_",8)!=0)
             ){
            ifunc->globalcomp[i] = globalcomp;
            if(rfUseStubs) ifunc->funcptr[i]=(void*)-2;
            ++done;
          }
        }
        ifunc = ifunc->next;
      }
      free(re);
#else /* G__REGEXP */
      *p='\0';
      hash=strlen(buf);
      ifunc = x_ifunc;
      while(ifunc) {
        for(i=0;i<ifunc->allifunc;i++) {
           if((strncmp(buf,ifunc->funcname[i],hash)==0
              || ('*'==buf[0]&&strstr(ifunc->funcname[i],buf+1)))
             && (ifunc->para_nu[i]<2 ||
                 -1==ifunc->param[i][1]->p_tagtable ||
                 strncmp(G__struct.name[ifunc->param[i][1]->p_tagtable]
                         ,"G__CINT_",8)!=0)
             ) {
            ifunc->globalcomp[i] = globalcomp;
            if(rfUseStubs) ifunc->funcptr[i]=(void*)-2;
            ++done;
            /*G__fprinterr(G__serr,"#pragma link changed %s\n",ifunc->funcname[i]);*/
          }
        }
        ifunc = ifunc->next;
      }
#endif /* G__REGEXP */
    }
    else {
      ifunc = x_ifunc;
      while(ifunc) {
        for(i=0;i<ifunc->allifunc;i++) {
          if(strcmp(buf,ifunc->funcname[i])==0
             && (ifunc->para_nu[i]<2 ||
                 -1==ifunc->param[i][1]->p_tagtable ||
                 strncmp(G__struct.name[ifunc->param[i][1]->p_tagtable]
                         ,"G__CINT_",8)!=0)
             ) {
            ifunc->globalcomp[i] = globalcomp;
            if(rfUseStubs) ifunc->funcptr[i]=(void*)-2;
            ++done;
          }
        }
        ifunc = ifunc->next;
      }
    }
    if(!done && strchr(buf,'<')!=0) {
      struct G__param fpara;
      struct G__funclist *funclist=(struct G__funclist*)NULL;
      int tmp=0;

      fpara.paran=0;

      G__hash(buf,hash,tmp);
      funclist=G__add_templatefunc(buf,&fpara,hash,funclist,x_ifunc,0);
      if(funclist) {
        funclist->ifunc->globalcomp[funclist->ifn] = globalcomp;
        if(rfUseStubs) funclist->ifunc->funcptr[i]=(void*)-2;
        G__funclist_delete(funclist);
        ++done;
      }
    }
    if(!done && G__NOLINK!=globalcomp) {
#ifdef G__ROOT
      if(G__dispmsg>=G__DISPERR) {
         G__fprinterr(G__serr,"Error: link requested for unknown function %s",buf());
        G__genericerror((char*)NULL);
#else
      if(G__dispmsg>=G__DISPNOTE) {
         G__fprinterr(G__serr,"Note: link requested for unknown function %s",buf());
        G__printlinenum();
#endif
      }
    }
  }

  /*************************************************************************
  * #pragma link [spec] operators [classname];
  *************************************************************************/
  else if(strncmp(buf,"operators",3)==0) {
     c = G__fgetname_template(buf, 0, ";\n\r");

     // Do not (yet) support wildcarding
     int cltag = G__defined_tagname(buf,1);
     if (cltag<0) {
#ifdef G__ROOT
        if(G__dispmsg>=G__DISPERR) {
           G__fprinterr(G__serr,"Error: link requested for operators or unknown class %s",buf());
           G__genericerror((char*)NULL);
        }
#else
        if(G__dispmsg>=G__DISPNOTE) {
           G__fprinterr(G__serr,"Note: link requested for unknown class %s",buf());
           G__printlinenum();
        }
#endif
     } else if (G__struct.type[cltag] == 'n') {
        // Nothing to do for namespace (should we issue an error message?)
     } else {
        // Look for function in the declaring namespace of the class
        // that are name 'operator' and have an argument which is of the
        // requested type.
        short scope = cltag;
        do {
           scope = G__struct.parent_tagnum[scope];
           struct G__ifunc_table_internal *x_ifunc = &G__ifunc;
           if (scope != -1) {
              x_ifunc =  G__struct.memfunc[scope];
           }
           ifunc = x_ifunc;
           while(ifunc) {
              for(i=0;i<ifunc->allifunc;i++) {
                 bool opmatch = false;
                 if (strncmp( ifunc->funcname[i], "operator", 8)==0) {
                    for(short narg=0; narg<ifunc->para_nu[i]; ++narg) {
                       if ( ifunc->param[i][narg]->p_tagtable == cltag ) {
                          // note we do not test whether the argument is a reference, value or pointer
                          // nor its constness.
                          opmatch = true;
                       }
                    }
                    if (opmatch) {
                       ifunc->globalcomp[i] = globalcomp;
                    }
                 }
              }
              ifunc = ifunc->next;
           }
        } while (scope != -1);
     }
  }
  /*************************************************************************
  * #pragma link [spec] global [name];
  *************************************************************************/
  else if(strncmp(buf,"global",3)==0) {
    c = G__fgetname_template(buf, 0, ";\n\r");
    p = strrchr(buf,'*');
    if(p) {
#if defined(G__REGEXP)
#ifndef G__OLDIKMPLEMENTATION1583
      int len = strlen(buf);
      if('.'!=buf[len-2]) {
        buf[len-1] = '.';
        buf[len++] = '*';
        buf[len] = 0;
      }
#endif
      regstat=regcomp(&re,buf,REG_EXTENDED|REG_NOSUB);
      if(regstat!=0) {
        G__genericerror("Error: regular expression error");
        return;
      }
      var = &G__global;
      while(var) {
        for(i=0;i<var->allvar;i++) {
          if(0==regexec(&re,var->varnamebuf[i],(size_t)0,(regmatch_t*)NULL,0)){
            var->globalcomp[i] = globalcomp;
            ++done;
          }
        }
        var=var->next;
      }
      regfree(&re);
#elif defined(G__REGEXP1)
      re = regcmp(buf, NULL);
      if (re==0) {
        G__genericerror("Error: regular expression error");
        return;
      }
      var = &G__global;
      while(var) {
        for(i=0;i<var->allvar;i++) {
           if(0!=regex(re,var->varnamebuf[i])){
            var->globalcomp[i] = globalcomp;
            ++done;
          }
        }
        var=var->next;
      }
      free(re);
#else /* G__REGEXP */
      *p = '\0';
      hash = strlen(buf);
      var = &G__global;
      while(var) {
        for(i=0;i<var->allvar;i++) {
          if(strncmp(buf,var->varnamebuf[i],hash)==0
             || ('*'==buf[0]&&strstr(var->varnamebuf[i],buf+1))
             ) {
            var->globalcomp[i] = globalcomp;
            ++done;
            /*G__fprinterr(G__serr,"#pragma link changed %s\n",var->varnamebuf[i]);*/
          }
        }
        var=var->next;
      }
#endif /* G__REGEXP */
    }
    else {
      G__hash(buf,hash,i);
      var = G__getvarentry(buf,hash,&i,&G__global,(struct G__var_array*)NULL);
      if(var) {
        var->globalcomp[i] = globalcomp;
        ++done;
      }
    }
    if(!done && G__NOLINK!=globalcomp) {
      if(G__dispmsg>=G__DISPNOTE) {
         G__fprinterr(G__serr,"Note: link requested for unknown global variable %s",buf());
        G__printlinenum();
      }
    }
  }

  /*************************************************************************
  * #pragma link [spec] all_datamember [classname];
  *  This is not needed because G__METHODLINK and G__ONLYMETHODLINK are
  *  introduced. Keeping this just for future needs.
  *************************************************************************/
  else if(strncmp(buf,"all_datamembers",5)==0) {
    if(';'!=c) c = G__fgetstream_template(buf, 0, ";\n\r");
    if(buf[0]) {
      struct G__var_array *var;
      int ig15;
      if(strcmp(buf,"::")==0) {
        var = &G__global;
      }
      else {
        int tagnum = G__defined_tagname(buf,0);
        if(-1!=tagnum) {
          var= G__struct.memvar[tagnum];
        }
        else { /* must be an error */
          return;
        }
      }
      while(var) {
        for(ig15=0;ig15<var->allvar;ig15++) {
          var->globalcomp[ig15] = globalcomp;
          if(G__NOLINK==globalcomp) var->access[ig15] = G__PRIVATE;
          else                      var->access[ig15] = G__PUBLIC;
        }
        var=var->next;
      }
    }
  }

  /*************************************************************************
  * #pragma link [spec] all_function|all_method [classname];
  *  This is not needed because G__METHODLINK and G__ONLYMETHODLINK are
  *  introduced. Keeping this just for future needs.
  *************************************************************************/
  else if(strncmp(buf,"all_methods",5)==0||
          strncmp(buf,"all_functions",5)==0) {
    if(';'!=c) c = G__fgetstream_template(buf, 0, ";\n\r");
    if(G__CPPLINK==globalcomp) globalcomp=G__METHODLINK;
    if(buf[0]) {
      struct G__ifunc_table_internal *ifunc;
      int ifn;
      if(strcmp(buf,"::")==0) {
        ifunc = &G__ifunc;
      }
      else {
        int tagnum = G__defined_tagname(buf,0);
        if(-1!=tagnum) {
          ifunc = G__struct.memfunc[tagnum];
        }
        else { /* must be an error */
          return;
        }
      }
      while(ifunc) {
        for(ifn=0;ifn<ifunc->allifunc;ifn++) {
          ifunc->globalcomp[ifn] = globalcomp;
          if(G__NOLINK==globalcomp) ifunc->access[ifn] = G__PRIVATE;
          else                      ifunc->access[ifn] = G__PUBLIC;
        }
        ifunc=ifunc->next;
      }
    }
    else {
      G__suppress_methods = (globalcomp==G__NOLINK);
    }
  }

  /*************************************************************************
  * #pragma link [spec] methods;
  *************************************************************************/
  else if(strncmp(buf,"methods",3)==0) {
    G__suppress_methods = (globalcomp==G__NOLINK);
  }

  /*************************************************************************
  * #pragma link [spec] typedef [name];
  *************************************************************************/
  else if(strncmp(buf,"typedef",3)==0) {
    c = G__fgetname_template(buf, 0, ";\n\r");
    p = strrchr(buf,'*');
    if(p && *(p+1)=='>') p=(char*)NULL;
    if(p) {
#if defined(G__REGEXP)
#ifndef G__OLDIKMPLEMENTATION1583
      int len = strlen(buf);
      if('.'!=buf[len-2]) {
        buf[len-1] = '.';
        buf[len++] = '*';
        buf[len] = 0;
      }
#endif
      regstat=regcomp(&re,buf,REG_EXTENDED|REG_NOSUB);
      if(regstat!=0) {
        G__genericerror("Error: regular expression error");
        return;
      }
      for(i=0;i<G__newtype.alltype;i++) {
        if(0==regexec(&re,G__newtype.name[i],(size_t)0,(regmatch_t*)NULL,0)){
          G__newtype.globalcomp[i] = globalcomp;
          if(-1!=G__newtype.tagnum[i] &&
             '$'==G__struct.name[G__newtype.tagnum[i]][0]) {
            G__struct.globalcomp[G__newtype.tagnum[i]] = globalcomp;
          }
          ++done;
        }
      }
      regfree(&re);
#elif defined(G__REGEXP1)
      re = regcmp(buf, NULL);
      if (re==0) {
        G__genericerror("Error: regular expression error");
        return;
      }
      for(i=0;i<G__newtype.alltype;i++) {
        if(0!=regex(re,G__newtype.name[i])){
          G__newtype.globalcomp[i] = globalcomp;
          if(-1!=G__newtype.tagnum[i] &&
             '$'==G__struct.name[G__newtype.tagnum[i]][0]) {
            G__struct.globalcomp[G__newtype.tagnum[i]] = globalcomp;
          }
          ++done;
        }
      }
      free(re);
#else /* G__REGEXP */
      *p='\0';
      hash=strlen(buf);
      for(i=0;i<G__newtype.alltype;i++) {
        if(strncmp(buf,G__newtype.name[i],hash)==0
           || ('*'==buf[0]&&strstr(G__newtype.name[i],buf+1))
           ) {
          G__newtype.globalcomp[i] = globalcomp;
          if(-1!=G__newtype.tagnum[i] &&
             '$'==G__struct.name[G__newtype.tagnum[i]][0]) {
            G__struct.globalcomp[G__newtype.tagnum[i]] = globalcomp;
          }
          ++done;
        }
      }
#endif /* G__REGEXP */
    }
    else {
      i = G__defined_typename(buf);
      if(-1!=i) {
        G__newtype.globalcomp[i] = globalcomp;
        if(-1!=G__newtype.tagnum[i] &&
           '$'==G__struct.name[G__newtype.tagnum[i]][0]) {
          G__struct.globalcomp[G__newtype.tagnum[i]] = globalcomp;
        }
          ++done;
      }
    }
    if(!done && G__NOLINK!=globalcomp) {
#ifdef G__ROOT
      if(G__dispmsg>=G__DISPERR) {
         G__fprinterr(G__serr,"Error: link requested for unknown typedef %s",buf());
        G__genericerror((char*)NULL);
#else
      if(G__dispmsg>=G__DISPNOTE) {
         G__fprinterr(G__serr,"Note: link requested for unknown typedef %s",buf());
        G__printlinenum();
#endif
      }
    }
  }
#ifdef G__ROOT
  /*************************************************************************
  * #pragma link [spec] ioctortype [item];
  *************************************************************************/
  else if(strncmp(buf,"ioctortype",3)==0) {
      c = G__fgetname(buf, 0, ";\n\r");
      if (G__p_ioctortype_handler) G__p_ioctortype_handler(buf);
  }
#endif
  /*************************************************************************
  * #pragma link [spec] defined_in [item];
  *************************************************************************/
  else if(strncmp(buf,"defined_in",3)==0) {
    fpos_t pos;
    int tagflag = 0;
    int ifile=0;
    struct stat statBufItem;
    struct stat statBuf;
#ifdef G__WIN32
    G__FastAllocString fullItem(_MAX_PATH);
    G__FastAllocString fullIndex(_MAX_PATH);
#endif
    fgetpos(G__ifile.fp,&pos);
    c = G__fgetname(buf, 0, ";\n\r");
    if(strcmp(buf,"class")==0||strcmp(buf,"struct")==0||
        strcmp(buf,"namespace")==0) {
      if(isspace(c)) c = G__fgetstream_template(buf, 0, ";\n\r");
      tagflag = 1;
    }
    else {
      fsetpos(G__ifile.fp,&pos);
      c = G__fgetstream_template(buf, 0, ";\n\r<>");
      unsigned int buflen = strlen(buf) - 1;
      if (buf[0]=='"' && buf[buflen]=='"') {
         // Skip the quotes (that allowed us to keep the spaces.
         for(unsigned int bufind = 1; bufind < buflen; ++bufind) {
            buf[bufind-1] = buf[bufind];
         }
         buf[buflen-1]='\0';
      }
    }
    if (
        0==tagflag &&
        0 == G__statfilename( buf, & statBufItem ) ) {
#ifdef G__WIN32
      _fullpath( fullItem, buf, _MAX_PATH );
#endif
      for(ifile=0;ifile<G__nfile;ifile++) {
        if (0 == stat( G__srcfile[ifile].filename, & statBuf ) ) {
#ifndef G__WIN32
          if ( statBufItem.st_ino == statBuf.st_ino ) {
#else
          _fullpath( fullIndex, G__srcfile[ifile].filename, _MAX_PATH );
          /* Windows is case insensitive! */
          if (0==stricmp(fullItem,fullIndex)) {
#endif
            ++done;
            /* link class,struct */
            for(i=0;i<G__struct.alltag;i++) {
              if(G__struct.filenum[i]==ifile) {
                struct G__var_array *var = G__struct.memvar[i];
                int ifn;
                while(var) {
                  for(ifn=0;ifn<var->allvar;ifn++) {
                    if(var->filenum[ifn]==ifile
#define G__OLDIMPLEMENTATION1740
                       ) {
                      var->globalcomp[ifn] = globalcomp;
                    }
                  }
                  var = var->next;
                }
                ifunc=G__struct.memfunc[i];
                while(ifunc) {
                  for(ifn=0;ifn<ifunc->allifunc;ifn++) {
                    if(ifunc->pentry[ifn]&&ifunc->pentry[ifn]->filenum==ifile
                       ) {
                      ifunc->globalcomp[ifn] = globalcomp;
                    }
                  }
                  ifunc = ifunc->next;
                }
                G__struct.globalcomp[i]=globalcomp;
                /* Note this make the equivalent of '+' the
                   default for defined_in type of linking */
                if ( 0 == (G__struct.rootflag[i] & G__NOSTREAMER) ) {
                  G__struct.rootflag[i] |= G__USEBYTECOUNT;
                }
              }
            }
            /* link global function */
            ifunc = &G__ifunc;
            while(ifunc) {
              for(i=0;i<ifunc->allifunc;i++) {
                if(ifunc->pentry[i]&&ifunc->pentry[i]->filenum==ifile) {
                  ifunc->globalcomp[i] = globalcomp;
                }
              }
              ifunc = ifunc->next;
            }
#ifdef G__VARIABLEFPOS
            /* link global variable */
            {
              struct G__var_array *var = &G__global;
              while(var) {
                for(i=0;i<var->allvar;i++) {
                  if(var->filenum[i]==ifile) {
                    var->globalcomp[i] = globalcomp;
                  }
                }
                var = var->next;
              }
            }
#endif
#ifdef G__TYPEDEFFPOS
            /* link typedef */
            for(i=0;i<G__newtype.alltype;i++) {
              if(G__newtype.filenum[i]==ifile) {
                G__newtype.globalcomp[i] = globalcomp;
              }
            }
#endif
            break;
          }
        }
      }
    }
    /* #pragma link [C|C++|off] defined_in [class|struct|namespace] name; */
    if(!done) {
      int parent_tagnum = G__defined_tagname(buf,0);
      int j,flag;
      if(-1!=parent_tagnum) {
        for(i=0;i<G__struct.alltag;i++) {
          struct G__var_array *var = G__struct.memvar[parent_tagnum];
          int ifn;
          done = 1;
          while(var) {
            for(ifn=0;ifn<var->allvar;ifn++) {
              if(var->filenum[ifn]==ifile
                 ) {
                var->globalcomp[ifn] = globalcomp;
              }
            }
            var = var->next;
          }
          ifunc=G__struct.memfunc[i];
          while(ifunc) {
            for(ifn=0;ifn<ifunc->allifunc;ifn++) {
              if(ifunc->pentry[ifn]&&ifunc->pentry[ifn]->filenum==ifile
                 ) {
                ifunc->globalcomp[ifn] = globalcomp;
              }
            }
            ifunc = ifunc->next;
          }
          flag = 0;
          j = i;
          G__struct.globalcomp[parent_tagnum]=globalcomp;
          while(-1!=G__struct.parent_tagnum[j]) {
            if(G__struct.parent_tagnum[j]==parent_tagnum) flag=1;
            j = G__struct.parent_tagnum[j];
          }
          if(flag) {
            var = G__struct.memvar[i];
            while(var) {
              for(ifn=0;ifn<var->allvar;ifn++) {
                if(var->filenum[ifn]==ifile
                   &&G__PUBLIC==var->access[ifn]
                   ) {
                  var->globalcomp[ifn] = globalcomp;
                }
              }
              var = var->next;
            }
            ifunc=G__struct.memfunc[i];
            while(ifunc) {
              for(ifn=0;ifn<ifunc->allifunc;ifn++) {
                if(ifunc->pentry[ifn]&&ifunc->pentry[ifn]->filenum==ifile
                   &&G__PUBLIC==ifunc->access[ifn]
                   ) {
                  ifunc->globalcomp[ifn] = globalcomp;
                }
              }
              ifunc = ifunc->next;
            }
            G__struct.globalcomp[i]=globalcomp;
            /* Note this make the equivalent of '+' the
               default for defined_in type of linking */
            if ( (G__struct.rootflag[i] & G__NOSTREAMER) == 0 ) {
              G__struct.rootflag[i] |= G__USEBYTECOUNT;
            }
          }
        }
        for(i=0;i<G__newtype.alltype;i++) {
          flag = 0;
          j = G__newtype.parent_tagnum[i];
          do {
            if(j == parent_tagnum) flag = 1;
            j = G__struct.parent_tagnum[j];
          } while(-1 != j);
          if(flag) {
            G__struct.globalcomp[i]=globalcomp;
            /* Note this make the equivalent of '+' the
               default for defined_in type of linking */
            if ( 0 == (G__struct.rootflag[i] & G__NOSTREAMER) ) {
              G__struct.rootflag[i] |= G__USEBYTECOUNT;
            }
          }
        }
      }
    }
    if(!done && G__NOLINK!=globalcomp) {
       G__fprinterr(G__serr,"Warning: link requested for unknown srcfile %s",buf());
      G__printlinenum();
    }
  }

  /*************************************************************************
  * #pragma link [spec] all [item];
  *************************************************************************/
  else if(strncmp(buf,"all",2)==0) {
    c = G__fgetname_template(buf, 0, ";\n\r");
    if(strncmp(buf,"class",3)==0) {
      for(i=0;i<G__struct.alltag;i++) {
        if(G__NOLINK==globalcomp ||
           (G__NOLINK==G__struct.iscpplink[i] &&
            (-1!=G__struct.filenum[i] &&
             0==(G__srcfile[G__struct.filenum[i]].hdrprop&G__CINTHDR))))
          G__struct.globalcomp[i] = globalcomp;
      }
    }
    else if(strncmp(buf,"function",3)==0) {
      ifunc = &G__ifunc;
      while(ifunc) {
        for(i=0;i<ifunc->allifunc;i++) {
        if(G__NOLINK==globalcomp ||
           (
            0<=ifunc->pentry[i]->size && 0<=ifunc->pentry[i]->filenum &&
            0==(G__srcfile[ifunc->pentry[i]->filenum].hdrprop&G__CINTHDR)))
          ifunc->globalcomp[i] = globalcomp;
        }
        ifunc = ifunc->next;
      }
    }
    else if(strncmp(buf,"global",3)==0) {
      var = &G__global;
      while(var) {
        for(i=0;i<var->allvar;i++) {
          if(G__NOLINK==globalcomp ||
             (0<=var->filenum[i] &&
              0==(G__srcfile[var->filenum[i]].hdrprop&G__CINTHDR)))
            var->globalcomp[i] = globalcomp;
        }
        var = var->next;
      }
    }
    else if(strncmp(buf,"typedef",3)==0) {
      for(i=0;i<G__newtype.alltype;i++) {
        if(G__NOLINK==globalcomp ||
           (G__NOLINK==G__newtype.iscpplink[i] &&
            0<=G__newtype.filenum[i] &&
            0==(G__srcfile[G__newtype.filenum[i]].hdrprop&G__CINTHDR))) {
          G__newtype.globalcomp[i] = globalcomp;
          if((-1!=G__newtype.tagnum[i] &&
              '$'==G__struct.name[G__newtype.tagnum[i]][0])) {
            G__struct.globalcomp[G__newtype.tagnum[i]] = globalcomp;
          }
        }
      }
    }
    /*************************************************************************
     * #pragma link [spec] all methods;
     *************************************************************************/
    else if(strncmp(buf,"methods",3)==0) {
      G__suppress_methods = (globalcomp==G__NOLINK);
  }
  }

  if(';'!=c) c=G__fignorestream("#;");
  if(';'!=c) G__genericerror("Syntax error: #pragma link");
}

#endif /* G__SMALLOBJECT */

/**************************************************************************
* G__incsetup_memvar()
*
**************************************************************************/
void G__incsetup_memvar(int tagnum)
{
  int store_asm_exec;
  char store_var_type;
  int store_static_alloc = G__static_alloc;
  int store_constvar = G__constvar;

  if (G__struct.incsetup_memvar[tagnum]==0) return;

  if(!G__struct.incsetup_memvar[tagnum]->empty()) {
    store_asm_exec = G__asm_exec;
    G__asm_exec=0;
    store_var_type = G__var_type;

    G__input_file store_ifile = G__ifile;
    int fileno = G__struct.filenum[tagnum];
    G__ifile.filenum = fileno;
    G__ifile.line_number = -1;
    G__ifile.str = 0;
    G__ifile.pos = 0;
    G__ifile.vindex = 0;

    if (fileno != -1) {
      G__ifile.fp = G__srcfile[fileno].fp;
      G__strlcpy(G__ifile.name,G__srcfile[fileno].filename,G__MAXFILENAME);
    }

#ifdef G__OLDIMPLEMENTATION1125_YET
    if(0==G__struct.memvar[tagnum]->allvar
       || 'n'==G__struct.type[tagnum]){

      // G__setup_memvarXXX execution
      std::list<G__incsetup>::iterator iter;
      for (iter=G__struct.incsetup_memvar[tagnum]->begin(); iter != G__struct.incsetup_memvar[tagnum]->end(); iter ++)
        (*iter)();
    }

#else

    // G__setup_memvarXXX execution
    std::list<G__incsetup>::iterator iter;
    for (iter=G__struct.incsetup_memvar[tagnum]->begin(); iter != G__struct.incsetup_memvar[tagnum]->end(); iter ++)
      (*iter)();
#endif
    // The G__setup_memvarXXX functions have been executed. We don't need the pointers anymore. We clean the list
    G__struct.incsetup_memvar[tagnum]->clear();
    delete G__struct.incsetup_memvar[tagnum];
    G__struct.incsetup_memvar[tagnum] = 0;

#ifdef G__DEBUG
    if(G__var_type!=store_var_type)
      G__fprinterr(G__serr,"Cint internal error: G__incsetup_memvar %c %c\n"
                   ,G__var_type,store_var_type);
#endif
    G__var_type = store_var_type;
    G__asm_exec = store_asm_exec;
    G__constvar = store_constvar;
    G__ifile = store_ifile;
    G__static_alloc = store_static_alloc;
  }
}

/**************************************************************************
* G__incsetup_memfunc()
*
**************************************************************************/
void G__incsetup_memfunc(int tagnum)
{
  char store_var_type;
  int store_asm_exec;

  // DIEGO
  if (G__struct.incsetup_memfunc[tagnum]==0)
    G__struct.incsetup_memfunc[tagnum] = new std::list<G__incsetup>();

  if(!G__struct.incsetup_memfunc[tagnum]->empty()) {
    store_asm_exec = G__asm_exec;
    G__asm_exec=0;
    store_var_type = G__var_type;
    G__input_file store_ifile = G__ifile;
    int fileno = G__struct.filenum[tagnum];
    G__ifile.filenum = fileno;
    G__ifile.line_number = -1;
    G__ifile.str = 0;
    G__ifile.pos = 0;
    G__ifile.vindex = 0;

    if (fileno != -1) {
       G__ifile.fp = G__srcfile[fileno].fp;
       G__strlcpy(G__ifile.name,G__srcfile[fileno].filename,G__MAXFILENAME);
    }

#ifdef G__OLDIMPLEMENTATION1125_YET /* G__PHILIPPE26 */
    if(0==G__struct.memfunc[tagnum]->allifunc
       || 'n'==G__struct.type[tagnum]
       || (
           -1!=G__struct.memfunc[tagnum]->pentry[0]->size
           && 2>=G__struct.memfunc[tagnum]->allifunc)){
       // G__setup_memfuncXXX execution
       std::list<G__incsetup>::iterator iter;
       if(!G__struct.incsetup_memfunc[tagnum]->empty())
          for (iter=G__struct.incsetup_memfunc[tagnum]->begin(); iter != G__struct.incsetup_memfunc[tagnum]->end(); ++iter)
             (*iter)();
   }
#else
    // G__setup_memfuncXXX execution
    std::list<G__incsetup> *store_memfunc = G__struct.incsetup_memfunc[tagnum];
    G__struct.incsetup_memfunc[tagnum] = 0;

    std::list<G__incsetup>::iterator iter;
    if(!store_memfunc->empty()){
      for (iter=store_memfunc->begin(); iter != store_memfunc->end(); ++iter) {
        if (*iter) (*iter)();
      }
    }

    if (G__struct.incsetup_memfunc[tagnum]){
      G__struct.incsetup_memfunc[tagnum]->clear();
      delete G__struct.incsetup_memfunc[tagnum];
      G__struct.incsetup_memfunc[tagnum] = 0;
    }
    G__struct.incsetup_memfunc[tagnum] = store_memfunc;
#endif
    // The G__setup_memfuncXXX functions have been executed. We don't need the pointers anymore. We clean the list
    G__struct.incsetup_memfunc[tagnum]->clear();
    delete G__struct.incsetup_memfunc[tagnum];
    G__struct.incsetup_memfunc[tagnum] = 0;
    G__var_type = store_var_type;
    G__asm_exec = store_asm_exec;
    G__ifile = store_ifile;
  }
}



/**************************************************************************
* G__getnumbaseclass()
*
**************************************************************************/
int G__getnumbaseclass(int tagnum)
{
   if (tagnum >= 0) {
      return(G__struct.baseclass[tagnum]->basen);
   } else {
      return 0;
   }
}

/**************************************************************************
* G__setnewtype_settypeum()
*
**************************************************************************/
static int G__setnewtype_typenum = -1;
void G__setnewtype_settypeum(int typenum)
{
   G__setnewtype_typenum=typenum;
}

/**************************************************************************
* G__setnewtype()
*
**************************************************************************/
void G__setnewtype(int globalcomp,const char *comment,int nindex)
{
  int typenum =
    (-1!=G__setnewtype_typenum)? G__setnewtype_typenum:G__newtype.alltype-1;
  G__newtype.iscpplink[typenum] = globalcomp;
  G__newtype.comment[typenum].p.com = (char*)comment;
  if(comment) G__newtype.comment[typenum].filenum = -2;
  else        G__newtype.comment[typenum].filenum = -1;
  G__newtype.nindex[typenum] = nindex;
  if(nindex)
    G__newtype.index[typenum]=(int*)malloc(G__INTALLOC*nindex);
}

/**************************************************************************
* G__setnewtypeindex()
*
**************************************************************************/
void G__setnewtypeindex(int j,int index)
{
  int typenum =
    (-1!=G__setnewtype_typenum)? G__setnewtype_typenum:G__newtype.alltype-1;
  G__newtype.index[typenum][j] = index;
}

/**************************************************************************
* G__getgvp()
*
**************************************************************************/
long G__getgvp()
{
  return(G__globalvarpointer);
}

/**************************************************************************
* G__setgvp()
*
**************************************************************************/
void G__setgvp(long gvp)
{
  G__globalvarpointer=gvp;
}

/**************************************************************************
* G__resetplocal()
*
**************************************************************************/
void G__resetplocal()
{
  if(G__def_struct_member && 'n'==G__struct.type[G__tagdefining]) {
     G__IncSetupStack::push();

    G__tagnum = G__tagdefining;
    G__p_local=G__struct.memvar[G__tagnum];
    while(G__p_local->next) G__p_local = G__p_local->next;
    G__def_struct_member = 1;
    G__tagdefining=G__tagnum;
    /* G__static_alloc = 1; */
  }
  else {
    G__p_local = (struct G__var_array*)NULL;
    int store_def_struct_member = G__def_struct_member;
    G__def_struct_member = 0;
    G__IncSetupStack::push();
    G__def_struct_member = store_def_struct_member;
  }
}

/**************************************************************************
* G__resetglobalenv()
*
**************************************************************************/
void G__resetglobalenv()
{
  /* Variables stack restoring */
  std::stack<G__IncSetupStack> *var_stack = G__stack_instance();
  G__IncSetupStack *incsetup_stack = &var_stack->top();

  if(incsetup_stack->G__incset_def_struct_member && 'n'==G__struct.type[incsetup_stack->G__incset_tagdefining]){
     G__IncSetupStack::pop();
  }
  else {
    G__globalvarpointer = G__PVOID;
    G__var_type = 'p';
    G__tagnum = -1;
    G__typenum = -1;
    G__static_alloc = 0;
    G__access = G__PUBLIC;
    var_stack->pop();
  }
}

/**************************************************************************
* G__lastifuncposition()
*
**************************************************************************/
void G__lastifuncposition()
{

/* Variables stack storing */
  if(G__def_struct_member && 'n'==G__struct.type[G__tagdefining]) {
     G__IncSetupStack::push();
     G__tagnum = G__tagdefining;
     G__p_ifunc = G__struct.memfunc[G__tagnum];
     while(G__p_ifunc->next) G__p_ifunc=G__p_ifunc->next;
  }
  else {
     G__p_ifunc = &G__ifunc;
     while(G__p_ifunc->next) G__p_ifunc=G__p_ifunc->next;
     int store_def_struct_member = G__def_struct_member;
     G__def_struct_member = 0;
     G__IncSetupStack::push();
     G__def_struct_member = store_def_struct_member;
  }
}

/**************************************************************************
* G__resetifuncposition()
*
**************************************************************************/
void G__resetifuncposition()
{

 /* Variables stack restoring */
  std::stack<G__IncSetupStack>* var_stack = G__stack_instance();
  G__IncSetupStack *incsetup_stack = &var_stack->top();

  if(incsetup_stack->G__incset_def_struct_member && 'n'==G__struct.type[incsetup_stack->G__incset_tagdefining]){
     incsetup_stack->restore();
  }
  else {
    G__tagnum = -1;
    G__p_ifunc = &G__ifunc;
    G__func_now = -1;
    G__func_page = 0;
    G__var_type = 'p';
  }
  G__globalvarpointer = G__PVOID;
  G__static_alloc = 0;
  G__access = G__PUBLIC;
  G__typenum = -1;

  var_stack->pop();
}

/**************************************************************************
* G__setnull()
*
**************************************************************************/
void G__setnull(G__value *result)
{
  *result = G__null;
}

/**************************************************************************
* G__getstructoffset()
*
**************************************************************************/
long G__getstructoffset()
{
  return(G__store_struct_offset);
}

/**************************************************************************
* G__getaryconstruct()
*
**************************************************************************/
int G__getaryconstruct()
{
  return(G__cpp_aryconstruct);
}

/**************************************************************************
* G__gettempbufpointer()
*
**************************************************************************/
long G__gettempbufpointer()
{
  return(G__p_tempbuf->obj.obj.i);
}

/**************************************************************************
* G__setsizep2memfunc()
*
**************************************************************************/
void G__setsizep2memfunc(int sizep2memfunc)
{
  G__sizep2memfunc = sizep2memfunc;
}

/**************************************************************************
* G__getsizep2memfunc()
*
**************************************************************************/
int G__getsizep2memfunc()
{
   G__asm_noverflow = G__store_asm_noverflow;
   G__no_exec_compile = G__store_no_exec_compile;
   G__asm_exec = G__store_asm_exec;
  return(G__sizep2memfunc);
}


/**************************************************************************
* G__setInitFunc()
*
**************************************************************************/
void G__setInitFunc(char *initfunc)
{
  G__INITFUNC=initfunc;
}

#ifdef G__WILDCARD
/**************************************************************************
* Access functions for WildCard interpreter
**************************************************************************/

/**************************************************************************
* G__getIfileFp()
**************************************************************************/
FILE *G__getIfileFp()
{
   return(G__ifile.fp);
}

/**************************************************************************
* G__incIfileLineNumber()
**************************************************************************/
void G__incIfileLineNumber()
{
  ++G__ifile.line_number;
}

/**************************************************************************
* G__getIfileLineNumber()
**************************************************************************/
int G__getIfileLineNumber()
{
  return(G__ifile.line_number);
}

/**************************************************************************
* G__setReturn()
**************************************************************************/
void G__setReturn(int rtn)
{
  G__return=rtn;
}

/**************************************************************************
* G__getFuncNow()
**************************************************************************/
int G__getFuncNow()
{
  return(G__func_now);
}

/**************************************************************************
* G__getPrerun
**************************************************************************/
int G__getPrerun()
{
  return(G__prerun);
}

/**************************************************************************
* G__setPrerun()
**************************************************************************/
void G__setPrerun(int prerun)
{
  G__prerun=prerun;
}

/**************************************************************************
* G__getDispsource()
**************************************************************************/
short G__getDispsource()
{
  return(G__dispsource);
}

/**************************************************************************
* G__getSerr()
**************************************************************************/
FILE* G__getSerr()
{
  return(G__serr);
}

/**************************************************************************
* G__getIsMain()
**************************************************************************/
int G__getIsMain()
{
  return(G__ismain);
}

/**************************************************************************
* G__setIsMain()
**************************************************************************/
void G__setIsMain(int ismain)
{
  G__ismain=ismain;
}

/**************************************************************************
* G__setStep()
**************************************************************************/
void G__setStep(int step)
{
  G__step=step;
}

/**************************************************************************
* G__getStepTrace()
**************************************************************************/
int G__getStepTrace()
{
  return(G__steptrace);
}

/**************************************************************************
* G__setDebug
**************************************************************************/
void G__setDebug(int dbg)
{
  G__debug=dbg;
}

/**************************************************************************
* G__getDebugTrace
**************************************************************************/
int G__getDebugTrace()
{
  return(G__debugtrace);
}

/**************************************************************************
* G__set_asm_noverflow
**************************************************************************/
void G__set_asm_noverflow(int novfl)
{
  G__asm_noverflow=novfl;
}

/**************************************************************************
* G__get_no_exec()
**************************************************************************/
int G__get_no_exec()
{
  return(G__no_exec);
}

/**************************************************************************
* int G__get_no_exec_compile
**************************************************************************/
int G__get_no_exec_compile()
{
  return(G__no_exec_compile);
}
#endif /* G__WILDCARD */

/* #ifndef G__OLDIMPLEMENTATION1167 */

} // extern "C"
template <typename T>
inline T* G__refT(G__value* buf)
{
   if (buf->type == G__gettypechar<T>() && buf->ref)
      return (T*)buf->ref;
   G__setvalue(buf, G__convertT<T>(buf));
   return &G__value_ref<T>(*buf);
}

extern "C" {
char* G__Charref(G__value *buf) {return G__refT<char>(buf);}
short* G__Shortref(G__value *buf) {return G__refT<short>(buf);}
int* G__Intref(G__value *buf) {return G__refT<int>(buf);}
long* G__Longref(G__value *buf) {return G__refT<long>(buf);}
unsigned char* G__UCharref(G__value *buf) {return G__refT<unsigned char>(buf);}
#ifdef G__BOOL4BYTE
int* G__Boolref(G__value *buf) {return (int*)G__refT<bool>(buf);}
#else // G__BOOL4BYTE
unsigned char* G__Boolref(G__value *buf) {return (unsigned char*)G__refT<bool>(buf);}
#endif // G__BOOL4BYTE
unsigned short* G__UShortref(G__value *buf) {return G__refT<unsigned short>(buf);}
unsigned int* G__UIntref(G__value *buf) {return G__refT<unsigned int>(buf);}
unsigned long* G__ULongref(G__value *buf) {return G__refT<unsigned long>(buf);}
float* G__Floatref(G__value *buf) {return G__refT<float>(buf);}
double* G__Doubleref(G__value *buf) {return G__refT<double>(buf);}
G__int64* G__Longlongref(G__value *buf) {return G__refT<G__int64>(buf);}
G__uint64* G__ULonglongref(G__value *buf) {return G__refT<G__uint64>(buf);}
long double* G__Longdoubleref(G__value *buf) {return G__refT<long double>(buf);}


/**************************************************************************
* G__specify_extra_include()
* has to be called from the pragma decoding!
**************************************************************************/
void G__specify_extra_include() {
<<<<<<< HEAD
  int i;
  int c;
  G__FastAllocString buf(G__ONELINE);
  char *tobecopied;
  if (!G__extra_include) {
    G__extra_include = (char**)malloc(G__MAXFILE*sizeof(char*));
    for(i=0;i<G__MAXFILE;i++)
      G__extra_include[i]=(char*)malloc(G__MAXFILENAME*sizeof(char));
  };
  c = G__fgetstream_template(buf, 0, ";\n\r<>");
  if ( 1 ) { /* should we check if the file exist ? */
    tobecopied = buf;
    if (buf[0]=='\"' || buf[0]=='\'') tobecopied++;
    i = strlen(buf);
    if (buf[i-1]=='\"' || buf[i-1]=='\'') buf[i-1]='\0';
    strcpy(G__extra_include[G__extra_inc_n++],tobecopied);
  }
=======
   int i;
   int c;
   G__FastAllocString buf(G__ONELINE);
   char *tobecopied;
   if (!G__extra_include) {
      G__extra_include = (char**)malloc(G__MAXFILE*sizeof(char*));
      for(i=0;i<G__MAXFILE;i++)
         G__extra_include[i]=(char*)malloc(G__MAXFILENAME*sizeof(char));
   };
   c = G__fgetstream_template(buf, 0, ";\n\r<>");
   if ( 1 ) { /* should we check if the file exist ? */
      tobecopied = buf;
      if (buf[0]=='\"' || buf[0]=='\'') tobecopied++;
      i = strlen(buf);
      if (buf[i-1]=='\"' || buf[i-1]=='\'') buf[i-1]='\0';
      G__strlcpy(G__extra_include[G__extra_inc_n++],tobecopied,G__MAXFILENAME);
   }
>>>>>>> 84c4c19c
}
   
/**************************************************************************
 * G__gen_extra_include()
 * prepend the extra header files to the C or CXX file
 **************************************************************************/
void G__gen_extra_include() {
  char * tempfile;
  FILE *fp,*ofp;
  G__FastAllocString line_sb(BUFSIZ);
  char* line = line_sb;
  int i;

  if (G__extra_inc_n) {
#ifndef G__ADD_EXTRA_INCLUDE_AT_END
    /* because of a bug in (at least) the KAI compiler we have to
       add the files at the beginning of the dictionary header file
       (Specifically, the extra include files have to be include
       before any forward declarations!) */

    if (!G__CPPLINK_H) return;

    tempfile = (char*) malloc(strlen(G__CPPLINK_H)+6);
    sprintf(tempfile,"%s.temp", G__CPPLINK_H);
    rename(G__CPPLINK_H,tempfile);

    fp = fopen(G__CPPLINK_H,"w");
    if(!fp) G__fileerror(G__CPPLINK_H);
    ofp = fopen(tempfile,"r");
    if(!ofp) G__fileerror(tempfile);

    /* Add the extra include ad the beginning of the files */
    fprintf(fp,"\n/* Includes added by #pragma extra_include */\n");
    for(i=0; i< G__extra_inc_n; i++) {
      fprintf(fp,"#include \"%s\"\n",G__extra_include[i]);
    }

    /* Copy rest of the header file */
    while (fgets(line, BUFSIZ, ofp)) {
      fprintf(fp, "%s", line);
    }
    fprintf(fp,"\n");

    fclose(fp);
    fclose(ofp);
    unlink(tempfile);
    free(tempfile);

#else
    fp = fopen(G__CPPLINK_H,"a");
    if(!fp) G__fileerror(G__CPPLINK_H);

    fprintf(fp,"\n/* Includes added by #pragma extra_include */\n");
    for(i=0; i< G__extra_inc_n; i++) {
      fprintf(fp,"#include \"%s\"\n",G__extra_include[i]);
    }
    fprintf(fp,"\n");
    fclose(fp);
#endif

  }
}


} /* extern "C" */


/*
 * Local Variables:
 * c-tab-always-indent:nil
 * c-indent-level:2
 * c-continued-statement-offset:2
 * c-brace-offset:-2
 * c-brace-imaginary-offset:0
 * c-argdecl-indent:0
 * c-label-offset:-2
 * compile-command:"make -k"
 * End:
 */<|MERGE_RESOLUTION|>--- conflicted
+++ resolved
@@ -496,17 +496,10 @@
 **************************************************************************/
 static void G__fileerror(char *fname)
 {
-<<<<<<< HEAD
-  char *buf = (char*)malloc(strlen(fname)+80);
-  sprintf(buf,"Error opening %s",fname);
-  perror(buf);
-  throw std::runtime_error(std::string("CINT: error opening ") + fname);
-=======
    G__FastAllocString buf(G__MAXFILENAME);
    buf.Format("Error opening %s",fname);
    perror(buf);
    throw std::runtime_error(std::string("CINT: error opening ") + fname);
->>>>>>> 84c4c19c
 }
 
 /**************************************************************************
@@ -2521,11 +2514,7 @@
       G__asm_inst[G__asm_cp+3] = libp->paran;
       G__asm_inst[G__asm_cp+4] = (long) cppfunc;
       G__asm_inst[G__asm_cp+5] = 0;
-<<<<<<< HEAD
-      if (ifunc && ifunc->pentry[ifn]) {
-=======
       if (ifunc->pentry[ifn]) {
->>>>>>> 84c4c19c
          G__asm_inst[G__asm_cp+5] = ifunc->pentry[ifn]->ptradjust;
       }
       G__asm_inst[G__asm_cp+6] = (long) ifunc;
@@ -2554,11 +2543,7 @@
       G__asm_inst[G__asm_cp+3] = libp->paran;
       G__asm_inst[G__asm_cp+4] = (long) cppfunc;
       G__asm_inst[G__asm_cp+5] = 0;
-<<<<<<< HEAD
-      if (ifunc && ifunc->pentry[ifn]) {
-=======
       if (ifunc->pentry[ifn]) {
->>>>>>> 84c4c19c
          G__asm_inst[G__asm_cp+5] = ifunc->pentry[ifn]->ptradjust;
       }
       G__asm_inst[G__asm_cp+6] = (long) ifunc;
@@ -2809,57 +2794,6 @@
   if(!hfp) G__fileerror(G__CPPLINK_H);
 
   {
-<<<<<<< HEAD
-    int algoflag=0;
-    int filen;
-    char *fname;
-    int lenstl;
-    char *sysstl;
-    G__getcintsysdir();
-    sysstl=(char*)malloc(strlen(G__cintsysdir)+20);
-    sprintf(sysstl,"%s%s%s%sstl%s",G__cintsysdir,G__psep,G__CFG_COREVERSION,G__psep,G__psep);
-    lenstl=strlen(sysstl);
-    for(filen=0;filen<G__nfile;filen++) {
-      fname = G__srcfile[filen].filename;
-      if(strncmp(fname,sysstl,lenstl)==0) fname += lenstl;
-      if(strcmp(fname,"vector")==0 || strcmp(fname,"list")==0 ||
-         strcmp(fname,"deque")==0 || strcmp(fname,"map")==0 ||
-         strcmp(fname,"multimap")==0 || strcmp(fname,"set")==0 ||
-         strcmp(fname,"multiset")==0 || strcmp(fname,"stack")==0 ||
-         strcmp(fname,"queue")==0 || strcmp(fname,"climits")==0 ||
-         strcmp(fname,"valarray")==0) {
-        algoflag |= 1;
-      }
-      if(strcmp(fname,"vector.h")==0 || strcmp(fname,"list.h")==0 ||
-         strcmp(fname,"deque.h")==0 || strcmp(fname,"map.h")==0 ||
-         strcmp(fname,"multimap.h")==0 || strcmp(fname,"set.h")==0 ||
-         strcmp(fname,"multiset.h")==0 || strcmp(fname,"stack.h")==0 ||
-         strcmp(fname,"queue.h")==0) {
-        algoflag |= 2;
-      }
-    }
-    if(algoflag&1) {
-      fprintf(hfp,"#include <algorithm>\n");
-      if(G__ignore_stdnamespace) {
-        /* fprintf(hfp,"#ifndef __hpux\n"); */
-        fprintf(hfp,"namespace std { }\n");
-        fprintf(hfp,"using namespace std;\n");
-        /* fprintf(hfp,"#endif\n"); */
-      }
-    }
-    else if(algoflag&2) fprintf(hfp,"#include <algorithm.h>\n");
-    if(sysstl) free((void*)sysstl);
-  }
-
-#if !defined(G__ROOT) || defined(G__OLDIMPLEMENTATION1817)
-  if(G__CPPLINK==G__globalcomp&&-1!=G__defined_tagname("G__longlong",2)) {
-#if defined(__hpux) && !defined(G__ROOT)
-    G__getcintsysdir();
-    fprintf(hfp,"\n#include \"%s/%s/lib/longlong/longlong.h\"\n",G__cintsysdir,G__CFG_COREVERSION);
-#else
-    fprintf(hfp,"\n#include \"%s/lib/longlong/longlong.h\"\n",G__CFG_COREVERSION);
-#endif
-=======
      int algoflag=0;
      int filen;
      char *fname;
@@ -2898,7 +2832,6 @@
         }
      }
      else if(algoflag&2) fprintf(hfp,"#include <algorithm.h>\n");
->>>>>>> 84c4c19c
   }
 
   fprintf(fp,"#include <new>\n");
@@ -3466,18 +3399,6 @@
 **************************************************************************/
 void G__cpplink_linked_taginfo(FILE *fp,FILE *hfp)
 {
-<<<<<<< HEAD
-  int i;
-  G__FastAllocString buf(G__MAXFILENAME);
-  FILE* pfp;
-  if(G__privateaccess) {
-    char *xp;
-    buf = G__CPPLINK_H;
-    xp = strstr(buf,".h");
-    if(xp) strcpy(xp,"P.h");
-    pfp = fopen(buf,"r");
-    if(pfp) {
-=======
    int i;
    G__FastAllocString buf(G__MAXFILENAME);
    FILE* pfp;
@@ -3500,7 +3421,6 @@
       fprintf(pfp,"#undef PrivateAccess\n");
       fprintf(pfp,"#endif\n");
       fprintf(pfp,"#define PrivateAccess(name) PrivateAccess_##name\n");
->>>>>>> 84c4c19c
       fclose(pfp);
    }
    fprintf(fp,"/* Setup class/struct taginfo */\n");
@@ -3885,11 +3805,7 @@
 
 #ifdef G__GENWINDEF
     if (G__PROJNAME[0])
-<<<<<<< HEAD
-      buf.Format("%s.def",G__PROJNAME);
-=======
       buf.Format("%s.def",G__PROJNAME.data());
->>>>>>> 84c4c19c
     else if (G__DLLID[0])
       buf.Format("%s.def",G__DLLID);
     else
@@ -3954,11 +3870,7 @@
     strcpy(G__CLINK_C,buf); // Okay, we allocated the right size
 
 #ifdef G__GENWINDEF
-<<<<<<< HEAD
-    buf.Format("%s.def",G__PROJNAME);
-=======
     buf.Format("%s.def",G__PROJNAME.data());
->>>>>>> 84c4c19c
     G__WINDEF = (char*)malloc(strlen(buf)+1);
     strcpy(G__WINDEF,buf); // Okay, we allocated the right size
     G__write_windef_header();
@@ -3991,11 +3903,7 @@
 
 #ifdef G__GENWINDEF
     if (G__PROJNAME[0])
-<<<<<<< HEAD
-      buf.Format("%s.def",G__PROJNAME);
-=======
       buf.Format("%s.def",G__PROJNAME.data());
->>>>>>> 84c4c19c
     else if (G__DLLID[0])
       buf.Format("%s.def",G__DLLID);
     else
@@ -4075,69 +3983,6 @@
 **************************************************************************/
 void G__gen_cppheader(char *headerfilein)
 {
-<<<<<<< HEAD
-  FILE *fp;
-  static char hdrpost[10]="";
-  G__FastAllocString headerfile(G__ONELINE);
-  char* p;
-
-  switch(G__globalcomp) {
-  case G__CPPLINK: /* C++ link */
-  case G__CLINK:   /* C link */
-  case R__CPPLINK: /* C++ link (reflex) */
-    break;
-  default:
-    return;
-  }
-
-  if(headerfilein) {
-    /*************************************************************
-    * if header file is already created
-    *************************************************************/
-
-    headerfile = headerfilein;
-    /*************************************************************
-    * if preprocessed file xxx.i is given rename as xxx.h
-    *************************************************************/
-    if(strlen(headerfile)>2 &&
-       (strcmp(".i",headerfile+strlen(headerfile)-2)==0 ||
-        strcmp(".I",headerfile+strlen(headerfile)-2)==0)) {
-      if('\0'==hdrpost[0]) {
-        switch(G__globalcomp) {
-        case G__CPPLINK: /* C++ link */
-          strcpy(hdrpost,G__getmakeinfo1("CPPHDRPOST"));
-          break;
-        case R__CPPLINK:
-          break;
-        case G__CLINK: /* C link */
-          strcpy(hdrpost,G__getmakeinfo1("CHDRPOST"));
-          break;
-        }
-      }
-      strcpy(headerfile+strlen(headerfile)-2,hdrpost);
-    }
-
-    /* backslash escape sequence */
-    p=strchr(headerfile,'\\');
-    if(p) {
-      G__FastAllocString temp2(G__ONELINE);
-      int i=0,j=0;
-      while(headerfile[i]) {
-        switch(headerfile[i]) {
-        case '\\':
-           temp2.Set(j++, headerfile[i]);
-           temp2.Set(j++, headerfile[i++]);
-          break;
-        default:
-           temp2.Set(j++, headerfile[i++]);
-          break;
-        }
-      }
-      temp2.Set(j, 0);
-      headerfile.Swap(temp2);
-    }
-
-=======
    FILE *fp;
    static char hdrpost[10]="";
    G__FastAllocString headerfile(G__ONELINE);
@@ -4200,7 +4045,6 @@
          headerfile.Swap(temp2);
       }
       
->>>>>>> 84c4c19c
 #ifdef G__ROOT
       /* if (!strstr(headerfile,"LinkDef.h")&&!strstr(headerfile,"Linkdef.h") &&
        !strstr(headerfile,"linkdef.h")) { */
@@ -4255,42 +4099,6 @@
        * if header file is not created yet
        *************************************************************/
       switch(G__globalcomp) {
-<<<<<<< HEAD
-      case G__CPPLINK:
-        fp = fopen(G__CPPLINK_H,"a");
-        if(!fp) G__fileerror(G__CPPLINK_H);
-        fprintf(fp,"#include \"%s\"\n",headerfile());
-        fclose(fp);
-
-        // 10-07-07
-        if(G__dicttype==kCompleteDictionary || G__dicttype==kFunctionSymbols || G__dicttype==kNoWrappersDictionary) {
-          fp = fopen(G__CPPLINK_C,"a");
-          if(!fp) G__fileerror(G__CPPLINK_C);
-          fprintf(fp,"  G__add_compiledheader(\"%s\");\n",headerfile());
-          fclose(fp);
-        }
-        break;
-      case G__CLINK:
-        fp = fopen(G__CLINK_H,"a");
-        if(!fp) G__fileerror(G__CLINK_H);
-        fprintf(fp,"#include \"%s\"\n",headerfile());
-        fclose(fp);
-
-        // 10-07-07
-        if(G__dicttype==kCompleteDictionary || G__dicttype==kFunctionSymbols || G__dicttype==kNoWrappersDictionary) {
-          fp = fopen(G__CLINK_C,"a");
-          if(!fp) G__fileerror(G__CLINK_C);
-          fprintf(fp,"  G__add_compiledheader(\"%s\");\n",headerfile());
-          fclose(fp);
-        }
-        break;
-      case R__CPPLINK:
-        fp = fopen(G__CPPLINK_H,"a");
-        if(!fp) G__fileerror(G__CPPLINK_H);
-        fprintf(fp,"#include \"%s\"\n",headerfile());
-        fclose(fp);
-        break;
-=======
          case G__CPPLINK:
             fp = fopen(G__CPPLINK_H,"w");
             if(!fp) G__fileerror(G__CPPLINK_H);
@@ -4311,7 +4119,6 @@
             G__gen_headermessage(fp,G__CPPLINK_H);
             fclose(fp);
             break;
->>>>>>> 84c4c19c
       }
    }
 }
@@ -4359,87 +4166,6 @@
 **************************************************************************/
 void G__add_macro(const char *macroin)
 {
-<<<<<<< HEAD
-  G__FastAllocString temp(G__LONGLINE);
-  FILE *fp;
-  char *p;
-  int store_tagnum = G__tagnum;
-  int store_def_tagnum = G__def_tagnum;
-  int store_tagdefining = G__tagdefining;
-  int store_def_struct_member = G__def_struct_member;
-  int store_var_type = G__var_type;
-  struct G__var_array *store_p_local = G__p_local;
-  G__tagnum = -1;
-  G__def_tagnum = -1;
-  G__tagdefining = -1;
-  G__def_struct_member = 0;
-  G__var_type = 'p';
-  G__p_local = (struct G__var_array*)0;
-
-  const char* macroname = macroin;
-  if (macroname[0] == '!')
-     ++macroname;
-  G__FastAllocString macro(macroname);
-  G__definemacro=1;
-  if((p=strchr(macro,'='))) {
-    if(G__cpp && '"'==*(p+1)) {
-      G__add_quotation(p+1,temp);
-      strcpy(p+1,temp+1);
-      macro[strlen(macro)-1]=0;
-    }
-    else {
-      temp = macro;
-    }
-  }
-  else {
-     temp = macro;
-     temp += "=1";
-  }
-  G__getexpr(temp);
-  G__definemacro=0;
-
-  if (macroin[0] == '!')
-     goto end_add_macro;
-
-  temp.Format("\"-D%s\" ", macro());
-  p = strstr(G__macros,temp);
-  /*   " -Dxxx -Dyyy -Dzzz"
-   *       p  ^              */
-  if(p) goto end_add_macro;
-  temp = G__macros;
-  if(strlen(temp)+strlen(macro)+5 > sizeof(G__macros)) {
-    if(G__dispmsg>=G__DISPWARN) {
-      G__fprinterr(G__serr,"Warning: can not add any more macros in the list\n");
-      G__printlinenum();
-    }
-  }
-  else {
-     sprintf(G__macros,"%s\"-D%s\" ",temp(),macro());
-  }
-
-  switch(G__globalcomp) {
-  case G__CPPLINK:
-    fp=fopen(G__CPPLINK_C,"a");
-    if(!fp) G__fileerror(G__CPPLINK_C);
-    fprintf(fp,"  G__add_macro(\"%s\");\n",macro());
-    fclose(fp);
-    break;
-  case G__CLINK:
-    fp=fopen(G__CLINK_C,"a");
-    if(!fp) G__fileerror(G__CLINK_C);
-    fprintf(fp,"  G__add_macro(\"%s\");\n",macro());
-    fclose(fp);
-    break;
-  }
- end_add_macro:
-  G__tagnum = store_tagnum;
-  G__def_tagnum = store_def_tagnum;
-  G__tagdefining = store_tagdefining;
-  G__def_struct_member = store_def_struct_member;
-  G__var_type = store_var_type;
-  G__p_local = store_p_local;
-}
-=======
    G__FastAllocString temp(G__LONGLINE);
 
    int store_tagnum = G__tagnum;
@@ -4484,7 +4210,6 @@
       goto end_add_macro;
    
    temp.Format("\"-D%s\" ", macro());
->>>>>>> 84c4c19c
 
    /*   " -Dxxx -Dyyy -Dzzz"
     *       p  ^              */
@@ -4567,15 +4292,9 @@
     G__allincludepath = store_allincludepath;
     size_t increase = allincludepath_newlen - allincludepath_oldlen;
     if(flag)
-<<<<<<< HEAD
-       sprintf(G__allincludepath+strlen(G__allincludepath) ,"-I\"%s\" ",temp());
-    else
-       sprintf(G__allincludepath+strlen(G__allincludepath) ,"-I%s ",temp());
-=======
        G__snprintf(G__allincludepath+allincludepath_oldlen,increase,"-I\"%s\" ",temp());
     else
        G__snprintf(G__allincludepath+allincludepath_oldlen,increase,"-I%s ",temp());
->>>>>>> 84c4c19c
   }
   else {
     G__genericerror("Internal error: memory allocation failed for includepath buffer");
@@ -5613,11 +5332,7 @@
         G__hash(funcname, hash, k);
 
         G__FastAllocString paras(G__MAXNAME*6);
-<<<<<<< HEAD
-        sprintf(paras, "u '%s' - 11 - -",  G__fulltagname(i, 0));
-=======
         paras.Format("u '%s' - 11 - -",  G__fulltagname(i, 0));
->>>>>>> 84c4c19c
 
         ifunc = G__p_ifunc;
 #ifdef G__TRUEP2F
@@ -5682,14 +5397,8 @@
         funcname =  "operator=";
         G__hash(funcname, hash, k);
 
-<<<<<<< HEAD
-        G__FastAllocString paras_sb(G__MAXNAME*6);
-        char* paras = paras_sb;
-        sprintf(paras, "u '%s' - 11 - -",  G__fulltagname(i, 0));
-=======
         G__FastAllocString paras(G__MAXNAME*6);
         paras.Format("u '%s' - 11 - -",  G__fulltagname(i, 0));
->>>>>>> 84c4c19c
 
         ifunc = G__p_ifunc;
 #ifdef G__TRUEP2F
@@ -8837,12 +8546,8 @@
                       ,buf(),mappedtagname(),mappedtagname());
           }
           else if('$'==G__struct.name[i][0]&&
-<<<<<<< HEAD
-          isupper(G__newtype.type[G__defined_typename(G__struct.name[i]+1)])) {
-=======
                   G__defined_typename(G__struct.name[i]+1)>0&&
                   isupper(G__newtype.type[G__defined_typename(G__struct.name[i]+1)])) {
->>>>>>> 84c4c19c
             fprintf(fp,"   G__tagtable_setup(G__get_linked_tagnum_fwd(&%s),sizeof(%s),%d,%d,%s,NULL,NULL);\n"
                     ,G__mark_linked_tagnum(i)
                     ,G__type2string('u',i,-1,0,0)
@@ -8906,19 +8611,11 @@
 **************************************************************************/
 static char* G__vbo_funcname(int tagnum, int basetagnum, int basen)
 {
-<<<<<<< HEAD
-  static char result[G__LONGLINE*16];
-  G__FastAllocString temp(G__LONGLINE);
-  temp = G__map_cpp_name(G__fulltagname(tagnum,1));
-  sprintf(result,"G__2vbo_%s_%s_%d",temp()
-          ,G__map_cpp_name(G__fulltagname(basetagnum,1)),basen);
-=======
   static G__FastAllocString result(G__LONGLINE);
   G__FastAllocString temp(G__LONGLINE);
   temp = G__map_cpp_name(G__fulltagname(tagnum,1));
   result.Format("G__2vbo_%s_%s_%d",temp()
                 ,G__map_cpp_name(G__fulltagname(basetagnum,1)),basen);
->>>>>>> 84c4c19c
   return(result);
 }
 
@@ -9327,15 +9024,6 @@
                   //
                   int pvoidflag = 0; // if true, pass G__PVOID as the addr to force G__malloc to allocate storage.
                   if (
-<<<<<<< HEAD
-                     // Is enumerator or unaddressable bool.
-#ifdef G__UNADDRESSABLEBOOL
-                     (var->type[j] == 'g') || // is bool, or
-#endif // G__UNADDRESSABLEBOOL
-                     (
-                        var->constvar[j] && // is const, and // TODO: Do we need this check?
-                        islower(var->type[j]) && // not a pointer, and // TODO: Do we need this check?
-=======
                      // Is a special data member for representing
                      // an enumerator value (has static const enum
                      // type, with type code 'i').
@@ -9350,7 +9038,6 @@
                         !var->paran[j]
                      ) && // and,
                      (
->>>>>>> 84c4c19c
                         (var->p_tagtable[j] != -1) && // class tag is valid, and
                         (G__struct.type[var->p_tagtable[j]] == 'e') // type is an enum type.
                      )
@@ -9387,37 +9074,6 @@
                      // Pass G__PVOID as the address to force G__malloc to allocate storage.
                      pvoidflag = 1;
                   }
-<<<<<<< HEAD
-                  else if (
-                     // Is static const integral type.
-                     (var->statictype[j] == G__LOCALSTATIC) && // static member, and
-                     var->constvar[j] && // is const, and
-                     (var->p_tagtable[j] == -1) && // is fundamental type, and
-                     islower(var->type[j]) && // not a pointer, and
-                     (var->reftype[j] == G__PARANORMAL) && // not a ref, and
-                     (
-                        // no elements, no dimensions, not an array
-                        !var->varlabel[j][1] /* number of elements */ &&
-                        !var->paran[j]
-                     ) && // and,
-                     ( // of integral type
-                        (var->type[j] == 'c') || // char
-                        (var->type[j] == 'b') || // unsigned char
-                        (var->type[j] == 's') || // short
-                        (var->type[j] == 'r') || // unsigned short
-                        (var->type[j] == 'i') || // int
-                        (var->type[j] == 'h') || // unsigned int
-                        (var->type[j] == 'l') || // long
-                        (var->type[j] == 'k') || // unsigned long
-                        (var->type[j] == 'n') || // long long
-                        (var->type[j] == 'm') // unsigned long long
-                     )
-                  ) {
-                     // Pass G__PVOID as the address to force G__malloc to allocate storage.
-                     pvoidflag = 1;
-                  }
-=======
->>>>>>> 84c4c19c
                   //
                   //  Begin writing the member setup call.
                   //
@@ -9427,27 +9083,6 @@
                   //  the address of the member for a static data
                   //  member, or a namespace member.
                   //
-<<<<<<< HEAD
-                  if ((var->access[j] == G__PUBLIC) && !var->bitfield[j]) {
-                     // Public member and not a bitfield.
-                     if (!G__struct.name[i][0]) {
-                        // Unnamed class or namespace.
-                        // We pass a null pointer, which means
-                        // no data allocation (unfortunate, but
-                        // we have no way to take the address).
-                        fprintf(fp, "(void*)0,");
-                     }
-                     else if ( // Static member or namespace member.
-                        (var->statictype[j] == G__LOCALSTATIC) || // static member, or
-                        (G__struct.type[i] == 'n') // namespace member.
-                     ) { // Static member or namespace member.
-                        if (pvoidflag) {
-                           // Special case, is unaddressable bool, or enumerator.
-                           // Pass G__PVOID to force G__malloc to allocate storage.
-                           fprintf(fp, "(void*)G__PVOID,");
-                        }
-                        else {
-=======
                   if (pvoidflag) {
                      // Special case, special enumerator data member or
                      // static const integral data member.
@@ -9468,7 +9103,6 @@
                            (var->statictype[j] == G__LOCALSTATIC) || // static member, or
                            (G__struct.type[i] == 'n') // namespace member.
                         ) { // Static member or namespace member.
->>>>>>> 84c4c19c
                            // Pass the addr of the member.
                            fprintf(fp, "(void*)(&%s::%s),", G__fulltagname(i, 1), var->varnamebuf[j]);
                         }
@@ -9483,28 +9117,11 @@
                         fprintf(fp, "(void*)((%s_PR*)p)->G__OS_%s(),", G__get_link_tagname(i), var->varnamebuf[j]);
                      }
                      else {
-<<<<<<< HEAD
-                        // Pass the offset of the member in the class.
-                        fprintf(fp, "(void*)((long)(&p->%s)-(long)(p)),", var->varnamebuf[j]);
-                     }
-                  }
-                  else if ((var->access[j] == G__PROTECTED) && G__struct.protectedaccess[i]) {
-                     // Protected member, and enabled by pragma link.
-                     // FIXME: Need code for enum, bool, and static const.
-                     fprintf(fp, "(void*)((%s_PR*)p)->G__OS_%s(),", G__get_link_tagname(i), var->varnamebuf[j]);
-                  }
-                  else {
-                     // Private or protected member, we pass a null pointer, unfortunate,
-                     // but we have no way to take the address of these.
-                     fprintf(fp, "(void*)0,");
-                  }
-=======
                         // Private or protected member, we pass a null pointer, unfortunate,
                         // but we have no way to take the address of these.
                         fprintf(fp, "(void*)0,");
                      }
                   }
->>>>>>> 84c4c19c
                   //
                   //  Type code, referenceness, and constness.
                   //
@@ -9538,11 +9155,7 @@
                   //  Name and array dimensions (quoted) as the
                   //  left hand side of an assignment expression.
                   //
-<<<<<<< HEAD
-                  if (!pvoidflag) {
-=======
                   if (!pvoidflag || (G__globalcomp == G__CLINK)) {
->>>>>>> 84c4c19c
                      // No special initializer needed.
                      fprintf(fp, "\"%s", var->varnamebuf[j]);
                      if (var->varlabel[j][1] /* num of elements */ == INT_MAX /* unspecified length array */) {
@@ -9557,126 +9170,14 @@
                      fprintf(fp, "=\"");
                   }
                   else {
-<<<<<<< HEAD
-                     if (
-                        (var->statictype[j] == G__LOCALSTATIC) && // static member, and
-                        var->constvar[j] && // is const, and
-                        (var->p_tagtable[j] == -1) && // is fundamental type, and
-                        islower(var->type[j]) && // not a pointer, and
-                        (var->reftype[j] == G__PARANORMAL) && // not a ref, and
-                        (
-                           // no elements, no dimensions, not an array
-                           !var->varlabel[j][1] /* number of elements */ &&
-                           !var->paran[j]
-                        ) && // and,
-                        ( // of integral type
-                           (var->type[j] == 'g') || // bool
-                           (var->type[j] == 'c') || // char
-                           (var->type[j] == 'b') || // unsigned char
-                           (var->type[j] == 's') || // short
-                           (var->type[j] == 'r') || // unsigned short
-                           (var->type[j] == 'i') || // int
-                           (var->type[j] == 'h') || // unsigned int
-                           (var->type[j] == 'l') || // long
-                           (var->type[j] == 'k') || // unsigned long
-                           (var->type[j] == 'n') || // long long
-                           (var->type[j] == 'm') // unsigned long long
-                        ) && // and,
-                        (G__globalcomp != G__CLINK) // not generating a C dictionary
-                     ) {
-                        // Static const integral type.
-=======
                      // Special enumerator, or static const integral type.
                      if (var->access[j] == G__PUBLIC) {
                         // Public, let the compiler provide the value.
->>>>>>> 84c4c19c
                         fprintf(
                              fp
                            , "G__FastAllocString(%d).Format(\""
                            , G__LONGLINE
                         );
-<<<<<<< HEAD
-                        fprintf(fp, "%s", var->varnamebuf[j]);
-                        if (var->access[j] != G__PUBLIC) {
-                              // Not public, so cannot access the value, force it to zero.
-                              fprintf(fp , "=0\").data()");
-                        }
-                        else {
-                           // Public, use the value directly.
-#ifdef G_WIN32
-                           if (
-                              (var->type[j] == 'g') || // bool
-                              (var->type[j] == 'c') || // char
-                              (var->type[j] == 's') || // short
-                              (var->type[j] == 'i') || // int
-                              (var->type[j] == 'l') || // long
-                              (var->type[j] == 'n')    // long long
-                           ) {
-                              fprintf(
-                                   fp
-                                 , "=%%I64dLL\",(G__int64)%s::%s).data()"
-                                 , G__fulltagname(i, 1)
-                                 , var->varnamebuf[j]
-                              );
-                           }
-                           else {
-                              fprintf(
-                                   fp
-                                 , "=%%I64uULL\",(G__uint64)%s::%s).data()"
-                                 , G__fulltagname(i, 1)
-                                 , var->varnamebuf[j]
-                              );
-                           }
-#else // G_WIN32
-                           if (
-                              (var->type[j] == 'g') || // bool
-                              (var->type[j] == 'c') || // char
-                              (var->type[j] == 's') || // short
-                              (var->type[j] == 'i') || // int
-                              (var->type[j] == 'l') || // long
-                              (var->type[j] == 'n')    // long long
-                           ) {
-                              fprintf(
-                                   fp
-                                 , "=%%lldLL\",(long long)%s::%s).data()"
-                                 , G__fulltagname(i, 1)
-                                 , var->varnamebuf[j]
-                              );
-                           }
-                           else {
-                              fprintf(
-                                   fp
-                                 , "=%%lluULL\",(unsigned long long)%s::%s).data()"
-                                 , G__fulltagname(i, 1)
-                                 , var->varnamebuf[j]
-                              );
-                           }
-#endif // G_WIN32
-                           // --
-                        }
-                     }
-                     else {
-                        // Enumerator.
-                        // FIXME: CAUTION: This implementation cause error on enum in nested class.
-                        // FIXME: This is wrong for G__UNADDRESSABLEBOOL && (var->type[j] == 'g').
-                        fprintf(fp, "\"%s", var->varnamebuf[j]);
-                        G__value initializer_value;
-                        G__FastAllocString qualified_id(G__MAXNAME*6);
-                        qualified_id.Format("%s::%s", G__fulltagname(i, 1), var->varnamebuf[j]);
-                        {
-                           int store_var_type = G__var_type;
-                           G__var_type = 'p';
-                           initializer_value = G__getitem(qualified_id);
-                           G__var_type = store_var_type;
-                        }
-                        G__FastAllocString init_value_str(G__MAXNAME*6);
-                        G__string(initializer_value, init_value_str);
-                        {
-                           G__FastAllocString initializer_expression(G__MAXNAME*6);
-                           G__quotedstring(init_value_str, initializer_expression);
-                           fprintf(fp, "=%s\"", initializer_expression());
-                        }
-=======
                         fprintf(fp, "%s=", var->varnamebuf[j]);
 #ifdef G_WIN32
                         if (
@@ -9774,7 +9275,6 @@
                               break;
                         }
                         fprintf(fp, "\"");
->>>>>>> 84c4c19c
                      }
                   }
                   //
@@ -10205,10 +9705,7 @@
                 // the dictionary
                 G__FastAllocString res(G__ONELINE);
                 G__FastAllocString tmp(G__ONELINE);
-<<<<<<< HEAD
-=======
                 G__FastAllocString value(G__ONELINE);
->>>>>>> 84c4c19c
                 char *str = ifunc->param[j][k]->def;
                 int pos_res=0;
                 int pos_str=0;
@@ -11715,12 +11212,7 @@
       isTemplate = 0;
 
    if (isTemplate) {
-<<<<<<< HEAD
-      G__FastAllocString funcname_notmplt(strlen(funcname));
-      strcpy(funcname_notmplt, funcname);
-=======
       G__FastAllocString funcname_notmplt(funcname);
->>>>>>> 84c4c19c
       *(funcname_notmplt + (isTemplate - funcname)) = 0; // cut at template arg
       isTemplate = funcname_notmplt;
       int tmplthash = 0;
@@ -12281,17 +11773,6 @@
 **************************************************************************/
 int G__getcommentstring(G__FastAllocString& buf,int tagnum,G__comment_info *pcomment)
 {
-<<<<<<< HEAD
-  G__FastAllocString temp(G__LONGLINE);
-  G__getcomment(temp,pcomment,tagnum);
-  if('\0'==temp[0]) {
-    sprintf(buf,"(char*)NULL");
-  }
-  else {
-    G__add_quotation(temp,buf);
-  }
-  return(1);
-=======
    G__FastAllocString temp(G__LONGLINE);
    G__getcomment(temp,pcomment,tagnum);
    if('\0'==temp[0]) {
@@ -12301,7 +11782,6 @@
       G__add_quotation(temp,buf);
    }
    return(1);
->>>>>>> 84c4c19c
 }
 
 extern "C" {
@@ -12884,18 +12364,10 @@
       else if(strcmp(p,")")==0) p=0;
     }
     if(p) {
-<<<<<<< HEAD
-      G__FastAllocString funcname_sb(G__LONGLINE);
-      char* funcname = funcname_sb;
-      G__FastAllocString param_sb(G__LONGLINE);
-      char* param = param_sb;
-      if(')' == *(p+1) && '('== *(p+2) ) p = strchr(p+1,'(');
-=======
       G__FastAllocString funcname(G__LONGLINE);
       G__FastAllocString param_sb(G__LONGLINE);
 
       if(')' == *(p+1) && '('== *(p+2) ) p += 2;
->>>>>>> 84c4c19c
       *p='\0';
       funcname = buf;
       param_sb = p+1;
@@ -14216,25 +13688,6 @@
 * has to be called from the pragma decoding!
 **************************************************************************/
 void G__specify_extra_include() {
-<<<<<<< HEAD
-  int i;
-  int c;
-  G__FastAllocString buf(G__ONELINE);
-  char *tobecopied;
-  if (!G__extra_include) {
-    G__extra_include = (char**)malloc(G__MAXFILE*sizeof(char*));
-    for(i=0;i<G__MAXFILE;i++)
-      G__extra_include[i]=(char*)malloc(G__MAXFILENAME*sizeof(char));
-  };
-  c = G__fgetstream_template(buf, 0, ";\n\r<>");
-  if ( 1 ) { /* should we check if the file exist ? */
-    tobecopied = buf;
-    if (buf[0]=='\"' || buf[0]=='\'') tobecopied++;
-    i = strlen(buf);
-    if (buf[i-1]=='\"' || buf[i-1]=='\'') buf[i-1]='\0';
-    strcpy(G__extra_include[G__extra_inc_n++],tobecopied);
-  }
-=======
    int i;
    int c;
    G__FastAllocString buf(G__ONELINE);
@@ -14252,7 +13705,6 @@
       if (buf[i-1]=='\"' || buf[i-1]=='\'') buf[i-1]='\0';
       G__strlcpy(G__extra_include[G__extra_inc_n++],tobecopied,G__MAXFILENAME);
    }
->>>>>>> 84c4c19c
 }
    
 /**************************************************************************
