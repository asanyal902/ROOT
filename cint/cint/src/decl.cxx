--- conflicted
+++ resolved
@@ -465,12 +465,8 @@
          cin = G__fignorestream(")");
          cin = G__fignorestream("(");
          new_name.Resize(12);
-<<<<<<< HEAD
-         strcpy(new_name + 9, "()");
-=======
          new_name[9] = '\0';
          new_name += "()";
->>>>>>> 84c4c19c
       }
       return cin;
    }
@@ -487,12 +483,8 @@
          cin = G__fignorestream(")");
          cin = G__fignorestream("(");
          new_name.Resize(13);
-<<<<<<< HEAD
-         strcpy(new_name + 10, "()");
-=======
          new_name[10] = '\0';
          new_name += "()";
->>>>>>> 84c4c19c
       }
       return(cin);
    }
