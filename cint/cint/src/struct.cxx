/* /% C %/ */
/***********************************************************************
 * cint (C/C++ interpreter)
 ************************************************************************
 * Source file struct.c
 ************************************************************************
 * Description:
 *  Struct, class, enum, union handling
 ************************************************************************
 * Copyright(c) 1995~2005  Masaharu Goto
 *
 * For the licensing terms see the file COPYING
 *
 ************************************************************************/

#include "common.h"
#include "Api.h"
#include "DataMemberHandle.h"
#include <string>

extern "C" {

extern G__pMethodUpdateClassInfo G__UserSpecificUpdateClassInfo;

// Static functions.
static G__var_array* G__alloc_var_array(G__var_array* var, int* pig15);
static void G__copy_unionmember(G__var_array* var, int ig15, G__var_array* envvar, int envig15, long offset, int access, int statictype);
static void G__add_anonymousunion(int tagnum, int def_struct_member, int envtagnum);

// External functions.
int G__using_namespace();
int G__get_envtagnum();
int G__isenclosingclass(int enclosingtagnum, int env_tagnum);
int G__isenclosingclassbase(int enclosingtagnum, int env_tagnum);
const char* G__find_first_scope_operator(const char* name);
const char* G__find_last_scope_operator(const char* name);
void G__define_struct(char type);
int G__callfunc0(G__value* result, G__ifunc_table* iref, int ifn, G__param* libp, void* p, int funcmatch);
int G__calldtor(void* p, int tagnum, int isheap);

// Functions in the C interface.
int G__set_class_autoloading(int newvalue);
void G__set_class_autoloading_callback(int (*p2f)(char*, char*));
void G__set_class_autoloading_table(char* classname, char* libname);
char* G__get_class_autoloading_table(char* classname);
int G__defined_tagname(const char* tagname, int noerror);
int G__search_tagname(const char* tagname, int type);


//______________________________________________________________________________
char* G__savestring(char** pbuf, char* name)
{
   // -- FIXME: Describe this function!
   G__ASSERT(pbuf);
   if (*pbuf) {
      free((void*)(*pbuf));
      *pbuf = 0;
   }
   *pbuf = (char*) malloc(strlen(name) + 1);
<<<<<<< HEAD
   return strcpy(*pbuf, name);
=======
   return strcpy(*pbuf, name); // Okay we allocated enough space
>>>>>>> 84c4c19c
}


//______________________________________________________________________________
#define G__CLASS_AUTOLOAD 'a'
static int G__enable_autoloading = 1;
int (*G__p_class_autoloading)(char*, char*);

//______________________________________________________________________________
//
//  Static functions.
//

//______________________________________________________________________________
static G__var_array* G__alloc_var_array(G__var_array* var, int* pig15)
{
   // -- FIXME: Describe this function!
   // --
   if (var->allvar < G__MEMDEPTH) {
      *pig15 = var->allvar;
   }
   else {
      var->next = (struct G__var_array*) malloc(sizeof(struct G__var_array));
#ifndef G__OLDIMPLEMENTATION2038
      var->next->enclosing_scope = 0;
      var->next->inner_scope = 0;
#endif // G__OLDIMPLEMENTATION2038
      var->next->ifunc = 0;
      var->next->tagnum = var->tagnum;
      var = var->next;
      var->varlabel[0][0] = 0;
      var->paran[0] = 0;
      var->next = 0;
      var->allvar = 0;
      for (int i = 0; i < G__MEMDEPTH; ++i) {
         var->varnamebuf[i] = 0;
         var->p[i] = 0;
         var->is_init_aggregate_array[i] = 0;
      }
      *pig15 = 0;
   }
   return var;
}

//______________________________________________________________________________
static void G__copy_unionmember(G__var_array* var, int ig15, G__var_array* envvar, int envig15, long offset, int access, int statictype)
{
   // -- FIXME: Describe this function!
   envvar->p[envig15] = offset;
   G__savestring(&envvar->varnamebuf[envig15], var->varnamebuf[ig15]);
   envvar->hash[envig15] = var->hash[ig15];
   for (int i = 0; i < G__MAXVARDIM; ++i) {
      envvar->varlabel[envig15][i] = var->varlabel[ig15][i];
   }
   envvar->paran[envig15] = var->paran[ig15];
   envvar->bitfield[envig15] = var->bitfield[ig15];
   envvar->type[envig15] = var->type[ig15];
   envvar->constvar[envig15] = var->constvar[ig15];
   envvar->p_tagtable[envig15] = var->p_tagtable[ig15];
   envvar->p_typetable[envig15] = var->p_typetable[ig15];
   envvar->statictype[envig15] = statictype;
   envvar->reftype[envig15] = var->reftype[ig15];
   envvar->access[envig15] = access;
   envvar->globalcomp[envig15] = var->globalcomp[ig15];
   envvar->comment[envig15].p.com = var->comment[ig15].p.com;
   envvar->comment[envig15].p.pos = var->comment[ig15].p.pos;
   envvar->comment[envig15].filenum = var->comment[ig15].filenum;
}

//______________________________________________________________________________
static void G__add_anonymousunion(int tagnum, int def_struct_member, int envtagnum)
{
   // -- FIXME: Describe this function!
   int envig15;
   int ig15;
   struct G__var_array* var;
   struct G__var_array* envvar;
   long offset;
   int access;
   int statictype = G__AUTO;
   var = G__struct.memvar[tagnum];
   if (def_struct_member) {
      // anonymous union as class/struct member
      envvar = G__struct.memvar[envtagnum];
      while (envvar->next) {
         envvar = envvar->next;
      }
      envvar = G__alloc_var_array(envvar, &envig15);
      if (!envig15) {
         access = G__access;
      }
      else {
         access = envvar->access[envig15-1];
      }
      offset = G__malloc(1, G__struct.size[tagnum], "");
      while (var) {
         for (ig15 = 0; ig15 < var->allvar; ++ig15) {
            envvar = G__alloc_var_array(envvar, &envig15);
            G__copy_unionmember(var, ig15, envvar, envig15, offset, access, statictype);
            ++envvar->allvar;
         }
         var = var->next;
      }
   }
   else {
      // variable body as global or local variable.
      if (G__p_local) {
         envvar = G__p_local;
      }
      else {
         envvar = &G__global;
         statictype = G__ifile.filenum; // file scope static
      }
      while (envvar->next) {
         envvar = envvar->next;
      }
      envvar = G__alloc_var_array(envvar, &envig15);
      access = G__PUBLIC;
      offset = G__malloc(1, G__struct.size[tagnum], "");
      while (var) {
         for (ig15 = 0; ig15 < var->allvar; ++ig15) {
            envvar = G__alloc_var_array(envvar, &envig15);
            G__copy_unionmember(var, ig15, envvar, envig15, offset, access, statictype);
            statictype = G__COMPILEDGLOBAL;
            ++envvar->allvar;
         }
         var = var->next;
      }
   }
}

//______________________________________________________________________________
//
//  External functions.
//

//______________________________________________________________________________
int G__using_namespace()
{
   // -- Handle using namespace.
   //
   //  using  namespace [ns_name];  using directive   -> inheritance
   //  using  [scope]::[member];    using declaration -> reference object
   //       ^
   //
   //  Note: using directive appears in global scope is not implemented yet
   //
   int result = 0;
   G__FastAllocString buf(G__ONELINE);
   // Check if using directive or declaration.
   int c = G__fgetname_template(buf, 0, ";");
   if (!strcmp(buf, "namespace")) {
      // -- Using directive, treat as inheritance.
      int basetagnum, envtagnum;
      c = G__fgetstream_template(buf, 0, ";");
#ifndef G__STD_NAMESPACE
      if (';' == c && strcmp(buf, "std") == 0 && G__ignore_stdnamespace) {
         return 1;
      }
#endif // G__STD_NAMESPACE
      basetagnum = G__defined_tagname(buf, 2);
      if (basetagnum == -1) {
         G__fprinterr(G__serr, "Error: namespace %s is not defined", buf());
         G__genericerror(0);
         return 0;
      }
      if (G__def_struct_member) {
         // -- Using directive in other namespace or class/struct.
         envtagnum = G__get_envtagnum();
         if (envtagnum >= 0) {
            struct G__inheritance* base = G__struct.baseclass[envtagnum];
            int* pbasen = &base->basen;
            if (*pbasen < G__MAXBASE) {
               base->herit[*pbasen]->basetagnum = basetagnum;
               base->herit[*pbasen]->baseoffset = 0;
               base->herit[*pbasen]->baseaccess = G__PUBLIC;
               base->herit[*pbasen]->property = 0;
               ++(*pbasen);
            }
            else {
               G__genericerror("Limitation: too many using directives");
            }
         }
      }
      else {
         // -- Using directive in global scope, to be implemented.
         //
         // 1. global scope has baseclass information
         // 2. G__searchvariable() looks for global scope baseclass
         //
         // First check whether we already have this directive in memory.
         int j;
         int found;
         found = 0;
         for (j = 0; j < G__globalusingnamespace.basen; ++j) {
            struct G__inheritance *base = &G__globalusingnamespace;
            if (base->herit[j]->basetagnum == basetagnum) {
               found = 1;
               break;
            }
         }
         if (!found) {
            if (G__globalusingnamespace.basen < G__MAXBASE) {
               struct G__inheritance *base = &G__globalusingnamespace;
               int* pbasen = &base->basen;
               base->herit[*pbasen]->basetagnum = basetagnum;
               base->herit[*pbasen]->baseoffset = 0;
               base->herit[*pbasen]->baseaccess = G__PUBLIC;
               ++(*pbasen);
            }
            else {
               G__genericerror("Limitation: too many using directives in global scope");
            }
         }
         result = 1;
      }
   }
   else {
      // -- Using declaration, treat as reference object.
      int hash = 0;
      int ig15 = 0;
      G__hash(buf, hash, ig15);
      long struct_offset = 0;
      long store_struct_offset = 0;
      struct G__var_array* var = G__searchvariable(buf, hash, G__p_local, &G__global, &struct_offset, &store_struct_offset, &ig15, 1);
      if (var) {
<<<<<<< HEAD
         char* pc = strrchr(buf, ':');
         if (!pc) {
            pc = buf;
         }
         else {
            ++pc;
         }
=======
>>>>>>> 84c4c19c
         G__FastAllocString varname(buf);
         // Allocate a variable array entry which shares value storage with the found variable.
         int store_globalvarpointer = G__globalvarpointer;
         G__globalvarpointer = var->p[ig15];
         Cint::G__DataMemberHandle member;
         G__letvariable(varname, G__null, &G__global, G__p_local, member);
         G__globalvarpointer = store_globalvarpointer;
         // Now find the variable array entry we just created.
         int aig15 = 0;
         struct G__var_array* avar = member.GetVarArray();
         aig15 = member.GetIndex();
         // copy variable information
         if (avar && ((avar != var) || (aig15 != ig15))) {
            G__savestring(&avar->varnamebuf[aig15], var->varnamebuf[ig15]);
            avar->hash[aig15] = var->hash[ig15];
            for (int i = 0; i < G__MAXVARDIM; ++i) {
               avar->varlabel[aig15][i] = var->varlabel[ig15][i];
            }
            avar->paran[aig15] = var->paran[ig15];
            avar->bitfield[aig15] = var->bitfield[ig15];
            avar->type[aig15] = var->type[ig15];
            avar->constvar[aig15] = var->constvar[ig15];
            avar->p_tagtable[aig15] = var->p_tagtable[ig15];
            avar->p_typetable[aig15] = var->p_typetable[ig15];
            // Prevent double deletion during exit.
            avar->statictype[aig15] = G__COMPILEDGLOBAL;
            avar->reftype[aig15] = var->reftype[ig15];
            avar->globalcomp[aig15] = var->globalcomp[ig15];
            avar->comment[aig15] = var->comment[ig15];
         }
      }
      else {
         int tagnum = G__defined_tagname(buf, 1);
         if (tagnum != -1) {
            // -- Using scope::classname; to be implemented.
            // Now, G__tagtable is not ready.
         }
         else {
            result = 1;
         }
      }
   }
   return result;
}

//______________________________________________________________________________
int G__get_envtagnum()
{
   // -- Get nearest enclosing class scope.
   int env_tagnum = -1;
   if (G__def_tagnum != -1) {
      // -- We have an outer class scope.
      env_tagnum = G__def_tagnum;
      if (G__tagdefining != G__def_tagnum) {
         // -- We have an inner class scope.
         env_tagnum = G__tagdefining;
      }
   }
   else if (G__exec_memberfunc) {
      // -- Member function scope, use class of member.
      env_tagnum = G__memberfunc_tagnum;
   }
   return env_tagnum;
}

//______________________________________________________________________________
int G__isenclosingclass(int enclosingtagnum, int env_tagnum)
{
   // -- FIXME: Describe this function!
   int tagnum;
   if ((env_tagnum < 0) || (enclosingtagnum < 0)) {
      return 0;
   }
   tagnum = G__struct.parent_tagnum[env_tagnum];
   while (tagnum != -1) {
      if (tagnum == enclosingtagnum) {
         return 1;
      }
      tagnum = G__struct.parent_tagnum[tagnum];
   }
   return 0;
}

//______________________________________________________________________________
int G__isenclosingclassbase(int enclosingtagnum, int env_tagnum)
{
   // -- FIXME: Describe this function!
   int tagnum;
   if ((env_tagnum < 0) || (enclosingtagnum < 0)) {
      return 0;
   }
   tagnum = G__struct.parent_tagnum[env_tagnum];
   while (tagnum != -1) {
      int ret = G__isanybase(enclosingtagnum, tagnum, G__STATICRESOLUTION);
      if (ret != -1) {
         return 1;
      }
      if (tagnum == enclosingtagnum) {
         return 1;
      }
      tagnum = G__struct.parent_tagnum[tagnum];
   }
   return 0;
}

//______________________________________________________________________________
const char* G__find_first_scope_operator(const char* name)
{
   // -- Return a pointer to the first scope operator in name.
   // Only those at the outermost level of template nesting are considered.
   const char* p = name;
   int single_quote = 0;
   int double_quote = 0;
   int nest = 0;
   while (*p != '\0') {
      char c = *p;
      if (!single_quote && !double_quote) {
         if (c == '<') {
            ++nest;
         }
         else if ((nest > 0) && (c == '>')) {
            --nest;
         }
         else if (!nest && (c == ':') && (*(p + 1) == ':')) {
            return p;
         }
      }
      if ((c == '\'') && !double_quote) {
         single_quote = single_quote ^ 1;
      }
      else if ((c == '"') && !single_quote) {
         double_quote = double_quote ^ 1;
      }
      ++p;
   }
   return 0;
}

//______________________________________________________________________________
const char* G__find_last_scope_operator(const char* name)
{
   // -- Return a pointer to the last scope operator in name.
   // Only those at the outermost level of template nesting are considered.
   const char* p = name + strlen(name) - 1;
   int single_quote = 0;
   int double_quote = 0;
   int nest = 0;
   while (p > name) {
      char c = *p;
      if (!single_quote && !double_quote) {
         if (c == '>') {
            ++nest;
         }
         else if ((nest > 0) && (c == '<')) {
            --nest;
         }
         else if (!nest && (c == ':') && (*(p - 1) == ':')) {
            return p - 1;
         }
      }
      if ((c == '\'') && !double_quote) {
         single_quote = single_quote ^ 1;
      }
      else if ((c == '"') && !single_quote) {
         double_quote = double_quote ^ 1;
      }
      --p;
   }
   return 0;
}

//______________________________________________________________________________
int G__class_autoloading(int* ptagnum)
{
   // Load the library containing the class tagnum, according to
   // G__struct.libname[tagnum] set via G__set_class_autloading_table().
   // As a request to load vector<Long64_t> can result in vector<long long>
   // beging loaded, the requested tagnum and the loaded tagnum need not
   // be identical, i.e. G__class_autolading can change the tagnum to
   // point to the valid class with dictionary. The previous G__struct entry
   // is marked as an "ex autoload entry" so no name lookup can find it anymore.

   int& tagnum = *ptagnum;
   if ((tagnum < 0) || !G__enable_autoloading) {
      return 0;
   }
   // also autoload classes that were only forward declared
   if (
      (G__struct.type[tagnum] == G__CLASS_AUTOLOAD) ||
      ((G__struct.filenum[tagnum] == -1) && !G__struct.size[tagnum])
   ) {
      // --
      char* libname = G__struct.libname[tagnum];
      if (!libname || !libname[0]) {
         return 0;
      }
      // need to work on copy of libname, because loading a lib
      // might change the auto-load info, and thus render
      // the G__struct.libname[tagnum] value invalid.
      // E.g. ROOT (re-)reads the library's rootmap file when
      // loading it, and update that for dependent libraries
      // can change our libname.
      char* copyLibname = new char[strlen(libname) + 1];
      strcpy(copyLibname, libname); // Okay we allocated enough sapce
      if (G__p_class_autoloading) {
         int oldAutoLoading = G__enable_autoloading;
         G__enable_autoloading = 0;
         // reset the def tagnums to not collide with dict setup
         int store_def_tagnum = G__def_tagnum;
         int store_tagdefining = G__tagdefining;
         G__def_tagnum = -1;
         G__tagdefining = -1;
         int res = (*G__p_class_autoloading)(G__fulltagname(tagnum, 1), copyLibname);
         G__def_tagnum = store_def_tagnum;
         G__tagdefining = store_tagdefining;
         if (G__struct.type[tagnum] == G__CLASS_AUTOLOAD) {
            // if (1 || strstr(G__struct.name[tagnum],"<") != 0) 
            {
               // Kill this entry.
               store_def_tagnum = G__def_tagnum;
               store_tagdefining = G__tagdefining;
               G__tagdefining = G__def_tagnum = G__struct.parent_tagnum[tagnum];
               // "hide" tagnum's name: we want to check whether this auto-loading loaded
               // another version of the same class, e.g. because of vector<Long64_t>
               // being requested but vector<long long> being loaded:
               std::string origName(G__struct.name[tagnum]);
               std::string fullName(G__fulltagname(tagnum,0));
               if (G__struct.name[tagnum][0]) {
                  G__struct.namerange->Remove(G__struct.name[tagnum], tagnum);
                  G__struct.name[tagnum][0] = '@';
               }
               int found_tagnum = G__defined_tagname(fullName.c_str(),3);
               if (G__struct.name[tagnum][0]) {
                  G__struct.name[tagnum][0] = origName[0];
                  G__struct.namerange->Insert(G__struct.name[tagnum], tagnum);
               }
               G__def_tagnum = store_def_tagnum;
               G__tagdefining = store_tagdefining;
               if (found_tagnum != -1) {
                  // The autoload has seemingly failed, yielding a different tagnum!
                  // This can happens in 'normal' case if the string representation of the
                  // type registered by the autoloading mechanism is actually a typedef
                  // to the real type (aka mytemp<Long64_t> vs mytemp<long long> or the
                  // stl containers with or without their (default) allocators.
                  char *old = G__struct.name[tagnum];
                  G__struct.namerange->Remove(old, tagnum);

                  G__struct.name[tagnum] = (char*)malloc(strlen(old)+50);
                  strcpy(G__struct.name[tagnum],"@@ ex autload entry @@"); // Okay, we allocated enough space
                  strcat(G__struct.name[tagnum],old); // Okay, we allocated enough space
                  G__struct.type[tagnum] = 0;
                  free(old);
                  tagnum = found_tagnum;
               }
            }
         }
         G__enable_autoloading = oldAutoLoading;
         delete[] copyLibname;
         return res;
      }
      else {
         int oldAutoLoading = G__enable_autoloading;
         G__enable_autoloading = 0;
         int ret = G__loadfile(copyLibname);
         if (ret >= G__LOADFILE_SUCCESS) {
            G__enable_autoloading = oldAutoLoading;
            delete[] copyLibname;
            return 1;
         }
         else {
            G__struct.type[tagnum] = G__CLASS_AUTOLOAD;
            G__enable_autoloading = oldAutoLoading;
            delete[] copyLibname;
            return -1;
         }
      }
      delete[] copyLibname;
   }
   return 0;
}

//______________________________________________________________________________
void G__define_struct(char type)
{
   // -- Parse a class, enum, namespace, struct, or union declaration.
   //
   //  Note: This function is part of the parser proper.
   //
   //  [struct|union|enum] tagname { member } item;
   //  [struct|union|enum]         { member } item;
   //  [struct|union|enum] tagname            item;
   //  [struct|union|enum] tagname { member };
   //
   // Note: The type must be class, enum, namespace, struct, or union.
   G__ASSERT((type == 'c') || (type == 'e') || (type == 'n') || (type == 's') || (type == 'u'));
#ifdef G__ASM
   //
   //  Abort bytecode generation on seeing a struct declaration.
   //
#ifdef G__ASM_DBG
   if (G__asm_noverflow && G__asm_dbg) {
      G__fprinterr(G__serr, "LOOP COMPILE ABORTED FILE:%s LINE:%d\n", G__ifile.name, G__ifile.line_number);
   }
#endif // G__ASM_DBG
   G__abortbytecode();
#endif // G__ASM
   //
   // We have: [struct|union|enum]   tagname  { member }  item;
   //                             ^
   // Now read tagname.
   //
   G__FastAllocString tagname(G__LONGLINE);
   int c = G__fgetname_template(tagname, 0, "{:;=&");
   while (c == ':') {
      // -- Check for and handle nested name specifier.
      c = G__fgetc();
      if (c == ':') {
         tagname += "::";
         int len = strlen(tagname);
         c = G__fgetname_template(tagname, len, "{:;=&");
      }
      else {
         fseek(G__ifile.fp, -1, SEEK_CUR);
         if (G__dispsource) {
            G__disp_mask = 1;
         }
         c = ':';
         break;
      }
   }
   if (c == '{') {
      // -- We have an open curly brace.
      //
      // [struct|union|enum]   tagname{ member }  item;
      //                               ^
      //                     OR
      // [struct|union|enum]          { member }  item;
      //                               ^
      // push back before '{' and fgetpos
      //
      fseek(G__ifile.fp, -1, SEEK_CUR);
      if (G__dispsource) {
         G__disp_mask = 1;
      }
   }
   else if (isspace(c)) {
      // -- We have whitespace.
      //
      // [struct|union|enum]   tagname   { member }  item;
      //                               ^
      //                     OR
      // [struct|union|enum]   tagname     item;
      //                               ^
      //                     OR
      // [struct|union|enum]   tagname;
      //                               ^
      // skip space and push back
      //
      c = G__fgetspace(); // '{' , 'a-zA-Z' or ';' are expected
      if (c != ':') {
         fseek(G__ifile.fp, -1, SEEK_CUR);
         if (G__dispsource) {
            G__disp_mask = 1;
         }
      }
   }
   else if (c == ':') {
      // -- A base class specifier list is present.
      // --
   }
   else if (c == ';') {
      // -- Tagname declaration.
      // --
   }
   else if ((c == '=') && (type == 'n')) {
      // -- We have: namespace alias=nsn; treat as typedef, handle and return.
      G__FastAllocString basename(G__LONGLINE);
      c = G__fgetstream_template(basename, 0, ";");
      int tagdefining = G__defined_tagname(basename, 0);
      if (tagdefining != -1) {
         int typenum;
         typenum = G__search_typename(tagname, 'u', tagdefining, 0);
         G__newtype.parent_tagnum[typenum] = G__get_envtagnum();
      }
      G__var_type = 'p';
      return;
   }
   else if (G__ansiheader && ((c == ',') || (c == ')'))) {
      // -- Dummy argument for func overloading f(class A*) {...}, handle and return.
      G__var_type = 'p';
      if (c == ')') {
         G__ansiheader = 0;
      }
      return;
   }
   else if (c == '&') {
      fseek(G__ifile.fp, -1, SEEK_CUR);
      if (G__dispsource) {
         G__disp_mask = 1;
      }
      c = ' ';
   }
   else {
      G__genericerror("Syntax error in class/struct definition");
   }
   //
   // Set default tagname if tagname is omitted.
   //
   if (!tagname[0]) {
      // -- We do not yet have a tagname.
      if (type == 'e') {
         // -- Unnamed enumeration, give it the name '$' (which may not be unique!).
         tagname = "$";
      }
      else if (type == 'n') {
         // -- Unnamed namespace, treat as global scope, namespace has no effect, handle and return.
         // This implementation may be wrong.
         // Should fix later with using directive in global scope.
         G__var_type = 'p';
         int brace_level = 0;
         G__exec_statement(&brace_level);
         return;
      }
      else {
         // -- Otherwise name it 'G__NONAMEddd', where ddd is the tagnum that will be assigned.
         tagname.Format("G__NONAME%d", G__struct.alltag);
      }
   }
#ifndef G__STD_NAMESPACE
   else if ((type == 'n') && !strcmp(tagname, "std") && (G__ignore_stdnamespace || (G__def_tagnum != -1))) {
      // -- Namespace std, treat as global scope, namespace has no effect, handle and return.
      G__var_type = 'p';
      int brace_level = 0;
      G__exec_statement(&brace_level);
      return;
   }
#endif // G__STD_NAMESPACE
   int store_tagnum = G__tagnum;
   int store_def_tagnum = G__def_tagnum;
   //
   //  Lookup the tagnum for this tagname, if not found, create a new tagtable entry.
   //
   int ispointer = 0;
   {
      int len = strlen(tagname);
      if (len && (tagname[len-1] == '*')) {
         ispointer = 1;
         tagname[len-1] = '\0';
      }
   }
   switch (c) {
      case '{':
      case ':':
      case ';':
         G__tagnum = G__search_tagname(tagname, type + 0x100); // 0x100: define struct if not found
         break;
      default:
         G__tagnum = G__search_tagname(tagname, type);
         break;
   }
   if (c == ';') {
      // -- Case of class name declaration 'class A;', handle and return;
      G__tagnum = store_tagnum;
      return;
   }
   if (G__tagnum < 0) {
      // -- This case might not happen, handle and return.
      G__fignorestream(";");
      G__tagnum = store_tagnum;
      return;
   }
   G__def_tagnum = G__tagnum;
   //
   // Judge if new declaration by size.
   //
   int newdecl = 0;
   if (!G__struct.size[G__tagnum]) {
      newdecl = 1;
   }
   // typenum is -1 for struct,union,enum without typedef.
   G__typenum = -1;
   //
   // Now we have:
   //
   // [struct|union|enum]   tagname   { member }  item;
   //                                 ^
   //                     OR
   // [struct|union|enum]             { member }  item;
   //                                 ^
   //                     OR
   // [struct|union|enum]   tagname     item;
   //                                   ^
   // member declaration if exist
   //
   if (c == ':') {
      // -- Base class declaration.
      c = ',';
   }
   while (c == ',') {
      // -- Handle base class specifiers.
      //
      // [struct|class] <tagname> : <private|protected|public|virtual> base_class {}
      //                           ^
      // Reset virtualbase flag.
      int isvirtualbase = 0;
      // Read base class name.
      G__FastAllocString basename(G__LONGLINE);
#ifdef G__TEMPLATECLASS
      c = G__fgetname_template(basename, 0, "{,");
#else // G__TEMPLATECLASS
      c = G__fgetname(basename, 0, "{,");
#endif // G__TEMPLATECLASS
      // [struct|class] <tagname> : <private|protected|public|virtual> base1 , base2 {}
      //                                                              ^  or ^
      if (!strcmp(basename, "virtual")) {
         // --
#ifndef G__VIRTUALBASE
         if ((G__globalcomp == G__NOLINK) && (G__store_globalcomp == G__NOLINK)) {
            G__genericerror("Limitation: virtual base class not supported in interpretation");
         }
#endif // G__VIRTUALBASE
         c = G__fgetname_template(basename, 0, "{,");
         isvirtualbase = G__ISVIRTUALBASE;
      }
      int baseaccess = G__PUBLIC;
      if (type == 'c') {
         baseaccess = G__PRIVATE;
      }
      if (!strcmp(basename, "public")) {
         baseaccess = G__PUBLIC;
#ifdef G__TEMPLATECLASS
         c = G__fgetname_template(basename, 0, "{,");
#else // G__TEMPLATECLASS
         c = G__fgetname(basename, 0, "{,");
#endif // G__TEMPLATECLASS
      }
      else if (!strcmp(basename, "private")) {
         baseaccess = G__PRIVATE;
#ifdef G__TEMPLATECLASS
         c = G__fgetname_template(basename, 0, "{,");
#else // G__TEMPLATECLASS
         c = G__fgetname(basename, 0, "{,");
#endif // G__TEMPLATECLASS
      }
      else if (!strcmp(basename, "protected")) {
         baseaccess = G__PROTECTED;
#ifdef G__TEMPLATECLASS
         c = G__fgetname_template(basename, 0, "{,");
#else // G__TEMPLATECLASS
         c = G__fgetname(basename, 0, "{,");
#endif // G__TEMPLATECLASS
      }
      if (!strcmp(basename, "virtual")) {
         // --
#ifndef G__VIRTUALBASE
         if ((G__globalcomp == G__NOLINK) && (G__store_globalcomp == G__NOLINK))
            G__genericerror("Limitation: virtual base class not supported in interpretation");
#endif // G__VIRTUALBASE
         c = G__fgetname_template(basename, 0, "{,");
         isvirtualbase = G__ISVIRTUALBASE;
      }
      if (strlen(basename) && isspace(c)) {
         // Maybe basename is namespace that got cut because
         // G__fgetname_template stops at spaces and the user wrote:
         //
         //      class MyClass : public MyNamespace ::MyTopClass
         //
         // or:
         //
         //      class MyClass : public MyNamespace:: MyTopClass
         //
         G__FastAllocString temp(G__LONGLINE);
         int namespace_tagnum = G__defined_tagname(basename, 2);
         while (
            // --
            isspace(c) &&
            (
               ((namespace_tagnum != -1) && (G__struct.type[namespace_tagnum] == 'n')) ||
               !strcmp(basename, "std") ||
               (basename[strlen(basename)-1] == ':')
            )
         ) {
            // --
            c = G__fgetname_template(temp, 0, "{,");
            basename += temp;
            namespace_tagnum = G__defined_tagname(basename, 2);
         }
      }
      if (newdecl) {
         int lstore_tagnum = G__tagnum;
         int lstore_def_tagnum = G__def_tagnum;
         int lstore_tagdefining = G__tagdefining;
         int lstore_def_struct_member = G__def_struct_member;
         G__tagnum = G__struct.parent_tagnum[lstore_tagnum];
         G__def_tagnum = G__tagnum;
         G__tagdefining = G__tagnum;
         G__def_struct_member = 0;
         if (G__tagnum != -1) {
            G__def_struct_member = 1;
         }
         // Copy pointer for readability.
         // member = G__struct.memvar[lstore_tagnum];
         struct G__inheritance* baseclass = G__struct.baseclass[lstore_tagnum];
         int* pbasen = &baseclass->basen;
         // Enter parsed information into base class information table.
         baseclass->herit[*pbasen]->property = G__ISDIRECTINHERIT + isvirtualbase;
         // Note: We are requiring the base class to exist here, we get an error message if it does not.
         baseclass->herit[*pbasen]->basetagnum = G__defined_tagname(basename, 0);
         if (
            // --
            (G__struct.size[lstore_tagnum] == 1) &&
            !G__struct.memvar[lstore_tagnum]->allvar &&
            !G__struct.baseclass[lstore_tagnum]->basen
         ) {
            // --
            baseclass->herit[*pbasen]->baseoffset = 0;
         }
         else {
            // --
            baseclass->herit[*pbasen]->baseoffset = G__struct.size[lstore_tagnum];
         }
         baseclass->herit[*pbasen]->baseaccess = baseaccess;
         G__tagnum = lstore_tagnum;
         G__def_tagnum = lstore_def_tagnum;
         G__tagdefining = lstore_tagdefining;
         G__def_struct_member = lstore_def_struct_member;
         // Virtual base classes for interpretation to be implemented
         // and the two limitation messages above should be deleted.
         if (
            // --
            (G__struct.size[baseclass->herit[*pbasen]->basetagnum] == 1) &&
            !G__struct.memvar[baseclass->herit[*pbasen]->basetagnum]->allvar &&
            !G__struct.baseclass[baseclass->herit[*pbasen]->basetagnum]->basen
         ) {
            // --
            if (isvirtualbase) {
               G__struct.size[G__tagnum] += G__DOUBLEALLOC;
            }
            else {
               G__struct.size[G__tagnum] += 0;
            }
         }
         else {
            if (isvirtualbase) {
               G__struct.size[G__tagnum] += (G__struct.size[baseclass->herit[*pbasen]->basetagnum] + G__DOUBLEALLOC);
            }
            else {
               G__struct.size[G__tagnum] += G__struct.size[baseclass->herit[*pbasen]->basetagnum];
            }
         }
         // Inherit base class info, variable member, function member.
         G__inheritclass(G__tagnum, baseclass->herit[*pbasen]->basetagnum, baseaccess);
      }
      // Read remaining whitespace.
      if (isspace(c)) {
         c = G__fignorestream("{,");
      }
      // Rewind one character if '{' terminated read.
      if (c == '{') {
         fseek(G__ifile.fp, -1, SEEK_CUR);
         if (G__dispsource) {
            G__disp_mask = 1;
         }
      }
   }
   //
   // virtual base class isabstract count duplication check
   //
   struct G__inheritance* baseclass = G__struct.baseclass[G__tagnum];
   // When it is not a new declaration, updating purecount is going to
   // make us fail because the rest of the code is not going to be run.
   // Anyway we already checked once.
   if (newdecl) {
      int purecount = 0;
      int lastdirect = 0;
      int ivb;
      for (ivb = 0; ivb < baseclass->basen; ++ivb) {
         struct G__ifunc_table_internal* itab;
         if (baseclass->herit[ivb]->property & G__ISDIRECTINHERIT) {
            lastdirect = ivb;
         }
#ifndef G__OLDIMPLEMENTATION2037
         // Insure the loading of the memfunc.
         G__incsetup_memfunc(baseclass->herit[ivb]->basetagnum);
#endif // G__OLDIMPLEMENTATION2037
         itab = G__struct.memfunc[baseclass->herit[ivb]->basetagnum];
         while (itab) {
            for (int ifunc = 0; ifunc < itab->allifunc; ++ifunc) {
               if (itab->ispurevirtual[ifunc]) {
                  // Search to see if this function has an overrider.
                  // If we get this class through virtual derivation,
                  // search all classes; otherwise, search only those
                  // derived from it.
                  int firstb;
                  int lastb;
                  int found_flag = 0;
                  if (baseclass->herit[ivb]->property & G__ISVIRTUALBASE) {
                     firstb = 0;
                     lastb = baseclass->basen;
                  }
                  else {
                     firstb = lastdirect;
                     lastb = ivb;
                  }
                  for (int b2 = firstb; b2 < lastb; ++b2) {
                     struct G__ifunc_table_internal* found_tab;
                     int found_ndx;
                     int basetag;
                     if (b2 == ivb) {
                        continue;
                     }
                     basetag = baseclass->herit[b2]->basetagnum;
                     if (G__isanybase(baseclass->herit[ivb]->basetagnum, basetag, G__STATICRESOLUTION) < 0) {
                        continue;
                     }
                     found_tab = G__ifunc_exist(itab, ifunc, G__struct.memfunc[basetag], &found_ndx, 0xffff);
                     if (found_tab) {
                        found_flag = 1;
                        break;
                     }
                  }
                  if (!found_flag) {
                     ++purecount;
                  }
               }
            }
            itab = itab->next;
         }
      }
      G__struct.isabstract[G__tagnum] = purecount;
   }
   //
   //  Parse the member declarations.
   //
   int isclassdef = 0;
   if (c == '{') {
      // -- We have member declarations.
      isclassdef = 1;
      if (!newdecl && (type != 'n')) {
         G__fgetc();
         c = G__fignorestream("}");
      }
      else {
         G__struct.line_number[G__tagnum] = G__ifile.line_number;
         G__struct.filenum[G__tagnum] = G__ifile.filenum;
         int store_access = G__access;
         G__access = G__PUBLIC;
         switch (type) {
            case 'c':
               G__access = G__PRIVATE;
               break;
            case 'e':
            case 'n':
            case 's':
            case 'u':
               break;
            default:
               G__genericerror("Error: Illegal tagtype. struct,union,enum expected");
               break;
         }
         if (type == 'e') {
            // -- enum
#ifdef G__OLDIMPLEMENTATION1386_YET
            G__struct.size[G__def_tagnum] = G__INTALLOC;
#endif // G__OLDIMPLEMENTATION1386_YET
            // skip open curly brace.
            G__fgetc();
            G__value enumval;
            enumval.obj.reftype.reftype = G__PARANORMAL;
            enumval.ref = 0;
            enumval.obj.i = -1;
            enumval.type = 'i';
            enumval.tagnum = G__tagnum;
            enumval.typenum = -1;
#ifndef G__OLDIMPLEMENTATION1259
            enumval.isconst = 0;
#endif // G__OLDIMPLEMENTATION1259
            G__constvar = G__CONSTVAR;
            G__access = store_access;
            G__enumdef = 1;
            do {
               int store_decl = 0;
               G__FastAllocString memname(G__ONELINE);
               c = G__fgetstream(memname, 0, "=,}");
               if (c == '=') {
                  char store_var_typeX = G__var_type;
                  int store_tagnumX = G__tagnum;
                  int store_def_tagnumX = G__def_tagnum;
                  int store_tagdefiningX = G__tagdefining;
                  G__var_type = 'p';
<<<<<<< HEAD
                  G__tagnum = G__def_tagnum = -1;
=======
                  G__tagnum = -1;
                  G__def_tagnum = store_tagnum;
                  G__tagdefining = store_tagnum;
>>>>>>> 84c4c19c
                  G__FastAllocString val(G__ONELINE);
                  c = G__fgetstream(val, 0, ",}");
                  int store_prerun = G__prerun;
                  G__prerun = 0;
                  enumval = G__getexpr(val);
                  G__prerun = store_prerun;
                  G__var_type = store_var_typeX;
                  G__tagnum = store_tagnumX;
                  G__def_tagnum = store_def_tagnumX;
                  G__tagdefining = store_tagdefiningX;
               }
               else {
                  enumval.obj.i++;
               }
               G__constvar = G__CONSTVAR;
               G__enumdef = 1;
               G__var_type = 'i';
               int store_def_struct_member = 0;
               if (-1 != store_tagnum) {
                  store_def_struct_member = G__def_struct_member;
                  G__def_struct_member = 0;
                  G__static_alloc = 1;
                  store_decl = G__decl;
                  G__decl = 1;
               }
               G__DataMemberHandle member;
               G__letvariable(memname, enumval, &G__global , G__p_local, member);
               if (-1 != store_tagnum) {
                  G__def_struct_member = store_def_struct_member;
                  G__static_alloc = 0;
                  G__decl = store_decl;
               }
            }
            while (c != '}');
            G__constvar = 0;
            G__enumdef = 0;
            G__access = store_access;
         }
         else {
            // -- class, struct or union
            //
            //  Parsing a member declaration.
            //
            int store_prerun = G__prerun;
            G__prerun = 1;
            struct G__var_array* store_local = G__p_local;
            G__p_local = G__struct.memvar[G__tagnum];
            G__struct.memvar[G__tagnum]->prev_local = 0;
            int store_tagdefining = G__tagdefining;
            G__tagdefining = G__tagnum;
            int store_def_struct_member = G__def_struct_member;
            G__def_struct_member = 1;
            int store_static_alloc = G__static_alloc;
            G__static_alloc = 0;
            //
            //  Do the parse.
            //
            // Tell the parser to process the entire struct block.
            int brace_level = 0;
            // And call the parser.
            G__exec_statement(&brace_level);
            //
            //
            //
            G__static_alloc = store_static_alloc;
            G__prerun = store_prerun;
            G__access = store_access;
            G__tagnum = G__tagdefining;
            //
            // Padding for PA-RISC, Spark, etc
            // If struct size can not be divided by G__DOUBLEALLOC
            // the size is aligned.
            //
            if (
               (
                  (G__struct.memvar[G__tagnum]->allvar == 1) &&
                  !G__struct.memvar[G__tagnum]->next
               ) &&
               !G__struct.baseclass[G__tagnum]->basen
            ) {
               // -- this is still questionable, inherit0.c
               struct G__var_array* v = G__struct.memvar[G__tagnum];
               if (v->type[0] == 'c') {
                  if (isupper(v->type[0])) {
                     int num_of_elements = v->varlabel[0][1] /* num of elements */;
                     if (!num_of_elements) {
                        num_of_elements = 1;
                     }
                     G__struct.size[G__tagnum] = num_of_elements * G__LONGALLOC;
                  }
                  else {
                     G__value buf;
                     buf.type = v->type[0];
                     buf.tagnum = v->p_tagtable[0];
                     buf.typenum = v->p_typetable[0];
                     int num_of_elements = v->varlabel[0][1] /* num of elements */;
                     if (!num_of_elements) {
                        num_of_elements = 1;
                     }
                     G__struct.size[G__tagnum] = num_of_elements * G__sizeof(&buf);
                  }
               }
            }
            else {
               // --
               if (G__struct.size[G__tagnum] % G__DOUBLEALLOC) {
                  G__struct.size[G__tagnum] += G__DOUBLEALLOC - G__struct.size[G__tagnum] % G__DOUBLEALLOC;
               }
            }
            if (!G__struct.size[G__tagnum]) {
               G__struct.size[G__tagnum] = G__CHARALLOC;
            }
            G__def_struct_member = store_def_struct_member;
            G__tagdefining = store_tagdefining;
            G__p_local = store_local;
         }
      }
   }
   //
   // Now came to
   // [struct|union|enum]   tagname   { member }  item;
   //                                           ^
   //                     OR
   // [struct|union|enum]             { member }  item;
   //                                           ^
   //                     OR
   // [struct|union|enum]   tagname     item;
   //                                   ^
   // item declaration
   //
   G__var_type = 'u';
   // Need to think about this.
   if (type == 'e') {
      G__var_type = 'i';
   }
   if (ispointer) {
      G__var_type = toupper(G__var_type);
   }
   if (G__return > G__RETURN_NORMAL) {
      return;
   }
   // Note: The type must be class, enum, namespace, struct, or union.
   G__ASSERT((type == 'c') || (type == 'e') || (type == 'n') || (type == 's') || (type == 'u'));
   if (type == 'u') {
      // -- Union.
      fpos_t pos;
      int linenum;
      fgetpos(G__ifile.fp, &pos);
      linenum = G__ifile.line_number;
      G__FastAllocString basename(G__LONGLINE);
      c = G__fgetstream(basename, 0, ";");
      if (basename[0]) {
         fsetpos(G__ifile.fp, &pos);
         G__ifile.line_number = linenum;
         if (G__dispsource) {
            G__disp_mask = 1000; // FIXME: Crazy!
         }
         G__define_var(G__tagnum, -1);
         G__disp_mask = 0;
      }
      else if (!G__struct.name[G__tagnum][0]) {
         // -- anonymous union
         G__add_anonymousunion(G__tagnum, G__def_struct_member, store_def_tagnum);
      }
   }
   else if (type == 'n') {
      // -- Namespace.
      // no instance object for namespace, do nothing.
   }
   else {
      // -- Class, enumeration, or struct.
      if (G__cintv6) {
         G__bc_struct(G__tagnum);
      }
      fpos_t store_pos;
      fgetpos(G__ifile.fp, &store_pos);
      int store_linenum = G__ifile.line_number;
      G__disp_mask = 1000; // FIXME: Crazy!
      G__FastAllocString buf(G__ONELINE);
      int ch = G__fgetname(buf, 0, ";,(");
      int errflag = 0;
      if (isspace(ch) && (buf[0] != '*') && !strchr(buf, '[')) {
         G__FastAllocString tmp(G__ONELINE);
         ch = G__fgetname(tmp, 0, ";,(");
         if (isalnum(tmp[0])) {
            errflag = 1;
         }
      }
      G__disp_mask = 0;
      fsetpos(G__ifile.fp, &store_pos);
      G__ifile.line_number = store_linenum;
      if (errflag || (isclassdef && (ch == '('))) {
         G__genericerror("Error: ';' missing after class/struct/enum declaration");
         G__tagnum = store_tagnum;
         G__def_tagnum = store_def_tagnum;
         return;
      }
      G__def_tagnum = store_def_tagnum;
      G__define_var(G__tagnum, -1);
   }
   G__tagnum = store_tagnum;
   G__def_tagnum = store_def_tagnum;
}

//______________________________________________________________________________
int G__callfunc0(G__value* result, G__ifunc_table* iref, int ifn, G__param* libp, void* p, int funcmatch)
{
   // -- FIXME: Describe this function!
   int stat = 0;
   long store_struct_offset;
   int store_asm_exec;
   G__ifunc_table_internal* ifunc = G__get_ifunc_internal(iref);
   if (!ifunc->hash[ifn] || !ifunc->pentry[ifn]) {
      // -- The function is not defined or masked.
      *result = G__null;
      return stat;
   }
   store_struct_offset = G__store_struct_offset;
   G__store_struct_offset = (long) p;
   store_asm_exec = G__asm_exec;
   G__asm_exec = 0;
   // this-pointer adjustment
   G__this_adjustment(ifunc, ifn);
#ifdef G__EXCEPTIONWRAPPER
   if (ifunc->pentry[ifn]->size == -1) {
      // -- Compiled function. should be stub.
      G__InterfaceMethod pfunc = (G__InterfaceMethod) ifunc->pentry[ifn]->tp2f;
      stat = G__ExceptionWrapper(pfunc, result, 0, libp, 1);
   }
   else if (ifunc->pentry[ifn]->bytecodestatus == G__BYTECODE_SUCCESS) {
      // -- Bytecode function.
      struct G__bytecodefunc* pbc = ifunc->pentry[ifn]->bytecode;
      stat = G__ExceptionWrapper(G__exec_bytecode, result, (char*) pbc, libp, 1);
   }
   else {
      // -- Interpreted function.
      stat = G__interpret_func(result, ifunc->funcname[ifn], libp, ifunc->hash[ifn], ifunc, G__EXACT, funcmatch);
   }
#else // G__EXCEPTIONWRAPPER
   if (ifunc->pentry[ifn]->size == -1) {
      // -- Compiled function. should be stub.
      G__InterfaceMethod pfunc = (G__InterfaceMethod) ifunc->pentry[ifn]->tp2f;
      stat = (*pfunc)(result, 0, libp, 1);
   }
   else if (ifunc->pentry[ifn]->bytecodestatus == G__BYTECODE_SUCCESS) {
      // -- Bytecode function.
      struct G__bytecodefunc* pbc = ifunc->pentry[ifn]->bytecode;
      stat = G__exec_bytecode(result, (char*) pbc, libp, 1);
   }
   else {
      // -- Interpreted function.
      stat = G__interpret_func(result, ifunc->funcname[ifn], libp, ifunc->hash[ifn], ifunc, G__EXACT, funcmatch);
   }
#endif // // G__EXCEPTIONWRAPPER
   G__store_struct_offset = store_struct_offset;
   G__asm_exec = store_asm_exec;
   return stat;
}

//______________________________________________________________________________
int G__calldtor(void* p, int tagnum, int isheap)
{
   // -- FIXME: Describe this function!
   int stat;
   G__value result;
   struct G__ifunc_table_internal* ifunc;
   int ifn = 0;
   long store_gvp;
   if (tagnum == -1) {
      return 0;
   }
   // FIXME: Destructor must be the first function in the table.
   ifunc = G__struct.memfunc[tagnum];
   store_gvp = G__getgvp();
   if (isheap) {
      // p is deleted either with free() or delete.
      G__setgvp(G__PVOID);
   }
   else {
      // In callfunc0, G__store_sturct_offset is also set to p.
      // Let G__operator_delete() return without doing anything.
      G__setgvp((long) p);
   }
   // Call destructor.
   struct G__param* para = new G__param();
   para->paran = 0;
   para->parameter[0][0] = 0;
   para->para[0] = G__null;
   stat = G__callfunc0(&result, G__get_ifunc_ref(ifunc), ifn, para, p, G__TRYDESTRUCTOR);
   delete para;
   G__setgvp(store_gvp);
   if (isheap && (ifunc->pentry[ifn]->size != -1)) {
      // -- Interpreted class.
      delete[] (char*) p;
      p = 0;
   }
   return stat;
}

//______________________________________________________________________________
//
//  Functions in the C interface.
//

//______________________________________________________________________________
//
//  Autoloading.
//

//______________________________________________________________________________
int G__set_class_autoloading(int newvalue)
{
   // -- FIXME: Describe this function!
   int oldvalue =  G__enable_autoloading;
   G__enable_autoloading = newvalue;
   return oldvalue;
}

//______________________________________________________________________________
void G__set_class_autoloading_callback(int (*p2f)(char*, char*))
{
   // -- FIXME: Describe this function!
   G__p_class_autoloading = p2f;
}

//______________________________________________________________________________
char* G__get_class_autoloading_table(char* classname)
{
   // Return the autoload entries for the class called classname.
   int tagnum = G__defined_tagname(classname, 4);
   if (tagnum < 0) return 0;
   return G__struct.libname[tagnum];
}

//______________________________________________________________________________
void G__set_class_autoloading_table(char* classname, char* libname)
{
   // Register the class named 'classname' as being available in library
   // 'libname' (I.e. the implementation or at least the dictionary for 
   // the class is in the given library.  The class is marked as 
   // 'autoload' to indicated that we known about it but have not yet
   // loaded its dictionary.
   // If libname==-1 then we 'undo' this behavior instead.

   int tagnum;
   int store_enable_autoloading = G__enable_autoloading;
   G__enable_autoloading = 0;
   int store_var_type = G__var_type;
   tagnum = G__search_tagname(classname, G__CLASS_AUTOLOAD);
<<<<<<< HEAD
=======
   if (tagnum == -1) {
      // We ran out of space in G__struct.
      return;
   }
>>>>>>> 84c4c19c
   G__var_type = store_var_type;
   if (libname == (void*)-1) {
      if (G__struct.type[tagnum] != 'a') {
         if (G__struct.libname[tagnum]) {
            free((void*)G__struct.libname[tagnum]);
         }
         G__struct.libname[tagnum] = 0;
      } else if (G__struct.name[tagnum][0]) {
         G__struct.namerange->Remove(G__struct.name[tagnum], tagnum);
         G__struct.name[tagnum][0] = '@';
      }
      G__enable_autoloading = store_enable_autoloading;
      return;
   }
   if (G__struct.libname[tagnum]) {
      free((void*)G__struct.libname[tagnum]);
   }
   G__struct.libname[tagnum] = (char*)malloc(strlen(libname) + 1);
<<<<<<< HEAD
   strcpy(G__struct.libname[tagnum], libname);
=======
   strcpy(G__struct.libname[tagnum], libname); // Okay we allocated enough space
>>>>>>> 84c4c19c
   char* p = strchr(classname, '<');
   if (p) {
      // If the class is a template instantiation we need
      // to also register the template itself so that we
      // properly recognize it.
      char* buf = new char[strlen(classname)+1];
      strcpy(buf, classname); // Okay we allocated enough space
      buf[p-classname] = '\0';
      if (!G__defined_templateclass(buf)) {
         int store_def_tagnum = G__def_tagnum;
         int store_tagdefining = G__tagdefining;
         FILE* store_fp = G__ifile.fp;
         G__ifile.fp = 0;
         G__def_tagnum = G__struct.parent_tagnum[tagnum];
         G__tagdefining = G__struct.parent_tagnum[tagnum];
         char* templatename = buf;
         for (int j = (p - classname); j >= 0; --j) {
            if ((buf[j] == ':') && (buf[j-1] == ':')) {
               templatename = buf + j + 1;
               break;
            }
         }
         G__createtemplateclass(templatename, 0, 0);
         G__ifile.fp = store_fp;
         G__def_tagnum = store_def_tagnum;
         G__tagdefining = store_tagdefining;
      }
      delete[] buf;
      buf = 0;
   }
   G__enable_autoloading = store_enable_autoloading;
}

//______________________________________________________________________________
//
//  Class, enum, namespace, struct, and union lookup and definition.
//

//______________________________________________________________________________
int G__defined_tagname(const char* tagname, int noerror)
{
   // -- Scan tagname table and return tagnum.
   //
   // Description:
   //
   // Scan tagname table and return tagnum. If not match, error message
   // is shown and -1 will be returned.
   // If non zero value is given to second argument 'noerror', error
   // message will be suppressed.
   //
   // noerror = 0   if not found try to instantiate template class
   //               if template is not found, display error
   //         = 1   if not found try to instantiate template class
   //               no error messages if template is not found
   //         = 2   if not found just return without trying template
   //         = 3   like 2, and no autoloading
   //         = 4   like 3, and don't look for typedef
   // noerror & 0x1000: do not look in enclosing scope, i.e. G__tagnum is
   //               defining a fully qualified identifier. With this bit
   //               set, tagname="C" and G__tagnum=A::B will not find to A::C.
   //
   // CAUTION:
   // If template class with constant argument is given to this function,
   // tagname argument may be modified like below.
   //   A<int,5*2> => A<int,10>
   // This may cause unexpected side-effect.
   //
   int i;
   int len;
   char* p;
   G__FastAllocString temp(G__LONGLINE);
   G__FastAllocString atom_tagname(G__LONGLINE);
   int env_tagnum;
   int store_var_type;
   switch (tagname[0]) {
      case '"':
      case '\'':
         return -1;
      case 'c':
         if (!strcmp(tagname, "const"))
            return -1;
   }
   bool enclosing = !(noerror & 0x1000);
   noerror &= ~0x1000;
   if (strchr(tagname, '>')) {
      // handles X<X<int>> as X<X<int> >
      while (0 != (p = (char*) strstr(tagname, ">>"))) {
         ++p;
         temp = p;
         *p = ' ';
         ++p;
         strcpy(p, temp); // Legacy, G__defined_tagname modify its input without knowning its length ..
      }
      // handles X<int > as X<int>
      p = (char*) tagname;
      while (0 != (p = (char*) strstr(p, " >"))) {
         if ('>' != *(p - 1)) {
            temp = p + 1;
<<<<<<< HEAD
            strcpy(p, temp);
=======
            strcpy(p, temp); // Legacy, G__defined_tagname modify its input without knowning its length ..
>>>>>>> 84c4c19c
         }
         ++p;
      }
      // handles X <int> as X<int>
      p = (char*) tagname;
      while (0 != (p = strstr(p, " <"))) {
         temp = p + 1;
<<<<<<< HEAD
         strcpy(p, temp);
=======
         strcpy(p, temp); // Legacy, G__defined_tagname modify its input without knowning its length ..
>>>>>>> 84c4c19c
         ++p;
      }
      // handles X<int>  as X<int>
      p = (char*) tagname;
      while (0 != (p = strstr(p, "> "))) {
         if (strncmp(p, "> >", 3) == 0) {
            p += 2;
         }
         else {
            temp = p + 2;
<<<<<<< HEAD
            strcpy(p + 1, temp);
=======
            strcpy(p + 1, temp); // Legacy, G__defined_tagname modify its input without knowning its length ..
>>>>>>> 84c4c19c
            ++p;
         }
      }
      // handles X< int> as X<int>
      p = (char*) tagname;
      while (0 != (p = strstr(p, "< "))) {
         temp = p + 2;
<<<<<<< HEAD
         strcpy(p + 1, temp);
=======
         strcpy(p + 1, temp); // Legacy, G__defined_tagname modify its input without knowning its length ..
>>>>>>> 84c4c19c
         ++p;
      }
      // handles X<int, int> as X<int,int>
      p = (char*) tagname;
      while (0 != (p = strstr(p, ", "))) {
         temp = p + 2;
<<<<<<< HEAD
         strcpy(p + 1, temp);
=======
         strcpy(p + 1, temp); // Legacy, G__defined_tagname modify its input without knowning its length ..
>>>>>>> 84c4c19c
         ++p;
      }
   }
   // handle X<const const Y>
   p = (char*) strstr(tagname, "const const ");
   while (p) {
      char *p1 = (p += 6);
      char *p2 = p + 6;
      while (*p2) {
         *p1++ = *p2++;
      }
      *p1 = 0;
      p = strstr(p, "const const ");
   }
   if (isspace(tagname[0])) {
      temp = tagname + 1;
   }
   else {
      temp = tagname;
   }
   p = (char*)G__find_last_scope_operator(temp);
   if (p) {
      // A::B::C means we want A::B::C, not A::C, even if it exists.
      enclosing = false;
      atom_tagname = p + 2;
      *p = '\0';
      if (p == temp) {
         env_tagnum = -1;  // global scope
      }
#ifndef G__STD_NAMESPACE
      else if (!strcmp(temp, "std") && G__ignore_stdnamespace) {
         env_tagnum = -1;
         tagname += 5;
         if (!*tagname) {
            // -- "std::"
            return -1;
         }
      }
#endif // G__STD_NAMESPACE
      else {
         // first try a typedef, so we don't trigger autoloading here:
         long env_typenum = G__defined_typename_noerror(temp, 1);
         if (env_typenum != -1 && G__newtype.type[env_typenum] == 'u')
            env_tagnum = G__newtype.tagnum[env_typenum];
         else
            env_tagnum = G__defined_tagname(temp, noerror);
         if (env_tagnum == -1) {
            return -1;
         }
      }
   }
   else {
      atom_tagname = temp;
      env_tagnum = G__get_envtagnum();
   }
   // Search for old tagname.
   len = strlen(atom_tagname);
   int candidateTag = -1;
try_again:
   NameMap::Range nameRange = G__struct.namerange->Find(atom_tagname);
   if (nameRange) {
      for (i = nameRange.Last(); i >= nameRange.First(); --i) {
         if ((len == G__struct.hash[i]) && !strcmp(atom_tagname, G__struct.name[i])) {
            if ((!p && (enclosing || env_tagnum == -1) && (G__struct.parent_tagnum[i] == -1)) || (env_tagnum == G__struct.parent_tagnum[i])) {
               if (noerror < 3) {
                  if ( G__class_autoloading(&i) < 0 && noerror < 2 ) {
                     if (G__struct.type[i] != 'a') {
                        // The autoload failed but we have a real forward declaration of the type.
                     } else {
                        // The autoloading did not load anything, let's try instantiating.
                        break;
                     }
                  }
               }
               return i;
            }
            if (
                // --
                (candidateTag == -1) &&
                (
#ifdef G__VIRTUALBASE
                 (G__isanybase(G__struct.parent_tagnum[i], env_tagnum, G__STATICRESOLUTION) != -1) ||
#else // G__VIRTUALBASE
                 (G__isanybase(G__struct.parent_tagnum[i], env_tagnum) != -1) ||
#endif // G__VIRTUALBASE
                 (enclosing && G__isenclosingclass(G__struct.parent_tagnum[i], env_tagnum)) ||
                 (enclosing && G__isenclosingclassbase(G__struct.parent_tagnum[i], env_tagnum)) ||
                 (!p && (G__tmplt_def_tagnum == G__struct.parent_tagnum[i]))
#ifdef G__VIRTUALBASE
                 || -1 != G__isanybase(G__struct.parent_tagnum[i], G__tmplt_def_tagnum, G__STATICRESOLUTION)
#else // G__VIRTUALBASE
                 || -1 != G__isanybase(G__struct.parent_tagnum[i], G__tmplt_def_tagnum)
#endif // G__VIRTUALBASE
                 || (enclosing && G__isenclosingclass(G__struct.parent_tagnum[i], G__tmplt_def_tagnum))
                 || (enclosing && G__isenclosingclassbase(G__struct.parent_tagnum[i], G__tmplt_def_tagnum))
                 )
                ) {
               // --
               candidateTag = i;
            }
         }
      }
   } else {
      i = -1;
   }
   if (!len) {
      atom_tagname = "$";
      len = 1;
      goto try_again;
   }
   if (candidateTag != -1) {
      if (noerror < 2) {
         if ( G__class_autoloading(&candidateTag) >= 0 || G__struct.type[candidateTag] != 'a') {
            // Either there was nothing to autoload or the autoload succeeded.
            return candidateTag;
         } 
         // The autoloading did not load anything, let's try instantiating.
         // (by continuing on).
         
      } else {
         if (noerror < 3) {
            G__class_autoloading(&candidateTag);
         }
         return candidateTag;
      }
   }
   // If tagname not found, try instantiating class template.
   len = strlen(tagname);
   if ((tagname[len-1] == '>') && (noerror < 2) && ((len < 2) || (tagname[len-2] != '-'))) {
      if (G__loadingDLL) {
         G__fprinterr(G__serr, "Error: '%s' Incomplete template resolution in shared library", tagname);
         G__genericerror(0);
         G__fprinterr(G__serr, "Add following line in header for making dictionary\n");
         G__fprinterr(G__serr, "   #pragma link C++ class %s;\n", tagname);
         return -1;
      }
      // CAUTION: tagname may be modified in following function.
      i = G__instantiate_templateclass((char*) tagname, noerror);
      return i;
   }
   else if (noerror < 2) {
      G__Definedtemplateclass* deftmplt = G__defined_templateclass((char*) tagname);
      if (deftmplt && deftmplt->def_para && deftmplt->def_para->default_parameter) {
         i = G__instantiate_templateclass((char*) tagname, noerror);
         return i;
      }
   }

   if (noerror == 4)
      return -1;

   // Search for typename.
   store_var_type = G__var_type;
   i = G__defined_typename(tagname);
   G__var_type = store_var_type;
   if (i != -1) {
      i = G__newtype.tagnum[i];
      if (i != -1) {
         if (noerror < 3) {
            G__class_autoloading(&i);
         }
         return i;
      }
   }
   {
      int i2 = 0;
      int cx;
      while ((cx = tagname[i2++])) {
         if (G__isoperator(cx)) {
            return -1;
         }
      }
   }
   // Not found.
   if (!noerror) {
      G__fprinterr(G__serr, "Error: class,struct,union or type %s not defined ", tagname);
      G__genericerror(0);
   }
   return -1;
}

//______________________________________________________________________________
int G__search_tagname(const char* tagname, int type)
{
   // -- Search tagtable for name, if not found create an entry.  Returns the tagnum.
   //
   // If type > 0xff, create new G__struct entry if not found;
   // autoload if !isupper(type&0xff). type==0xff means ptr but type==0
   // (see v6_newlink.cxx:G__parse_parameter_link)
   //
   int i;
   int len;
   char* p;
   G__FastAllocString temp(G__LONGLINE);
   G__FastAllocString atom_tagname(G__LONGLINE);
   int noerror = 0;
   if (type == G__CLASS_AUTOLOAD) {
      /* no need to issue error message while uploading
         the autoloader information */
      noerror = 2;
   }
   int envtagnum = -1;
   int isstructdecl = (type > 0xff);
   type &= 0xff;
   bool isPointer = (type == 0xff) || isupper(type);
   if (type == 0xff) {
      type = 0;
   }
   type = tolower(type);
   // Search for old tagname
   // Only auto-load struct if not ref / ptr
   i = G__defined_tagname(tagname, isPointer ? 3 : 2);
   p = (char*)G__strrstr( tagname, "::");
   if (p && !strchr(p, '>')) {
      atom_tagname = tagname;
      p = (char*)G__strrstr(atom_tagname, "::");
      *p = 0;
      // first try a typedef, so we don't trigger autoloading here:
      long envtypenum = G__defined_typename_noerror(atom_tagname, 1);
      if (envtypenum != -1 && G__newtype.type[envtypenum] == 'u')
         envtagnum = G__newtype.tagnum[envtypenum];
      else
         envtagnum = G__defined_tagname(atom_tagname, 1);
   }
   else {
      envtagnum = G__get_envtagnum();
   }
   // If name not found, create a tagtable entry for it.
   if ((i == -1) || (isstructdecl && (envtagnum != G__struct.parent_tagnum[i]))) {
      ++G__struct.nactives;
      i = G__struct.alltag;
      if (i == G__MAXSTRUCT) {
         G__fprinterr(G__serr, "Limitation: Number of struct/union tag exceed %d FILE:%s LINE:%d\nFatal error, exit program. Increase G__MAXSTRUCT in G__ci.h and recompile %s\n", G__MAXSTRUCT, G__ifile.name, G__ifile.line_number, G__nam);
         G__eof = 1;
         return -1;
      }
      temp = tagname;
      p = (char*)G__find_last_scope_operator(temp);
      if (p) {
         atom_tagname = p + 2;
         *p = '\0';
#ifndef G__STD_NAMESPACE
         if (strcmp(temp, "std") == 0 && G__ignore_stdnamespace) {
            G__struct.parent_tagnum[i] = -1;
         }
         else {
            G__struct.parent_tagnum[i] = G__defined_tagname(temp, noerror | 0x1000);
         }
#else // G__STD_NAMESPACE
         G__struct.parent_tagnum[i] = G__defined_tagname(temp, noerror | 0x1000);
#endif // G__STD_NAMESPACE
         // --
      }
      else {
         int env_tagnum = -1;
         if (G__def_tagnum != -1) {
            env_tagnum = G__def_tagnum;
            if (G__tagdefining != G__def_tagnum) {
               env_tagnum = G__tagdefining;
            }
         }
         G__struct.parent_tagnum[i] = env_tagnum;
         atom_tagname = temp;
      }
      if (!strncmp("G__NONAME", atom_tagname, 9)) {
         atom_tagname[0] = 0;
         len = 0;
      }
      else {
         len = strlen(atom_tagname);
      }
      G__struct.userparam[i] = 0;
      G__struct.name[i] = (char*) malloc((size_t)(len + 1));
<<<<<<< HEAD
      strcpy(G__struct.name[i], atom_tagname);
=======
      // coverity[secure_coding] we allocated enough space
      strcpy(G__struct.name[i], atom_tagname); // Okay we allocated enough space
>>>>>>> 84c4c19c
      G__struct.namerange->Insert(G__struct.name[i], i);
      G__struct.hash[i] = len;
      G__struct.size[i] = 0;
      G__struct.type[i] = type; // 's' struct ,'u' union ,'e' enum , 'c' class
      // Allocate and initialize member variable table.
      G__struct.memvar[i] = (struct G__var_array*) malloc(sizeof(struct G__var_array));
#ifndef G__OLDIMPLEMENTATION2038
      G__struct.memvar[i]->enclosing_scope = 0;
      G__struct.memvar[i]->inner_scope = 0;
#endif // G__OLDIMPLEMENTATION2038
      G__struct.memvar[i]->ifunc = 0;
      G__struct.memvar[i]->varlabel[0][0] = 0;
      G__struct.memvar[i]->paran[0] = 0;
      G__struct.memvar[i]->allvar = 0;
      G__struct.memvar[i]->next = 0;
      G__struct.memvar[i]->tagnum = i;
      {
         for (int j = 0; j < G__MEMDEPTH; ++j) {
            G__struct.memvar[i]->varnamebuf[j] = 0;
            G__struct.memvar[i]->p[j] = 0;
            G__struct.memvar[i]->is_init_aggregate_array[j] = 0;
         }
      }
      // Allocate and initialize member function table list.
      G__struct.memfunc[i] = (struct G__ifunc_table_internal* )malloc(sizeof(struct G__ifunc_table_internal));
      memset(G__struct.memfunc[i], 0, sizeof(struct G__ifunc_table_internal));
      G__struct.memfunc[i]->allifunc = 0;
      G__struct.memfunc[i]->next = 0;
      G__struct.memfunc[i]->page = 0;
#ifdef G__NEWINHERIT
      G__struct.memfunc[i]->tagnum = i;
#endif // G__NEWINHERIT
      {
         for (int j = 0; j < G__MAXIFUNC; ++j) {
            G__struct.memfunc[i]->funcname[j] = 0;
         }
      }
      // FIXME: Reserve the first entry for dtor.
      G__struct.memfunc[i]->hash[0] = 0;
      G__struct.memfunc[i]->funcname[0] = (char*) malloc(2);
      G__struct.memfunc[i]->funcname[0][0] = 0;
      G__struct.memfunc[i]->para_nu[0] = 0;
      G__struct.memfunc[i]->pentry[0] = &G__struct.memfunc[i]->entry[0];
      G__struct.memfunc[i]->pentry[0]->bytecode = 0;
      G__struct.memfunc[i]->friendtag[0] = 0;
      G__struct.memfunc[i]->pentry[0]->size = 0;
      G__struct.memfunc[i]->pentry[0]->filenum = 0;
      G__struct.memfunc[i]->pentry[0]->line_number = 0;
      G__struct.memfunc[i]->pentry[0]->bytecodestatus = G__BYTECODE_NOTYET;
      G__struct.memfunc[i]->ispurevirtual[0] = 0;
      G__struct.memfunc[i]->access[0] = G__PUBLIC;
      G__struct.memfunc[i]->ansi[0] = 1;
      G__struct.memfunc[i]->isconst[0] = 0;
      G__struct.memfunc[i]->reftype[0] = 0;
      G__struct.memfunc[i]->type[0] = 0;
      G__struct.memfunc[i]->p_tagtable[0] = -1;
      G__struct.memfunc[i]->p_typetable[0] = -1;
      G__struct.memfunc[i]->staticalloc[0] = 0;
      G__struct.memfunc[i]->busy[0] = 0;
      G__struct.memfunc[i]->isvirtual[0] = 0;
      G__struct.memfunc[i]->globalcomp[0] = G__NOLINK;
      G__struct.memfunc[i]->comment[0].filenum = -1;
      {
         struct G__ifunc_table_internal* store_ifunc = G__p_ifunc;
         G__p_ifunc = G__struct.memfunc[i];
         G__memfunc_next();
         G__p_ifunc = store_ifunc;
      }
      // Allocate and initialize class inheritance table.
      G__struct.baseclass[i] = (struct G__inheritance*) malloc(sizeof(struct G__inheritance));
      memset(G__struct.baseclass[i], 0, sizeof(struct G__inheritance));
      // Initialize iden information for virtual function.
      G__struct.virtual_offset[i] = -1; // -1 means no virtual function
      G__struct.isabstract[i] = 0;
      G__struct.globalcomp[i] = G__default_link ? G__globalcomp : G__NOLINK;
      G__struct.iscpplink[i] = 0;
      G__struct.protectedaccess[i] = 0;
      G__struct.line_number[i] = -1;
      G__struct.filenum[i] = -1;
      G__struct.istypedefed[i] = 0;
      G__struct.funcs[i] = 0;
      G__struct.istrace[i] = 0;
      G__struct.isbreak[i] = 0;
#ifdef G__FRIEND
      G__struct.friendtag[i] = 0;
#endif // G__FRIEND
      G__struct.comment[i].p.com = 0;
      G__struct.comment[i].filenum = -1;
      // G__setup_memfunc and G__setup_memvar pointers list initialisation
      G__struct.incsetup_memvar[i] = new std::list<G__incsetup>();
      G__struct.incsetup_memfunc[i] = new std::list<G__incsetup>();
      G__struct.rootflag[i] = 0;
      G__struct.rootspecial[i] = 0;
      G__struct.isctor[i] = 0;
#ifndef G__OLDIMPLEMENTATION1503
      G__struct.defaulttypenum[i] = -1;
#endif // G__OLDIMPLEMENTATION1503
      G__struct.vtable[i] = 0;
      G__struct.alltag++;

      if (G__struct.type[i] != 'a'
          && G__struct.type[i] != 0
          && G__UserSpecificUpdateClassInfo) {
         (*G__UserSpecificUpdateClassInfo)(G__struct.name[i],i);
      }
   }
   else if (G__struct.type[i]==0 || (G__struct.type[i] == 'a')) {
      if (type != G__struct.type[i]) {
         G__struct.type[i] = type;
         if (G__struct.type[i] != 'a'
             && G__struct.type[i] != 0
             && G__UserSpecificUpdateClassInfo) {
            (*G__UserSpecificUpdateClassInfo)(G__struct.name[i],i);
         }
      }
      ++G__struct.nactives;
   }

   // Return tagnum.
   return i;
}

} // extern "C"

/*
 * Local Variables:
 * c-tab-always-indent:nil
 * c-indent-level:3
 * c-continued-statement-offset:3
 * c-brace-offset:-3
 * c-brace-imaginary-offset:0
 * c-argdecl-indent:0
 * c-label-offset:-3
 * compile-command:"make -k"
 * End:
 */<|MERGE_RESOLUTION|>--- conflicted
+++ resolved
@@ -57,11 +57,7 @@
       *pbuf = 0;
    }
    *pbuf = (char*) malloc(strlen(name) + 1);
-<<<<<<< HEAD
-   return strcpy(*pbuf, name);
-=======
    return strcpy(*pbuf, name); // Okay we allocated enough space
->>>>>>> 84c4c19c
 }
 
 
@@ -288,16 +284,6 @@
       long store_struct_offset = 0;
       struct G__var_array* var = G__searchvariable(buf, hash, G__p_local, &G__global, &struct_offset, &store_struct_offset, &ig15, 1);
       if (var) {
-<<<<<<< HEAD
-         char* pc = strrchr(buf, ':');
-         if (!pc) {
-            pc = buf;
-         }
-         else {
-            ++pc;
-         }
-=======
->>>>>>> 84c4c19c
          G__FastAllocString varname(buf);
          // Allocate a variable array entry which shares value storage with the found variable.
          int store_globalvarpointer = G__globalvarpointer;
@@ -1088,13 +1074,9 @@
                   int store_def_tagnumX = G__def_tagnum;
                   int store_tagdefiningX = G__tagdefining;
                   G__var_type = 'p';
-<<<<<<< HEAD
-                  G__tagnum = G__def_tagnum = -1;
-=======
                   G__tagnum = -1;
                   G__def_tagnum = store_tagnum;
                   G__tagdefining = store_tagnum;
->>>>>>> 84c4c19c
                   G__FastAllocString val(G__ONELINE);
                   c = G__fgetstream(val, 0, ",}");
                   int store_prerun = G__prerun;
@@ -1444,13 +1426,10 @@
    G__enable_autoloading = 0;
    int store_var_type = G__var_type;
    tagnum = G__search_tagname(classname, G__CLASS_AUTOLOAD);
-<<<<<<< HEAD
-=======
    if (tagnum == -1) {
       // We ran out of space in G__struct.
       return;
    }
->>>>>>> 84c4c19c
    G__var_type = store_var_type;
    if (libname == (void*)-1) {
       if (G__struct.type[tagnum] != 'a') {
@@ -1469,11 +1448,7 @@
       free((void*)G__struct.libname[tagnum]);
    }
    G__struct.libname[tagnum] = (char*)malloc(strlen(libname) + 1);
-<<<<<<< HEAD
-   strcpy(G__struct.libname[tagnum], libname);
-=======
    strcpy(G__struct.libname[tagnum], libname); // Okay we allocated enough space
->>>>>>> 84c4c19c
    char* p = strchr(classname, '<');
    if (p) {
       // If the class is a template instantiation we need
@@ -1572,11 +1547,7 @@
       while (0 != (p = (char*) strstr(p, " >"))) {
          if ('>' != *(p - 1)) {
             temp = p + 1;
-<<<<<<< HEAD
-            strcpy(p, temp);
-=======
             strcpy(p, temp); // Legacy, G__defined_tagname modify its input without knowning its length ..
->>>>>>> 84c4c19c
          }
          ++p;
       }
@@ -1584,11 +1555,7 @@
       p = (char*) tagname;
       while (0 != (p = strstr(p, " <"))) {
          temp = p + 1;
-<<<<<<< HEAD
-         strcpy(p, temp);
-=======
          strcpy(p, temp); // Legacy, G__defined_tagname modify its input without knowning its length ..
->>>>>>> 84c4c19c
          ++p;
       }
       // handles X<int>  as X<int>
@@ -1599,11 +1566,7 @@
          }
          else {
             temp = p + 2;
-<<<<<<< HEAD
-            strcpy(p + 1, temp);
-=======
             strcpy(p + 1, temp); // Legacy, G__defined_tagname modify its input without knowning its length ..
->>>>>>> 84c4c19c
             ++p;
          }
       }
@@ -1611,22 +1574,14 @@
       p = (char*) tagname;
       while (0 != (p = strstr(p, "< "))) {
          temp = p + 2;
-<<<<<<< HEAD
-         strcpy(p + 1, temp);
-=======
          strcpy(p + 1, temp); // Legacy, G__defined_tagname modify its input without knowning its length ..
->>>>>>> 84c4c19c
          ++p;
       }
       // handles X<int, int> as X<int,int>
       p = (char*) tagname;
       while (0 != (p = strstr(p, ", "))) {
          temp = p + 2;
-<<<<<<< HEAD
-         strcpy(p + 1, temp);
-=======
          strcpy(p + 1, temp); // Legacy, G__defined_tagname modify its input without knowning its length ..
->>>>>>> 84c4c19c
          ++p;
       }
    }
@@ -1900,12 +1855,8 @@
       }
       G__struct.userparam[i] = 0;
       G__struct.name[i] = (char*) malloc((size_t)(len + 1));
-<<<<<<< HEAD
-      strcpy(G__struct.name[i], atom_tagname);
-=======
       // coverity[secure_coding] we allocated enough space
       strcpy(G__struct.name[i], atom_tagname); // Okay we allocated enough space
->>>>>>> 84c4c19c
       G__struct.namerange->Insert(G__struct.name[i], i);
       G__struct.hash[i] = len;
       G__struct.size[i] = 0;
