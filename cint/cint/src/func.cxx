--- conflicted
+++ resolved
@@ -908,10 +908,6 @@
    int nest = 0;
    int double_quote = 0, single_quote = 0;
    int lenitem = strlen(item);
-<<<<<<< HEAD
-   int castflag = 0;
-=======
->>>>>>> 84c4c19c
    int base1 = 0;
    int nindex = 0;
    int itmp;
@@ -1005,11 +1001,7 @@
             else {
                ++ig15;
                result7.Set(ig35, 0);
-<<<<<<< HEAD
-               strcpy(fpara.parameter[fpara.paran], result7);
-=======
                G__strlcpy(fpara.parameter[fpara.paran], result7, G__ONELINE);
->>>>>>> 84c4c19c
                if (ig35) fpara.parameter[++fpara.paran][0] = '\0';
                for (itmp = 0;itmp < fpara.paran;itmp++) {
                   fpara.para[itmp] = G__getexpr(fpara.parameter[itmp]);
@@ -1156,11 +1148,7 @@
                for (ipara = 0;ipara < G__dumpspace;ipara++) fprintf(G__dumpfile, " ");
                G__valuemonitor(result3, result7);
                fprintf(G__dumpfile, "/* return(inp) %s.%s()=%s*/\n"
-<<<<<<< HEAD
-                       , G__struct.name[G__tagnum], funcname, result7());
-=======
                        , G__tagnum >= 0 ? G__struct.name[G__tagnum] : "unknown class", funcname(), result7());
->>>>>>> 84c4c19c
             }
 #endif
             if (G__store_struct_offset != store_struct_offset)
@@ -1275,11 +1263,7 @@
                         for (ipara = 0;ipara < G__dumpspace;ipara++) fprintf(G__dumpfile, " ");
                         G__valuemonitor(result3, result7);
                         fprintf(G__dumpfile , "/* return(lib) %s()=%s */\n"
-<<<<<<< HEAD
-                                , funcname, result7());
-=======
                                 , funcname(), result7());
->>>>>>> 84c4c19c
                      }
 #endif
                      G__exec_memberfunc = store_exec_memberfunc;
@@ -1308,11 +1292,7 @@
                      G__fprinterr(G__serr, "Possible candidates are...\n");
                      {
                         G__FastAllocString itemtmp(G__LONGLINE);
-<<<<<<< HEAD
-                        itemtmp.Format("%s::%s", G__struct.name[G__tagnum], funcname);
-=======
                         itemtmp.Format("%s::%s", G__tagnum !=-1 ? G__struct.name[G__tagnum] : "unknown scope", funcname() );
->>>>>>> 84c4c19c
                         G__display_proto_pretty(G__serr, itemtmp, 1);
                      }
                   }
@@ -1359,11 +1339,7 @@
             G__dumpspace -= 3;
             for (ipara = 0;ipara < G__dumpspace;ipara++) fprintf(G__dumpfile, " ");
             G__valuemonitor(result3, result7);
-<<<<<<< HEAD
-            fprintf(G__dumpfile , "/* return(inp) %s()=%s*/\n" , funcname, result7());
-=======
             fprintf(G__dumpfile , "/* return(inp) %s()=%s*/\n" , funcname(), result7());
->>>>>>> 84c4c19c
          }
 #endif
 
@@ -1397,11 +1373,7 @@
                   , "%3x,%3x: LD_FUNC compiled '%s' paran: %d  %s:%d\n"
                   , G__asm_cp
                   , G__asm_dt
-<<<<<<< HEAD
-                  , funcname
-=======
                   , funcname()
->>>>>>> 84c4c19c
                   , libp->paran
                   , __FILE__
                   , __LINE__
@@ -1416,12 +1388,7 @@
             G__asm_inst[G__asm_cp+5] = 0;
             G__asm_inst[G__asm_cp+6] = (long) G__p_ifunc;
             G__asm_inst[G__asm_cp+7] = -1;
-<<<<<<< HEAD
-            if (G__asm_name_p + strlen(funcname) + 1 < G__ASM_FUNCNAMEBUF ) {
-               strcpy(G__asm_name + G__asm_name_p, funcname);
-=======
             if ( G__strlcpy(G__asm_name + G__asm_name_p, funcname, G__ASM_FUNCNAMEBUF - G__asm_name_p) <  (size_t)(G__ASM_FUNCNAMEBUF - G__asm_name_p) ) {
->>>>>>> 84c4c19c
                G__asm_name_p += strlen(funcname) + 1;
                G__inc_cp_asm(8, 0);
             }
@@ -1443,11 +1410,7 @@
             G__dumpspace -= 3;
             for (ipara = 0;ipara < G__dumpspace;ipara++) fprintf(G__dumpfile, " ");
             G__valuemonitor(result3, result7);
-<<<<<<< HEAD
-            fprintf(G__dumpfile , "/* return(cmp) %s()=%s */\n" , funcname, result7());
-=======
             fprintf(G__dumpfile , "/* return(cmp) %s()=%s */\n" , funcname(), result7());
->>>>>>> 84c4c19c
          }
 #endif
          G__exec_memberfunc = store_exec_memberfunc;
@@ -1480,12 +1443,7 @@
             G__asm_inst[G__asm_cp+5] = 0;
             G__asm_inst[G__asm_cp+6] = (long) G__p_ifunc;    
             G__asm_inst[G__asm_cp+7] = -1;
-<<<<<<< HEAD
-            if ((G__asm_name_p + strlen(funcname) + 1) < G__ASM_FUNCNAMEBUF) {
-               strcpy(G__asm_name + G__asm_name_p, funcname);
-=======
             if ( G__strlcpy(G__asm_name + G__asm_name_p, funcname, G__ASM_FUNCNAMEBUF - G__asm_name_p) <  (size_t)G__ASM_FUNCNAMEBUF - G__asm_name_p ) {
->>>>>>> 84c4c19c
                G__asm_name_p += strlen(funcname) + 1;
                G__inc_cp_asm(8, 0);
             }
@@ -1507,11 +1465,7 @@
             G__dumpspace -= 3;
             for (ipara = 0;ipara < G__dumpspace;ipara++) fprintf(G__dumpfile, " ");
             G__valuemonitor(result3, result7);
-<<<<<<< HEAD
-            fprintf(G__dumpfile , "/* return(lib) %s()=%s */\n" , funcname, result7());
-=======
             fprintf(G__dumpfile , "/* return(lib) %s()=%s */\n" , funcname(), result7());
->>>>>>> 84c4c19c
          }
 #endif
 
@@ -1535,11 +1489,7 @@
             G__dumpspace -= 3;
             for (ipara = 0;ipara < G__dumpspace;ipara++) fprintf(G__dumpfile, " ");
             G__valuemonitor(result3, result7);
-<<<<<<< HEAD
-            fprintf(G__dumpfile , "/* return(lib) %s()=%s */\n" , funcname, result7());
-=======
             fprintf(G__dumpfile , "/* return(lib) %s()=%s */\n" , funcname(), result7());
->>>>>>> 84c4c19c
          }
 #endif
          G__exec_memberfunc = store_exec_memberfunc;
@@ -1782,11 +1732,7 @@
     ********************************************************************/
    var = G__getvarentry(funcname, hash, &ig15, &G__global, G__p_local);
    if (var && var->type[ig15] == '1') {
-<<<<<<< HEAD
-      result7.Format("*%s", funcname);
-=======
       result7.Format("*%s", funcname());
->>>>>>> 84c4c19c
       *known3 = 0;
       pfparam = (char*)strchr(item, '(');
       if (pfparam) {
@@ -2400,11 +2346,7 @@
                      fprintf(G__dumpfile, " ");
                   }
                   G__valuemonitor(result3, result7);
-<<<<<<< HEAD
-                  fprintf(G__dumpfile, "/* return(inp) %s.%s()=%s*/\n", G__struct.name[G__tagnum], funcname(), result7());
-=======
                   fprintf(G__dumpfile, "/* return(inp) %s.%s()=%s*/\n", G__tagnum >=0 ? G__struct.name[G__tagnum] : "unknown class", funcname(), result7());
->>>>>>> 84c4c19c
                }
    #endif // G__DUMPFILE
                if (G__store_struct_offset != store_struct_offset) {
@@ -2669,12 +2611,7 @@
             G__asm_inst[G__asm_cp+5] = 0;
             G__asm_inst[G__asm_cp+6] = (long) G__p_ifunc;    
             G__asm_inst[G__asm_cp+7] = -1;
-<<<<<<< HEAD
-            if (G__asm_name_p + strlen(funcname) + 1 < G__ASM_FUNCNAMEBUF) {
-               strcpy(G__asm_name + G__asm_name_p, funcname);
-=======
             if ( G__strlcpy(G__asm_name + G__asm_name_p, funcname, G__ASM_FUNCNAMEBUF - G__asm_name_p) <  (size_t)(G__ASM_FUNCNAMEBUF - G__asm_name_p) ) {
->>>>>>> 84c4c19c
                G__asm_name_p += strlen(funcname) + 1;
                G__inc_cp_asm(8, 0);
             }
@@ -2735,12 +2672,7 @@
             G__asm_inst[G__asm_cp+5] = 0;
             G__asm_inst[G__asm_cp+6] = (long) G__p_ifunc;
             G__asm_inst[G__asm_cp+7] = -1;
-<<<<<<< HEAD
-            if ((G__asm_name_p + strlen(funcname) + 1) < G__ASM_FUNCNAMEBUF) {
-               strcpy(G__asm_name + G__asm_name_p, funcname);
-=======
             if ( G__strlcpy(G__asm_name + G__asm_name_p, funcname, G__ASM_FUNCNAMEBUF - G__asm_name_p) <  (size_t)(G__ASM_FUNCNAMEBUF - G__asm_name_p) ) {
->>>>>>> 84c4c19c
                G__asm_name_p += strlen(funcname) + 1;
                G__inc_cp_asm(8, 0);
             }
@@ -3061,11 +2993,7 @@
     ********************************************************************/
    var = G__getvarentry(funcname, hash, &ig15, &G__global, G__p_local);
    if (var && var->type[ig15] == '1') {
-<<<<<<< HEAD
-      sprintf(result7, "*%s", funcname());
-=======
       result7.Format("*%s", funcname());
->>>>>>> 84c4c19c
       *known3 = 0;
       pfparam = (char*)strchr(item, '(');
       if (pfparam) {
@@ -3296,12 +3224,7 @@
          if (!G__p_ifunc) {
             printf ("Serious trouble func 3519\n");
          }
-<<<<<<< HEAD
-         if ((G__asm_name_p + strlen(funcname) + 1) < G__ASM_FUNCNAMEBUF) {
-            strcpy(G__asm_name + G__asm_name_p, funcname);
-=======
          if ( G__strlcpy(G__asm_name + G__asm_name_p, funcname, G__ASM_FUNCNAMEBUF - G__asm_name_p) <  (size_t)(G__ASM_FUNCNAMEBUF - G__asm_name_p) ) {
->>>>>>> 84c4c19c
             G__asm_name_p += strlen(funcname) + 1;
             G__inc_cp_asm(8, 0);
          }
@@ -4801,25 +4724,6 @@
       return result; \
    }
 
-<<<<<<< HEAD
-void G__sprintformatll(char* result, const char* fmt, void *p, G__FastAllocString& buf)
-{
-   G__int64 *pll = (G__int64*)p;
-   buf.Format(fmt, result, *pll);
-   strcpy(result, buf);
-}
-void G__sprintformatull(char* result, const char* fmt, void *p, G__FastAllocString& buf)
-{
-   G__uint64 *pll = (G__uint64*)p;
-   buf.Format(fmt, result, *pll);
-   strcpy(result, buf);
-}
-void G__sprintformatld(char* result, const char* fmt, void *p, G__FastAllocString& buf)
-{
-   long double *pld = (long double*)p;
-   buf.Format(fmt, result, *pld);
-   strcpy(result, buf);
-=======
 static void G__sprintformatll(char* result, size_t result_length, const char* fmt, void *p, G__FastAllocString& buf)
 {
    G__int64 *pll = (G__int64*)p;
@@ -4837,7 +4741,6 @@
    long double *pld = (long double*)p;
    buf.Format(fmt, result, *pld);
    G__strlcpy(result, buf, result_length);
->>>>>>> 84c4c19c
 }
 
 /******************************************************************
@@ -4864,11 +4767,7 @@
             fmt = "%s";
             fmt += onefmt;
             onefmt.Format(fmt(), result);
-<<<<<<< HEAD
-            strcpy(result, onefmt);
-=======
             G__strlcpy(result, onefmt, result_length);
->>>>>>> 84c4c19c
             ionefmt = 0;
             break;
          case 's': /* string */
@@ -4882,11 +4781,7 @@
                      fmt += onefmt;
                   }
                   onefmt.Format(fmt(), result , (char *)G__int(libp->para[usedpara]));
-<<<<<<< HEAD
-                  strcpy(result, onefmt);
-=======
                   G__strlcpy(result, onefmt, result_length);
->>>>>>> 84c4c19c
                }
                ipara++;
                ionefmt = 0;
@@ -4900,11 +4795,7 @@
                fmt= "%s";
                fmt += onefmt;
                onefmt.Format(fmt(), result , (char)G__int(libp->para[usedpara]));
-<<<<<<< HEAD
-               strcpy(result, onefmt);
-=======
                G__strlcpy(result, onefmt, result_length);
->>>>>>> 84c4c19c
                ipara++;
                ionefmt = 0;
                fmtflag = 0;
@@ -4921,11 +4812,7 @@
                ipara++;
                G__FastAllocString resBuf;
                resBuf.Format(fmt(), result, onefmt());
-<<<<<<< HEAD
-               strcpy(result, resBuf);
-=======
                G__strlcpy(result, resBuf, result_length);
->>>>>>> 84c4c19c
                ionefmt = 0;
             }
             break;
@@ -4965,14 +4852,8 @@
                         G__strlcat(result, fmt, result_length);
                      }
                      else if (strcmp(G__struct.name[pval->tagnum], "G__ulonglong") == 0) {
-<<<<<<< HEAD
-                        sprintf(llbuf
-                              , "G__printformatull((char*)(%ld),(const char*)(%ld),(void*)(%ld))"
-                                , (long)fmt(), (long)onefmt(), pval->obj.i);
-=======
                         llbuf.Format("G__printformatull((char*)(%ld),(const char*)(%ld),(void*)(%ld))"
                                      , (long)fmt(), (long)onefmt(), pval->obj.i);
->>>>>>> 84c4c19c
                         G__getitem(llbuf);
                         G__strlcat(result, fmt, result_length);
                      }
@@ -5041,11 +4922,7 @@
             if ('q' == libp->para[usedpara].type) {
                G__value *pval = &libp->para[usedpara];
                ipara++;
-<<<<<<< HEAD
-               G__sprintformatld(result, fmt(), &pval->obj.ld, result, onefmt);
-=======
                G__sprintformatld(result, result_length, fmt(), &pval->obj.ld, result, onefmt);
->>>>>>> 84c4c19c
             }
             break;
 #endif
@@ -5083,11 +4960,7 @@
          case '*': /* printf("%*s",4,"*"); */
             if (fmtflag == 1) {
                onefmt.Resize(ionefmt + 100); // 100 digits for %ld should suffice
-<<<<<<< HEAD
-               sprintf(onefmt + ionefmt, "%ld", G__int(libp->para[usedpara]));
-=======
                onefmt.Format(ionefmt,"%ld", G__int(libp->para[usedpara]));
->>>>>>> 84c4c19c
                ipara++;
                usedpara++;
                ionefmt = strlen(onefmt);
