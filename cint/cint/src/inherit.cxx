/* /% C %/ */
/***********************************************************************
 * cint (C/C++ interpreter)
 ************************************************************************
 * Source file inherit.c
 ************************************************************************
 * Description:
 *  Class inheritance 
 ************************************************************************
 * Copyright(c) 1995~2003  Masaharu Goto 
 *
 * For the licensing terms see the file COPYING
 *
 ************************************************************************/

#include "common.h"

extern "C" {

/**************************************************************************
* G__inheritclass
*
*  Recursively inherit base class
*
**************************************************************************/
void G__inheritclass(int to_tagnum,int from_tagnum,char baseaccess)
{
  int i,offset,basen;
  struct G__inheritance *to_base,*from_base;
  int isvirtualbase;

  if(-1==to_tagnum || -1==from_tagnum) return;

  if(G__NOLINK==G__globalcomp && 
     G__CPPLINK==G__struct.iscpplink[from_tagnum] &&
     G__CPPLINK!=G__struct.iscpplink[to_tagnum]) {
    int warn = 1;
#ifdef G__ROOT
    if (!strcmp(G__fulltagname(from_tagnum,1), "TSelector")) warn = 0;
#endif
    if(
       G__dispmsg>=G__DISPSTRICT
       && warn) {
      G__fprinterr(G__serr,
                   "Warning: Interpreted class %s derived from"
                   ,G__fulltagname(to_tagnum,1));
      G__fprinterr(G__serr,
                   " precompiled class %s",G__fulltagname(from_tagnum,1));
      G__printlinenum();
      G__fprinterr(G__serr,"!!!There are some limitations regarding compiled/interpreted class inheritance\n");
    }
  }

  to_base = G__struct.baseclass[to_tagnum];
  from_base = G__struct.baseclass[from_tagnum];

  if(!to_base || !from_base) return;

  offset = to_base->herit[to_base->basen]->baseoffset; /* just to simplify */

  /****************************************************
  * copy virtual offset 
  ****************************************************/
  /* Bug fix for multiple inheritance, if virtual offset is already
   * set, don't overwrite.  */
  if(-1 != G__struct.virtual_offset[from_tagnum] &&
     -1 == G__struct.virtual_offset[to_tagnum]) {
#ifdef G__VIRTUALBASE
    if(to_base->herit[to_base->basen]->property&G__ISVIRTUALBASE) {
      G__struct.virtual_offset[to_tagnum] 
        =offset+G__struct.virtual_offset[from_tagnum]+G__DOUBLEALLOC;
    }
    else {
      G__struct.virtual_offset[to_tagnum] 
        =offset+G__struct.virtual_offset[from_tagnum];
    }
#else
    G__struct.virtual_offset[to_tagnum] 
      =offset+G__struct.virtual_offset[from_tagnum];
#endif
  }

  G__struct.isabstract[to_tagnum]+=G__struct.isabstract[from_tagnum];
  G__struct.funcs[to_tagnum] |= (G__struct.funcs[from_tagnum]&0xf0);

  /****************************************************
  *  copy grand base class info 
  ****************************************************/
  isvirtualbase = (to_base->herit[to_base->basen]->property&G__ISVIRTUALBASE); 
  if(to_base->herit[to_base->basen]->property&G__ISVIRTUALBASE) {
    isvirtualbase |= G__ISINDIRECTVIRTUALBASE;
  }
  basen=to_base->basen;
  for(i=0;i<from_base->basen;i++) {
    ++basen;
    to_base->herit[basen]->basetagnum = from_base->herit[i]->basetagnum;
    to_base->herit[basen]->baseoffset = offset+from_base->herit[i]->baseoffset;
    to_base->herit[basen]->property 
      = ((from_base->herit[i]->property&(G__ISVIRTUALBASE|G__ISINDIRECTVIRTUALBASE)) 
          | isvirtualbase);
    if(from_base->herit[i]->baseaccess>=G__PRIVATE) 
      to_base->herit[basen]->baseaccess=G__GRANDPRIVATE;
    else if(G__PRIVATE==baseaccess)
      to_base->herit[basen]->baseaccess=G__PRIVATE;
    else if(G__PROTECTED==baseaccess&&G__PUBLIC==from_base->herit[i]->baseaccess)
      to_base->herit[basen]->baseaccess=G__PROTECTED;
    else
      to_base->herit[basen]->baseaccess=from_base->herit[i]->baseaccess;
  }
  to_base->basen=basen+1;

}

/**************************************************************************
* G__baseconstructorwp
*
*  Read constructor arguments and
*  Recursively call base class constructor
*
**************************************************************************/
int G__baseconstructorwp()
{
  int c;
  G__FastAllocString buf(G__ONELINE);
  int n=0;
  struct G__baseparam *pbaseparamin = (struct G__baseparam*)NULL;
  struct G__baseparam *pbaseparam = pbaseparamin;
  
  /*  X::X(int a,int b) : base1(a), base2(b) { }
   *                   ^
   */
  c=G__fignorestream(":{");
  if(':'==c) c=',';
  
  while(','==c) {
    c=G__fgetstream_newtemplate(buf, 0, "({,"); /* case 3) */
    if('('==c) {
      if(pbaseparamin) {
        pbaseparam->next
          = (struct G__baseparam*)malloc(sizeof(struct G__baseparam));
        pbaseparam=pbaseparam->next;
      }
      else {
        pbaseparamin
          = (struct G__baseparam*)malloc(sizeof(struct G__baseparam));
        pbaseparam=pbaseparamin;
      }
      pbaseparam->next = (struct G__baseparam*)NULL;
      pbaseparam->name = (char*)NULL;
      pbaseparam->param = (char*)NULL;
      pbaseparam->name=(char*)malloc(strlen(buf)+1);
<<<<<<< HEAD
      strcpy(pbaseparam->name,buf);
=======
      strcpy(pbaseparam->name,buf); // Okay, we allocated enough space
>>>>>>> 84c4c19c
      c=G__fgetstream_newtemplate(buf, 0, ")");
      pbaseparam->param=(char*)malloc(strlen(buf)+1);
      strcpy(pbaseparam->param,buf); // Okay, we allocated enough space
      ++n;
      c=G__fgetstream(buf, 0, ",{");
    }
  }
  
  G__baseconstructor(n,pbaseparamin);
  
  pbaseparam = pbaseparamin;
  while(pbaseparam) {
    struct G__baseparam *pb = pbaseparam->next;
    free((void*)pbaseparam->name);
    free((void*)pbaseparam->param);
    free((void*)pbaseparam);
    pbaseparam=pb;
  }
  
  fseek(G__ifile.fp,-1,SEEK_CUR);
  if(G__dispsource) G__disp_mask=1;
  return(0);
}

#ifdef G__VIRTUALBASE
/**************************************************************************
* struct and global object for virtual base class address list
**************************************************************************/
struct G__vbaseaddrlist {
  int tagnum;
  long vbaseaddr;
  struct G__vbaseaddrlist *next;
};

static struct G__vbaseaddrlist *G__pvbaseaddrlist 
  = (struct G__vbaseaddrlist*)NULL;
static int G__toplevelinstantiation=1;

/**************************************************************************
* G__storevbaseaddrlist()
**************************************************************************/
static struct G__vbaseaddrlist* G__storevbaseaddrlist()
{
  struct G__vbaseaddrlist *temp;
  temp = G__pvbaseaddrlist;
  G__pvbaseaddrlist = (struct G__vbaseaddrlist*)NULL;
  return(temp);
}

/**************************************************************************
* G__freevbaseaddrlist()
**************************************************************************/
static void G__freevbaseaddrlist(G__vbaseaddrlist *pvbaseaddrlist)
{
  if(pvbaseaddrlist) {
    if(pvbaseaddrlist->next) G__freevbaseaddrlist(pvbaseaddrlist->next);
    free((void*)pvbaseaddrlist);
  }
}

/**************************************************************************
* G__restorevbaseaddrlist()
**************************************************************************/
static void G__restorevbaseaddrlist(G__vbaseaddrlist *pvbaseaddrlist)
{
  G__freevbaseaddrlist(G__pvbaseaddrlist);
  G__pvbaseaddrlist = pvbaseaddrlist;
}

/**************************************************************************
* G__setvbaseaddrlist()
*
* class B : virtual public A { };
* class C : virtual public A { };
* class D : public B, public C { };
*
* ----AAAABBBB----aaaaCCCCDDDD
*   8          -x
*  vos
*
**************************************************************************/
static void G__setvbaseaddrlist(int tagnum,long pobject,long baseoffset)
{
  struct G__vbaseaddrlist *pvbaseaddrlist;
  struct G__vbaseaddrlist *last=(struct G__vbaseaddrlist*)NULL;
  long vbaseosaddr;
  vbaseosaddr = pobject+baseoffset;

  pvbaseaddrlist = G__pvbaseaddrlist;
  while(pvbaseaddrlist) {
    if(pvbaseaddrlist->tagnum == tagnum) {
      /* *(long*)vbaseosaddr = pvbaseaddrlist->vbaseaddr - pobject; */
      *(long*)vbaseosaddr = pvbaseaddrlist->vbaseaddr - vbaseosaddr;
      return;
    }
    last = pvbaseaddrlist;
    pvbaseaddrlist = pvbaseaddrlist->next;
  }
  if(last) {
    last->next
      = (struct G__vbaseaddrlist*)malloc(sizeof(struct G__vbaseaddrlist));
    pvbaseaddrlist = last->next;
  }
  else {
    G__pvbaseaddrlist
      = (struct G__vbaseaddrlist*)malloc(sizeof(struct G__vbaseaddrlist));
    pvbaseaddrlist = G__pvbaseaddrlist;
  }
  pvbaseaddrlist->tagnum = tagnum;
  pvbaseaddrlist->vbaseaddr = vbaseosaddr + G__DOUBLEALLOC;
  pvbaseaddrlist->next = (struct G__vbaseaddrlist*)NULL;
  /* *(long*)vbaseosaddr = pvbaseaddrlist->vbaseaddr - pobject ; */
  *(long*)vbaseosaddr = pvbaseaddrlist->vbaseaddr - vbaseosaddr ;
}
#endif

/**************************************************************************
* G__baseconstructor
*
*  Recursively call base class constructor
*
**************************************************************************/
int G__baseconstructor(int n, G__baseparam *pbaseparamin)
{
  struct G__var_array *mem;
  struct G__inheritance *baseclass;
  int store_tagnum;
  long store_struct_offset;
  int i;
  struct G__baseparam *pbaseparam = pbaseparamin;
  char *tagname,*memname;
  int flag;
  G__FastAllocString construct(G__ONELINE);
  int size;
  long store_globalvarpointer;
  int donen=0;
  long addr,lval;
  double dval;
  G__int64 llval;
  G__uint64 ullval;
  long double ldval;
#ifdef G__VIRTUALBASE
  int store_toplevelinstantiation;
  struct G__vbaseaddrlist *store_pvbaseaddrlist=NULL;
#endif
  
  /* store current tag information */
  store_tagnum=G__tagnum;
  store_struct_offset = G__store_struct_offset;
  store_globalvarpointer = G__globalvarpointer;
  
#ifdef G__VIRTUALBASE
  if(G__toplevelinstantiation) {
    store_pvbaseaddrlist = G__storevbaseaddrlist();
  }
  store_toplevelinstantiation=G__toplevelinstantiation;
  G__toplevelinstantiation=0;
#endif
  
  /****************************************************************
   * base classes
   ****************************************************************/
  if(-1==store_tagnum) return(0);
  baseclass=G__struct.baseclass[store_tagnum];
  if(!baseclass) return(0);
  for(i=0;i<baseclass->basen;i++) {
    if(baseclass->herit[i]->property&G__ISDIRECTINHERIT) {
      G__tagnum = baseclass->herit[i]->basetagnum;
#define G__OLDIMPLEMENTATION1606
#ifdef G__VIRTUALBASE
      if(baseclass->herit[i]->property&G__ISVIRTUALBASE) {
        long vbaseosaddr;
        vbaseosaddr = store_struct_offset+baseclass->herit[i]->baseoffset;
        G__setvbaseaddrlist(G__tagnum,store_struct_offset
                            ,baseclass->herit[i]->baseoffset);
        /*
        if(baseclass->herit[i]->baseoffset+G__DOUBLEALLOC==(*(long*)vbaseosaddr)) {
          G__store_struct_offset=store_struct_offset+(*(long*)vbaseosaddr);
        }
        */
        if(G__DOUBLEALLOC==(*(long*)vbaseosaddr)) {
          G__store_struct_offset=vbaseosaddr+(*(long*)vbaseosaddr);
        }
        else {
          G__store_struct_offset=vbaseosaddr+G__DOUBLEALLOC;
          if(-1 != G__struct.virtual_offset[G__tagnum]) {
            *(long*)(G__store_struct_offset+G__struct.virtual_offset[G__tagnum])
              = store_tagnum;
          }
          continue;
        }
      }
      else {
        G__store_struct_offset=store_struct_offset+baseclass->herit[i]->baseoffset;
      }
#else
      G__store_struct_offset=store_struct_offset+baseclass->herit[i]->baseoffset;
#endif

      /* search for constructor argument */ 
      flag=0;
      tagname = G__struct.name[G__tagnum];
      if(donen<n) {
        pbaseparam = pbaseparamin;
        while(pbaseparam) {
          if(strcmp(pbaseparam->name,tagname)==0) {
            flag=1;
            ++donen;
            break;
          }
          pbaseparam=pbaseparam->next;
        }
      }
      if(flag) construct.Format("%s(%s)" ,tagname,pbaseparam->param);
      else construct.Format("%s()",tagname);
      if(G__dispsource) {
         G__fprinterr(G__serr,"\n!!!Calling base class constructor %s",construct());
      }
      if(G__CPPLINK==G__struct.iscpplink[G__tagnum]) { /* C++ compiled class */
        G__globalvarpointer=G__store_struct_offset;
      }
      else G__globalvarpointer=G__PVOID;
      { 
        int tmp=0;
        G__getfunction(construct,&tmp ,G__TRYCONSTRUCTOR);
      }
      /* Set virtual_offset to every base classes for possible multiple
       * inheritance. */
      if(-1 != G__struct.virtual_offset[G__tagnum]) {
        *(long*)(G__store_struct_offset+G__struct.virtual_offset[G__tagnum])
          = store_tagnum;
      }
    } /* end of if ISDIRECTINHERIT */
    else { /* !ISDIREDCTINHERIT , bug fix for multiple inheritance */
      if(0==(baseclass->herit[i]->property&G__ISVIRTUALBASE)) {
        G__tagnum = baseclass->herit[i]->basetagnum;
        if(-1 != G__struct.virtual_offset[G__tagnum]) {
          G__store_struct_offset=store_struct_offset+baseclass->herit[i]->baseoffset;
          *(long*)(G__store_struct_offset+G__struct.virtual_offset[G__tagnum])
            = store_tagnum;
        }
      }
    }
  }
  G__globalvarpointer = store_globalvarpointer;

#ifdef G__VIRTUALBASE
  if(store_toplevelinstantiation) {
    G__restorevbaseaddrlist(store_pvbaseaddrlist);
  }
  G__toplevelinstantiation=1;
#endif
  
  /****************************************************************
   * class members
   ****************************************************************/
  G__incsetup_memvar(store_tagnum);
  mem=G__struct.memvar[store_tagnum];

  while(mem) {
    for(i=0;i<mem->allvar;i++) {
      if('u'==mem->type[i] && 
#ifndef G__NEWINHERIT
         0==mem->isinherit[i] &&
#endif
         'e'!=G__struct.type[mem->p_tagtable[i]] &&
         G__LOCALSTATIC!=mem->statictype[i]) {
        
        G__tagnum=mem->p_tagtable[i];
        G__store_struct_offset = store_struct_offset+mem->p[i];
        
        flag=0;
        memname=mem->varnamebuf[i];
        if(donen<n) {
          pbaseparam = pbaseparamin;
          while(pbaseparam) {
            if(strcmp(pbaseparam->name ,memname)==0) {
              flag=1;
              ++donen;
              break;
            }
            pbaseparam=pbaseparam->next;
          }
        }
        if(flag) {
          if(G__PARAREFERENCE==mem->reftype[i]) {
#ifndef G__OLDIMPLEMENTATION945
            if(G__NOLINK!=G__globalcomp) 
#endif
              {
            if(
               '\0'==pbaseparam->param[0]
               ) {
              G__fprinterr(G__serr,"Error: No initializer for reference %s "
                      ,memname);
              G__genericerror((char*)NULL);
            }
            else {
              G__genericerror("Limitation: initialization of reference member not implemented");
            }
              }
            continue;
          }
          construct.Format("%s(%s)" ,G__struct.name[G__tagnum]
                  ,pbaseparam->param);
        }
        else {
           construct.Format("%s()" ,G__struct.name[G__tagnum]);
          if(G__PARAREFERENCE==mem->reftype[i]) {
#ifndef G__OLDIMPLEMENTATION945
            if(G__NOLINK!=G__globalcomp) 
#endif
              {
            G__fprinterr(G__serr,"Error: No initializer for reference %s "
                    ,memname);
            G__genericerror((char*)NULL);
              }
            continue;
          }
        }
        if(G__dispsource) {
           G__fprinterr(G__serr,"\n!!!Calling class member constructor %s",construct());
        }
        int linear_index = mem->varlabel[i][1] /* number of elements */;
        if (linear_index) {
          --linear_index;
        }
        size = G__struct.size[G__tagnum];
        for (; linear_index >= 0; --linear_index) {
          if (G__struct.iscpplink[G__tagnum] == G__CPPLINK) {
            // C++ compiled
            G__globalvarpointer = G__store_struct_offset;
          }
          else {
            G__globalvarpointer = G__PVOID;
          }
          int known = 0;
          G__getfunction(construct, &known, G__TRYCONSTRUCTOR);
          G__store_struct_offset += size;
        }
      }
      else if ((donen < n) && (mem->statictype[i] != G__LOCALSTATIC)) {
        flag = 0;
        memname = mem->varnamebuf[i];
        pbaseparam = pbaseparamin;
        while (pbaseparam) {
          if (!strcmp(pbaseparam->name, memname)) {
            flag = 1;
            ++donen;
            break;
          }
          pbaseparam = pbaseparam->next;
        }
        if (flag) {
          if(G__PARAREFERENCE==mem->reftype[i]) {
#ifndef G__OLDIMPLEMENTATION945
            if(G__NOLINK!=G__globalcomp) 
#endif
              {
            if(
               '\0'==pbaseparam->param[0]
               ) {
              G__fprinterr(G__serr,"Error: No initializer for reference %s "
                      ,memname);
              G__genericerror((char*)NULL);
            }
            else {
              G__genericerror("Limitation: initialization of reference member not implemented");
            }
              }
            continue;
          }
          else {
            long local_store_globalvarpointer = G__globalvarpointer;
            G__globalvarpointer = G__PVOID;
            addr = store_struct_offset+mem->p[i];
            if(isupper(mem->type[i])) {
              lval = G__int(G__getexpr(pbaseparam->param));
              *(long*)addr = lval;
            }
            else {
              switch(mem->type[i]) {
              case 'b':
                lval = G__int(G__getexpr(pbaseparam->param));
                *(unsigned char*)addr = (unsigned char)lval;
                break;
              case 'c':
                lval = G__int(G__getexpr(pbaseparam->param));
                *(char*)addr = (char)lval;
                break;
              case 'r':
                lval = G__int(G__getexpr(pbaseparam->param));
                *(unsigned short*)addr = (unsigned short)lval;
                break;
              case 's':
                lval = G__int(G__getexpr(pbaseparam->param));
                *(short*)addr = (short)lval;
                break;
              case 'h':
                lval = G__int(G__getexpr(pbaseparam->param));
                *(unsigned int*)addr = lval;
                break;
              case 'i':
                lval = G__int(G__getexpr(pbaseparam->param));
                *(int*)addr = lval;
                break;
              case 'k':
                lval = G__int(G__getexpr(pbaseparam->param));
                *(unsigned long*)addr = lval;
                break;
              case 'l':
                lval = G__int(G__getexpr(pbaseparam->param));
                *(long*)addr = lval;
                break;
              case 'f':
                dval = G__double(G__getexpr(pbaseparam->param));
                *(float*)addr = (float)dval;
                break;
              case 'd':
                dval = G__double(G__getexpr(pbaseparam->param));
                *(double*)addr = dval;
                break;
              case 'g':
                lval = G__int(G__getexpr(pbaseparam->param))?1:0;
#ifdef G__BOOL4BYTE
                *(int*)addr = (int)lval;
#else // G__BOOL4BYTE
                *(unsigned char*)addr = (unsigned char)lval;
#endif // G__BOOL4BYTE
                break;
              case 'n':
                llval = G__Longlong(G__getexpr(pbaseparam->param));
                *(G__int64*)addr = llval;
                break;
              case 'm':
                ullval = G__ULonglong(G__getexpr(pbaseparam->param));
                *(G__uint64*)addr = ullval;
                break;
              case 'q':
                ldval = G__Longdouble(G__getexpr(pbaseparam->param));
                *(long double*)addr = ldval;
                break;
              default:
                G__genericerror("Error: Illegal type in member initialization");
                break;
              }
            } /* if(isupper) else */
            G__globalvarpointer = local_store_globalvarpointer;
          } /* if(reftype) else */
        }
      }
    }
    mem = mem->next;
  }
  G__globalvarpointer = store_globalvarpointer;
#ifdef G__VIRTUALBASE
  G__toplevelinstantiation = store_toplevelinstantiation;
#endif
  G__tagnum = store_tagnum;
  G__store_struct_offset = store_struct_offset;
  // assign virtual_identity if contains virtual function.
  if ((G__struct.virtual_offset[G__tagnum] != -1) && !G__xrefflag) {
    *((long*) (G__store_struct_offset + G__struct.virtual_offset[G__tagnum])) = G__tagnum;
  }
  return 0;
}

/**************************************************************************
* G__basedestructor
*
*  Recursively call base class destructor
*
**************************************************************************/
int G__basedestructor()
{
  struct G__var_array *mem;
  struct G__inheritance *baseclass;
  int store_tagnum;
  long store_struct_offset;
  int i,j;
  G__FastAllocString destruct(G__ONELINE);
  long store_globalvarpointer;
  int store_addstros=0;

  /* store current tag information */
  store_tagnum=G__tagnum;
  store_struct_offset = G__store_struct_offset;
  store_globalvarpointer = G__globalvarpointer;
  
  /****************************************************************
   * class members
   ****************************************************************/
  G__incsetup_memvar(store_tagnum);
  mem=G__struct.memvar[store_tagnum];
  G__basedestructrc(mem);

  /****************************************************************
   * base classes
   ****************************************************************/
  baseclass=G__struct.baseclass[store_tagnum];
  for(i=baseclass->basen-1;i>=0;i--) {
    if(baseclass->herit[i]->property&G__ISDIRECTINHERIT) {
      G__tagnum = baseclass->herit[i]->basetagnum;
#ifdef G__VIRTUALBASE
      if(baseclass->herit[i]->property&G__ISVIRTUALBASE) {
        long vbaseosaddr;
        vbaseosaddr = store_struct_offset+baseclass->herit[i]->baseoffset;
        /*
        if(baseclass->herit[i]->baseoffset+G__DOUBLEALLOC==(*(long*)vbaseosaddr)) {
          G__store_struct_offset=store_struct_offset+(*(long*)vbaseosaddr);
        }
        */
        if(G__DOUBLEALLOC==(*(long*)vbaseosaddr)) {
          G__store_struct_offset=vbaseosaddr+(*(long*)vbaseosaddr);
          if(G__asm_noverflow) {
            store_addstros=baseclass->herit[i]->baseoffset+(*(long*)vbaseosaddr);
          }
        }
        else {
          continue;
        }
      }
      else {
        G__store_struct_offset=store_struct_offset+baseclass->herit[i]->baseoffset;
        if(G__asm_noverflow) {
          store_addstros=baseclass->herit[i]->baseoffset;
        }
      }
#else
      G__store_struct_offset=store_struct_offset+baseclass->herit[i]->baseoffset;
#endif
      if(G__asm_noverflow) G__gen_addstros(store_addstros);
      /* avoid recursive and infinite virtual destructor call 
       * let the base class object pretend like its own class object */
      if(-1!=G__struct.virtual_offset[G__tagnum]) 
        *(long*)(G__store_struct_offset+G__struct.virtual_offset[G__tagnum])
          = G__tagnum;
      destruct.Format("~%s()",G__struct.name[G__tagnum]);
      if(G__dispsource) 
         G__fprinterr(G__serr,"\n!!!Calling base class destructor %s",destruct());
      j=0;
      if(G__CPPLINK==G__struct.iscpplink[G__tagnum]) {
        G__globalvarpointer = G__store_struct_offset;
      }
      else G__globalvarpointer = G__PVOID;
      G__getfunction(destruct,&j ,G__TRYDESTRUCTOR);
      if(G__asm_noverflow) G__gen_addstros(-store_addstros);
    }
  }
  G__globalvarpointer = store_globalvarpointer;

  /* finish up */
  G__tagnum = store_tagnum;
  G__store_struct_offset = store_struct_offset;
  return(0);
}

/**************************************************************************
* G__basedestructrc
*
*  calling desructors for member objects
**************************************************************************/
int G__basedestructrc(G__var_array *mem)
{
  G__FastAllocString destruct(G__ONELINE);
  if (!mem) {
    return 1;
  }
  long store_globalvarpointer = G__globalvarpointer;
  if (mem->next) {
    G__basedestructrc(mem->next);
  }
  // store current tag information
  long store_struct_offset = G__store_struct_offset;
  for (int i = mem->allvar - 1; i >= 0; --i) {
    if (
      (mem->type[i] == 'u') && 
#ifndef G__NEWINHERIT
      !mem->isinherit[i] &&
#endif
      (G__struct.type[mem->p_tagtable[i]] != 'e') &&
      (mem->statictype[i] != G__LOCALSTATIC) &&
      (G__PARAREFERENCE != mem->reftype[i])
    ) {
      G__tagnum = mem->p_tagtable[i];
      G__store_struct_offset = store_struct_offset + mem->p[i];
      destruct.Format("~%s()", G__struct.name[G__tagnum]);
      int linear_index = mem->varlabel[i][1] /* number of elements */;
      if (linear_index) {
        --linear_index;
      }
      int size = G__struct.size[G__tagnum];
      if (G__asm_noverflow) {
        G__gen_addstros(mem->p[i] + (linear_index * size));
      }
      G__store_struct_offset += linear_index * size;
      for (int known = 1; known && (linear_index >= 0); --linear_index) {
        if (G__struct.iscpplink[G__tagnum] == G__CPPLINK) {
          // C++ compiled
          G__globalvarpointer = G__store_struct_offset;
        }
        else {
          G__globalvarpointer = G__PVOID;
        }
        // avoid recursive and infinite virtual destructor call
        if (G__struct.virtual_offset[G__tagnum] != -1) 
          *((long*) (G__store_struct_offset + G__struct.virtual_offset[G__tagnum])) = G__tagnum;
        if (G__dispsource) {
           G__fprinterr(G__serr, "\n!!!Calling class member destructor %s", destruct());
        }
        G__getfunction(destruct, &known, G__TRYDESTRUCTOR);
        G__store_struct_offset -= size;
        if (linear_index && G__asm_noverflow) {
          G__gen_addstros(-size);
        }
      }
      G__globalvarpointer = G__PVOID;
      if (G__asm_noverflow) {
        G__gen_addstros(-mem->p[i]);
      }
    }
    else if (
      (G__security & G__SECURE_GARBAGECOLLECTION) && 
      !G__no_exec_compile &&
      isupper(mem->type[i])
    ) {
      int linear_index = mem->varlabel[i][1] /* number of elements */;
      if (linear_index) {
        --linear_index;
      }
      long address = 0;
      for (; linear_index >= 0; --linear_index) {
        address = G__store_struct_offset + mem->p[i] + (linear_index * G__LONGALLOC);
        if (*((long*) address)) {
          G__del_refcount((void*) (*((long*) address)), (void**) address);
        }
      }
    }
  }
  G__globalvarpointer = store_globalvarpointer;
  G__store_struct_offset = store_struct_offset;
  return 0;
}


/**************************************************************************
* G__ispublicbase()
*
* check if derivedtagnum is derived from basetagnum. 
* If public base or reference from member function return offset
* else return -1
* Used in standard pointer conversion
**************************************************************************/
int G__ispublicbase(int basetagnum,int derivedtagnum
#ifdef G__VIRTUALBASE
                    ,long pobject
#endif
                    )
{
  struct G__inheritance *derived;
  int i,n;

  if(0>derivedtagnum) return(-1);
  if(basetagnum==derivedtagnum) return(0);
  derived = G__struct.baseclass[derivedtagnum];
  if(derived==0) return -1;

  n = derived->basen;

  for(i=0;i<n;i++) {
    if(basetagnum == derived->herit[i]->basetagnum) {
      if(derived->herit[i]->baseaccess==G__PUBLIC ||
         (G__exec_memberfunc && G__tagnum==derivedtagnum &&
          G__GRANDPRIVATE!=derived->herit[i]->baseaccess)) {
#ifdef G__VIRTUALBASE
        if(derived->herit[i]->property&G__ISVIRTUALBASE) {
          return(G__getvirtualbaseoffset(pobject,derivedtagnum,derived,i));
        }
        else {
          return(derived->herit[i]->baseoffset);
        }
#else
        return(derived->herit[i]->baseoffset);
#endif
      }
    }
  }

  return(-1);
}

/**************************************************************************
* G__isanybase()
*
* check if derivedtagnum is derived from basetagnum. If true return offset
* to the base object. If faulse, return -1.
* Used in cast operatotion
**************************************************************************/
int G__isanybase(int basetagnum,int derivedtagnum
#ifdef G__VIRTUALBASE
                    ,long pobject
#endif
                 )
{
  struct G__inheritance *derived;
  int i,n;

  if (0 > derivedtagnum) {
    for (i = 0; i < G__globalusingnamespace.basen; i++) {
      if (G__globalusingnamespace.herit[i]->basetagnum == basetagnum)
        return 0;
    }
    return -1;
  }
  if(basetagnum==derivedtagnum) return(0);
  derived = G__struct.baseclass[derivedtagnum];
  n = derived ? derived->basen : -1;

  for(i=0;i<n;i++) {
    if(basetagnum == derived->herit[i]->basetagnum) {
#ifdef G__VIRTUALBASE
      if(derived->herit[i]->property&G__ISVIRTUALBASE) {
        return(G__getvirtualbaseoffset(pobject,derivedtagnum,derived,i));
      }
      else {
        return(derived->herit[i]->baseoffset);
      }
#else
      return(derived->herit[i]->baseoffset);
#endif
    }
  }

  return(-1);
}


/**************************************************************************
* G__find_virtualoffset()
*
*  Used in G__interpret_func to subtract offset for calling virtual function
*
**************************************************************************/
int G__find_virtualoffset(int virtualtag
#ifdef G__VIRTUALBASE
                          , long pobject
#endif
)

{
  int i;
  struct G__inheritance *baseclass;
  
  if(0>virtualtag) return(0);
  baseclass = G__struct.baseclass[virtualtag];
  for(i=0;i<baseclass->basen;i++) {
    if(G__tagnum==baseclass->herit[i]->basetagnum) {
      if(baseclass->herit[i]->property&G__ISVIRTUALBASE) {
#ifdef G__VIRTUALBASE
         if(G__CPPLINK==G__struct.iscpplink[virtualtag]) {
            long (*f) G__P((long));
            f = (long (*) G__P((long)))(baseclass->herit[i]->baseoffset);
            return((*f)(pobject));
         }
#endif
        return(baseclass->herit[i]->baseoffset+G__DOUBLEALLOC);
      }
      else {
        return(baseclass->herit[i]->baseoffset);
      }
    }
  }
  return(0);
}

#ifdef G__VIRTUALBASE
/**************************************************************************
* G__getvirtualbaseoffset()
**************************************************************************/
long G__getvirtualbaseoffset(long pobject,int tagnum
                             ,G__inheritance *baseclass,int basen)
{
  long (*f) G__P((long));
  if(pobject==G__STATICRESOLUTION) return(0);
  if(!pobject || G__no_exec_compile
     || -1==pobject || 1==pobject
     ) {
    if(!G__cintv6) G__abortbytecode();
    return(0);
  }
  if(G__CPPLINK==G__struct.iscpplink[tagnum]) {
    f = (long (*) G__P((long)))(baseclass->herit[basen]->baseoffset);
    return((*f)(pobject));
  }
  else {
    /* return((*(long*)(pobject+baseclass->baseoffset[basen]))); */
    return(baseclass->herit[basen]->baseoffset
           +(*(long*)(pobject+baseclass->herit[basen]->baseoffset)));
  }
}
#endif

/***********************************************************************
* G__publicinheritance()
***********************************************************************/
int G__publicinheritance(G__value *val1,G__value *val2)
{
  long lresult;
  if('U'==val1->type && 'U'==val2->type) {
    if(-1!=(lresult=G__ispublicbase(val1->tagnum,val2->tagnum,val2->obj.i))) {
      val2->tagnum = val1->tagnum;
      val2->obj.i += lresult;
      return(lresult);
    }
    else if(-1!=(lresult=G__ispublicbase(val2->tagnum,val1->tagnum
                                         ,val1->obj.i))) {
      val1->tagnum = val2->tagnum;
      val1->obj.i += lresult;
      return(-lresult);
    }
  }
  return 0;
}

} /* extern "C" */

/*
 * Local Variables:
 * c-tab-always-indent:nil
 * c-indent-level:2
 * c-continued-statement-offset:2
 * c-brace-offset:-2
 * c-brace-imaginary-offset:0
 * c-argdecl-indent:0
 * c-label-offset:-2
 * compile-command:"make -k"
 * End:
 */<|MERGE_RESOLUTION|>--- conflicted
+++ resolved
@@ -149,11 +149,7 @@
       pbaseparam->name = (char*)NULL;
       pbaseparam->param = (char*)NULL;
       pbaseparam->name=(char*)malloc(strlen(buf)+1);
-<<<<<<< HEAD
-      strcpy(pbaseparam->name,buf);
-=======
       strcpy(pbaseparam->name,buf); // Okay, we allocated enough space
->>>>>>> 84c4c19c
       c=G__fgetstream_newtemplate(buf, 0, ")");
       pbaseparam->param=(char*)malloc(strlen(buf)+1);
       strcpy(pbaseparam->param,buf); // Okay, we allocated enough space
