/* /% C %/ */
/***********************************************************************
 * cint (C/C++ interpreter)
 ************************************************************************
 * Source file new.c
 ************************************************************************
 * Description:
 *  new delete
 ************************************************************************
 * Copyright(c) 1995~2003  Masaharu Goto 
 *
 * For the licensing terms see the file COPYING
 *
 ************************************************************************/

#include "common.h"
#include "Api.h"

extern "C" {

static void G__lock_noop() {}
void (*G__AllocMutexLock)() = G__lock_noop;
void (*G__AllocMutexUnLock)() = G__lock_noop;

void G__exec_alloc_lock() { G__AllocMutexLock(); }
void G__exec_alloc_unlock() { G__AllocMutexUnLock(); }

void G__set_alloclockfunc(void (*foo)()) { G__AllocMutexLock = foo; }
void G__set_allocunlockfunc(void (*foo)()) { G__AllocMutexUnLock = foo; }

//______________________________________________________________________________
G__value G__new_operator(const char* expression)
{
   // -- FIXME: Describe this function!
   // new type
   // new type[10]
   // new type(53)
   // new (arena)type
   //char expression[G__LONGLINE];
<<<<<<< HEAD
   //strcpy (expression,express);
=======
   //copy (expression,express);
>>>>>>> 84c4c19c
   G__FastAllocString arena(G__ONELINE);
   long memarena = 0;
   int arenaflag = 0;
   G__FastAllocString construct(G__LONGLINE);
   char *type;
   char *basictype;
   char *initializer;
   char *arrayindex;
   int p = 0;
   int pinc;
   int size;
   int known;
   int i;
   long pointer = 0;
   long store_struct_offset;
   int store_tagnum;
   int store_typenum;
   int var_type = 0;
   G__value result = G__null;
   int reftype = G__PARANORMAL;
   int typelen;
   int ispointer = 0;
   int typenum, tagnum;
   int ld_flag = 0 ;
   G__CHECK(G__SECURE_MALLOC, 1, return G__null);
   if (G__cintv6) {
      return G__bc_new_operator(expression);
   }
   //
   //  Get arena which is ignored due to limitation, however.
   //
   if (expression[0] != '(') {
      arena[0] = '\0';
   }
   else {
      G__getstream(expression + 1, &p, arena, ")");
      ++p;
      memarena = G__int(G__getexpr(arena));
      arenaflag = 1;
#ifdef G__ASM
      if (G__asm_noverflow) {
         G__asm_inst[G__asm_cp] = G__SETGVP;
         G__asm_inst[G__asm_cp+1] = 0;
         G__inc_cp_asm(2, 0);
#ifdef G__ASM_DBG
         if (G__asm_dbg) {
            G__fprinterr(G__serr, "%3x,%3x: SETGVP 0  %s:%d\n", G__asm_cp, G__asm_dt, __FILE__, __LINE__);
         }
#endif // G__ASM_DBG
         // --
      }
#endif // G__ASM
      // --
   }
   //
   //  Get initializer, arrayindex, type, pinc and size.
   //
   type = (char*)expression + p;
   initializer = strchr(type, '(');
   arrayindex = strchr(type, '[');
   // The initializer and arrayindex are exclusive.
   if (initializer && arrayindex) {
      if (initializer < arrayindex) {
         arrayindex = 0;
      }
      else {
         initializer = 0;
      }
   }
   if (initializer) {
      *initializer = 0;
   }
   basictype = type;
   {
      unsigned int len = strlen(type);
      unsigned int nest = 0;
      for (unsigned int ind = len - 1; ind > 0; --ind) {
         switch (type[ind]) {
            case '<':
               --nest;
               break;
            case '>':
               ++nest;
               break;
            case ':':
               if (!nest && (type[ind-1] == ':')) {
                  basictype = &(type[ind+1]);
                  ind = 1;
                  break;
               }
         }
      }
   }
   if (initializer) {
      *initializer = '(';
   }
   typenum = G__defined_typename(type);
   if (typenum != -1) {
      tagnum = G__newtype.tagnum[typenum];
   }
   else {
      tagnum = -1;
   }
   if (arrayindex) {
      pinc = G__getarrayindex(arrayindex);
      *arrayindex = '\0';
      if (tagnum == -1) {
         tagnum = G__defined_tagname(basictype, 1);
      }
      if (tagnum != -1) {
         construct.Format("%s()", G__struct.name[tagnum]);
      }
      else {
         construct.Format("%s()", basictype);
      }
      if (G__asm_wholefunction) {
         G__abortbytecode();
      }
   }
   else {
      // --
#ifdef G__ASM_IFUNC
      if (G__asm_noverflow) {
#ifdef G__ASM_DBG
         if (G__asm_dbg) {
            G__fprinterr(G__serr, "%3x,%3x: LD %d from %x  %s:%d\n", G__asm_cp, G__asm_dt, 1, G__asm_dt, __FILE__, __LINE__);
         }
#endif // G__ASM_DBG
         G__asm_inst[G__asm_cp] = G__LD;
         G__asm_inst[G__asm_cp+1] = G__asm_dt;
         G__asm_stack[G__asm_dt].obj.i = 1;
         G__asm_stack[G__asm_dt].type = 'i';
         G__asm_stack[G__asm_dt].tagnum = -1;
         G__asm_stack[G__asm_dt].typenum = -1;
         ld_flag = 1 ;
      }
#endif // G__ASM_IFUNC
      if (initializer) {
         pinc = 1;
         if (tagnum == -1) {
            *initializer = 0;
            tagnum = G__defined_tagname(basictype, 2);
            *initializer = '(';
         }
         if (tagnum != -1) {
            construct.Format("%s%s", G__struct.name[tagnum], initializer);
         }
         else {
            construct = basictype;
         }
         *initializer = '\0';
      }
      else {
         pinc = 1;
         if (tagnum != -1) {
            construct.Format("%s()", G__struct.name[tagnum]);
         }
         else {
            construct.Format("%s()", basictype);
         }
      }
   }
   size = G__Lsizeof(type);
   if (size == -1) {
      G__fprinterr(G__serr, "Error: type %s not defined FILE:%s LINE:%d\n", type, G__ifile.name, G__ifile.line_number);
      return G__null;
   }
   //
   //  Store member function execution environment.
   //
   store_struct_offset = G__store_struct_offset;
   store_tagnum = G__tagnum;
   store_typenum = G__typenum;
   result.ref = 0;
   //
   //  Pointer type identification.
   //
   typelen = strlen(type);
   while (type[typelen-1] == '*') {
      if (!ispointer) {
         ispointer = 1;
      }
      else {
         switch (reftype) {
            case G__PARANORMAL:
               reftype = G__PARAP2P;
               break;
            case G__PARAREFERENCE:
               break;
            default:
               ++reftype;
               break;
         }
      }
      type[--typelen] = '\0';
   }
   //
   //  Identify type.
   //
   G__typenum = G__defined_typename(type);
   if (G__typenum != -1) {
      G__tagnum = G__newtype.tagnum[G__typenum];
      var_type = G__newtype.type[G__typenum];
   }
   else {
      G__tagnum = G__defined_tagname(type, 1);
      if (G__tagnum != -1) {
         var_type = 'u';
      }
      else {
         if (!strcmp(type, "int")) {
            var_type = 'i';
         }
         else if (!strcmp(type, "char")) var_type = 'c';
         else if (!strcmp(type, "short")) var_type = 's';
         else if (!strcmp(type, "long")) var_type = 'l';
         else if (!strcmp(type, "float")) var_type = 'f';
         else if (!strcmp(type, "double")) var_type = 'd';
         else if (!strcmp(type, "void")) var_type = 'y';
         else if (!strcmp(type, "FILE")) var_type = 'e';
         else if (!strcmp(type, "unsigned int")) var_type = 'h';
         else if (!strcmp(type, "unsignedchar")) var_type = 'b';
         else if (!strcmp(type, "unsigned short")) var_type = 'r';
         else if (!strcmp(type, "unsigned long")) var_type = 'l';
         else if (!strcmp(type, "size_t")) var_type = 'l';
         else if (!strcmp(type, "time_t")) var_type = 'l';
         else if (!strcmp(type, "bool")) var_type = 'g';
         else if (!strcmp(type, "long long")) var_type = 'n';
         else if (!strcmp(type, "unsigned long long")) var_type = 'm';
         else if (!strcmp(type, "long double")) var_type = 'q';
      }
   }
   if (ispointer) {
      var_type = toupper(var_type);
   }
#ifdef G__ASM
   if (G__asm_noverflow) {
      if (ld_flag) {
         if (
            (G__tagnum == -1) ||
            (G__struct.iscpplink[G__tagnum] != G__CPPLINK) ||
            ispointer ||
            isupper(var_type)
         ) {
            // -- Increment for LD 1, otherwise, cancel LD 1.
            G__inc_cp_asm(2, 1);
         }
         else {
            // --
#ifdef G__ASM_DBG
            if (G__asm_dbg) {
               G__fprinterr(G__serr, "Cancel LD 1  %s:%d\n", __FILE__, __LINE__);
            }
#endif // G__ASM_DBG
            // --
         }
      }
#ifdef G__ASM_DBG
      if (G__asm_dbg) {
         G__fprinterr(G__serr, "%3x,%3x: SETMEMFUNCENV  %s:%d\n", G__asm_cp, G__asm_dt, __FILE__, __LINE__);
      }
#endif // G__ASM_DBG
      G__asm_inst[G__asm_cp] = G__SETMEMFUNCENV;
      G__inc_cp_asm(1, 0);
   }
#endif // G__ASM
   //
   //  Allocate memory if this is a class object and not pre-compiled.
   //
   if (
      (G__tagnum == -1) ||
      (G__struct.iscpplink[G__tagnum] != G__CPPLINK) ||
      ispointer ||
      isupper(var_type)
   ) {
      // --
      if (G__no_exec_compile) {
         pointer = pinc;
      }
      else {
         if (arenaflag) {
            pointer = memarena;
         }
         else {
            // --
#ifdef G__ROOT
            pointer = (long) G__new_interpreted_object(size * pinc);
#else // G__ROOT
            pointer = (long) new char[size*pinc];
#endif // G__ROOT
         }
      }
      if (!pointer && !G__no_exec_compile) {
         G__fprinterr(G__serr, "Error: memory allocation for %s %s size=%d pinc=%d FILE:%s LINE:%d\n", type, expression, size, pinc, G__ifile.name, G__ifile.line_number);
         G__tagnum = store_tagnum;
         G__typenum = store_typenum;
         return G__null;
      }
      G__store_struct_offset = pointer;
#ifdef G__ASM_IFUNC
#ifdef G__ASM
      if (G__asm_noverflow) {
         // --
#ifdef G__ASM_DBG
         if (G__asm_dbg) {
            G__fprinterr(G__serr, "%3x,%3x: NEWALLOC size: %d cnt: %d  %s:%d\n", G__asm_cp, G__asm_dt, size, pinc, __FILE__, __LINE__);
         }
#endif // G__ASM_DBG
         G__asm_inst[G__asm_cp] = G__NEWALLOC;
         if (memarena) {
            G__asm_inst[G__asm_cp+1] = 0;
         }
         else {
            G__asm_inst[G__asm_cp+1] = size;
         }
         G__asm_inst[G__asm_cp+2] = ((var_type == 'u') && arrayindex) ? 1 : 0;
         G__inc_cp_asm(3, 0);
#ifdef G__ASM_DBG
         if (G__asm_dbg) {
            G__fprinterr(G__serr, "%3x,%3x: SET_NEWALLOC tagnum: %d type: '%c'  %s:%d\n", G__asm_cp, G__asm_dt, G__tagnum, toupper(var_type), __FILE__, __LINE__);
         }
#endif // G__ASM_DBG
         G__asm_inst[G__asm_cp] = G__SET_NEWALLOC;
         G__asm_inst[G__asm_cp+1] = G__tagnum;
         G__asm_inst[G__asm_cp+2] = toupper(var_type);
         G__inc_cp_asm(3, 0);
      }
#endif // G__ASM
#endif // G__ASM_IFUNC
      // --
   }
   //
   //  Call constructor if struct, class.
   //
   if (var_type == 'u') {
      if (G__struct.isabstract[G__tagnum]) {
         G__fprinterr(G__serr, "Error: abstract class object '%s' is created", G__struct.name[G__tagnum]);
         G__genericerror(0);
         G__display_purevirtualfunc(G__tagnum);
      }
      if (G__dispsource) {
         G__fprinterr(G__serr, "\n!!!Calling constructor 0x%lx.'%s' for new '%s'  %s:%d", G__store_struct_offset, type, type, __FILE__, __LINE__);
      }
      if (G__struct.iscpplink[G__tagnum] == G__CPPLINK) {
         // -- This is a pre-compiled class.
         long store_globalvarpointer = G__globalvarpointer;
         if (memarena) {
            G__globalvarpointer = memarena;
         }
         else {
            G__globalvarpointer = G__PVOID;
         }
         if (arrayindex) {
            G__cpp_aryconstruct = pinc;
#ifdef G__ASM
            if (G__asm_noverflow) {
               // --
#ifdef G__ASM_DBG
               if (G__asm_dbg) {
                  G__fprinterr(G__serr, "%3x,%3x: SETARYINDEX  %s:%d\n", G__asm_cp, G__asm_dt, __FILE__, __LINE__);
               }
#endif // G__ASM_DBG
               G__asm_inst[G__asm_cp] = G__SETARYINDEX;
               G__asm_inst[G__asm_cp+1] = 1;
               G__inc_cp_asm(2, 0);
            }
#endif // G__ASM
            // --
         }
         result = G__getfunction(construct, &known, G__CALLCONSTRUCTOR);
#ifdef G__ASM
         if (arrayindex && G__asm_noverflow) {
            // --
#ifdef G__ASM_DBG
            if (G__asm_dbg) {
               G__fprinterr(G__serr, "%3x,%3x: RESETARYINDEX  %s:%d\n", G__asm_cp, G__asm_dt, __FILE__, __LINE__);
            }
#endif // G__ASM_DBG
            G__asm_inst[G__asm_cp] = G__RESETARYINDEX;
            G__asm_inst[G__asm_cp+1] = 1;
            G__inc_cp_asm(2, 0);
         }
#endif // G__ASM
         result.type = toupper(result.type);
         result.ref = 0;
         result.isconst = G__VARIABLE;
         G__cpp_aryconstruct = 0;
         G__store_struct_offset = store_struct_offset;
         G__tagnum = store_tagnum;
         G__typenum = store_typenum;
         G__globalvarpointer = store_globalvarpointer;
#ifdef G__ASM
         if (memarena && G__asm_noverflow) {
            // --
#ifdef G__ASM_DBG
            if (G__asm_dbg) {
               G__fprinterr(G__serr, "%3x,%3x: SETGVP -1  %s:%d\n", G__asm_cp, G__asm_dt, __FILE__, __LINE__);
            }
#endif // G__ASM_DBG
            G__asm_inst[G__asm_cp] = G__SETGVP;
            G__asm_inst[G__asm_cp+1] = -1;
            G__inc_cp_asm(2, 0);
         }
#endif // G__ASM
#ifdef G__ASM
         if (G__asm_noverflow) {
            // --
#ifdef G__ASM_DBG
            if (G__asm_dbg) {
               G__fprinterr(G__serr, "%3x,%3x: RECMEMFUNCENV  %s:%d\n", G__asm_cp, G__asm_dt, __FILE__, __LINE__);
            }
#endif // G__ASM_DBG
            G__asm_inst[G__asm_cp] = G__RECMEMFUNCENV;
            G__inc_cp_asm(1, 0);
         }
#endif // G__ASM
#ifdef G__SECURITY
         if (G__security & G__SECURE_GARBAGECOLLECTION) {
            if (!G__no_exec_compile && !memarena) {
               G__add_alloctable((void*)result.obj.i, result.type, result.tagnum);
#ifdef G__ASM
               if (G__asm_noverflow) {
                  // --
#ifdef G__ASM_DBG
                  if (G__asm_dbg) {
                     G__fprinterr(G__serr, "%3x,%3x: ADDALLOCTABLE  %s:%d\n", G__asm_cp, G__asm_dt, __FILE__, __LINE__);
                  }
#endif // G__ASM_DBG
                  G__asm_inst[G__asm_cp] = G__ADDALLOCTABLE;
                  G__inc_cp_asm(1, 0);
               }
#endif // G__ASM
               // --
            }
         }
#endif // G__SECURITY
         return result;
      }
      else {
         // -- This is an interpreted class.
         if (arrayindex && !G__no_exec_compile && (G__struct.type[G__tagnum] != 'e')) {
            G__alloc_newarraylist(pointer, pinc);
         }
         G__var_type = 'p';
         for (i = 0; i < pinc; ++i) {
            // --
            G__abortbytecode();
            if (G__no_exec_compile) {
               break;
            }
            G__getfunction(construct, &known, G__TRYCONSTRUCTOR);
            result.ref = 0;
            if (!known) {
               if (initializer) {
                  G__value buf;
                  char* bp = strchr(construct, '(');
                  char* ep = strrchr(construct, ')');
                  G__ASSERT(bp && ep) ;
                  *ep = 0;
                  *bp = 0;
                  ++bp;
                  {
                     int nx = 0;
                     G__FastAllocString tmpx(G__ONELINE);
                     int cx = G__getstream(bp, &nx, tmpx, "),");
                     if (cx == ',') {
                        *ep = ')';
                        *(bp - 1) = '(';
                        // only to display error message
                        G__getfunction(construct, &known, G__CALLCONSTRUCTOR);
                        break;
                     }
                  }
                  // construct = "TYPE" , bp = "ARG"
                  buf = G__getexpr(bp);
                  G__abortbytecode();
                  if ((buf.tagnum != -1) && !G__no_exec_compile) {
                     if (buf.tagnum != G__tagnum) {
                        G__fprinterr(G__serr, "Error: Illegal initialization of %s(", G__fulltagname(G__tagnum, 1));
                        G__fprinterr(G__serr, "%s)", G__fulltagname(buf.tagnum, 1));
                        G__genericerror(0);
                        return G__null;
                     }
                     memcpy((void*)G__store_struct_offset, (void*)buf.obj.i, G__struct.size[buf.tagnum]);
                  }
               }
               break;
            }
            G__store_struct_offset += size;
            //
            // WARNING: FOLLOWING PART MUST BE REDESIGNED TO SUPPORT WHOLE FUNCTION COMPILATION.
            //
#ifdef G__ASM_IFUNC
#ifdef G__ASM
            G__abortbytecode();
            if (G__asm_noverflow) {
               if (pinc > 1) {
                  // --
#ifdef G__ASM_DBG
                  if (G__asm_dbg) {
                     G__fprinterr(G__serr, "%3x,%3x: ADDSTROS %d  %s:%d\n", G__asm_cp, G__asm_dt, size, __FILE__, __LINE__);
                  }
#endif // G__ASM_DBG
                  G__asm_inst[G__asm_cp] = G__ADDSTROS;
                  G__asm_inst[G__asm_cp+1] = size;
                  G__inc_cp_asm(2, 0);
               }
            }
#endif // G__ASM
#endif // G__ASM_IFUNC
            // --
         }
#ifdef G__ASM
         if (memarena && G__asm_noverflow) {
            // --
#ifdef G__ASM_DBG
            if (G__asm_dbg) {
               G__fprinterr(G__serr, "%3x,%3x: SETGVP -1  %s:%d\n", G__asm_cp, G__asm_dt, __FILE__, __LINE__);
            }
#endif // G__ASM_DBG
            G__asm_inst[G__asm_cp] = G__SETGVP;
            G__asm_inst[G__asm_cp+1] = -1;
            G__inc_cp_asm(2, 0);
         }
#endif // G__ASM
         // --
      }
   }
   else if (initializer) {
      // -- construct = "TYPE(ARG)"
      struct G__param para;
      int typenum;
      int hash;
      int store_var_type;
      char *bp = strchr(construct, '(');
      char *ep = strrchr(construct, ')');
      *ep = 0;
      *bp = 0;
      ++bp;
      // construct = "TYPE" , bp = "ARG"
      typenum = G__defined_typename(construct);
      if (typenum != -1) {
         construct = G__type2string(G__newtype.type[typenum], G__newtype.tagnum[typenum], -1, G__newtype.reftype[typenum], 0);
      }
      hash = strlen(construct);
      store_var_type = G__var_type;
      G__var_type = 'p';
      para.para[0] = G__getexpr(bp); // generates LD or LD_VAR etc...
      G__var_type = store_var_type;
      if (!G__no_exec_compile) {
         result.ref = pointer;
      }
      else {
         result.ref = 0;
      }
      // Following call generates CAST instruction.
      if ((var_type == 'U') && pointer) {
         if (!G__no_exec_compile) {
            *(long*)pointer = para.para[0].obj.i;
         }
      }
      else {
         G__explicit_fundamental_typeconv(construct, hash, &para, &result);
      }
#ifdef G__ASM
      if (G__asm_noverflow) {
         // --
#ifdef G__ASM_DBG
         if (G__asm_dbg) {
            G__fprinterr(G__serr, "%3x,%3x: LETNEWVAL  %s:%d\n", G__asm_cp, G__asm_dt, __FILE__, __LINE__);
         }
#endif // G__ASM_DBG
         G__asm_inst[G__asm_cp] = G__LETNEWVAL;
         G__inc_cp_asm(1, 0);
      }
#endif // G__ASM
#ifdef G__ASM
      if (memarena && G__asm_noverflow) {
         // --
#ifdef G__ASM_DBG
         if (G__asm_dbg) {
            G__fprinterr(G__serr, "%3x,%3x: SETGVP -1  %s:%d\n", G__asm_cp, G__asm_dt, __FILE__, __LINE__);
         }
#endif // G__ASM_DBG
         G__asm_inst[G__asm_cp] = G__SETGVP;
         G__asm_inst[G__asm_cp+1] = -1;
         G__inc_cp_asm(2, 0);
      }
#endif // G__ASM
      // --
   }
   if (isupper(var_type)) {
      G__letint(&result, var_type, pointer);
      switch (reftype) {
         case G__PARANORMAL:
            result.obj.reftype.reftype = G__PARAP2P;
            break;
         case G__PARAP2P:
            result.obj.reftype.reftype = G__PARAP2P2P;
            break;
         default:
            result.obj.reftype.reftype = reftype + 1;
            break;
      }
   }
   else {
      G__letint(&result, toupper(var_type), pointer);
      result.obj.reftype.reftype = reftype;
   }
   result.tagnum = G__tagnum;
   result.typenum = G__typenum;
   G__store_struct_offset = store_struct_offset;
   G__tagnum = store_tagnum;
   G__typenum = store_typenum;
#ifdef G__ASM
   if (G__asm_noverflow) {
      // --
#ifdef G__ASM_DBG
      if (G__asm_dbg) {
         G__fprinterr(G__serr, "%3x%3x: RECMEMFUNCENV  %s:%d\n", G__asm_cp, G__asm_dt, __FILE__, __LINE__);
      }
#endif // G__ASM_DBG
      G__asm_inst[G__asm_cp] = G__RECMEMFUNCENV;
      G__inc_cp_asm(1, 0);
   }
#endif // G__ASM
#ifdef G__SECURITY
   if (G__security & G__SECURE_GARBAGECOLLECTION) {
      if (!G__no_exec_compile && !memarena)
         G__add_alloctable((void*) result.obj.i, result.type, result.tagnum);
#ifdef G__ASM
      if (G__asm_noverflow) {
         // --
#ifdef G__ASM_DBG
         if (G__asm_dbg) {
            G__fprinterr(G__serr, "%3x,%3x: ADDALLOCTABLE  %s:%d\n", G__asm_cp, G__asm_dt, __FILE__, __LINE__);
         }
#endif // G__ASM_DBG
         G__asm_inst[G__asm_cp] = G__ADDALLOCTABLE;
         G__inc_cp_asm(1, 0);
      }
#endif // G__ASM
      // --
   }
#endif // G__SECURITY
   return result;
}

//______________________________________________________________________________
int G__getarrayindex(const char* indexlist)
{
   // FIXME: Describe this function!
   // [x][y][z]     get x*y*z
   int p_inc = 1;
   int p = 1;
   G__FastAllocString index(G__ONELINE);
   int c;
   int store_var_type = G__var_type;
   G__var_type = 'p';

   c = G__getstream(indexlist, &p, index, "]");
   p_inc *= G__int(G__getexpr(index));
   while (*(indexlist + p) == '[') {
      ++p;
      c = G__getstream(indexlist, &p, index, "]");
      p_inc *= G__int(G__getexpr(index));
#ifdef G__ASM_IFUNC
#ifdef G__ASM
      if (G__asm_noverflow) {
#ifdef G__ASM_DBG
         if (G__asm_dbg) G__fprinterr(G__serr, "%3x: OP2 *\n" , G__asm_cp);
#endif
         G__asm_inst[G__asm_cp] = G__OP2;
         G__asm_inst[G__asm_cp+1] = (long)'*';
         G__inc_cp_asm(2, 0);
      }
#endif /* G__ASM */
#endif /* G__ASM_IFUNC */
   }
   G__ASSERT(']' == c);

   G__var_type = store_var_type;

   return(p_inc);
}

//______________________________________________________________________________
void G__delete_operator(char* expression, int isarray)
{
   // -- FIXME: Describe this function!
   long store_struct_offset = 0L;
   int store_tagnum = 0;
   int store_typenum = 0;
   int done = 0;
   int pinc = 0;
   int i = 0;
   int size = 0;
   int cpplink = 0;
   int zeroflag = 0;
   G__value buf;
   G__FastAllocString destruct(G__ONELINE);
   if (G__cintv6) {
      // -- THIS CASE IS NEVER USED.
      G__bc_delete_operator(expression, isarray);
      return;
   }
   buf = G__getitem(expression);
   if (islower(buf.type)) {
      G__fprinterr(G__serr, "Error: Cannot delete '%s'", expression);
      G__genericerror(0);
      return;
   }
   else if (!buf.obj.i && !G__no_exec_compile && (G__asm_wholefunction == G__ASM_FUNC_NOP)) {
      zeroflag = 1;
      G__no_exec_compile = 1;
      buf.obj.d = 0;
      buf.obj.i = 1;
   }
   G__CHECK(G__SECURE_MALLOC, 1, return);
#ifdef G__SECURITY
   if (G__security & G__SECURE_GARBAGECOLLECTION) {
      if (!G__no_exec_compile) {
         G__del_alloctable((void*)buf.obj.i);
      }
#ifdef G__ASM
      if (G__asm_noverflow) {
         // -- We are generating bytecode.
#ifdef G__ASM_DBG
         if (G__asm_dbg) {
            G__fprinterr(G__serr, "%3x,%3x: DELALLOCTABLE  %s:%d\n", G__asm_cp, G__asm_dt, __FILE__, __LINE__);
         }
#endif // G__ASM_DBG
         G__asm_inst[G__asm_cp] = G__DELALLOCTABLE;
         G__inc_cp_asm(1, 0);
      }
#endif // G__ASM
      // --
   }
#endif // G__SECURITY
   //
   //  Call destructor if struct or class
   //
   if ((buf.type == 'U') && (buf.obj.reftype.reftype == G__PARANORMAL)) {
      store_struct_offset = G__store_struct_offset;
      store_typenum = G__typenum;
      store_tagnum = G__tagnum;
      G__store_struct_offset = buf.obj.i;
      G__typenum = buf.typenum;
      G__tagnum = buf.tagnum;
      destruct.Format("~%s()", G__struct.name[G__tagnum]);
      if (G__dispsource) {
         G__fprinterr(G__serr, "\n!!!Calling destructor 0x%lx.%s for '%s'\n", G__store_struct_offset, destruct(), expression);
      }
      done = 0;
      if (
         // --
         !G__no_exec_compile &&
         (G__struct.virtual_offset[G__tagnum] != -1) &&
         (G__tagnum != *(long*)(G__store_struct_offset + G__struct.virtual_offset[G__tagnum]))
      ) {
         // --
         int virtualtag = *(long*)(G__store_struct_offset + G__struct.virtual_offset[G__tagnum]);
         buf.obj.i -= G__find_virtualoffset(virtualtag, buf.obj.i);
      }
      //
      //  Push and set G__store_struct_offset.
      //
#ifdef G__ASM_IFUNC
#ifdef G__ASM
      if (G__asm_noverflow) {
         G__asm_inst[G__asm_cp] = G__PUSHSTROS;
         G__asm_inst[G__asm_cp+1] = G__SETSTROS;
         G__inc_cp_asm(2, 0);
#ifdef G__ASM_DBG
         if (G__asm_dbg) {
            G__fprinterr(G__serr, "%3x,%3x: PUSHSTROS  %s:%d\n", G__asm_cp - 2, G__asm_dt, __FILE__, __LINE__);
            G__fprinterr(G__serr, "%3x,%3x: SETSTROS  %s:%d\n", G__asm_cp - 1, G__asm_dt, __FILE__, __LINE__);
         }
#endif // G__ASM_DBG
         if (isarray) {
            G__asm_inst[G__asm_cp] = G__GETARYINDEX;
#ifdef G__ASM_DBG
            if (G__asm_dbg) {
               G__fprinterr(G__serr, "%3x,%3x: GETARYINDEX  %s:%d\n", G__asm_cp - 2, G__asm_dt, __FILE__, __LINE__);
            }
#endif // G__ASM_DBG
            G__inc_cp_asm(1, 0);
         }
      }
#endif // G__ASM
#endif // G__ASM_IFUNC
      //
      //  Call destructor.
      //
      if (G__struct.iscpplink[G__tagnum] == G__CPPLINK) {
         // -- Precompiled class.
         if (isarray) {
            G__cpp_aryconstruct = 1;
         }
#ifndef G__ASM_IFUNC
#ifdef G__ASM
         if (G__asm_noverflow) {
            G__asm_inst[G__asm_cp] = G__PUSHSTROS;
            G__asm_inst[G__asm_cp+1] = G__SETSTROS;
            G__inc_cp_asm(2, 0);
#ifdef G__ASM_DBG
            if (G__asm_dbg) {
               G__fprinterr(G__serr, "%3x,%3x: PUSHSTROS  %s:%d\n", G__asm_cp - 2, G__asm_dt, __FILE__, __LINE__);
               G__fprinterr(G__serr, "%3x,%3x: SETSTROS  %s:%d\n", G__asm_cp - 1, G__asm_dt, __FILE__, __LINE__);
            }
#endif // G__ASM_DBG
            // --
         }
#endif // G__ASM
#endif // G__ASM_IFUNC
         //
         //  Actually do the destructor call now.
         //
         // Note: Precompiled destructor must always exist here.
         G__getfunction(destruct, &done, G__TRYDESTRUCTOR);
#ifndef G__ASM_IFUNC
#ifdef G__ASM
         if (G__asm_noverflow) {
            // -- We are generating bytecode.
#ifdef G__ASM_DBG
            if (G__asm_dbg) {
               G__fprinterr(G__serr, "%3x,%3x: POPSTROS  %s:%d\n", G__asm_cp, G__asm_dt, __FILE__, __LINE__);
            }
#endif // G__ASM_DBG
            G__asm_inst[G__asm_cp] = G__POPSTROS;
            G__inc_cp_asm(1, 0);
         }
#endif // G__ASM
#endif // G__ASM_IFUNC
         G__cpp_aryconstruct = 0;
         cpplink = 1;
      }
      else {
         // -- Interpreted class.
         // WARNING: FOLLOWING PART MUST BE REDESIGNED TO SUPPORT WHOLE FUNCTION COMPILATION.
         if (!isarray) {
            G__getfunction(destruct, &done, G__TRYDESTRUCTOR);
         }
         else {
            if (!G__no_exec_compile) {
               pinc = G__free_newarraylist(G__store_struct_offset);
            }
            else {
               pinc = 1;
            }
            size = G__struct.size[G__tagnum];
            for (i = pinc - 1; i >= 0; --i) {
               G__store_struct_offset = buf.obj.i + (i * size);
               G__getfunction(destruct, &done , G__TRYDESTRUCTOR);
#ifdef G__ASM_IFUNC
#ifdef G__ASM
               if (!done) {
                  break;
               }
               G__abortbytecode(); // Disable bytecode
               if (G__asm_noverflow) {
                  // -- We are generating bytecode.
#ifdef G__ASM_DBG
                  if (G__asm_dbg) {
                     G__fprinterr(G__serr, "%3x,%3x: ADDSTROS %d  %s:%d\n", G__asm_cp, G__asm_dt, size, __FILE__, __LINE__);
                  }
#endif // G__ASM_DBG
                  G__asm_inst[G__asm_cp] = G__ADDSTROS;
                  G__asm_inst[G__asm_cp+1] = (long) size;
                  G__inc_cp_asm(2, 0);
               }
#endif // G__ASM
#endif // G__ASM_IFUNC
               // --
            }
         }
      }
#ifdef G__SECURITY
#ifdef G__ASM
      if ((G__security & G__SECURE_GARBAGECOLLECTION) && G__asm_noverflow && !done) {
         // --
#ifdef G__ASM_DBG
         if (G__asm_dbg) G__fprinterr(G__serr, "%3x: BASEDESTRUCT\n", G__asm_cp);
#endif // G__ASM_DBG
         G__asm_inst[G__asm_cp] = G__BASEDESTRUCT;
         G__asm_inst[G__asm_cp+1] = G__tagnum;
         G__asm_inst[G__asm_cp+2] = isarray;
         G__inc_cp_asm(3, 0);
      }
#endif // G__ASM
#endif // G__SECURITY
      //
      //  Restore G__store_struct_offset.
      //
#ifdef G__ASM_IFUNC
#ifdef G__ASM
      if (G__asm_noverflow) {
         if (isarray) {
            // --
#ifdef G__ASM_DBG
            if (G__asm_dbg) {
               G__fprinterr(G__serr, "%3x,%3x: RESETARYINDEX  %s:%d\n", G__asm_cp - 2, G__asm_dt, __FILE__, __LINE__);
            }
#endif // G__ASM_DBG
            G__asm_inst[G__asm_cp] = G__RESETARYINDEX;
            G__asm_inst[G__asm_cp+1] = 0;
            G__inc_cp_asm(2, 0);
         }
         if (G__struct.iscpplink[G__tagnum] != G__CPPLINK) {
            // -- Interpreted class, free memory.
#ifdef G__ASM_DBG
            if (G__asm_dbg) {
               G__fprinterr(G__serr, "%3x,%3x: DELETEFREE  %s:%d\n", G__asm_cp, G__asm_dt, __FILE__, __LINE__);
            }
#endif // G__ASM_DBG
            G__asm_inst[G__asm_cp] = G__DELETEFREE;
            G__asm_inst[G__asm_cp+1] = isarray ? 1 : 0;
            G__inc_cp_asm(2, 0);
         }
#ifdef G__ASM_DBG
         if (G__asm_dbg) {
            G__fprinterr(G__serr, "%3x,%3x: POPSTROS  %s:%d\n", G__asm_cp + 1, G__asm_dt, __FILE__, __LINE__);
         }
#endif // G__ASM_DBG
         G__asm_inst[G__asm_cp] = G__POPSTROS;
         G__inc_cp_asm(1, 0);
      }
#endif // G__ASM
#endif // G__ASM_IFUNC
      G__store_struct_offset = store_struct_offset;
      G__typenum = store_typenum;
      G__tagnum = store_tagnum;
   }
   else if (G__asm_noverflow) {
      // -- We are generating code.
#ifdef G__ASM_DBG
      if (G__asm_dbg) {
         G__fprinterr(G__serr, "%3x,%3x: PUSHSTROS  %s:%d\n", G__asm_cp - 2, G__asm_dt, __FILE__, __LINE__);
         G__fprinterr(G__serr, "%3x,%3x: SETSTROS  %s:%d\n", G__asm_cp - 1, G__asm_dt, __FILE__, __LINE__);
      }
#endif // G__ASM_DBG
      G__asm_inst[G__asm_cp] = G__PUSHSTROS;
      G__asm_inst[G__asm_cp+1] = G__SETSTROS;
      G__inc_cp_asm(2, 0);
#ifdef G__ASM_DBG
      if (G__asm_dbg) {
         G__fprinterr(G__serr, "%3x,%3x: DELETEFREE  %s:%d\n", G__asm_cp, G__asm_dt, __FILE__, __LINE__);
      }
#endif // G__ASM_DBG
      G__asm_inst[G__asm_cp] = G__DELETEFREE;
      G__asm_inst[G__asm_cp+1] = 0;
      G__inc_cp_asm(2, 0);
#ifdef G__ASM_DBG
      if (G__asm_dbg) {
         G__fprinterr(G__serr, "%3x,%3x: POPSTROS  %s:%d\n", G__asm_cp, G__asm_dt, __FILE__, __LINE__);
      }
#endif // G__ASM_DBG
      G__asm_inst[G__asm_cp] = G__POPSTROS;
      G__inc_cp_asm(1, 0);
   }
   //
   //  Free memory if interpreted object.
   //
   if ((cpplink == G__NOLINK) && !G__no_exec_compile) {
#ifdef G__ROOT
      G__delete_interpreted_object((void*)buf.obj.i);
#else // G__ROOT
      delete[] (char*) buf.obj.i;
#endif // G__ROOT
   }
   //
   //  Assign zero for deleted pointer variable.
   //
   if (buf.ref && !G__no_exec && !G__no_exec_compile) {
      *(long*)buf.ref = 0;
   }
   if (zeroflag) {
      G__no_exec_compile = 0;
      buf.obj.i = 0;
   }
}

//______________________________________________________________________________
int G__alloc_newarraylist(long point, int pinc)
{
   // FIXME: Describe this function!
   struct G__newarylist *newary;

#ifdef G__MEMTEST
   fprintf(G__memhist, "G__alloc_newarraylist(%lx,%d)\n", point, pinc);
#endif

   /****************************************************
    * Find out end of list
    ****************************************************/
   newary = &G__newarray;
   while (newary->next) newary = newary->next;


   /****************************************************
    * create next list
    ****************************************************/
   newary->next = (struct G__newarylist *)malloc(sizeof(struct G__newarylist));
   /****************************************************
    * store information
    ****************************************************/
   newary = newary->next;
   newary->point = point;
   newary->pinc = pinc;
   newary->next = (struct G__newarylist *)NULL;
   return(0);
}

//______________________________________________________________________________
int G__free_newarraylist(long point)
{
   // FIXME: Describe this function!
   struct G__newarylist *newary, *prev;
   int pinc, flag = 0;

#ifdef G__MEMTEST
   fprintf(G__memhist, "G__free_newarraylist(%lx)\n", point);
#endif

   /****************************************************
    * Search point
    ****************************************************/
   prev = &G__newarray;
   newary = G__newarray.next;
   while (newary) {
      if (newary->point == point) {
         flag = 1;
         break;
      }
      prev = newary;
      newary = newary->next;
   }

   if (flag == 0) {
      G__fprinterr(G__serr, "Error: delete[] on wrong object 0x%lx FILE:%s LINE:%d\n"
                   , point, G__ifile.name, G__ifile.line_number);
      return(0);
   }

   /******************************************************
    * get malloc size information
    ******************************************************/
   pinc = newary->pinc;

   /******************************************************
    * delete newarraylist
    ******************************************************/
   prev->next = newary->next;
   free((void*)newary);

   /* return result */
   return(pinc);
}

} // extern "C"

/*
 * Local Variables:
 * c-tab-always-indent:nil
 * c-indent-level:3
 * c-continued-statement-offset:3
 * c-brace-offset:-3
 * c-brace-imaginary-offset:0
 * c-argdecl-indent:0
 * c-label-offset:-3
 * compile-command:"make -k"
 * End:
 */<|MERGE_RESOLUTION|>--- conflicted
+++ resolved
@@ -37,11 +37,7 @@
    // new type(53)
    // new (arena)type
    //char expression[G__LONGLINE];
-<<<<<<< HEAD
-   //strcpy (expression,express);
-=======
    //copy (expression,express);
->>>>>>> 84c4c19c
    G__FastAllocString arena(G__ONELINE);
    long memarena = 0;
    int arenaflag = 0;
