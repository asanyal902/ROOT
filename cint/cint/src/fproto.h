/* /% C %/ */
/***********************************************************************
 * cint (C/C++ interpreter)
 ************************************************************************
 * Source file fproto.h
 ************************************************************************
 * Description:
 *  K&R style function prototype
 ************************************************************************
 * Copyright(c) 1995~2005  Masaharu Goto 
 *
 * For the licensing terms see the file COPYING
 *
 ************************************************************************/

#ifndef G__FPROTO_H
#define G__FPROTO_H


#ifndef __CINT__

#ifdef __cplusplus
namespace Cint {
   class G__DataMemberHandle;
}
class G__FastAllocString;
<<<<<<< HEAD
=======
struct G__AppPragma;
>>>>>>> 84c4c19c

extern "C" {
#endif
void psrxxx_dump_gvars();
/* G__cfunc.c */
int G__compiled_func(G__value *result7,const char *funcname,struct G__param *libp,int hash);
void G__list_sut(FILE *fp);

/* G__setup.c */
extern int G__dll_revision(void);
extern int G__globalsetup(void);
extern int G__revision(FILE *fp);
extern int G__list_global(FILE *fp);
extern int G__list_struct(FILE *fp);

/* G__setup.c */
extern int G__list_stub(FILE *fp);

/* in src/xxx.c */
/* int G__split(char *line,char *string,int *argc,char **argv); */
int G__readsimpleline(FILE *fp,char *line);
int G__cmparray(short array1[],short array2[],int num,short mask);
void G__setarray(short array[],int num,short mask,char *mode);
int G__graph(double *xdata,double *ydata,int ndata,char *title,int mode);
int G__storeobject(G__value *buf1,G__value *buf2);
int G__scanobject(G__value *buf1);
int G__dumpobject(char *file,void *buf,int size);
int G__loadobject(char *file,void *buf,int size);
long G__what_type(char *name,char *type,char *tagname,char *typenamein);
int G__textprocessing(FILE *fp);
#ifdef G__REGEXP
int G__matchregex(char *pattern,char *string);
#endif
#ifdef G__REGEXP1
int G__matchregex(char *pattern,char *string);
#endif
G__value G__castvalue(char *casttype,G__value result3);
G__value G__castvalue_bc(char *casttype,G__value result3, int i);
void* G__dynamiccast(int totagnum, int fromtagnum, void* addr);
void G__this_adjustment(struct G__ifunc_table_internal *ifunc, int ifn);
void G__asm_cast(int type,G__value *buf,int tagnum,int reftype);
  /* void G__setdebugcond(void); */
int G__findposition(const char *string,struct G__input_file* view,int *pline,int *pfnum);
int G__beforelargestep(char *statement,int *piout,int *plargestep);
void G__afterlargestep(int *plargestep);
void G__EOFfgetc(void);
void G__BREAKfgetc(void);
void G__DISPNfgetc(void);
void G__DISPfgetc(int c);
int G__lock_variable(const char *varname);
int G__unlock_variable(const char *varname);
G__value G__interactivereturn(void);
void G__set_tracemode(char *name);
void G__del_tracemode(char *name);
void G__set_classbreak(char *name);
void G__del_classbreak(char *name);
void G__setclassdebugcond(int tagnum,int brkflag);
void G__define_var(int tagnum,int typenum);
struct G__var_array* G__initmemvar(int tagnum,int* pindex,G__value *pbuf);
struct G__var_array* G__incmemvar(struct G__var_array* memvar,int* pindex,G__value *pbuf);
int G__listfunc(FILE *fp,int access,const char* fname,struct G__ifunc_table *ifunc);
int G__listfunc_pretty(FILE *fp,int access,const char* fname,struct G__ifunc_table *ifunc,char friendlyStyle);
int G__showstack(FILE *fout);
void G__display_note(void);
int G__display_proto(FILE *fout,const char *string);
int G__display_proto_pretty(FILE *fout,const char *string,char friendlyStyle);
int G__display_newtypes(FILE *fout,const char *string);
int G__display_typedef(FILE *fout,const char *name,int startin);
int G__display_template(FILE *fout,const char *name);
int G__display_macro(FILE *fout,const char *name);
int G__display_string(FILE *fout);
int G__display_files(FILE *fout);
#ifdef __cplusplus
int G__pr(FILE *fout,const struct G__input_file &view);
#endif
int G__dump_tracecoverage(FILE *fout);
int G__objectmonitor(FILE *fout,long pobject,int tagnum,const char *addspace);
int G__varmonitor(FILE *fout,struct G__var_array *var,const char *index,const char *addspace,long offset);
int G__pushdumpinput(FILE *fp,int exflag);
int G__popdumpinput(void);
int G__dumpinput(const char *line);
char *G__xdumpinput(const char *prompt);
int G__free_ifunc_table(struct G__ifunc_table_internal *ifunc);
int G__isfilebusy(int ifn);
int G__destroy_upto(struct G__var_array *var,int global,struct G__var_array *dictpos,int ig15);
int G__call_atexit(void);
int G__interpretexit(void);
void G__nosupport(const char* name);
void G__malloc_error(const char* varname);
void G__arrayindexerror(int varid, struct G__var_array* var, const char* name, int index);
#ifdef G__ASM
int G__asm_execerr(const char* message, int num);
#endif // G__ASM
int G__assign_error(const char* item, G__value* pbuf);
int G__reference_error(const char* item);
int G__warnundefined(const char* item);
int G__unexpectedEOF(const char* message);
int G__shl_load_error(const char* shlname, const char* message);
int G__getvariable_error(const char* item);
int G__referencetypeerror(const char* new_name);
int G__syntaxerror(const char* expr);
int G__parenthesiserror(const char* expression, const char* funcname);
int G__commenterror();
int G__changeconsterror(const char* item, const char* categ);
int G__pounderror();
int G__missingsemicolumn(const char* item);
void G__printerror(const char* funcname, int ipara, int paran);
#ifdef G__SECURITY
int G__check_drange(int p, double low, double up, double d, G__value* result7, const char* funcname);
int G__check_lrange(int p, long low, long up, long l, G__value* result7, const char* funcname);
int G__check_type(int p, int t1, int t2, G__value* para, G__value* result7, const char* funcname);
int G__check_nonull(int p, int t, G__value* para, G__value* result7, const char* funcname);
#endif // G__SECURITY
int G__shl_load(char *shlfile);
void G__setDLLflag(int flag);
void G__setInitFunc(char *initfunc);
int G__autocc(void);
int G__init_readline(void);
int G__using_namespace(void);
G__value G__calc_internal(const char *exprwithspace);
G__value G__getexpr(const char *expression);
G__value G__getprod(char *expression1);
G__value G__getpower(const char *expression2);
G__value G__getitem(const char *item);
int G__testandor(int lresult,const char *rexpression,int operator2);
int G__test(const char *expression2);
int G__btest(int operator2,G__value lresult,G__value rresult);
int G__fgetspace(void);
int G__fgetspace_peek(void);
#ifdef __cplusplus
} // extern "C"
<<<<<<< HEAD
=======
char* G__setiparseobject(G__value* result,G__FastAllocString &str);
>>>>>>> 84c4c19c
int G__fgetvarname(G__FastAllocString& string, size_t offset, const char *endmark);
int G__fgetname(G__FastAllocString& string, size_t offset, const char *endmark);
int G__getname(const char* source,int* isrc,G__FastAllocString& string,const char *endmark);
int G__fgetstream(G__FastAllocString& string, size_t offset, const char *endmark);
void G__fgetstream_peek(G__FastAllocString& string, int nchars);
int G__fgetstream_new(G__FastAllocString& string, size_t offset, const char *endmark);
int G__fdumpstream(G__FastAllocString& string, size_t offset, const char *endmark);
int G__getcommentstring(G__FastAllocString& buf,int tagnum,struct G__comment_info *pcomment);
extern "C" {
#endif
int G__ignorestream(const char *string,int* isrc,const char *endmark);
int G__fignorestream(const char *endmark);
void G__fignoreline(void);
void G__fignoreline_peek(void);
void G__fsetcomment(struct G__comment_info *pcomment);
int G__fgetc(void);
long G__op1_operator_detail(int opr,G__value *val);
long G__op2_operator_detail(int opr,G__value *lval,G__value *rval);
int G__explicit_fundamental_typeconv(char* funcname,int hash,struct G__param *libp,G__value *presult3);
int G__special_func(G__value *result7,char *funcname,struct G__param *libp,int hash);
int G__library_func(G__value *result7,char *funcname,struct G__param *libp,int hash);
char *G__charformatter(int ifmt,struct G__param *libp,char *result,size_t result_length);
int G__istypename(char *temp);
char* G__savestring(char** pbuf,char* name);
struct G__ifunc_table* G__get_ifunc_ref(struct G__ifunc_table_internal*);
void G__reset_ifunc_refs_for_tagnum(int tagnum);
int G__interpret_func(G__value *result7,const char *funcname,struct G__param *libp,int hash,struct G__ifunc_table_internal *p_ifunc,int funcmatch,int memfunc_flag);
struct G__ifunc_table_internal *G__ifunc_exist(struct G__ifunc_table_internal *ifunc_now,int allifunc,struct G__ifunc_table_internal *ifunc,int *piexist,int mask);
struct G__ifunc_table_internal *G__ifunc_ambiguous(struct G__ifunc_table_internal *ifunc_now,int allifunc,struct G__ifunc_table_internal *ifunc,int *piexist,int derivedtagnum);
int G__method_inbase(int ifn, struct G__ifunc_table_internal *ifunc);
void G__inheritclass(int to_tagnum,int from_tagnum,char baseaccess);
int G__baseconstructorwp(void);
int G__baseconstructor(int n,struct G__baseparam *pbaseparam);
int G__basedestructor(void);
int G__basedestructrc(struct G__var_array *mem);
#ifdef G__VIRTUALBASE
int G__publicinheritance(G__value *val1,G__value *val2);
int G__ispublicbase(int basetagnum,int derivedtagnum,long pobject);
long G__getvirtualbaseoffset(long pobject,int tagnum,struct G__inheritance *baseclass,int basen);
#else
int G__ispublicbase(int basetagnum,int derivedtagnum);
int G__isanybase(int basetagnum,int derivedtagnum);
#endif
#ifdef G__VIRTUALBASE
int G__find_virtualoffset(int virtualtag, long pobject);
#else
int G__find_virtualoffset(int virtualtag);
#endif
  /* int G__main(int argc,char **argv); */
int G__init_globals(void);
void G__set_stdio(void);
int G__cintrevision(FILE *fp);
  /* char *G__input(char *prompt); */
const char *G__strrstr(const char *string1,const char *string2);
void G__set_sym_underscore(int x);

  /* void G__breakkey(int signame); */
void G__floatexception(int signame);
void G__segmentviolation(int signame);
void G__outofmemory(int signame);
void G__buserror(int signame);
void G__errorexit(int signame);

void G__killproc(int signame);
void G__timeout(int signame);

void G__fsigabrt(int);
void G__fsigfpe(int);
void G__fsigill(int);
void G__fsigint(int);
void G__fsigsegv(int);
void G__fsigterm(int);
#ifdef SIGHUP
void G__fsighup(int);
#endif
#ifdef SIGQUIT
void G__fsigquit(int);
#endif
#ifdef SIGTSTP
void G__fsigtstp(int);
#endif
#ifdef SIGTTIN
void G__fsigttin(int);
#endif
#ifdef SIGTTOU
void G__fsigttou(int);
#endif
#ifdef SIGALRM
void G__fsigalrm(int);
#endif
#ifdef SIGUSR1
void G__fsigusr1(int);
#endif
#ifdef SIGUSR2
void G__fsigusr2(int);
#endif

int G__errorprompt(const char *nameoferror);
int G__call_interruptfunc(char *func);

int G__include_file(void);
int G__getcintsysdir(void);
int G__preprocessor(char *outname,const char *inname,int cppflag,const char *macros,const char *undeflist,const char *ppopt,const char *includepath);
int G__difffile(char *file1,char *file2);
int G__copyfile(FILE *to,FILE *from);

struct stat;
int G__statfilename(const char *filename, struct stat* buf);
int G__matchfilename(int i1,const char* filename);
int G__cleardictfile(int flag);

void G__openmfp(void);
int G__closemfp(void);
void G__define(void);
G__value G__execfuncmacro(const char *item,int *done);
int G__execfuncmacro_noexec(const char* macroname);
int G__maybe_finish_macro(void);
int G__freedeffuncmacro(struct G__Deffuncmacro *deffuncmacro);
int G__freecharlist(struct G__Charlist *charlist);
long G__malloc(int n,int bsize,const char *item);
void *G__TEST_Malloc(size_t size);
void *G__TEST_Calloc(size_t n,size_t bsize);
void G__TEST_Free(void *p);
void *G__TEST_Realloc(void *p,size_t size);
int G__memanalysis(void);
int G__memresult(void);
void G__DUMMY_Free(void *p);
void *G__TEST_fopen(const char *fname,const char *mode);
int G__TEST_fclose(FILE *p);
G__value G__new_operator(const char *expression);
int G__getarrayindex(const char *indexlist);
void G__delete_operator(char *expression,int isarray);
int G__alloc_newarraylist(long point,int pinc);
int G__free_newarraylist(long point);
int G__call_cppfunc(G__value *result7,struct G__param *libp,struct G__ifunc_table_internal *ifunc,int ifn);
void G__gen_cppheader(char *headerfile);
void G__gen_clink(void);
void G__gen_cpplink(void);
void G__clink_header(FILE *fp);
void G__cpplink_header(FILE *fp);
void G__cpplink_linked_taginfo(FILE* fp,FILE* hfp);
char *G__get_link_tagname(int tagnum);
/* char *G__map_cpp_name(char *in); */
char *G__map_cpp_funcname(int tagnum,const char *funcname,int ifn,int page);
void G__set_globalcomp(const char *mode,const char *linkfilename,const char* dllid);
int G__ishidingfunc(struct G__ifunc_table_internal *fentry,struct G__ifunc_table_internal *fthis,int ifn);
void G__cppif_memfunc(FILE *fp,FILE *hfp);
void G__cppif_func(FILE *fp,FILE *hfp);
void G__cppif_dummyfuncname(FILE *fp);
void G__cppif_genconstructor(FILE *fp,FILE *hfp,int tagnum,int ifn,struct G__ifunc_table_internal *ifunc);
int G__isprivateconstructor(int tagnum,int iscopy);
void G__cppif_gendefault(FILE *fp,FILE *hfp,int tagnum,int ifn,struct G__ifunc_table_internal *ifunc,int isconstructor,int iscopyconstructor,int isdestructor,int isassignmentoperator,int isnonpublicnew);
void G__cppif_genfunc(FILE *fp,FILE *hfp,int tagnum,int ifn,struct G__ifunc_table_internal *ifunc);
void G__cppif_paratype(FILE *fp,int ifn,struct G__ifunc_table_internal *ifunc,int k);
void G__cpplink_tagtable(FILE *pfp,FILE *hfp);
#ifdef G__VIRTUALBASE
int G__iosrdstate(G__value *pios);
void G__cppif_inheritance(FILE *pfp);
#endif
void G__cpplink_inheritance(FILE *pfp);
void G__cpplink_typetable(FILE *pfp,FILE *hfp);
void G__cpplink_memvar(FILE *pfp);
void G__cpplink_memfunc(FILE *pfp);
void G__cpplink_global(FILE *pfp);
void G__cpplink_func(FILE *pfp);
void G__incsetup_memvar(int tagnum);
void G__incsetup_memfunc(int tagnum);

// 04-07-07
// (stub-less calls)
void* G__get_funcptr(struct G__ifunc_table_internal *ifunc, int ifn);
int   G__defined_typename_noerror(const char *type_name, int noerror);
G__value G__string2type_noerror(const char *typenamin, int noerror);
struct G__ifunc_table *G__get_methodhandle_noerror(const char *funcname,const char *argtype
                                           ,struct G__ifunc_table *p_ifunc
                                           ,long *pifn,long *poffset
                                           ,int withConversion
                                           ,int withInheritance
                                           ,int noerror,int isconst);
#ifdef G__NOSTUBS
int   G__stub_method_calling (G__value *result7, struct G__param *libp, struct G__ifunc_table_internal *ifunc, int ifn);
void  G__register_class(const char *libname, const char *clstr);

struct G__ifunc_table_internal *G__get_methodhandle4(char *funcname
                                           ,struct G__param* libp
                                           ,struct G__ifunc_table_internal *p_ifunc
                                           ,long *pifn,long *poffset
                                           ,int withConversion
                                           ,int withInheritance,int isconst);
#endif //G__NOSTUBS

void G__setnewtype_settypeum(int typenum);
int G__parse_parameter_link(char *paras);
int G__cppif_p2memfunc(FILE *fp);
int G__set_sizep2memfunc(FILE *fp);
void G__bstore(int operatorin,G__value expressionin,G__value *defined);
void G__doubleassignbyref(G__value *defined,double val);
void G__intassignbyref(G__value *defined,G__int64 val);
int G__scopeoperator(char *name,int *phash,long *pstruct_offset,int *ptagnum);
int G__cmp(G__value buf1,G__value buf2);
int G__getunaryop(const char unaryop,const char *expression,char *buf,G__value *preg);
int G__overloadopr(int operatorin,G__value expressionin,G__value *defined);
int G__parenthesisovldobj(G__value *result3,G__value *result,const char *realname,struct G__param *libp,int flag);
int G__parenthesisovld(G__value *result3,char *funcname,struct G__param *libp,int flag);
int G__tryindexopr(G__value *result7,G__value *para,int paran,int ig25);
int G__skip_comment(void);
int G__skip_comment_peek(void);
int G__pp_command(void);
void G__pp_skip(int elifskip);
int G__pp_if(void);
int G__defined_macro(const char *macro);
int G__pp_ifdef(int def);
void G__free_tempobject(void);
G__value G__exec_statement(int* mparen);
int G__update_stdio(void);
  /* int G__pause(void); */
int G__setaccess(char *statement,int iout);
int G__class_conversion_operator(int tagnum,G__value *presult,char* ttt);
int G__fundamental_conversion_operator(int type,int tagnum,int typenum,int reftype,int constvar,G__value *presult,char* ttt);
int G__exec_asm(int start,int stack,G__value *presult,long localmem);
int G__asm_test_E(int *a,int *b);
int G__asm_test_N(int *a,int *b);
int G__asm_test_GE(int *a,int *b);
int G__asm_test_LE(int *a,int *b);
int G__asm_test_g(int *a,int *b);
int G__asm_test_l(int *a,int *b);
long G__asm_gettest(int op,long *inst);
int G__asm_optimize(int *start);
int G__asm_optimize3(int *start);
int G__inc_cp_asm(int cp_inc,int dt_dec);
int G__clear_asm(void);
int G__asm_clear(void);
void G__gen_addstros(int addstros);
void G__suspendbytecode(void);
void G__resetbytecode(void);
void G__resumebytecode(int store_asm_noverflow);
void G__abortbytecode(void);
int G__asm_putint(int i);
G__value G__getreserved(const char *item,void** ptr,void** ppdict);
/*
G__value G__getreserved(char *item,void *ptr);
G__value G__getreserved(char *item);
*/
int G__dasm(FILE *fout,int isthrow);
G__value G__getrsvd(int i);
int G__read_setmode(int *pmode);
int G__pragma(void);
void G__free_bytecode(struct G__bytecodefunc *bytecode);
void G__asm_gen_strip_quotation(G__value *pval);
int G__security_handle(G__UINT32 category);
void G__asm_get_strip_quotation(G__value *pval);
G__value G__strip_quotation(const char *string);
G__value G__strip_singlequotation(char *string);
<<<<<<< HEAD
char *G__tocharexpr(char *result7);
=======
>>>>>>> 84c4c19c
char *G__quotedstring(char *buf,char *result);
char *G__logicstring(G__value buf,int dig,char *result);
int G__revprint(FILE *fp);
int G__dump_header(char *outfile);
void G__listshlfunc(FILE *fout);
void G__listshl(FILE *G__temp);
int G__free_shl_upto(int allsl);
G__value G__pointer2func(G__value* obj_p2f,char *parameter0,char *parameter1,int *known3);
char *G__search_func(const char *funcname,G__value *buf);
char *G__search_next_member(const char *text,int state);
int G__Loffsetof(const char *tagname,const char *memname);
long *G__typeid(const char *typenamein);
void G__getcomment(char *buf,struct G__comment_info *pcomment,int tagnum);
void G__getcommenttypedef(char *buf,struct G__comment_info *pcomment,int typenum);
long G__get_classinfo(const char *item,int tagnum);
long G__get_variableinfo(const char *item,long *phandle,long *pindex,int tagnum);
long G__get_functioninfo(const char *item,long *phandle,long *pindex,int tagnum);
int G__get_envtagnum(void);
int G__isenclosingclass(int enclosingtagnum,int env_tagnum);
int G__isenclosingclassbase(int enclosingtagnum,int env_tagnum);
const char* G__find_first_scope_operator(const char* name);
const char* G__find_last_scope_operator(const char* name);
int G__checkset_charlist(char *tname,struct G__Charlist *pcall_para,int narg,int ftype);
int G__class_autoloading(int* tagnum);
void G__define_struct(char type);
G__value G__classassign(long pdest,int tagnum,G__value result);
char *G__catparam(struct G__param *libp,int catn,const char *connect);
#ifdef __cplusplus
} // extern "C"
<<<<<<< HEAD
=======
void G__make_ifunctable(G__FastAllocString &funcheader);
G__FastAllocString &G__charaddquote(G__FastAllocString &string,char c);
>>>>>>> 84c4c19c
int G__readline_FastAlloc(FILE* fp, G__FastAllocString& line, G__FastAllocString& argbuf,
                          int* argn, char* arg[]);
int G__separate_parameter(const char *original,int *pos,G__FastAllocString& param);
int G__cppif_returntype(FILE *fp,int ifn,struct G__ifunc_table_internal *ifunc,G__FastAllocString& endoffunc);
char *G__string(G__value buf, G__FastAllocString& temp);
char *G__add_quotation(const char* string,G__FastAllocString& temp);
int G__cattemplatearg(G__FastAllocString& tagname,struct G__Charlist *charlist);
int G__fgetname_template(G__FastAllocString& string, size_t offset, const char *endmark);
int G__fgetstream_newtemplate(G__FastAllocString& string, size_t offset, const char *endmark);
int G__fgetstream_template(G__FastAllocString& string, size_t offset, const char *endmark);
int G__fgetstream_spaces(G__FastAllocString& string, size_t offset, const char *endmark);
int G__getstream_template(const char *source,int *isrc,G__FastAllocString& string, size_t offset, const char *endmark);
char* G__rename_templatefunc(G__FastAllocString& funcname);
int G__templatesubstitute(G__FastAllocString& symbol,struct G__Charlist *callpara,struct G__Templatearg *defpara,const char *templatename,const char *tagname,int c,int npara,int isnew);
char *G__valuemonitor(G__value buf,G__FastAllocString& temp);
<<<<<<< HEAD
=======
int G__execpragma(const char *comname,char *args);
void G__freepragma(G__AppPragma *paddpragma);
>>>>>>> 84c4c19c
extern "C" {
#endif
void G__IntList_init(struct G__IntList *body,long iin,struct G__IntList *prev);
struct G__IntList* G__IntList_new(long iin,struct G__IntList *prev);
void G__IntList_add(struct G__IntList *body,long iin);
void G__IntList_addunique(struct G__IntList *body,long iin);
void G__IntList_delete(struct G__IntList *body);
struct G__IntList* G__IntList_find(struct G__IntList *body,long iin);
void G__IntList_free(struct G__IntList *body);
struct G__Templatearg *G__read_formal_templatearg(void);
int G__createtemplatememfunc(const char *new_name);
int G__createtemplateclass(const char *new_name,struct G__Templatearg *targ,int isforwarddecl);
struct G__Definetemplatefunc *G__defined_templatefunc(const char *name);
struct G__Definetemplatefunc *G__defined_templatememfunc(const char *name);
void G__declare_template(void);
int G__gettemplatearglist(const char *paralist,struct G__Charlist *charlist,struct G__Templatearg *def_para,int *pnpara,int parent_tagnum);
int G__instantiate_templateclass(const char *tagname,int noerror);
void G__replacetemplate(const char* templatename,const char *tagname,struct G__Charlist *callpara,FILE *def_fp,int line,int filenum,fpos_t *pdef_pos,struct G__Templatearg *def_para,int isclasstemplate,int npara,int parent_tagnum);
void G__freedeftemplateclass(struct G__Definedtemplateclass *deftmpclass);
void G__freetemplatememfunc(struct G__Definedtemplatememfunc *memfunctmplt);
char *G__gettemplatearg(int n,struct G__Templatearg *def_para);
void G__freetemplatearg(struct G__Templatearg *def_para);
void G__freetemplatefunc(struct G__Definetemplatefunc *deftmpfunc);
struct G__funclist* G__add_templatefunc(const char *funcnamein,struct G__param *libp,int hash,struct G__funclist *funclist,struct G__ifunc_table_internal *p_ifunc,int isrecursive);
struct G__funclist* G__funclist_add(struct G__funclist *last,struct G__ifunc_table_internal *ifunc,int ifn,int rate);
void G__funclist_delete(struct G__funclist *body);
int G__templatefunc(G__value *result,const char *funcname,struct G__param *libp,int hash,int funcmatch);
int G__matchtemplatefunc(struct G__Definetemplatefunc *deftmpfunc,struct G__param *libp,struct G__Charlist *pcall_para,int funcmatch);
int G__createtemplatefunc(char *funcname,struct G__Templatearg *targ,int line_number,fpos_t *ppos);
void G__define_type(void);
const char *G__access2string(int caccess);
const char *G__tagtype2string(int tagtype);
<<<<<<< HEAD
char *G__fulltypename(int typenum);
=======
const char *G__fulltypename(int typenum);
>>>>>>> 84c4c19c
int G__val2pointer(G__value *result7);
char *G__getbase(unsigned int expression,int base,int digit,char *result1);
int G__getdigit(unsigned int number);
G__value G__checkBase(const char *string,int *known4);
int G__isfloat(const char *string,int *type);
int G__isoperator(int c);
int G__isexponent(const char *expression4,int lenexpr);
int G__isvalue(const char *temp);
int G__isdouble(G__value buf);
/* float G__float(G__value buf); */
G__value G__tovalue(G__value p);
G__value G__toXvalue(G__value result,int var_type);
G__value G__letVvalue(G__value *p,G__value result);
G__value G__letPvalue(G__value *p,G__value result);
G__value G__letvalue(G__value *p,G__value result);
G__value G__getvariable(char *item,int *known2,struct G__var_array *varglobal,struct G__var_array *varlocal);
<<<<<<< HEAD
G__value G__getstructmem(int store_var_type,char *varname,char *membername,char *tagname,int *known2,struct G__var_array *varglobal,int objptr);
=======
>>>>>>> 84c4c19c
void G__letstruct(G__value *result,int p_inc,struct G__var_array *var,int ig15,const char *item,int paran,long G__struct_offset);
void G__letstructp(G__value result,long G__struct_offset,int ig15,int p_inc,struct G__var_array *var,int paran,const char *item,G__value *para,int pp_inc);
void G__returnvartype(G__value* presult,struct G__var_array *var,int ig15,int paran);
struct G__var_array *G__getvarentry(const char *varname,int varhash,int *pi,struct G__var_array *varglobal,struct G__var_array *varlocal);
int G__getthis(G__value *result7,const char *varname,const char *item);
void G__letpointer2memfunc(struct G__var_array *var,int paran,int ig15,const char *item,int p_inc,G__value *presult,long G__struct_offset);
void G__letautomatic(struct G__var_array *var,int ig15,long G__struct_offset,int p_inc,G__value result);
void G__display_classkeyword(FILE *fout,const char *classnamein,const char *keyword,int base);
#ifdef G__FRIEND
int G__isfriend(int tagnum);
#endif
void G__set_c_environment(void);
void G__specify_link(int link_stub);

long G__new_ClassInfo(const char *classname);
long G__get_ClassInfo(int item,long tagnum,const char *buf);
long G__get_BaseClassInfo(int item,long tagnum,long basep,const char *buf);
long G__get_DataMemberInfo(int item,long tagnum,long *handle,long *index,const char *buf);
long G__get_MethodInfo(int item,long tagnum,long *handle,long *index,const char *buf);
long G__get_MethodArgInfo(int item,long tagnum,long handle,long index,long *argn,const char *buf);

#ifdef G__SECURITY
G__UINT32 G__getsecuritycode(const char *string);
#endif
void G__cpp_setupG__stream(void);
void G__cpp_setupG__API(void);
void G__c_setupG__stdstrct(void);
int G__setautoccnames(void);
int G__appendautocc(FILE *fp);
int G__isautoccupdate(void);

int G__free_exceptionbuffer(void);

#ifdef __cplusplus
} // extern "C"

int G__exec_catch(G__FastAllocString& statement);

extern "C" {
#endif

void G__cppstub_memfunc(FILE* fp);
void G__cppstub_func(FILE* fp);
void G__set_stubflags(struct G__dictposition *dictpos);

void G__set_DLLflag(void);
void G__setPROJNAME(char* proj);

#ifdef G__ERROR_HANDLE
void G__error_handle(int signame);
#endif

#ifdef G__MULTIBYTE
int G__CodingSystem(int c);
#endif

extern void G__more_col(int len);
extern int G__more(FILE* fp,const char *msg);
extern int G__more_pause(FILE* fp,int len);
extern void G__redirect_on(void);
extern void G__redirect_off(void);

void G__init_jumptable_bytecode(void);
void G__add_label_bytecode(char *label);
void G__add_jump_bytecode(char *label);
void G__resolve_jumptable_bytecode(void);

extern void G__LockCriticalSection(void);
extern void G__UnlockCriticalSection(void);

extern void G__asm_tovalue_p2p(G__value *result);
extern void G__asm_tovalue_p2p2p(G__value *result);
extern void G__asm_tovalue_p2p2p2(G__value *result);
extern void G__asm_tovalue_LL(G__value *result);
extern void G__asm_tovalue_ULL(G__value *result);
extern void G__asm_tovalue_LD(G__value *result);
extern void G__asm_tovalue_B(G__value *result);
extern void G__asm_tovalue_C(G__value *result);
extern void G__asm_tovalue_R(G__value *result);
extern void G__asm_tovalue_S(G__value *result);
extern void G__asm_tovalue_H(G__value *result);
extern void G__asm_tovalue_I(G__value *result);
extern void G__asm_tovalue_K(G__value *result);
extern void G__asm_tovalue_L(G__value *result);
extern void G__asm_tovalue_F(G__value *result);
extern void G__asm_tovalue_D(G__value *result);
extern void G__asm_tovalue_U(G__value *result);

extern int G__gen_linksystem(const char* headerfile);

extern void G__smart_shl_unload(int allsl);
extern void G__smart_unload(int ifn);

extern struct G__dictposition* G__get_dictpos(char* fname);

void G__specify_extra_include(void);
void G__gen_extra_include(void);

struct G__ConstStringList* G__AddConstStringList(struct G__ConstStringList* current,char* str,int islen);
void G__DeleteConstStringList(struct G__ConstStringList* current);

int G__ReadInputMode(void);

#ifdef G__SHMGLOBAL
void* G__shmmalloc(int size);
void* G__shmcalloc(int atomsize,int num);
void G__initshm(void);
#endif

#ifdef G__BORLAND
int G__gettempfilenum(void);
void G__redirect_on(void);
void G__redirect_off(void);
#endif

int G__DLL_direct_globalfunc(G__value *result7
				   ,G__CONST char *funcname
				   ,struct G__param *libp,int hash);
void* G__SetShlHandle(char* filename);
void G__ResetShlHandle();
void* G__FindSymbol(struct G__ifunc_table_internal *ifunc,int ifn);
void* G__GetShlHandle();
int G__GetShlFilenum();

int G__loadfile_tmpfile(FILE *fp);

int G__callfunc0(G__value *result,struct G__ifunc_table *ifunc,int ifn,struct G__param* libp,void* p,int funcmatch);
int G__calldtor(void* p,int tagnum,int isheap);

void G__init_replacesymbol();
void G__add_replacesymbol(const char* s1,const char* s2);
const char* G__replacesymbol(const char* s);
int G__display_replacesymbol(FILE *fout,const char* name);

void G__asm_storebytecodefunc(struct G__ifunc_table_internal *ifunc,int ifn,struct G__var_array *var,G__value *pstack,int sp,long *pinst,int instsize);

void G__push_autoobjectstack(void *p,int tagnum,int num
			           ,int scopelevel,int isheap);
void G__delete_autoobjectstack(int scopelevel);

int G__LD_IFUNC_optimize(struct G__ifunc_table_internal* ifunc,int ifn ,long *inst,int pc);

int G__bc_compile_function(struct G__ifunc_table_internal *ifunc,int iexist);
int G__bc_objassignment(G__value *plresult ,G__value *prresult);

int G__bc_exec_virtual_bytecode(G__value *result7
                        ,char *funcname        /* vtagnum */
                        ,struct G__param *libp
                        ,int hash              /* vtblindex */
			);
int G__bc_exec_normal_bytecode(G__value *result7
			,char *funcname        /* ifunc */
			,struct G__param *libp
			,int hash              /* ifn */
			);
int G__bc_exec_ctor_bytecode(G__value *result7
			,char *funcname        /* ifunc */
			,struct G__param *libp
			,int hash              /* ifn */
			);
int G__bc_exec_ctorary_bytecode(G__value *result7
			,char *funcname        /* ifunc */
			,struct G__param *libp
			,int hash              /* ifn, n */
			);
int G__bc_exec_dtorary_bytecode(G__value *result7
			,char *funcname        /* ifunc */
			,struct G__param *libp
			,int hash              /* ifn, n */
			);
void G__bc_struct(int tagnum);

void G__bc_delete_vtbl(int tagnum);
void G__bc_disp_vtbl(FILE* fp,int tagnum);

G__value G__bc_new_operator(const char *expression);
void G__bc_delete_operator(const char *expression,int isarray);

int G__bc_exec_try_bytecode(int start,int stack,G__value *presult,long localmem);
int G__bc_exec_throw_bytecode(G__value* pval);
int G__bc_exec_typematch_bytecode(G__value* catchtype,G__value* excptobj);
int G__Isvalidassignment_val(G__value* ltype,int varparan,int lparan,int lvar_type,G__value* rtype);
int G__bc_conversion(G__value *result,struct G__var_array* var,int ig15
			   ,int var_type,int paran);

int G__bc_assignment(struct G__var_array *var,int ig15,int paran
			   ,int var_type,G__value *prresult
			   ,long struct_offset,long store_struct_offset
			   ,G__value *ppara);

int G__bc_setdebugview(int i,struct G__view *pview);
int G__bc_showstack(FILE* fp);
void G__bc_setlinenum(int line);

void G__bc_Baseclassctor_vbase(int tagnum);

void G__bc_VIRTUALADDSTROS(int tagnum,struct G__inheritance* baseclas,int basen);
void G__bc_cancel_VIRTUALADDSTROS();

void G__bc_REWINDSTACK(int n);

int G__bc_casejump(void* p,int val);

G__value G__alloc_exceptionbuffer(int tagnum);

void G__argtype2param(const char *argtype,struct G__param *libp, int noerror, int* error);

void G__letbool(G__value *buf,int type,long value);
long G__bool(G__value buf);


void G__letLonglong(G__value* buf,int type,G__int64 value);
void G__letULonglong(G__value* buf,int type,G__uint64 value);
void G__letLongdouble(G__value* buf,int type,long double value);
G__int64 G__Longlong(G__value buf); /* used to be int */
G__uint64 G__ULonglong(G__value buf); /* used to be int */
long double G__Longdouble(G__value buf); /* used to be int */

void G__display_purevirtualfunc(int tagnum);

#ifndef G__OLDIMPLEMENTATION2226
void G__setmemtestbreak(int n,int m);
#endif

void G__clear_errordictpos();

int G__register_sharedlib(const char *libname);
int G__unregister_sharedlib(const char *libname);
void *G__RegisterLibrary (void (*func) ());
void *G__UnregisterLibrary (void (*func) ());
  
#ifdef __cplusplus
} // extern "C"

<<<<<<< HEAD
G__value G__letvariable(char *item,G__value expression,struct G__var_array *varglobal,struct G__var_array *varlocal);
G__value G__letvariable(char *item,G__value expression,struct G__var_array *varglobal,struct G__var_array *varlocal,Cint::G__DataMemberHandle &member);
G__value G__letstructmem(int store_var_type,char *varname,char *membername,char *tagname,struct G__var_array *varglobal,G__value expression,int objptr,Cint::G__DataMemberHandle &member);
=======
G__value G__getstructmem(int store_var_type,G__FastAllocString& varname,char *membername,int memnamesize,char *tagname,int *known2,struct G__var_array *varglobal,int objptr);
G__value G__letvariable(G__FastAllocString &item,G__value expression,struct G__var_array *varglobal,struct G__var_array *varlocal);
G__value G__letvariable(G__FastAllocString &item,G__value expression,struct G__var_array *varglobal,struct G__var_array *varlocal,Cint::G__DataMemberHandle &member);
G__value G__letstructmem(int store_var_type,G__FastAllocString& varname,int membernameoffset,
                         G__FastAllocString& result7,char* tagname,
                         struct G__var_array *varglobal,G__value expression,int objptr,
                         Cint::G__DataMemberHandle &member);
>>>>>>> 84c4c19c

#endif

#else /* __CINT__ */

#define G__fprinterr  fprintf

#endif /* __CINT__ */


#endif /* G__FPROTO_H */


/*
 * Local Variables:
 * c-tab-always-indent:nil
 * c-indent-level:2
 * c-continued-statement-offset:2
 * c-brace-offset:-2
 * c-brace-imaginary-offset:0
 * c-argdecl-indent:0
 * c-label-offset:-2
 * compile-command:"make -k"
 * End:
 */<|MERGE_RESOLUTION|>--- conflicted
+++ resolved
@@ -24,10 +24,7 @@
    class G__DataMemberHandle;
 }
 class G__FastAllocString;
-<<<<<<< HEAD
-=======
 struct G__AppPragma;
->>>>>>> 84c4c19c
 
 extern "C" {
 #endif
@@ -159,10 +156,7 @@
 int G__fgetspace_peek(void);
 #ifdef __cplusplus
 } // extern "C"
-<<<<<<< HEAD
-=======
 char* G__setiparseobject(G__value* result,G__FastAllocString &str);
->>>>>>> 84c4c19c
 int G__fgetvarname(G__FastAllocString& string, size_t offset, const char *endmark);
 int G__fgetname(G__FastAllocString& string, size_t offset, const char *endmark);
 int G__getname(const char* source,int* isrc,G__FastAllocString& string,const char *endmark);
@@ -416,10 +410,6 @@
 void G__asm_get_strip_quotation(G__value *pval);
 G__value G__strip_quotation(const char *string);
 G__value G__strip_singlequotation(char *string);
-<<<<<<< HEAD
-char *G__tocharexpr(char *result7);
-=======
->>>>>>> 84c4c19c
 char *G__quotedstring(char *buf,char *result);
 char *G__logicstring(G__value buf,int dig,char *result);
 int G__revprint(FILE *fp);
@@ -449,11 +439,8 @@
 char *G__catparam(struct G__param *libp,int catn,const char *connect);
 #ifdef __cplusplus
 } // extern "C"
-<<<<<<< HEAD
-=======
 void G__make_ifunctable(G__FastAllocString &funcheader);
 G__FastAllocString &G__charaddquote(G__FastAllocString &string,char c);
->>>>>>> 84c4c19c
 int G__readline_FastAlloc(FILE* fp, G__FastAllocString& line, G__FastAllocString& argbuf,
                           int* argn, char* arg[]);
 int G__separate_parameter(const char *original,int *pos,G__FastAllocString& param);
@@ -469,11 +456,8 @@
 char* G__rename_templatefunc(G__FastAllocString& funcname);
 int G__templatesubstitute(G__FastAllocString& symbol,struct G__Charlist *callpara,struct G__Templatearg *defpara,const char *templatename,const char *tagname,int c,int npara,int isnew);
 char *G__valuemonitor(G__value buf,G__FastAllocString& temp);
-<<<<<<< HEAD
-=======
 int G__execpragma(const char *comname,char *args);
 void G__freepragma(G__AppPragma *paddpragma);
->>>>>>> 84c4c19c
 extern "C" {
 #endif
 void G__IntList_init(struct G__IntList *body,long iin,struct G__IntList *prev);
@@ -506,11 +490,7 @@
 void G__define_type(void);
 const char *G__access2string(int caccess);
 const char *G__tagtype2string(int tagtype);
-<<<<<<< HEAD
-char *G__fulltypename(int typenum);
-=======
 const char *G__fulltypename(int typenum);
->>>>>>> 84c4c19c
 int G__val2pointer(G__value *result7);
 char *G__getbase(unsigned int expression,int base,int digit,char *result1);
 int G__getdigit(unsigned int number);
@@ -527,10 +507,6 @@
 G__value G__letPvalue(G__value *p,G__value result);
 G__value G__letvalue(G__value *p,G__value result);
 G__value G__getvariable(char *item,int *known2,struct G__var_array *varglobal,struct G__var_array *varlocal);
-<<<<<<< HEAD
-G__value G__getstructmem(int store_var_type,char *varname,char *membername,char *tagname,int *known2,struct G__var_array *varglobal,int objptr);
-=======
->>>>>>> 84c4c19c
 void G__letstruct(G__value *result,int p_inc,struct G__var_array *var,int ig15,const char *item,int paran,long G__struct_offset);
 void G__letstructp(G__value result,long G__struct_offset,int ig15,int p_inc,struct G__var_array *var,int paran,const char *item,G__value *para,int pp_inc);
 void G__returnvartype(G__value* presult,struct G__var_array *var,int ig15,int paran);
@@ -765,11 +741,6 @@
 #ifdef __cplusplus
 } // extern "C"
 
-<<<<<<< HEAD
-G__value G__letvariable(char *item,G__value expression,struct G__var_array *varglobal,struct G__var_array *varlocal);
-G__value G__letvariable(char *item,G__value expression,struct G__var_array *varglobal,struct G__var_array *varlocal,Cint::G__DataMemberHandle &member);
-G__value G__letstructmem(int store_var_type,char *varname,char *membername,char *tagname,struct G__var_array *varglobal,G__value expression,int objptr,Cint::G__DataMemberHandle &member);
-=======
 G__value G__getstructmem(int store_var_type,G__FastAllocString& varname,char *membername,int memnamesize,char *tagname,int *known2,struct G__var_array *varglobal,int objptr);
 G__value G__letvariable(G__FastAllocString &item,G__value expression,struct G__var_array *varglobal,struct G__var_array *varlocal);
 G__value G__letvariable(G__FastAllocString &item,G__value expression,struct G__var_array *varglobal,struct G__var_array *varlocal,Cint::G__DataMemberHandle &member);
@@ -777,7 +748,6 @@
                          G__FastAllocString& result7,char* tagname,
                          struct G__var_array *varglobal,G__value expression,int objptr,
                          Cint::G__DataMemberHandle &member);
->>>>>>> 84c4c19c
 
 #endif
 
