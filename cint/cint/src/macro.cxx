/* /% C %/ */
/***********************************************************************
 * cint (C/C++ interpreter)
 ************************************************************************
 * Source file macro.c
 ************************************************************************
 * Description:
 *  Define macro
 ************************************************************************
 * Copyright(c) 1995~2002  Masaharu Goto 
 *
 * For the licensing terms see the file COPYING
 *
 ************************************************************************/

#include "common.h"

extern "C" {

// Static Functions.
static int G__handle_as_typedef(char* oldtype, char* newtype);
static void G__createmacro(G__FastAllocString &new_name, char* initvalue);
static int G__createfuncmacro(char* new_name);
static int G__replacefuncmacro(const char* item, G__Callfuncmacro* callfuncmacro, G__Charlist* callpara, G__Charlist* defpara, FILE* def_fp, fpos_t def_pos, int nobraces, int nosemic);
static int G__transfuncmacro(const char* item, G__Deffuncmacro* deffuncmacro, G__Callfuncmacro* callfuncmacro, fpos_t call_pos, char* p, int nobraces, int nosemic);
static int G__argsubstitute(G__FastAllocString &symbol, G__Charlist* callpara, G__Charlist* defpara);
static int G__getparameterlist(char* paralist, G__Charlist* charlist);

// External Functions.
void G__define();
G__value G__execfuncmacro(const char* item, int* done);
int G__execfuncmacro_noexec(const char* macroname);
int G__maybe_finish_macro();
int G__freedeffuncmacro(G__Deffuncmacro* deffuncmacro);
int G__freecharlist(G__Charlist* charlist);

// Functions in the C interface.
// None.

//______________________________________________________________________________
struct G__funcmacro_stackelt
{
   fpos_t pos;
   struct G__input_file file;
   struct G__funcmacro_stackelt* next;
};

struct G__funcmacro_stackelt* G__funcmacro_stack = 0;

//______________________________________________________________________________
//
//  Static Functions.
//

//______________________________________________________________________________
static int G__handle_as_typedef(char* oldtype, char* newtype)
{
   // -- Handle #define MYMACRO int
   //
   // Note: This routine is part of the parser proper.
   //
   int type = '\0' , tagnum = -1 , ispointer = 0 , isunsigned;
   int typenum;
   char *p, *ptype;
   p = strchr(oldtype, '*');
   if (p) {
      ispointer = 'A' -'a';
      *p = '\0';
   }
   else {
      ispointer = 0;
   }
   if (strncmp(oldtype, "unsigned", 8) == 0) {
      ptype = oldtype + 8;
      isunsigned = -1; /* 0 */
   }
   else if (strncmp(oldtype, "signed", 6) == 0) {
      ptype = oldtype + 6;
      isunsigned = 0;
   }
   else {
      ptype = oldtype;
      isunsigned = 0; /* -1 */
   }
   if (strcmp(ptype, "int") == 0) {
      type = 'i' + ispointer + isunsigned;
   }
   else if (strcmp(ptype, "char") == 0) {
      type = 'c' + ispointer + isunsigned;
   }
   else if (strcmp(oldtype, "double") == 0) {
      type = 'd' + ispointer; /* bug fix */
   }
   else if (strcmp(oldtype, "long long") == 0) {
      type = 'n' + ispointer;
   }
   else if (strcmp(oldtype, "unsigned long long") == 0) {
      type = 'm' + ispointer;
   }
   else if (strcmp(oldtype, "long double") == 0) {
      type = 'q' + ispointer;
   }
   else if (strcmp(ptype, "short") == 0) {
      type = 's' + ispointer + isunsigned;
   }
   else if (strcmp(ptype, "long") == 0) {
      type = 'l' + ispointer + isunsigned;
   }
   else if (strcmp(oldtype, "float") == 0) {
      type = 'f' + ispointer;
   }
   else if (strcmp(oldtype, "bool") == 0) {
      type = 'g' + ispointer;
   }
   else if (strncmp(oldtype, "struct", 6) == 0) {
      ptype = oldtype + 6;
      type = 'u' + ispointer;
      tagnum = G__defined_tagname(ptype, 0);
   }
   else if (strncmp(oldtype, "class", 5) == 0) {
      ptype = oldtype + 5;
      type = 'u' + ispointer;
      tagnum = G__defined_tagname(ptype, 0);
   }
   else if (strncmp(oldtype, "enum", 4) == 0) {
      ptype = oldtype + 4;
      type = 'i' + ispointer;
      tagnum = G__defined_tagname(ptype, 0);
   }
   else {
      tagnum = G__defined_tagname(oldtype, 1);
      if (tagnum >= 0) {
         type = 'u' + ispointer;
      }
      else {
         typenum = G__defined_typename(oldtype);
         if (typenum >= 0) {
            type = G__newtype.type[typenum];
            tagnum = G__newtype.tagnum[typenum];
         }
      }
   }
   /* this is only workaround for STL Allocator */
   if (strcmp(newtype, "Allocator") == 0) {
      G__strlcpy(G__Allocator, oldtype, G__ONELINE);
   }
   else if (strcmp(newtype, "vector") == 0) {}
   else if (strcmp(newtype, "list") == 0) {}
   else if (strcmp(newtype, "deque") == 0) {}
   else if (strcmp(newtype, "rb_tree") == 0) {}
   else
      if (type) {
         if (strcmp(newtype, "bool") != 0) {
            if (G__dispmsg >= G__DISPNOTE) {
               G__fprinterr(G__serr, "Note: macro handled as typedef %s %s;"
                            , oldtype, newtype);
               G__printlinenum();
            }
         }
         G__search_typename(newtype, type, tagnum, 0);
      }
      else {
         G__add_replacesymbol(newtype, oldtype);
#if G__NEVER
         if (G__dispmsg >= G__DISPNOTE) {
            G__fprinterr(G__serr, "Note: #define %s %s", newtype, oldtype);
            G__printlinenum();
         }
#endif // G__NEVER
      }
   return 0;
}

//______________________________________________________________________________
static void G__createmacro(G__FastAllocString &new_name, char* initvalue)
{
   // -- Handle #define MYMACRO ...\<EOL>
   //                   ...\<EOL>
   //                   ...
   //
   // Note: This routine is part of the parser proper.
   //
   G__FastAllocString line(G__ONELINE);
   int c;
   char *p, *null_fgets;
   fpos_t pos;
   G__value evalval = G__null;
   /* Set flag that there is a macro or template in the source file,
    * so that this file won't be closed even with -cN option */
   ++G__macroORtemplateINfile;
   if (!G__mfp) {
#ifdef G__DEBUG
      G__fprinterr(G__serr, "Limitation: This form of macro may not be expanded. Use +P or -p option");
      G__printlinenum();
#endif // G__DEBUG
      G__openmfp();
      fgetpos(G__mfp, &G__nextmacro);
      G__mline = 1;
   }
   else {
      fsetpos(G__mfp, &G__nextmacro);
   }
   /* print out header */
   ++G__mline;
   fprintf(G__mfp, "// #define %s  FILE:%s LINE:%d\n"
           , new_name()
           , G__ifile.name, G__ifile.line_number);
   fgetpos(G__mfp, &pos);
   fprintf(G__mfp, "# %d\n", ++G__mline);
   ++G__mline;
   fprintf(G__mfp, "{\n");
   fprintf(G__mfp, "%s\n", initvalue);
   /* translate macro */
   int start_line = G__ifile.line_number;
   do {
      null_fgets = fgets(line, G__ONELINE, G__ifile.fp);
      if (null_fgets == NULL) {
         G__fprinterr(G__serr, "Error: Missing newline at or after line %d.\n", start_line);
         G__unexpectedEOF("G__createmacro()");
      }
      ++G__ifile.line_number;
      p = strchr(line, '\n');
      if (p) {
         *p = '\0';
      }
      p = strchr(line, '\r');
      if (p) {
         *p = '\0';
      }
      p = line + strlen(line);
      c = '\n';
      if (*(p - 1) == '\\') {
         *(p - 1) = '\0';
         c = '\\';
      }
      if (G__dispsource) {
         G__fprinterr(G__serr, "\\\n%-5d", G__ifile.line_number);
         G__fprinterr(G__serr, "%s", line());
      }
      ++G__mline;
      fprintf(G__mfp, "%s\n", line());
   }
   while (c != '\n' && c != '\r');
   p = strrchr(line, ';');
   ++G__mline;
   if (p == NULL) {
      fprintf(G__mfp, ";}\n");
   }
   else {
      fprintf(G__mfp, "}\n");
   }
   fgetpos(G__mfp, &G__nextmacro);
#ifndef G__OLDIMPLEMENTATION2191
   G__var_type = 'j';
#else // G__OLDIMPLEMENTATION2191
   G__var_type = 'm';
#endif // G__OLDIMPLEMENTATION2191
   G__typenum = -1;
   G__tagnum = -1;
   evalval.obj.i = (long)(&pos);
   {
      int save_def_struct_member = G__def_struct_member;
      G__def_struct_member = 0;
      G__letvariable(new_name, evalval, &G__global, G__p_local);
      G__var_type = 'p';
      G__def_struct_member = save_def_struct_member;
   }
}

//______________________________________________________________________________
static int G__createfuncmacro(char* new_name)
{
   // -- Handle #define MYMACRO(...,...,...) ...
   //
   // Note: This routine is part of the parser proper.
   //
   struct G__Deffuncmacro *deffuncmacro;
   int hash, i;
   G__FastAllocString paralist(G__ONELINE);
   int c;
   if (G__ifile.filenum > G__gettempfilenum()) {
      G__fprinterr(G__serr, "Limitation: Macro function can not be defined in a command line or a tempfile\n");
      G__genericerror("You need to write it in a source file");
      G__fprinterr(G__serr, "Besides, it is recommended to use function template instead\n");
      return (-1);
   }
   // Set flag that there is a macro or template in the source file,
   // so that this file won't be closed even with -cN option.
   ++G__macroORtemplateINfile;
   /* Search for the end of list */
   deffuncmacro = &G__deffuncmacro;
   while (deffuncmacro->next) deffuncmacro = deffuncmacro->next;
   /* store name */
   deffuncmacro->name = (char*)malloc(strlen(new_name) + 1);
   strcpy(deffuncmacro->name, new_name); // Okay we allocate enough space
   /* store hash */
   G__hash(new_name, hash, i)
   deffuncmacro->hash = hash;
   /* read parameter list */
   c = G__fgetstream(paralist, 0, ")");
   G__ASSERT(')' == c);
   G__getparameterlist(paralist, &deffuncmacro->def_para);
   /* store file pointer, line number and position */
   deffuncmacro->def_fp = G__ifile.fp;
   fgetpos(G__ifile.fp, &deffuncmacro->def_pos);
   deffuncmacro->line = G__ifile.line_number;
   /* allocate and initialize next list */
   deffuncmacro->next = (struct G__Deffuncmacro*) malloc(sizeof(struct G__Deffuncmacro));
   deffuncmacro->next->callfuncmacro.next = 0;
   deffuncmacro->next->callfuncmacro.call_fp = 0;
   deffuncmacro->next->callfuncmacro.call_filenum = -1;
   deffuncmacro->next->def_para.string = 0;
   deffuncmacro->next->def_para.next = 0;
   deffuncmacro->next->next = 0;
   deffuncmacro->next->name = 0;
   deffuncmacro->next->hash = 0;
   // after this, source file is read to end of line
   return 0;
}

//______________________________________________________________________________
static int G__replacefuncmacro(const char* item, G__Callfuncmacro* callfuncmacro, G__Charlist* callpara, G__Charlist* defpara, FILE* def_fp, fpos_t def_pos, int nobraces, int nosemic)
{
   // -- Replace function macro parameter at the first execution of func macro.
   fpos_t pos;
   int c;
   int semicolumn;
   G__FastAllocString symbol(G__ONELINE);
   static const char *punctuation = " \t\n;:=+-)(*&^%$#@!~'\"\\|][}{/?.>,<";
   int double_quote = 0, single_quote = 0;
   fpos_t backup_pos;
   if (!G__mfp) {
      // --
#ifdef G__DEBUG
      G__fprinterr(G__serr, "Limitation: This form of macro may not be expanded. Use +P or -p option");
      G__printlinenum();
#endif // G__DEBUG
      G__openmfp();
      fgetpos(G__mfp, &G__nextmacro);
      G__mline = 1;
   }
   else {
      fsetpos(G__mfp, &G__nextmacro);
   }
   /* print out header */
   ++G__mline;
   fprintf(G__mfp, "// #define %s  FILE:%s LINE:%d\n", item, G__ifile.name, G__ifile.line_number);
   fgetpos(G__mfp, &pos);
   callfuncmacro->mfp_pos = pos;
   fprintf(G__mfp, "# %d\n", ++G__mline);
   ++G__mline;
   fprintf(G__mfp, "%s\n", nobraces ? "" : "{");
   //
   // read macro definition and substitute symbol
   //
   // set file pointer and position
   G__ifile.fp = def_fp;
   fsetpos(def_fp, &def_pos);
   // read definition and substitute
   fgetpos(G__mfp, &backup_pos);
   semicolumn = 0;
   bool quote = false;
   while (1) {
      G__disp_mask = 10000; // FIXME: Crazy!
      c = G__fgetstream(symbol, 0,  punctuation);
      if ('\0' != symbol[0]) {
         if (!double_quote && !single_quote) {
            G__argsubstitute(symbol, callpara, defpara);
         }
<<<<<<< HEAD
         fprintf(G__mfp, "%s", symbol());
=======
         if (quote) {
            fprintf(G__mfp, "\"%s\"", symbol());
            quote = false;
         } else {
            fprintf(G__mfp, "%s", symbol());
         }
>>>>>>> 84c4c19c
         fgetpos(G__mfp, &backup_pos);
         semicolumn = 0;
      }
      if (!single_quote && !double_quote) {
         if ('\n' == c || '\r' == c) {
            break;
         }
         if ('\\' == c) {
            c = G__fgetc();
            if ('\n' == c) {
               continue;
            }
            if ('\r' == c) {
               c = G__fgetc();
            }
         }
         if (';' == c) {
            semicolumn = 1;
         }
         else if (!isspace(c)) {
            semicolumn = 0;
         }
         if (c == '#') {
            c = G__fgetc();
            if (c == '#') {
               // -- Token paste operation.
               fsetpos(G__mfp, &backup_pos);
               G__fgetspace();
               fseek(G__ifile.fp, -1, SEEK_CUR);
               continue;
            }
            else {
               fseek(G__ifile.fp, -1, SEEK_CUR);
               quote = true;
               continue;
            }
         }
      }
      if ('\'' == c && !double_quote) {
         single_quote = single_quote ^ 1 ;
      }
      else if ('"' == c && !single_quote) {
         double_quote = double_quote ^ 1 ;
      }
      fputc(c, G__mfp);
      if (!isspace(c)) {
         fgetpos(G__mfp, &backup_pos);
      }
      if ('\n' == c) {
         ++G__mline;
      }
   }
   // finishing up
   G__disp_mask = 0;
   if (!nosemic && !semicolumn) {
      fprintf(G__mfp, " ;");
   }
   G__mline += 2;
   fprintf(G__mfp, "\n%s\n" , nobraces ? "" : "}");
   fputc('\0', G__mfp); // Mark the end of this expansion.
   fgetpos(G__mfp, &G__nextmacro);
   fflush(G__mfp);
   return 0;
}

//______________________________________________________________________________
static int G__transfuncmacro(const char* item, G__Deffuncmacro* deffuncmacro, G__Callfuncmacro* callfuncmacro, fpos_t call_pos, char* p, int nobraces, int nosemic)
{
   // -- Translate function macro parameter at the first execution of func macro.
   struct G__Charlist call_para;
   /* set file pointer and position */
   callfuncmacro->call_fp = G__ifile.fp;
   callfuncmacro->call_filenum = G__ifile.filenum;
   if (G__ifile.fp) callfuncmacro->call_pos = call_pos;
   callfuncmacro->line = G__ifile.line_number;
   /* allocate and initialize next list */
   callfuncmacro->next = (struct G__Callfuncmacro*) malloc(sizeof(struct G__Callfuncmacro));
   callfuncmacro->next->next = 0;
   callfuncmacro->next->call_fp = 0;
   callfuncmacro->next->call_filenum = -1;
   /* get parameter list */
   G__getparameterlist(p + 1, &call_para);
   /* translate macro function */
   G__replacefuncmacro(item, callfuncmacro, &call_para, &deffuncmacro->def_para, deffuncmacro->def_fp, deffuncmacro->def_pos, nobraces, nosemic);
   G__freecharlist(&call_para);
   return 1;
}

//______________________________________________________________________________
static int G__argsubstitute(G__FastAllocString &symbol, G__Charlist* callpara, G__Charlist* defpara)
{
   // -- Substitute macro argument.
   while (defpara->next) {
      if (strcmp(defpara->string, symbol) == 0) {
         if (callpara->string) symbol = callpara->string;
         else {
            /* Line number is not quite correct in following error messaging */
            G__genericerror("Error: insufficient number of macro arguments");
            symbol[0] = 0;
         }
         break;
      }
      defpara = defpara->next;
      callpara = callpara->next;
   }
   return(0);
}

//______________________________________________________________________________
static int G__getparameterlist(char* paralist, G__Charlist* charlist)
{
   // -- FIXME: Describe this function!
   int isrc;
   G__FastAllocString string(G__ONELINE);
   int c;
   charlist->string = 0;
   charlist->next = 0;
   c = ',';
   isrc = 0;
   while (',' == c || ' ' == c) {
      c = G__getstream_template(paralist, &isrc, string, 0, " \t,)\0");
      if (c == '\t') c = ' ';
      if (charlist->string)
         charlist->string = (char*) realloc(charlist->string, strlen(charlist->string) + strlen(string) + 2);
      else {
         charlist->string = (char*)malloc(strlen(string) + 2);
         charlist->string[0] = '\0';
      }
      strcat(charlist->string, string); // Okay we just allocated enough space
      if (c == ' ') {
         if (charlist->string[0] != '\0')
            strcat(charlist->string, " ");  // Okay we just allocated enough space
      }
      else {
         int i = strlen(charlist->string);
         while (i > 0 && charlist->string[i-1] == ' ') {
            --i;
         }
         charlist->next = (struct G__Charlist*) malloc(sizeof(struct G__Charlist));
         charlist->next->next = 0;
         charlist->next->string = 0;
         charlist = charlist->next;
      }
   }
   return 0;
}

//______________________________________________________________________________
//
//  External Functions.
//

//______________________________________________________________________________
void G__define()
{
   // -- Handle #define.
   //
   // Note: This routine is part of the parser proper.
   //
   //  #define [NAME] [VALUE] \n => G__letvariable("NAME","VALUE")
   //
   G__FastAllocString new_name(G__ONELINE);
   G__FastAllocString initvalue(G__ONELINE);
   G__value evalval;
   int c;
   fpos_t pos;
   //
   //  #define   macro   value
   //          ^
   // read macro name
   //
   c = G__fgetname(new_name, 0, "(\n\r\\");
   //
   //  #define   macro   value
   //                  ^
   //
   //
   // Function macro handled elsewhere.
   //
   if (c == '(') {
      G__createfuncmacro(new_name);
      G__fignoreline();
      return;
   }
   if (c == '\\') {
      fseek(G__ifile.fp, -1, SEEK_CUR);
   }
   //
   // if
   //  #define   macro\n
   //                   ^
   //  #define   macro    value  \n
   //                  ^
   // no value , don't read
   //
   if ((c != '\n') && (c != '\r')) {
      // -- We have a value.
      // Remember position in case it is too hard for us to handle.
      fgetpos(G__ifile.fp, &pos);
      // Grab first part.
      c = G__fgetstream(initvalue, 0, "\n\r\\/");
      // Read and remove comments until done.
      while (c == '/') {
         // -- Possible comment coming next.
         // Reach next character.
         c = G__fgetc();
         // Handle possible comment.
         switch (c) {
            case '/':
               // -- C++ style comment, ignore rest of line.
               G__fignoreline();
               // And pretend the line ended, so we exit.
               c = '\n';
               break;
            case '*':
               // -- C style comment, ignore.
               G__skip_comment();
               // Scan in next part.
               c = G__fgetstream(initvalue, strlen(initvalue), "\n\r\\/");
               break;
             default: {
               // -- Not a comment, take character.
               // Accumulate character.
               size_t ilen = strlen(initvalue);
               if ( (ilen+3) > initvalue.Capacity() ) {
                  initvalue.Resize(ilen+3);
               }
               sprintf(initvalue + strlen(initvalue), "/%c", c);  // Okay we resized if needed.
               // Scan in next part.
               c = G__fgetstream(initvalue, strlen(initvalue), "\n\r\\/");
               break;
             }
         }
      }
      //
      //  Check for continuation, if so handle elsewhere.
      //
      if (c == '\\') {
         // -- We have a continuation, handle elsewhere.
         // Rewind file back to begin of value.
         fsetpos(G__ifile.fp, &pos);
         // And handle this elsewhere.
         G__createmacro(new_name, initvalue);
         // done.
         return;
      }
   }
   else {
      // -- Empty value.
      initvalue[0] = '\0';
   }
   //
   //  #define   macro   value \n
   //                            ^
   //  macro over
   //
   if (
      // --
      initvalue[0] &&
      (
         (initvalue[strlen(initvalue)-1] == '*') ||
         !strcmp(initvalue, "int") ||
         !strcmp(initvalue, "short") ||
         !strcmp(initvalue, "char") ||
         !strcmp(initvalue, "long") ||
         !strcmp(initvalue, "unsigned int") ||
         !strcmp(initvalue, "unsigned short") ||
         !strcmp(initvalue, "unsignedchar") ||
         !strcmp(initvalue, "unsigned long") ||
         !strcmp(initvalue, "signedint") ||
         !strcmp(initvalue, "signedshort") ||
         !strcmp(initvalue, "signedchar") ||
         !strcmp(initvalue, "signedlong") ||
         !strcmp(initvalue, "double") ||
         !strcmp(initvalue, "float") ||
         !strcmp(initvalue, "long double") ||
         (G__defined_typename(initvalue) != -1) ||
         (G__defined_tagname(initvalue, 2) != -1) ||
         G__defined_templateclass(initvalue)
      )
   ) {
      // -- We have #define newtype type*, handle as typedef type* newtype;.
      evalval = G__null;
   }
   else {
      evalval = G__calc_internal(initvalue);
   }
   if ((evalval.type == G__null.type) && initvalue[0]) {
      // -- We have #define newtype oldtype, handle as typedef oldtype newtype;.
      G__handle_as_typedef(initvalue, new_name);
   }
   else {
      // -- Define as an automatic variable.
      // Save state.
      int save_def_struct_member = G__def_struct_member;
      //
      //  Do the variable assignment.
      //
      G__def_struct_member = 0;
      G__var_type = 'p';
      G__typenum = -1;
      G__tagnum = -1;
      G__macro_defining = 1;
      G__letvariable(new_name, evalval, &G__global, G__p_local);
      //
      //  Restore state.
      //
      G__macro_defining = 0;
      G__def_struct_member = save_def_struct_member;
   }
}

//______________________________________________________________________________
G__value G__execfuncmacro(const char* item, int* done)
{
   // -- Execute function macro, balanced braces are required.
   //
   // input  char *item :  macro(para,para)
   // output int *done  :  1 if macro function called, 0 if no macro found
   //
   //
   //  Separate macro func name.
   //
   G__FastAllocString funcmacro(item);
   char* p = strchr(funcmacro, '(');
   if (p) *p = '\0';

   //
   //  Hash the name.
   //
   int hash = 0;
   int i = 0;
   G__hash(funcmacro, hash, i)
   //
   //  Search for macro func name.
   //
   int found = 0;
   struct G__Deffuncmacro* deffuncmacro = &G__deffuncmacro;
   while (deffuncmacro->next) {
      if ((hash == deffuncmacro->hash) && !strcmp(funcmacro, deffuncmacro->name)) {
         found = 1;
         break;
      }
      deffuncmacro = deffuncmacro->next;
   }
   //
   //  If not found, then return.
   //
   if (!found) {
      *done = 0;
      return G__null;
   }
   //
   //  Store calling file pointer and position.
   //
   struct G__input_file store_ifile = G__ifile;
   fpos_t call_pos;
   if (G__ifile.fp) {
      fgetpos(G__ifile.fp, &call_pos);
   }
   //
   //  Search for translated macro function.
   //
   found = 0;
   struct G__Callfuncmacro* callfuncmacro = &deffuncmacro->callfuncmacro;
   while (callfuncmacro->next) {
      if (G__ifile.fp && (
         // --
#ifdef G__NONSCALARFPOS
         G__ifile.line_number == callfuncmacro->line && G__ifile.filenum == callfuncmacro->call_filenum
#elif defined(G__NONSCALARFPOS2)
         call_pos.__pos == callfuncmacro->call_pos.__pos && G__ifile.filenum == callfuncmacro->call_filenum
#elif defined(G__NONSCALARFPOS_QNX)
         call_pos._Off == callfuncmacro->call_pos._Off && G__ifile.filenum == callfuncmacro->call_filenum
#else // G__NONSCALARFPOSxxx
         call_pos == callfuncmacro->call_pos && G__ifile.filenum == callfuncmacro->call_filenum
#endif // G__NONSCALARFPOSxxx
         // --
      ) ) {
         found = 1;
         break;
      }
      callfuncmacro = callfuncmacro->next;
   }
   //
   //  If not found, do substitute macro.
   //
   if (!found) {
      G__transfuncmacro(item, deffuncmacro, callfuncmacro, call_pos, p, 0, 0);
   }
   //
   //  Set macro file.
   //
   G__ifile.fp = G__mfp;
   fsetpos(G__ifile.fp, &callfuncmacro->mfp_pos);
   G__strlcpy(G__ifile.name, G__macro, G__MAXFILENAME);
   //
   //  Execute macro function.
   //
   G__nobreak = 1;
   int brace_level = 0;
   G__value result = G__exec_statement(&brace_level);
   G__nobreak = 0;
   //
   //  Restore source file information.
   //
   G__ifile = store_ifile;
   if (G__ifile.filenum >= 0)
      G__security = G__srcfile[G__ifile.filenum].security;
   else
      G__security = G__SECURE_LEVEL0;
   if (G__ifile.fp) {
      fsetpos(G__ifile.fp, &call_pos);
   }
   //
   //  We are done.
   //
   *done = 1;
   return result;
}

//______________________________________________________________________________
int G__execfuncmacro_noexec(const char* macroname)
{
   // -- Execute function macro with possibly unbalanced braces.
   //
   // input  char *item :  `macro('
   // returns 1 if macro function called, 0 if no macro found
   //
   //
   //  Separate macro func name.
   //
   G__FastAllocString funcmacro(macroname);
   char* p = strchr(funcmacro, '(');
   if (p) {
      *p = '\0';
   }
   else {
      if (G__dispmsg >= G__DISPWARN) {
         G__fprinterr(G__serr, "Warning: %s  Syntax error???", macroname);
         G__printlinenum();
      }
   }
   //
   //  Hash the name.
   //
   int hash = 0;
   int i = 0;
   G__hash(funcmacro, hash, i)
   //
   //  Search for macro func name.
   //
   int found = 0;
   struct G__Deffuncmacro* deffuncmacro = &G__deffuncmacro;
   while (deffuncmacro->next) {
      if ((hash == deffuncmacro->hash) && !strcmp(funcmacro, deffuncmacro->name)) {
         found = 1;
         break;
      }
      deffuncmacro = deffuncmacro->next;
   }
   //
   //  If not found, then return.
   //
   if (!found) {
      // --
      return 0;
   }
   //
   //  Snarf the arg list.
   //
   *p = '(';
   int c = G__fgetstream_spaces(funcmacro, p - funcmacro.data() + 1, ")");
   i = strlen(funcmacro);
   funcmacro.Resize(i + 2);
   funcmacro[i++] = c;
   funcmacro[i] = '\0';
   //
   //  Store calling file pointer and position.
   //
   struct G__input_file store_ifile = G__ifile;
   fpos_t call_pos;
   if (G__ifile.fp) {
      fgetpos(G__ifile.fp, &call_pos);
   }
   //
   //  Search for translated macro function.
   //
   found = 0;
   struct G__Callfuncmacro* callfuncmacro = &deffuncmacro->callfuncmacro;
   while (callfuncmacro->next) {
      // --
      if (G__ifile.fp && (
         // --
#if defined(G__NONSCALARFPOS)
         G__ifile.line_number == callfuncmacro->line && G__ifile.filenum == callfuncmacro->call_filenum
#elif defined(G__NONSCALARFPOS2)
         call_pos.__pos == callfuncmacro->call_pos.__pos && G__ifile.filenum == callfuncmacro->call_filenum
#elif defined(G__NONSCALARFPOS_QNX)
         call_pos._Off == callfuncmacro->call_pos._Off && G__ifile.filenum == callfuncmacro->call_filenum
#else // G__NONSCALARFPOSxxx
         call_pos == callfuncmacro->call_pos && G__ifile.filenum == callfuncmacro->call_filenum
#endif // G__NONSCALARFPOSxxx
         // --
      ) ) {
         // --
         found = 1;
         break;
      }
      callfuncmacro = callfuncmacro->next;
   }
   //
   //  If not found, do substitute macro.
   //
   if (!found || (G__ifile.filenum > G__gettempfilenum())) {
      G__transfuncmacro(macroname, deffuncmacro, callfuncmacro, call_pos, p, 1, 1);
   }
   //
   //  Push onto the macro stack.
   //
   struct G__funcmacro_stackelt* stackelt = (struct G__funcmacro_stackelt*) malloc(sizeof(struct G__funcmacro_stackelt));
   if (G__ifile.fp) {
      stackelt->pos = call_pos;
   }
   stackelt->file = store_ifile;
   stackelt->next = G__funcmacro_stack;
   G__funcmacro_stack = stackelt;
   //
   //  Set macro file.
   //
   G__ifile.fp = G__mfp;
   fsetpos(G__ifile.fp, &callfuncmacro->mfp_pos);
   G__strlcpy(G__ifile.name, G__macro, G__MAXFILENAME);
   // Why not just call G__exec_statement recursively, i hear you ask,
   // instead of introducing this grotty funcstack stuff?
   // Because i want to allow funcmacros containing unbalanced
   // expressions, such as
   //   #define BEGIN_NS(N) namespace N {
   //   #define END_NS(N)   }
   //
   return 1;
}

//______________________________________________________________________________
int G__maybe_finish_macro()
{
   // -- Pop the current macro, if we're executing one.  Called at EOF.  Matches execfuncmacro_noexec.
   //
   // Returns 1 if we were executing a macro, 0 otherwise.
   //
   if (G__funcmacro_stack && (G__ifile.fp == G__mfp)) {
      // -- Pop the macro stack.
      struct G__funcmacro_stackelt* stackelt = G__funcmacro_stack;
      G__ifile = stackelt->file;
      if (G__ifile.fp) {
         fsetpos(G__ifile.fp, &stackelt->pos);
      }
      G__funcmacro_stack = stackelt->next;
      free(stackelt);
      return 1;
   }
   return 0;
}

//______________________________________________________________________________
int G__freedeffuncmacro(G__Deffuncmacro* deffuncmacro)
{
   // -- Free a deffuncmacro list.
   G__Deffuncmacro* dfmp = deffuncmacro;
   if (dfmp->name) {
      free(dfmp->name);
      dfmp->name = 0;
   }
   dfmp->def_fp = 0;
   G__freecharlist(&dfmp->def_para);
   G__Callfuncmacro* cfmp = &dfmp->callfuncmacro;
   cfmp->call_fp = 0;
   {
      G__Callfuncmacro* next = cfmp->next;
      cfmp->next = 0;
      cfmp = next;
   }
   while (cfmp) {
      cfmp->call_fp = 0;
      G__Callfuncmacro* next = cfmp->next;
      cfmp->next = 0;
      free(cfmp);
      cfmp = next;
   }
   {
      G__Deffuncmacro* next = dfmp->next;
      dfmp->next = 0;
      dfmp = next;
   }
   while (dfmp) {
      if (dfmp->name) {
         free(dfmp->name);
         dfmp->name = 0;
      }
      dfmp->def_fp = 0;
      G__freecharlist(&dfmp->def_para);
      G__Callfuncmacro* cfmp = &dfmp->callfuncmacro;
      cfmp->call_fp = 0;
      {
         G__Callfuncmacro* next = cfmp->next;
         cfmp->next = 0;
         cfmp = next;
      }
      while (cfmp) {
         cfmp->call_fp = 0;
         G__Callfuncmacro* next = cfmp->next;
         cfmp->next = 0;
         free(cfmp);
         cfmp = next;
      }
      {
         G__Deffuncmacro* next = dfmp->next;
         dfmp->next = 0;
         free(dfmp);
         dfmp = next;
      }
   }
   return 0;
}

//______________________________________________________________________________
int G__freecharlist(G__Charlist* charlist)
{
   // -- Free a charlist list.
   G__Charlist* p = charlist;
   if (p->string) {
      free(p->string);
      p->string = 0;
   }
   G__Charlist* next = p->next;
   p->next = 0;
   p = next;
   while (p) {
      if (p->string) {
         free(p->string);
         p->string = 0;
      }
      G__Charlist* next = p->next;
      p->next = 0;
      free(p);
      p = next;
   }
   return 0;
}

//______________________________________________________________________________
//
//  Functions in the C interface.
//

} /* extern "C" */

/*
 * Local Variables:
 * c-tab-always-indent:nil
 * c-indent-level:3
 * c-continued-statement-offset:3
 * c-brace-offset:-3
 * c-brace-imaginary-offset:0
 * c-argdecl-indent:0
 * c-label-offset:-3
 * compile-command:"make -k"
 * End:
 */<|MERGE_RESOLUTION|>--- conflicted
+++ resolved
@@ -367,16 +367,12 @@
          if (!double_quote && !single_quote) {
             G__argsubstitute(symbol, callpara, defpara);
          }
-<<<<<<< HEAD
-         fprintf(G__mfp, "%s", symbol());
-=======
          if (quote) {
             fprintf(G__mfp, "\"%s\"", symbol());
             quote = false;
          } else {
             fprintf(G__mfp, "%s", symbol());
          }
->>>>>>> 84c4c19c
          fgetpos(G__mfp, &backup_pos);
          semicolumn = 0;
       }
