--- conflicted
+++ resolved
@@ -1477,11 +1477,7 @@
             case '%': /* modulus */
                if (uexpression == 0) {
                   if (G__no_exec_compile) G__letdouble(defined, resultTypeChar, 0);
-<<<<<<< HEAD
-                  else G__genericerror("Error: operator '%%' divided by zero");
-=======
                   else G__genericerror("Error: operator '%' divided by zero");
->>>>>>> 84c4c19c
                   return;
                }
                G__letint(defined, resultTypeChar, udefined % uexpression);
@@ -1736,11 +1732,7 @@
             case '%': /* modulus */
                if (lexpression == 0) {
                   if (G__no_exec_compile) G__letdouble(defined, resultTypeChar, 0);
-<<<<<<< HEAD
-                  else G__genericerror("Error: operator '%%' divided by zero");
-=======
                   else G__genericerror("Error: operator '%' divided by zero");
->>>>>>> 84c4c19c
                   return;
                }
                G__letint(defined, resultTypeChar, ldefined % lexpression);
@@ -1997,11 +1989,7 @@
    if (pc == name) {
       /* strip scope operator, set hash and return */
       temp = name + 2;
-<<<<<<< HEAD
-      strcpy(name, temp);
-=======
       strcpy(name, temp); // Okay since we 'reduce' the size of the string
->>>>>>> 84c4c19c
       G__hash(name, (*phash), i)
       /* If we do no have anymore scope operator, we know the request of
          for the global name space */
@@ -2012,11 +2000,7 @@
    if (strncmp(name, "std::", 5) == 0 && G__ignore_stdnamespace) {
       // strip scope operator, set hash and return
       temp = name + 5;
-<<<<<<< HEAD
-      strcpy(name, temp);
-=======
       strcpy(name, temp); // Okay since we 'reduce' the size of the string
->>>>>>> 84c4c19c
       G__hash(name, (*phash), i)
       goto re_try_after_std;
    }
@@ -2236,7 +2220,6 @@
    // If no basic_ios::rdstate(), try other things.
    if (!known) {
       result = G__getfunction("operator int()", &known, G__TRYMEMFUNC);
-<<<<<<< HEAD
    }
    if (!known) {
       result = G__getfunction("operator bool()", &known, G__TRYMEMFUNC);
@@ -2271,66 +2254,25 @@
 #endif // G__ASM_DBG
       G__asm_inst[G__asm_cp] = G__POPSTROS;
       G__inc_cp_asm(1, 0);
-=======
-   }
+   }
+#endif // G__ASM
+
+   // Restore member function call environment.
+   G__store_struct_offset = store_struct_offset;
+   G__tagnum = store_tagnum;
+
    if (!known) {
-      result = G__getfunction("operator bool()", &known, G__TRYMEMFUNC);
-   }
-   if (!known) {
-      result = G__getfunction("operator long()", &known, G__TRYMEMFUNC);
-   }
-   if (!known) {
-      result = G__getfunction("operator short()", &known, G__TRYMEMFUNC);
-   }
-   if (!known) {
-      result = G__getfunction("operator char*()", &known, G__TRYMEMFUNC);
-   }
-   if (!known) {
-      result = G__getfunction("operator const char*()", &known, G__TRYMEMFUNC);
->>>>>>> 84c4c19c
-   }
-#endif // G__ASM
-
-<<<<<<< HEAD
-=======
+      G__genericerror("Limitation: Cint does not support full iostream functionality in this platform");
+      return 0;
+   }
+
+   if (!rdstateflag) {
+      return result.obj.i;
+   }
+
 #ifdef G__ASM
    if (G__asm_noverflow) {
       // -- 
-#ifdef G__ASM_DBG
-      if (G__asm_dbg) {
-         G__fprinterr(
-              G__serr
-            , "%3x,%3x: POPSTROS  %s:%d\n"
-            , G__asm_cp
-            , G__asm_dt
-            , __FILE__
-            , __LINE__
-         );
-      }
-#endif // G__ASM_DBG
-      G__asm_inst[G__asm_cp] = G__POPSTROS;
-      G__inc_cp_asm(1, 0);
-   }
-#endif // G__ASM
-
->>>>>>> 84c4c19c
-   // Restore member function call environment.
-   G__store_struct_offset = store_struct_offset;
-   G__tagnum = store_tagnum;
-
-   if (!known) {
-      G__genericerror("Limitation: Cint does not support full iostream functionality in this platform");
-      return 0;
-   }
-
-   if (!rdstateflag) {
-      return result.obj.i;
-   }
-
-#ifdef G__ASM
-   if (G__asm_noverflow) {
-      // -- 
-<<<<<<< HEAD
 #ifdef G__ASM_DBG
       if (G__asm_dbg) {
          G__fprinterr(
@@ -2347,31 +2289,10 @@
       G__asm_inst[G__asm_cp+1] = G__asm_dt;
       G__letint(&G__asm_stack[G__asm_dt], 'i', (long) (std::ios_base::failbit | std::ios_base::badbit));
       G__inc_cp_asm(2, 1);
-=======
->>>>>>> 84c4c19c
 #ifdef G__ASM_DBG
       if (G__asm_dbg) {
          G__fprinterr(
               G__serr
-<<<<<<< HEAD
-=======
-            , "%3x,%3x: LD std::ios_base::failbit | std::ios_base::badbit  %s:%d\n"
-            , G__asm_cp
-            , G__asm_dt
-            , __FILE__
-            , __LINE__
-         );
-      }
-#endif // G__ASM_DBG
-      G__asm_inst[G__asm_cp] = G__LD;
-      G__asm_inst[G__asm_cp+1] = G__asm_dt;
-      G__letint(&G__asm_stack[G__asm_dt], 'i', (long) (std::ios_base::failbit | std::ios_base::badbit));
-      G__inc_cp_asm(2, 1);
-#ifdef G__ASM_DBG
-      if (G__asm_dbg) {
-         G__fprinterr(
-              G__serr
->>>>>>> 84c4c19c
             , "%3x,%3x: OP2 '&'  %s:%d\n"
             , G__asm_cp
             , G__asm_dt
@@ -2699,11 +2620,7 @@
                else {
                   expr.Format("*%s*)%ld", arg2(), expressionin.ref);
                }
-<<<<<<< HEAD
-               strcpy(arg2, expr);
-=======
                arg2 = expr;
->>>>>>> 84c4c19c
             } else {
                G__fprinterr(G__serr, "G__overloadopr: expected ')' in %s\n", arg2());
             }
@@ -3144,11 +3061,7 @@
 #ifdef G__ASM
          if (G__asm_noverflow) {
 #ifdef G__ASM_DBG
-<<<<<<< HEAD
-            if (G__asm_dbg) G__fprinterr(G__serr, "%3x,%3x: SETSTROS  %s:%d\n", G__asm_cp, G__asm_dt, __LINE__, __LINE__);
-=======
             if (G__asm_dbg) G__fprinterr(G__serr, "%3x,%3x: SETSTROS  %s:%d\n", G__asm_cp, G__asm_dt, __FILE__, __LINE__);
->>>>>>> 84c4c19c
 #endif
             G__asm_inst[G__asm_cp] = G__SETSTROS;
             G__inc_cp_asm(1, 0);
