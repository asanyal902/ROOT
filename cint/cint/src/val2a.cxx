/* /% C %/ */
/***********************************************************************
 * cint (C/C++ interpreter)
 ************************************************************************
 * Source file val2a.c
 ************************************************************************
 * Description:
 *  G__value to ASCII expression
 ************************************************************************
 * Copyright(c) 1995~2005  Masaharu Goto
 *
 * For the licensing terms see the file COPYING
 *
 ************************************************************************/

#include "common.h"
#include "value.h"

//______________________________________________________________________________
char* G__valuemonitor(G__value buf, G__FastAllocString& temp)
{
   G__FastAllocString temp2(G__ONELINE);

   if (buf.typenum != -1) {
      switch (buf.type) {
         case 'd':
         case 'f':
            /* typedef can be local to a class */
            if (buf.obj.d < 0.0)
               temp.Format("(%s)(%.17e)"
                       , G__type2string(buf.type , buf.tagnum , buf.typenum
                                        , 0
                                        , 0)
                       , G__convertT<double>(&buf));
            else
               temp.Format("(%s)%.17e"
                       , G__type2string(buf.type , buf.tagnum , buf.typenum
                                        , 0
                                        , 0)
                       , G__convertT<double>(&buf));
            break;
         case 'b':
            if (G__in_pause)
               temp.Format("(unsigned char)%u", G__convertT<unsigned char>(&buf));
            else
               temp.Format("(unsignedchar)%u", G__convertT<unsigned char>(&buf));
            break;
         case 'r':
            if (G__in_pause)
               temp.Format("(unsigned short)%u", G__convertT<unsigned short>(&buf));
            else
<<<<<<< HEAD
               temp.Format("(unsignedshort)%u", G__convertT<unsigned short>(&buf));
=======
               temp.Format("(unsigned short)%u", G__convertT<unsigned short>(&buf));
>>>>>>> 84c4c19c
            break;
         case 'h':
            if (G__in_pause)
               temp.Format("(unsigned int)%u", G__convertT<unsigned int>(&buf));
            else
<<<<<<< HEAD
               temp.Format("(unsignedint)%u", G__convertT<unsigned int>(&buf));
=======
               temp.Format("(unsigned int)%u", G__convertT<unsigned int>(&buf));
>>>>>>> 84c4c19c
            break;
         case 'k':
            if (G__in_pause)
               temp.Format("(unsigned long)%lu", G__convertT<unsigned long>(&buf));
            else
<<<<<<< HEAD
               temp.Format("(unsignedlong)%lu", G__convertT<unsigned long>(&buf));
=======
               temp.Format("(unsigned long)%lu", G__convertT<unsigned long>(&buf));
>>>>>>> 84c4c19c
            break;
         default:
            if (islower(buf.type)) {
               if ('u' == buf.type && -1 != buf.tagnum &&
                     (G__struct.type[buf.tagnum] == 'c' || G__struct.type[buf.tagnum] == 's')) {
                  if (strcmp(G__struct.name[buf.tagnum], "G__longlong") == 0 ||
                        strcmp(G__struct.name[buf.tagnum], "G__ulonglong") == 0 ||
                        strcmp(G__struct.name[buf.tagnum], "G__longdouble") == 0) {
                     if (G__in_pause) {
                        G__FastAllocString llbuf(100);
                        temp.Format("(%s)"
                                , G__type2string(buf.type , buf.tagnum , buf.typenum
                                                 , buf.obj.reftype.reftype, 0));
                        if (strcmp(G__struct.name[buf.tagnum], "G__longlong") == 0) {
                           llbuf.Format(
                                   "G__printformatll((char*)(%ld),\"%%lld\",(void*)(%ld))"
                                   , (long)(llbuf()), buf.obj.i);
                           G__getitem(llbuf);
                           temp += llbuf;
                        }
                        else if (strcmp(G__struct.name[buf.tagnum], "G__ulonglong") == 0) {
                           llbuf.Format(
                                   "G__printformatull((char*)(%ld),\"%%llu\",(void*)(%ld))"
                                   , (long)(llbuf()), buf.obj.i);
                           G__getitem(llbuf);
                           temp += llbuf;
                        }
                        else if (strcmp(G__struct.name[buf.tagnum], "G__longdouble") == 0) {
                           llbuf.Format(
                                   "G__printformatld((char*)(%ld),\"%%LG\",(void*)(%ld))"
                                   , (long)(llbuf()), buf.obj.i);
                           G__getitem(llbuf);
                           temp += llbuf;
                        }
                     }
                     else
                        G__setiparseobject(&buf, temp);
                  }
                  else {
                     temp.Format("(class %s)%ld"
                             , G__type2string(buf.type , buf.tagnum , buf.typenum
                                              , buf.obj.reftype.reftype, 0)
                             , buf.obj.i);
                  }
               }
               else
#if defined(G__WIN32)
                  if (buf.type == 'n' && buf.obj.ll < 0)
                     temp.Format("(%s)(%I64d)"
                             , G__type2string(buf.type , buf.tagnum , buf.typenum
                                              , 0, 0)
                             , buf.obj.ll);
                  else if (buf.type == 'm' || buf.type == 'n')
                     temp.Format("(%s)%I64u"
                             , G__type2string(buf.type , buf.tagnum , buf.typenum
                                              , 0, 0)
                             , buf.obj.ull);

                  else
#else
                  if (buf.type == 'n' && buf.obj.ll < 0)
                     temp.Format("(%s)(%lld)"
                             , G__type2string(buf.type , buf.tagnum , buf.typenum
                                              , 0, 0)
                             , buf.obj.ll);
                  else if (buf.type == 'm' || buf.type == 'n')
                     temp.Format("(%s)%llu"
                             , G__type2string(buf.type , buf.tagnum , buf.typenum
                                              , 0, 0)
                             , buf.obj.ull);

                  else
#endif
                     if (buf.obj.i < 0) {
                        temp.Format("(%s)(%ld)"
                                , G__type2string(buf.type , buf.tagnum , buf.typenum
                                                 , buf.obj.reftype.reftype, 0)
                                , G__convertT<long>(&buf));
                     } else {
                        temp.Format("(%s)%ld"
                                , G__type2string(buf.type , buf.tagnum , buf.typenum
                                                 , buf.obj.reftype.reftype, 0)
                                , G__convertT<long>(&buf));
                     }
            }
            else {
               if ('C' == buf.type && G__in_pause && buf.obj.i > 0x10000 &&
                     G__PARANORMAL == buf.obj.reftype.reftype)
                  temp.Format("(%s 0x%lx)\"%s\""
                          , G__type2string(buf.type , buf.tagnum , buf.typenum
                                           , buf.obj.reftype.reftype, 0)
                          , buf.obj.i, (char*)buf.obj.i);
               else
                  temp.Format("(%s)0x%lx"
                          , G__type2string(buf.type , buf.tagnum , buf.typenum
                                           , buf.obj.reftype.reftype, 0)
                          , buf.obj.i);
            }
      }
      return(temp);
   }

   switch (buf.type) {
      case '\0':
         temp.Format("NULL");
         break;
      case 'b':
         if (G__in_pause)
            temp.Format("(unsigned char)%u", G__convertT<unsigned char>(&buf));
         else
            temp.Format("(unsignedchar)%u", G__convertT<unsigned char>(&buf));
         break;
      case 'B':
         if (G__in_pause)
            temp.Format("(unsigned char*)0x%lx", buf.obj.i);
         else
            temp.Format("(unsignedchar*)0x%lx", buf.obj.i);
         break;
      case 'T':
      case 'C':
         if (buf.obj.i != 0) {
            if (G__in_pause && G__PARANORMAL == buf.obj.reftype.reftype) {
               if (strlen((char*)buf.obj.i) > G__ONELINE - 25) {
                  temp2.Resize(G__ONELINE - 24);
                  strncpy(temp2, (char*)buf.obj.i, G__ONELINE - 25);
                  temp2[G__ONELINE-25] = 0;
                  temp.Format("(char* 0x%lx)\"%s\"...", buf.obj.i, temp2());
               }
               else {
                  G__add_quotation((const char*)buf.obj.i, temp2);
                  temp.Format("(char* 0x%lx)%s", buf.obj.i, temp2());
               }
            }
            else {
               temp.Format("(char*)0x%lx", buf.obj.i);
            }
         }
         else {
            if (G__in_pause)
               temp.Format("(char* 0x0)\"\"");
            else
               temp.Format("(char*)0x0");
         }
         break;
      case 'c':
         G__charaddquote(temp2, G__convertT<char>(&buf));
         if (G__in_pause)
            temp.Format("(char %d)%s", G__convertT<char>(&buf), temp2());
         else
            temp.Format("(char)%d", G__convertT<char>(&buf));
         break;
      case 'r':
         if (G__in_pause)
            temp.Format("(unsigned short)%u", G__convertT<unsigned short>(&buf));
         else
<<<<<<< HEAD
            temp.Format("(unsignedshort)%u", G__convertT<unsigned short>(&buf));
=======
            temp.Format("(unsigned short)%u", G__convertT<unsigned short>(&buf));
>>>>>>> 84c4c19c
         break;
      case 'R':
         if (G__in_pause)
            temp.Format("(unsigned short*)0x%lx", buf.obj.i);
         else
<<<<<<< HEAD
            temp.Format("(unsignedshort*)0x%lx", buf.obj.i);
=======
            temp.Format("(unsigned short*)0x%lx", buf.obj.i);
>>>>>>> 84c4c19c
         break;
      case 's':
         if (buf.obj.i < 0)
            temp.Format("(short)(%d)", G__convertT<short>(&buf));
         else
            temp.Format("(short)%d", G__convertT<short>(&buf));
         break;
      case 'S':
         temp.Format("(short*)0x%lx", buf.obj.i);
         break;
      case 'h':
         if (G__in_pause)
            temp.Format("(unsigned int)%u", G__convertT<unsigned int>(&buf));
         else
<<<<<<< HEAD
            temp.Format("(unsignedint)%u", G__convertT<unsigned int>(&buf));
=======
            temp.Format("(unsigned int)%u", G__convertT<unsigned int>(&buf));
>>>>>>> 84c4c19c
         break;
      case 'H':
         if (G__in_pause)
            temp.Format("(unsigned int*)0x%lx", buf.obj.i);
         else
<<<<<<< HEAD
            temp.Format("(unsignedint*)0x%lx", buf.obj.i);
=======
            temp.Format("(unsigned int*)0x%lx", buf.obj.i);
>>>>>>> 84c4c19c
         break;
      case 'i':
         if (buf.tagnum != -1) {
            if (G__struct.type[buf.tagnum] == 'e') {
               if (buf.obj.i < 0)
                  temp.Format("(enum %s)(%d)", G__fulltagname(buf.tagnum, 1), G__convertT<int>(&buf));
               else
                  temp.Format("(enum %s)%d", G__fulltagname(buf.tagnum, 1), G__convertT<int>(&buf));
            }
            else {
               if (buf.obj.i < 0)
                  temp.Format("(int)(%d)", G__convertT<int>(&buf));
               else
                  temp.Format("(int)%d", G__convertT<int>(&buf));
            }
         }
         else {
            if (buf.obj.i < 0)
               temp.Format("(int)(%d)", G__convertT<int>(&buf));
            else
               temp.Format("(int)%d", G__convertT<int>(&buf));
         }
         break;
      case 'I':
         if (buf.tagnum != -1) {
            if (G__struct.type[buf.tagnum] == 'e') {
               temp.Format("(enum %s*)0x%lx", G__fulltagname(buf.tagnum, 1), buf.obj.i);
            }
            else {
               temp.Format("(int*)0x%lx", buf.obj.i);
            }
         }
         else {
            temp.Format("(int*)0x%lx", buf.obj.i);
         }
         break;
#if defined(G__WIN32)
      case 'n':
         if (buf.obj.ll < 0)
            temp.Format("(long long)(%I64d)", buf.obj.ll);
         else
            temp.Format("(long long)%I64d", buf.obj.ll);
         break;
      case 'm':
         temp.Format("(unsigned long long)%I64u", buf.obj.ull);
         break;
#else
      case 'n':
         if (buf.obj.ll < 0)
            temp.Format("(long long)(%lld)", buf.obj.ll);
         else
            temp.Format("(long long)%lld", buf.obj.ll);
         break;
      case 'm':
         temp.Format("(unsigned long long)%llu", buf.obj.ull);
         break;
#endif
      case 'q':
         if (buf.obj.ld < 0)
            temp.Format("(long double)(%Lg)", buf.obj.ld);
         else
            temp.Format("(long double)%Lg", buf.obj.ld);
         break;
      case 'g':
         temp.Format("(bool)%d", G__convertT<bool>(&buf));
         break;
      case 'k':
         if (G__in_pause)
            temp.Format("(unsigned long)%lu", G__convertT<unsigned long>(&buf));
         else
<<<<<<< HEAD
            temp.Format("(unsignedlong)%lu", G__convertT<unsigned long>(&buf));
=======
            temp.Format("(unsigned long)%lu", G__convertT<unsigned long>(&buf));
>>>>>>> 84c4c19c
         break;
      case 'K':
         if (G__in_pause)
            temp.Format("(unsigned long*)0x%lx", buf.obj.i);
         else
<<<<<<< HEAD
            temp.Format("(unsignedlong*)0x%lx", buf.obj.i);
=======
            temp.Format("(unsigned long*)0x%lx", buf.obj.i);
>>>>>>> 84c4c19c
         break;
      case 'l':
         if (buf.obj.i < 0)
            temp.Format("(long)(%ld)", buf.obj.i);
         else
            temp.Format("(long)%ld", buf.obj.i);
         break;
      case 'L':
         temp.Format("(long*)0x%lx", buf.obj.i);
         break;
      case 'y':
         if (buf.obj.i < 0)
            temp.Format("(void)(%ld)", buf.obj.i);
         else
            temp.Format("(void)%ld", buf.obj.i);
         break;
#ifndef G__OLDIMPLEMENTATION2191
      case '1':
#else
      case 'Q':
#endif
      case 'Y':
         temp.Format("(void*)0x%lx", buf.obj.i);
         break;
      case 'E':
         temp.Format("(FILE*)0x%lx", buf.obj.i);
         break;
      case 'd':
         if (buf.obj.d < 0.0)
            temp.Format("(double)(%.17e)", buf.obj.d);
         else
            temp.Format("(double)%.17e", buf.obj.d);
         break;
      case 'D':
         temp.Format("(double*)0x%lx", buf.obj.i);
         break;
      case 'f':
         if (buf.obj.d < 0.0)
            temp.Format("(float)(%.17e)", buf.obj.d);
         else
            temp.Format("(float)%.17e", buf.obj.d);
         break;
      case 'F':
         temp.Format("(float*)0x%lx", buf.obj.i);
         break;
      case 'u':
         switch (G__struct.type[buf.tagnum]) {
            case 's':
               if (buf.obj.i < 0)
                  temp.Format("(struct %s)(%ld)"
                          , G__fulltagname(buf.tagnum, 1), buf.obj.i);
               else
                  temp.Format("(struct %s)%ld" , G__fulltagname(buf.tagnum, 1), buf.obj.i);
               break;
            case 'c':
               if (
                     (strcmp(G__struct.name[buf.tagnum], "G__longlong") == 0 ||
                      strcmp(G__struct.name[buf.tagnum], "G__ulonglong") == 0 ||
                      strcmp(G__struct.name[buf.tagnum], "G__longdouble") == 0)) {
                  if (G__in_pause) {
                     G__FastAllocString llbuf(100);
                     temp.Format("(%s)"
                             , G__type2string(buf.type , buf.tagnum , buf.typenum
                                              , buf.obj.reftype.reftype, 0));
                     if (strcmp(G__struct.name[buf.tagnum], "G__longlong") == 0) {
                        llbuf.Format(
                                "G__printformatll((char*)(%ld),\"%%lld\",(void*)(%ld))"
                                , (long)(llbuf()), buf.obj.i);
                        G__getitem(llbuf);
                        temp += llbuf;
                     }
                     else if (strcmp(G__struct.name[buf.tagnum], "G__ulonglong") == 0) {
                        llbuf.Format(
                                "G__printformatull((char*)(%ld),\"%%llu\",(void*)(%ld))"
                                , (long)(llbuf()), buf.obj.i);
                        G__getitem(llbuf);
                        temp += llbuf;
                     }
                     else if (strcmp(G__struct.name[buf.tagnum], "G__longdouble") == 0) {
                        llbuf.Format(
                                "G__printformatld((char*)(%ld),\"%%LG\",(void*)(%ld))"
                                , (long)(llbuf()), buf.obj.i);
                        G__getitem(llbuf);
                        temp += llbuf;
                     }
                  }
                  else
                     G__setiparseobject(&buf, temp);
               }
               else
                  if (buf.obj.i < 0)
                     temp.Format("(class %s)(%ld)"
                             , G__fulltagname(buf.tagnum, 1) , buf.obj.i);
                  else
                     temp.Format("(class %s)%ld" , G__fulltagname(buf.tagnum, 1) , buf.obj.i);
               break;
            case 'u':
               if (buf.obj.i < 0)
                  temp.Format("(union %s)(%ld)"
                          , G__fulltagname(buf.tagnum, 1) , buf.obj.i);
               else
                  temp.Format("(union %s)%ld" , G__fulltagname(buf.tagnum, 1) , buf.obj.i);
               break;
            case 'e':
               temp.Format("(enum %s)%d", G__fulltagname(buf.tagnum, 1), G__convertT<int>(&buf));
               break;
            default:
               if (buf.obj.i < 0)
                  temp.Format("(unknown %s)(%ld)"
                          , G__struct.name[buf.tagnum] , buf.obj.i);
               else
                  temp.Format("(unknown %s)%ld" , G__struct.name[buf.tagnum] , buf.obj.i);
               break;
         }
         break;
      case 'U':
         switch (G__struct.type[buf.tagnum]) {
            case 's':
               temp.Format("(struct %s*)0x%lx" , G__fulltagname(buf.tagnum, 1), buf.obj.i);
               break;
            case 'c':
               temp.Format("(class %s*)0x%lx" , G__fulltagname(buf.tagnum, 1), buf.obj.i);
               break;
            case 'u':
               temp.Format("(union %s*)0x%lx" , G__fulltagname(buf.tagnum, 1) , buf.obj.i);
               break;
            case 'e':
               temp.Format("(enum %s*)0x%lx" , G__fulltagname(buf.tagnum, 1) , buf.obj.i);
               break;
            default:
               temp.Format("(unknown %s*)0x%lx", G__fulltagname(buf.tagnum, 1), buf.obj.i);
               break;
         }
         break;
      case 'w':
         G__logicstring(buf, 1, temp2);
         temp.Format("(logic)0b%s", temp2());
         break;
      default:
         if (buf.obj.i < 0)
            temp.Format("(unknown)(%ld)", buf.obj.i);
         else
            temp.Format("(unknown)%ld", buf.obj.i);
         break;
   }

   if (isupper(buf.type)) {
      int i;
      char *p;
      size_t lentemp = strlen(temp);
      G__FastAllocString sbuf(lentemp);
      temp.Resize(lentemp + 3 + buf.obj.reftype.reftype - G__PARAP2P - 1);
      p = strchr(temp, '*');
      switch (buf.obj.reftype.reftype) {
         case G__PARAP2P:
            sbuf = p;
<<<<<<< HEAD
            strcpy(p + 1, sbuf);
=======
            strcpy(p + 1, sbuf); // Okay we resize appropriately
>>>>>>> 84c4c19c
            break;
         case G__PARAP2P2P:
            sbuf = p;
            *(p + 1) = '*';
            strcpy(p + 2, sbuf); // Okay we resize appropriately
            break;
         case G__PARANORMAL:
            break;
         default:
            sbuf = p;
            for (i = G__PARAP2P - 1;i < buf.obj.reftype.reftype;i++) *(p + i) = '*';
            strcpy(p + buf.obj.reftype.reftype - G__PARAP2P + 1, sbuf); // Okay we resize appropriately
            break;
      }
   }

   return(temp);
}

extern "C" {

//______________________________________________________________________________
const char* G__access2string(int caccess)
{
   switch (caccess) {
      case G__PRIVATE:
         return("private:");
      case G__PROTECTED:
         return("protected:");
      case G__PUBLIC:
         return("public:");
   }
   return("");
}

//______________________________________________________________________________
const char* G__tagtype2string(int tagtype)
{
   switch (tagtype) {
      case 'c':
         return("class");
      case 's':
         return("struct");
      case 'e':
         return("enum");
      case 'u':
         return("union");
      case 'n':
         return("namespace");
      case  0 :
         return("(unknown)");
   }
   G__genericerror("Internal error: Unexpected tagtype G__tagtype2string()");
   return("");
}

//______________________________________________________________________________
char* G__fulltagname(int tagnum, int mask_dollar)
{
   // return full tagname, if mask_dollar=1, $ for the typedef class is omitted
   static G__FastAllocString string(G__ONELINE);
   int p_tagnum[G__MAXBASE];
   int pt;
   int len = 0;
   int os;

   /* enclosed class scope , need to go backwards */
   p_tagnum[pt=0] = G__struct.parent_tagnum[tagnum];
   while (0 <= p_tagnum[pt]) {
      p_tagnum[pt+1] = G__struct.parent_tagnum[p_tagnum[pt]];
      ++pt;
   }
   string[0] = '\0';
   while (pt) {
      --pt;
      if ('$' == G__struct.name[p_tagnum[pt]][0]) os = 1 * mask_dollar;
      else                                        os = 0;
#define G__OLDIMPLEMENTATION1503
#ifndef G__OLDIMPLEMENTATION1503
      if (-1 != G__struct.defaulttypenum[p_tagnum[pt]]) {
         string.Replace(len,G__newtype.name[G__struct.defaulttypenum[p_tagnum[pt]]]);
      } else {
         string.Replace(len,G__struct.name[p_tagnum[pt]] + os);
      }
#else
      string.Replace(len,G__struct.name[p_tagnum[pt]] + os);
#endif 
     len = strlen(string);
     string.Replace(len,"::");
     len += 2; // strlen("::")
   }
   if ('$' == G__struct.name[tagnum][0]) os = 1 * mask_dollar;
   else                               os = 0;
#ifndef G__OLDIMPLEMENTATION1503
   if (-1 != G__struct.defaulttypenum[tagnum]) {
      string.Replace(len,G__newtype.name[G__struct.defaulttypenum[tagnum]]);
   } else {
      string.Replace(len,G__struct.name[tagnum] + os);
   }
#else
   string.Replace(len,G__struct.name[tagnum] + os);
#endif

#if defined(_MSC_VER) && (_MSC_VER < 1310) /*vc6 and vc7.0*/
   {
      char *ptr = strstr(string, "long long");
      if (ptr) {
         memcpy(ptr, " __int64 ", strlen(" __int64 "));
      }
   }
#endif
   return(string);
}

//______________________________________________________________________________
char* G__type2string(int type, int tagnum, int typenum, int reftype, int isconst)
{
   static G__FastAllocString buffer(G__LONGLINE);
   buffer[0] = '\0';
   size_t offset = 0;
   int ref = G__REF(reftype);
   reftype = G__PLVL(reftype);
   int i;
   if ((isconst & G__CONSTVAR) && ((typenum == -1) || !(isconst & G__newtype.isconst[typenum]))) {
      buffer = "const ";
      offset += 6;
   }
   // Handle G__longlong, G__ulonglong, and G__longdouble early
   if ((typenum == -1) && (tagnum != -1)) {
      char* ss = G__struct.name[tagnum];
      if (!strcmp(ss, "G__longlong") && !G__defined_macro("G__LONGLONGTMP")) {
         buffer = "long long";
         return buffer;
      }
      if (!strcmp(ss, "G__ulonglong") && !G__defined_macro("G__LONGLONGTMP")) {
         buffer = "unsigned long long";
         return buffer;
      }
      if (!strcmp(ss, "G__longdouble") && !G__defined_macro("G__LONGLONGTMP")) {
         buffer = "long double";
         return buffer;
      }
   }
#ifndef G__OLDIMPLEMENTATION1503
   if (
      (typenum == -1) &&
      (tagnum != -1) &&
      (G__struct.defaulttypenum[tagnum] != -1) &&
      (G__newtype.type[G__struct.defaulttypenum[tagnum]] == 'u')
   ) {
      typenum = G__struct.defaulttypenum[tagnum];
   }
#endif // G__OLDIMPLEMENTATION1503
   //
   //  Handle base type.
   //
   if (typenum != -1) { // typedef
      if (G__newtype.parent_tagnum[typenum] != -1) {
         buffer += G__fulltagname(G__newtype.parent_tagnum[typenum], 1);
         buffer += "::";
         buffer += G__newtype.name[typenum];
      }
      else {
         buffer.Replace(offset,G__newtype.name[typenum]);
      }
      if (G__newtype.nindex[typenum]) { // We have array bounds.
         int pointlevel = 0;
         if (isupper(type)) {
            pointlevel = 1;
         }
         switch (reftype) {
            case G__PARANORMAL:
            case G__PARAREFERENCE:
               break;
            default:
               pointlevel = reftype;
               break;
         }
         pointlevel -= G__newtype.nindex[typenum];
         switch (pointlevel) {
            case 0:
               type = tolower(type);
               if (reftype != G__PARAREFERENCE) {
                  reftype = G__PARANORMAL;
               }
               break;
            case 1:
               type = toupper(type);
               if (reftype != G__PARAREFERENCE) {
                  reftype = G__PARANORMAL;
               }
               break;
            default:
               if (pointlevel > 0) {
                  type = toupper(type);
                  reftype = pointlevel;
               }
               break;
         }
      }
      if (isupper(G__newtype.type[typenum])) { // We are a pointer.
         switch (G__newtype.reftype[typenum]) {
            case G__PARANORMAL:
            case G__PARAREFERENCE:
               if (isupper(type)) {
                  switch (reftype) {
                     case G__PARAREFERENCE:
                     case G__PARANORMAL:
                        type = tolower(type);
                        break;
                     case G__PARAP2P:
                        reftype = G__PARANORMAL;
                        break;
                     default:
                        --reftype;
                        break;
                  }
               }
               else {
                  G__type2string(type, tagnum, -1, reftype, isconst); // Note: The return buffer is static, so stringbuf is set above.
                  goto endof_type2string;
               }
               break;
            default:
               // --
#ifndef G__OLDIMPLEMENTATION2191
               if (type == '1') {
                  switch (reftype) {
                     case G__PARAREFERENCE:
                     case G__PARANORMAL:
                        type = tolower(type);
                        break;
                     case G__PARAP2P:
                        reftype = G__PARANORMAL;
                        break;
                     default:
                        --reftype;
                        break;
                  }
               }
#else // G__OLDIMPLEMENTATION2191
               if (type == 'Q') {
                  if (isupper(type)) {
                     switch (reftype) {
                        case G__PARAREFERENCE:
                        case G__PARANORMAL:
                           type = tolower(type);
                           break;
                        case G__PARAP2P:
                           reftype = G__PARANORMAL;
                           break;
                        default:
                           --reftype;
                           break;
                     }
                  }
               }
#endif // G__OLDIMPLEMENTATION2191
               else {
                  if (islower(type) || (G__newtype.reftype[typenum] > reftype)) {
                     G__type2string(type, tagnum, -1, reftype, isconst);
                     goto endof_type2string;
                  }
                  else if (G__newtype.reftype[typenum] == reftype) {
                     reftype = G__PARANORMAL;
                     type = tolower(type);
                  }
                  else if ((G__newtype.reftype[typenum] + 1) == reftype) {
                     reftype = G__PARANORMAL;
                  }
                  else {
                     reftype = G__PARAP2P + reftype - G__newtype.reftype[typenum] - 2;
                  }
               }
               break;
         }
      }
   }
   else if (tagnum != -1) { // class/struct/union/enum/namespace
      if ((tagnum >= G__struct.alltag) || !G__struct.name[tagnum]) {
         buffer = "(invalid_class)";
         return buffer;
      }
      if (G__struct.name[tagnum][0] == '$') { // unnamed class/struct/union/enum/namespace
         if (!G__struct.name[tagnum][1]) { // name is only '$', must be unnamed enum
            G__ASSERT(G__struct.type[tagnum] == 'e');
            buffer.Replace(offset,"enum ");
         }
      }
      else { // nothing special, normal named struct
         if ((G__globalcomp == G__CPPLINK) || G__iscpp) {
            // len = 0;
         }
         else {
            switch (G__struct.type[tagnum]) {
               case 'e':
                  buffer.Replace(offset, "enum ");
                  break;
               case 'c':
                  buffer.Replace(offset, "class ");
                  break;
               case 's':
                  buffer.Replace(offset, "struct ");
                  break;
               case 'u':
                  buffer.Replace(offset, "union ");
                  break;
               case 'n':
                  buffer.Replace(offset, "namespace ");
                  break;
               case 'a':
                  buffer.Replace(offset, "");
                  break;
               case 0:
                  buffer.Replace(offset, "(unknown) ");
                  break;
            }
         }
      }
      buffer += G__fulltagname(tagnum, 1);
   }
   else { // fundamental type
      switch (tolower(type)) {
         case 'b':
            buffer.Replace(offset, "unsigned char");
            break;
         case 'c':
            buffer.Replace(offset, "char");
            break;
         case 'r':
            buffer.Replace(offset, "unsigned short");
            break;
         case 's':
            buffer.Replace(offset, "short");
            break;
         case 'h':
            buffer.Replace(offset, "unsigned int");
            break;
         case 'i':
            buffer.Replace(offset, "int");
            break;
         case 'k':
            buffer.Replace(offset, "unsigned long");
            break;
         case 'l':
            buffer.Replace(offset, "long");
            break;
         case 'g':
            buffer.Replace(offset, "bool");
            break;
         case 'n':
            buffer.Replace(offset, "long long");
            break;
         case 'm':
            buffer.Replace(offset, "unsigned long long");
            break;
         case 'q':
            buffer.Replace(offset, "long double");
            break;
         case 'f':
            buffer.Replace(offset, "float");
            break;
         case 'd':
            buffer.Replace(offset, "double");
            break;
#ifndef G__OLDIMPLEMENTATION2191
         case '1':
#else // G__OLDIMPLEMENTATION2191
         case 'q':
#endif // G__OLDIMPLEMENTATION2191
         case 'y':
            buffer.Replace(offset, "void");
            break;
         case 'e':
            buffer.Replace(offset, "FILE");
            break;
         case 'u':
            buffer.Replace(offset, "enum");
            break;
         case 't':
#ifndef G__OLDIMPLEMENTATION2191
         case 'j':
#else
         case 'm':
#endif
         case 'p':
            buffer.Replace(offset, "#define");
            return buffer;
         case 'o':
            buffer[offset] = '\0';
            return buffer;
         case 'a':
            buffer.Replace(offset, "G__p2memfunc");
            type = tolower(type);
            break;
         default:
            buffer.Replace(offset, "(unknown)");
            break;
      }
   }
   //
   //  Handle pointer and reference parts of type.
   //
   if ((type != 'q') && (type != 'a')) {
      // Take care of the first pointer level.
      if (isupper(type)) {
         if ((isconst & G__PCONSTVAR) && (reftype == G__PARANORMAL)) {
            buffer += " *const";
         }
         else {
            buffer += "*";
         }
      }
      // Handle the second and greater pointer levels,
      // and possibly a reference with zero or one pointer.
      switch (reftype) {
         case G__PARANORMAL:
            break;
         case G__PARAREFERENCE:
            if ((typenum == -1) || (G__newtype.reftype[typenum] != G__PARAREFERENCE)) {
               if ((isconst & G__PCONSTVAR) && !(isconst & G__CONSTVAR)) {
                  buffer += " const&";
               }
               else {
                  buffer += "&";
               }
            }
            break;
         case G__PARAP2P:
            if (isconst & G__PCONSTVAR) {
               buffer += " *const";
            }
            else {
               buffer += "*";
            }
            break;
         case G__PARAP2P2P:
            if (isconst & G__PCONSTVAR) {
               buffer += " **const";
            }
            else {
               buffer += "**";
            }
            break;
         default:
            if ((reftype > 10) || (reftype < 0)) { // workaround
               break;
            }
            if (isconst & G__PCONSTVAR) {
               buffer += " ";
            }
            for (i = G__PARAP2P; i <= reftype; ++i) {
               buffer += "*";
            }
            if (isconst & G__PCONSTVAR) {
               buffer += " const";
            }
            break;
      }
   }
   endof_type2string:
   // Handle a reference to two or more pointer levels.
   if (ref) { // We are a reference to a pointer to xxx.
      buffer += "&";
   }
   return buffer;
}

//______________________________________________________________________________
int G__val2pointer(G__value* result7)
{
   if (0 == result7->ref) {
      G__genericerror("Error: incorrect use of referencing operator '&'");
      return(1);
   }

   result7->type = toupper(result7->type);
   result7->obj.i = result7->ref;
   result7->ref = 0;

#ifdef G__ASM
   if (G__asm_noverflow) {
#ifdef G__ASM_DBG
      G__fprinterr(G__serr, "%3x: TOPNTR\n", G__asm_cp);
#endif
      G__asm_inst[G__asm_cp] = G__TOPNTR;
      G__inc_cp_asm(1, 0);
   }
#endif

   return(0);
}

//______________________________________________________________________________
long double G__atolf(const char* expr)
{
   // Extract a long double in decimal format from expr;
   // cannot parse hexadecimal format.

   //  [+-]?[[:digit:]]*\.?[[:digit:]]([Ee][[:digit:]]+)?*[Ll]

   // skip leading space
   while (isspace(expr[0])) ++expr;

   // extract sign
   bool negative = expr[0] == '-';
   if (negative || expr[0] == '+') ++expr;

   // significand (mantissa)
   long double multiplier = -1.;
   long double ld = 0.;
   while (isdigit(expr[0]) || (expr[0] == '.' && multiplier < 0.)) {
      if (expr[0] == '.') {
         if (multiplier < 0.) {
            multiplier = 0.1;
         } else {
            multiplier /= 10.;
         }
      } else {
         if (multiplier < 0.) {
            ld *= 10.;
            ld += expr[0] - '0';
         } else {
            ld += multiplier * (expr[0] - '0');
            multiplier /= 10.;
         }
      }
      ++expr;
   }

   // exponent
   if (expr[0] == 'e' || expr[0] == 'E') {
      long expon = strtol(expr + 1, 0, 0);
      // use long double overload of pow()!
      // Solaris only has
      //   std::pow(long double, long double)
      //   std::pow(long double, int)
      // so pick the slower but more general first overload.
      ld *= pow((long double)10, (long double)expon);
   }

   // don't care about the trailing 'l' or 'L'.

   return ld;
}

//______________________________________________________________________________
char* G__getbase(unsigned int expression, int base, int digit, char* result1)
{
   G__FastAllocString result(G__MAXNAME);
   int ig18 = 0, ig28 = 0;
   unsigned int onedig, value; /* bug fix  3 mar 1993 */

   value = expression;

   while ((ig28 < digit) || ((digit == 0) && (value != 0))) {
      onedig = value % base ;
      result.Set(ig28, G__getdigit(onedig));
      value = (value - onedig) / base;
      ig28++ ;
   }
   ig28-- ;

   /*
   result1[ig18++]='0' ;
   switch(base) {
   case 2:
           result1[ig18++]='b' ;
           break;
   case 4:
           result1[ig18++]='q' ;
           break;
   case 8:
           result1[ig18++]='o' ;
           break;
   case 10:
           result1[ig18++]='d' ;
           break;
   case 16:
           result1[ig18++]='x' ;
           break;
   default:
           result1[ig18++]= base + '0' ;
   }
   */

   while (0 <= ig28) {
      result1[ig18++] = result[ig28--] ;
   }
   if (ig18 == 0) {
      result1[ig18++] = '0';
   }
   result1[ig18] = '\0';

   return(result1);
}

//______________________________________________________________________________
int G__getdigit(unsigned int number)
{
   switch (number) {
      case 0:
      case 1:
      case 2:
      case 3:
      case 4:
      case 5:
      case 6:
      case 7:
      case 8:
      case 9:
         return(number + '0');
      case 10:
         return('a');
      case 11:
         return('b');
      case 12:
         return('c');
      case 13:
         return('d');
      case 14:
         return('e');
      case 15:
         return('f');
      default:
         return('x');
   }
   /* return('x'); */
}

//______________________________________________________________________________
G__value G__checkBase(const char* string, int* known4)
{
   G__value result4;
   int n = 0, nchar, base = 0;
   G__uint64 value = 0, tristate = 0;
   char type;
   int unsign = 0;

   /********************************************
   * default type int, becomes long through strlen check
   ********************************************/
   type = 'i';

   /********************************************
   * count number of characters
   ********************************************/
   nchar = strlen(string);


   /********************************************
   * scan string
   ********************************************/
   while (n < nchar) {

      /********************************************
       * error check, never happen because same
       * condition is already checked in G__getitem()
       * Thus, this condition can be removed
       ********************************************/
      if (string[0] != '0') {
         G__fprinterr(G__serr, "Error: G__checkBase(%s) " , string);
         G__genericerror((char*)NULL);
         return(G__null);
      }
      else {
         /**********************************************
          * check base specification
          **********************************************/
         switch (string[++n]) {
            case 'b':
            case 'B':
               /*******************************
                * binary base doesn't exist in
                * ANSI. Original enhancement
                *******************************/
               base = 2;
               break;
            case 'q':
            case 'Q':
               /******************************
                * quad specifier may not exist
                * in ANSI
                ******************************/
               base = 4;
               break;
            case 'o':
            case 'O':
               /******************************
                * octal specifier may not exist
                * in ANSI
                ******************************/
               base = 8;
               break;
            case 'h':
            case 'H':
               /*******************************
                * 0h and 0H doesn't exist in
                * ANSI. Original enhancement
                *******************************/
            case 'x':
            case 'X':
               base = 16;
               break;
            default:
               /*******************************
                * Octal if other specifiers,
                * namely a digit
                *******************************/
               base = 8;
               --n;
               break;
         }

         /********************************************
          * initialize value
          ********************************************/
         value = 0;
         tristate = 0;

         /********************************************
          * increment scanning pointer
          ********************************************/
         n++;

         /********************************************
          * scan constant expression body
          ********************************************/
         while ((string[n] != ' ') && (string[n] != '\t') && (n < nchar)) {
            switch (string[n]) {
               case '0':
                  /*
                    case 'L':
                    case 'l':
                    */
                  value = value * base;
                  tristate *= base;
                  break;
               case '1':
                  /*
                    case 'H':
                    case 'h':
                    */
                  value = value * base + 1;
                  tristate *= base;
                  break;
               case '2':
                  value = value * base + 2;
                  tristate *= base;
                  break;
               case '3':
                  value = value * base + 3;
                  tristate *= base;
                  break;
               case '4':
                  value = value * base + 4;
                  tristate *= base;
                  break;
               case '5':
                  value = value * base + 5;
                  tristate *= base;
                  break;
               case '6':
                  value = value * base + 6;
                  tristate *= base;
                  break;
               case '7':
                  value = value * base + 7;
                  tristate *= base;
                  break;
               case '8':
                  value = value * base + 8;
                  tristate *= base;
                  break;
               case '9':
                  value = value * base + 9;
                  tristate *= base;
                  break;
               case 'a':
               case 'A':
                  value = value * base + 10;
                  tristate *= base;
                  break;
               case 'b':
               case 'B':
                  value = value * base + 11;
                  tristate *= base;
                  break;
               case 'c':
               case 'C':
                  value = value * base + 12;
                  tristate *= base;
                  break;
               case 'd':
               case 'D':
                  value = value * base + 13;
                  tristate *= base;
                  break;
               case 'e':
               case 'E':
                  value = value * base + 14;
                  tristate *= base;
                  break;
               case 'f':
               case 'F':
                  value = value * base + 15;
                  tristate *= base;
                  break;
               case 'l':
               case 'L':
                  /********************************************
                   * long
                   ********************************************/
                  type = 'l';
                  break;
               case 'u':
               case 'U':
                  /********************************************
                   * unsigned
                   ********************************************/
                  unsign = 1;
                  break;
#ifdef G__NEVER
               case 's':
               case 'S':
                  /********************************************
                   * short, may not exist in ANSI
                   * and doesn't work fine.
                   * shoud be done as casting
                   ********************************************/
                  type = 's';
                  break;
#endif
               case 'x':
               case 'X':
                  /***************************************
                   * Not ANSI
                   * enhancement for tristate logic expression
                   ***************************************/
                  value *= base;
                  tristate = tristate * base + (base - 1);
                  break;
               case 'z':
               case 'Z':
                  /***************************************
                   * Not ANSI
                   * enhancement for tristate logic expression
                   ***************************************/
                  value = value * base + (base - 1);
                  tristate = tristate * base + (base - 1);
                  break;
               default:
                  value = value * base;
                  G__fprinterr(G__serr, "Error: unexpected character in expression %s "
                               , string);
                  G__genericerror((char*)NULL);
                  break;
            }
            n++;
         }
      }
   }
   *known4 = 1;

   /*******************************************************
   * store constant value and type to result4
   *******************************************************/

   // determine whether int is enough to hold value
   // standard says:
   // non-decimals literals have smallest type they fit in,
   // precedence int, uint, long, ulong,...
   if (type == 'i') {
      if (value > (G__uint64(-1ll)) / 2)
         type = 'm'; // ull
      // On 64bit platforms, value cannot be greater than ULONG_MAX and
      // we always widen to (u)long. But that's just fine; this is relevant
      // on 32 bit where long != long long.
      // coverity[result_independent_of_operands]
      else if (value > ULONG_MAX)
         type = 'n'; // ll
      else if (value > LONG_MAX)
         type = 'k'; // ul
      else if (value > UINT_MAX)
         type = 'l'; // l
      else if (value > INT_MAX)
         type = 'h'; // u
   }

   if (type == 'i' || type == 'n' || type == 'l')
      type = type - unsign ;
   if (type == 'm')
      G__letULonglong(&result4, type, value);
   else if (type == 'n')
      G__letLonglong(&result4, type, value);
   else
      G__letint(&result4, type, (long)value);
   result4.tagnum = -1;
   result4.typenum = -1;

   /*******************************************************
   * Not ANSI
   * if tristate logic , specify it
   *******************************************************/
   if ((base == 2) || (tristate != 0)) {
      *(&result4.obj.i + 1) = tristate;
      result4.type = 'w';
   }

   return(result4);
}

//______________________________________________________________________________
int G__isfloat(const char* string, int* type)
{
   int ig17 = 0;
   int c;
   int result = 0, unsign = 0 ;
   unsigned int len = 0;
   static unsigned int lenmaxint = 0;
   static unsigned int lenmaxuint = 0;
   static unsigned int lenmaxlong = 0;
   static unsigned int lenmaxulong = 0;

   if (!lenmaxint) {
      int maxint = INT_MAX;
      unsigned int maxuint = UINT_MAX;

      while (maxint /= 10) ++lenmaxint;
      ++lenmaxint;
      while (maxuint /= 10) ++lenmaxuint;
      ++lenmaxuint;

      long maxlong = LONG_MAX;
      unsigned long maxulong = ULONG_MAX;

      while (maxlong /= 10) ++lenmaxlong;
      ++lenmaxlong;
      while (maxulong /= 10) ++lenmaxulong;
      ++lenmaxulong;
   }

   /*************************************************************
    * default type is int
    *************************************************************/
   *type = 'i';

   /**************************************************************
    * check type of constant expression
    **************************************************************/
   while ((c = string[ig17++]) != '\0') {
      switch (c) {
         case '.':
         case 'e':
         case 'E':
            /******************************
             * double
             ******************************/
            result = 1;
            *type = 'd';
            break;
         case 'f':
         case 'F':
            /******************************
             * float
             ******************************/
            result = 1;
            *type = 'f';
            break;
         case 'l':
         case 'L':
            /******************************
             * long
             ******************************/
            if ('l' == *type) *type = 'n';
            else if (*type == 'd') *type = 'q';
            else           *type = 'l';
            break;
#ifdef G__NEVER
         case 's':
         case 'S':
            /******************************
             * short, This may not be
             * included in ANSI
             * and does't work fine.
             * should be done by casting
             ******************************/
            *type = 's';
            break;
#endif
         case 'u':
         case 'U':
            /******************************
             * unsigned
             ******************************/
            unsign = 1;
            break;
         case '0':
         case '1':
         case '2':
         case '3':
         case '4':
         case '5':
         case '6':
         case '7':
         case '8':
         case '9':
            ++len;
            break;
         case '+':
         case '-':
            break;
         default:
            G__fprinterr(G__serr, "Warning: Illegal numerical expression %s", string);
            G__printlinenum();
            break;
      }
   }

   // determine whether unsigned int is enough to hold value
   unsigned int lenmax = unsign ? lenmaxuint : lenmaxint;
   unsigned int lenmaxl = unsign ? lenmaxulong : lenmaxlong;
   if (*type == 'i') {
      if (len > lenmax) {
         if (len > lenmaxl)
            *type = 'n';
         else
            *type = 'l';
      } else if (len == lenmax) {
         long l = atol(string);
         if ((!unsign && (l > INT_MAX || l < INT_MIN))
             || (unsign && l > (long)UINT_MAX))
            *type = 'l';
      }
      else if (len == lenmaxl) {
         if (unsign) {
            G__uint64 l = G__expr_strtoull(string, 0, 10);
            // On 64bit platforms, l cannot be greater than ULONG_MAX and we always
            // widen to long. But that's just fine; this is relevant on 32 bit
            // where long != long long.
            // coverity[result_independent_of_operands]
            if (l > ULONG_MAX)
               *type = 'n'; // unsign adjusted below
            else
               *type = 'l';
         }
         else {
            G__int64 l = G__expr_strtoll(string, 0, 10);
            if (l > LONG_MAX || l < LONG_MIN)
               *type = 'n';
            else
               *type = 'l';
         }
      }
   }
   /**************************************************************
    * check illegal type specification
    **************************************************************/
   if (unsign) {
      switch (*type) {
         case 'd':
         case 'f':
            G__fprinterr(G__serr,
                         "Error: unsigned can not be specified for float or double %s "
                         , string);
            G__genericerror((char*)NULL);
            break;
         default:
            *type = *type - unsign ;
            break;
      }
   }


   /**************************************************************
    * return 1 if float or double
    **************************************************************/
   return(result);
}

//______________________________________________________________________________
int G__isoperator(int c)
{
   switch (c) {
      case '+':
      case '-':
      case '*':
      case '/':
      case '@':
      case '&':
      case '%':
      case '|':
      case '^':
      case '>':
      case '<':
      case '=':
      case '~':
      case '!':
#ifdef G__NEVER
      case '.':
      case '(':
      case ')':
      case '[':
      case ']':
#endif
         return(1);
      default:
         return(0);
   }
}

//______________________________________________________________________________
int G__isexponent(const char* expression4, int lenexpr)
{
   int c;
   int flag = 0;

   G__ASSERT(lenexpr > 1); /* must be guaranteed in G__getexpr() */

   if (toupper(expression4[--lenexpr]) == 'E') {
      while (isdigit(c = expression4[--lenexpr]) || '.' == c) {
         if (lenexpr < 1) return(1);
         if ('.' != c) flag = 1;
      }
      if (flag && (G__isoperator(c) || c == ')')) {
         return(1);
      }
      else {
         return(0);
      }
   }
   else {
      switch (expression4[lenexpr]) {
         case '*':
         case '/':
         case '%':
         case '@':
            return(1);
      }
      return(0);
   }
}

//______________________________________________________________________________
int G__isvalue(const char* temp)
{
   if ((isdigit(temp[0])) || ((temp[0] == '-') && (isdigit(temp[1])))) {
      return(1);
   }
   else {
      return(0);
   }
}

//______________________________________________________________________________
G__value G__string2type_body(const char* typenamin, int noerror)
{
   G__FastAllocString typenam(typenamin);
   G__FastAllocString temp(G__MAXNAME*2);
   int len;
   int plevel = 0;
   int rlevel = 0;
   int flag;
   G__value result;
   int isconst = 0;
   int risconst = 0;

   result = G__null;

   // 20/04/07
   // We need G__get_methodhandle to be able to find functions that
   // have an ellipsis as the declared parameter. But that thing
   // is not declared as a type in CINT so I'm just hacking my
   // way through until I learn enough to do it in a proper way.
   if (strncmp(typenam, "...", 3) == 0) {
      result.type = -1;
      return result;
   }

   if (strncmp(typenam, "volatile ", 9) == 0) {
      temp = typenam + 9;
      typenam.Swap(temp);
   }
   else
      if (strncmp(typenam, "volatile", 8) == 0) {
         temp = typenam + 8;
         typenam.Swap(temp);
      }

   if (strncmp(typenam, "const ", 6) == 0) {
      temp = typenam + 6;
      typenam.Swap(temp);
      isconst = G__CONSTVAR;
   }
   else
      if (strncmp(typenam, "const", 5) == 0 &&
            -1 == G__defined_tagname(typenam, 2) && -1 == G__defined_typename(typenam)) {
         temp = typenam + 5;
         typenam.Swap(temp);
         isconst = 1;
      }

   len = strlen(typenam);
   do {
      switch (typenam[len-1]) {
         case '*':
            ++plevel;
            typenam[--len] = '\0';
            flag = 1;
            if (risconst) {
               isconst |= G__PCONSTVAR;
               risconst = 0;
            }
            break;
         case '&':
            ++rlevel;
            typenam[--len] = '\0';
            flag = 1;
            break;
         case ' ':
         case '\t':
         case '\n':
         case '\r':
         case '\f':
            typenam[--len] = '\0';
            flag = 1;
            break;
         case 't':
            // Could be 'const'
            if (len>5 && strncmp("const",typenam+len-5,5)==0 && !isalnum(typenam[len-6])) {
               len -= 5;
               typenam[len] = '\0';
               risconst = 1;
               flag = 1;
               break;
            }
         default:
            flag = 0;
            break;
      }
   }
   while (flag);
   if (risconst) {
      isconst |= G__CONSTVAR;
   }

   switch (len) {
      case 3:
         if (strcmp(typenam, "int") == 0) {
            result.type = 'i';
         }
         break;
      case 4:
         if (strcmp(typenam, "char") == 0) {
            result.type = 'c';
            break;
         }
         if (strcmp(typenam, "long") == 0) {
            result.type = 'l';
            break;
         }
         if (strcmp(typenam, "FILE") == 0) {
            result.type = 'e';
            break;
         }
         if (strcmp(typenam, "void") == 0) {
            result.type = 'y';
            break;
         }
         if (strcmp(typenam, "bool") == 0) {
            result.type = 'g';
            break;
         }
         break;
      case 5:
         if (strcmp(typenam, "short") == 0) {
            result.type = 's';
            break;
         }
         if (strcmp(typenam, "float") == 0) {
            result.type = 'f';
            break;
         }
         break;
      case 6:
         if (strcmp(typenam, "double") == 0) {
            result.type = 'd';
            break;
         }
         break;
      case 8:
         if (strcmp(typenam, "unsigned") == 0) {
            result.type = 'h';
            break;
         }
         if (strcmp(typenam, "long long") == 0) {
            result.type = 'n';
            break;
         }
         if (strcmp(typenam, "long int") == 0) {
            result.type = 'l';
            break;
         }
         break;
      case 9:
         if ((strcmp(typenam, "long long") == 0) || (strcmp(typenam, "__int64") == 0)) {
            result.type = 'n';
            break;
         }
         break;
      case 10:
         if (strcmp(typenam, "long double") == 0) {
            result.type = 'q';
            break;
         }
         break;
      case 11:
         if (strcmp(typenam, "unsigned int") == 0) {
            result.type = 'h';
            break;
         }
         if (strcmp(typenam, "long double") == 0) {
            result.type = 'q';
            break;
         }
         break;
      case 12:
         if (strcmp(typenam, "unsignedchar") == 0) {
            result.type = 'b';
            break;
         }
         if (strcmp(typenam, "unsigned long") == 0) {
            result.type = 'k';
            break;
         }
         if (strcmp(typenam, "unsigned int") == 0) {
            result.type = 'h';
            break;
         }
         break;
      case 13:
         if (strcmp(typenam, "unsigned short") == 0) {
            result.type = 'r';
            break;
         }
         if (strcmp(typenam, "unsigned char") == 0) {
            result.type = 'b';
            break;
         }
         if (strcmp(typenam, "unsigned long") == 0) {
            result.type = 'k';
            break;
         }
         break;
      case 14:
         if (strcmp(typenam, "unsigned short") == 0) {
            result.type = 'r';
            break;
         }
         break;
      case 16:
         if (strcmp(typenam, "unsigned long long") == 0) {
            result.type = 'm';
            break;
         }
         break;
      case 18:
         if ((strcmp(typenam, "unsigned long long") == 0) || (strcmp(typenam, "unsigned __in64") == 0)) {
            result.type = 'm';
            break;
         }
         break;
   }

   if (0 == result.type) {
      if (strncmp(typenam, "struct", 6) == 0) {
         result.type = 'u';
         result.tagnum = G__defined_tagname(typenam + 6, 0);
      }
      else if (strncmp(typenam, "class", 5) == 0) {
         result.type = 'u';
         result.tagnum = G__defined_tagname(typenam + 5, 0);
      }
      else if (strncmp(typenam, "union", 5) == 0) {
         result.type = 'u';
         result.tagnum = G__defined_tagname(typenam + 5, 0);
      }
      else if (strncmp(typenam, "enum", 4) == 0) {
         result.type = 'i';
         result.tagnum = G__defined_tagname(typenam + 4, 0);
      }
   }

   if (0 == result.type) {
      result.typenum = G__defined_typename_noerror(typenam, noerror);
      if (result.typenum != -1) {
         result.tagnum = G__newtype.tagnum[result.typenum];
         result.type = G__newtype.type[result.typenum];
         if (result.tagnum != -1 && G__struct.type[result.tagnum] == 'e') {
            result.type = 'i';
         }
      }
      else {
         if (0 == noerror) {
            result.tagnum = G__defined_tagname(typenam, 0);
            if (result.tagnum == -1) result.type = 'Y'; /* checked */
            else                   result.type = 'u';
         }
         else {
            result.tagnum = G__defined_tagname(typenam, noerror);
            if (result.tagnum == -1) result.type = 0; /* checked */
            else                   result.type = 'u';
         }
      }
   }

   if (result.type) {
      if (rlevel) result.obj.reftype.reftype = G__PARAREFERENCE;
      switch (plevel) {
         case 0:
            break;
         case 1:
            result.type = toupper(result.type);
            break;
         default:
            result.type = toupper(result.type);
            if (rlevel) {
               result.obj.reftype.reftype = G__PARAREFP2P + plevel - 2;
            }
            else {
               result.obj.reftype.reftype = G__PARAP2P + plevel - 2;
            }
            break;
      }
      result.obj.i = isconst; /* borrowing space of the value */
   }

   return(result);
}

//______________________________________________________________________________
G__value G__string2type_noerror(const char* typenamin, int noerror)
{
   int store_var_type = G__var_type;
   G__value buf = G__string2type_body(typenamin, noerror);
   G__var_type = store_var_type;
   return buf;
}

//______________________________________________________________________________
G__value G__string2type(const char* typenamin)
{
   return G__string2type_noerror(typenamin, 0);
}

} // extern "C"
<|MERGE_RESOLUTION|>--- conflicted
+++ resolved
@@ -49,31 +49,19 @@
             if (G__in_pause)
                temp.Format("(unsigned short)%u", G__convertT<unsigned short>(&buf));
             else
-<<<<<<< HEAD
-               temp.Format("(unsignedshort)%u", G__convertT<unsigned short>(&buf));
-=======
                temp.Format("(unsigned short)%u", G__convertT<unsigned short>(&buf));
->>>>>>> 84c4c19c
             break;
          case 'h':
             if (G__in_pause)
                temp.Format("(unsigned int)%u", G__convertT<unsigned int>(&buf));
             else
-<<<<<<< HEAD
-               temp.Format("(unsignedint)%u", G__convertT<unsigned int>(&buf));
-=======
                temp.Format("(unsigned int)%u", G__convertT<unsigned int>(&buf));
->>>>>>> 84c4c19c
             break;
          case 'k':
             if (G__in_pause)
                temp.Format("(unsigned long)%lu", G__convertT<unsigned long>(&buf));
             else
-<<<<<<< HEAD
-               temp.Format("(unsignedlong)%lu", G__convertT<unsigned long>(&buf));
-=======
                temp.Format("(unsigned long)%lu", G__convertT<unsigned long>(&buf));
->>>>>>> 84c4c19c
             break;
          default:
             if (islower(buf.type)) {
@@ -229,21 +217,13 @@
          if (G__in_pause)
             temp.Format("(unsigned short)%u", G__convertT<unsigned short>(&buf));
          else
-<<<<<<< HEAD
-            temp.Format("(unsignedshort)%u", G__convertT<unsigned short>(&buf));
-=======
             temp.Format("(unsigned short)%u", G__convertT<unsigned short>(&buf));
->>>>>>> 84c4c19c
          break;
       case 'R':
          if (G__in_pause)
             temp.Format("(unsigned short*)0x%lx", buf.obj.i);
          else
-<<<<<<< HEAD
-            temp.Format("(unsignedshort*)0x%lx", buf.obj.i);
-=======
             temp.Format("(unsigned short*)0x%lx", buf.obj.i);
->>>>>>> 84c4c19c
          break;
       case 's':
          if (buf.obj.i < 0)
@@ -258,21 +238,13 @@
          if (G__in_pause)
             temp.Format("(unsigned int)%u", G__convertT<unsigned int>(&buf));
          else
-<<<<<<< HEAD
-            temp.Format("(unsignedint)%u", G__convertT<unsigned int>(&buf));
-=======
             temp.Format("(unsigned int)%u", G__convertT<unsigned int>(&buf));
->>>>>>> 84c4c19c
          break;
       case 'H':
          if (G__in_pause)
             temp.Format("(unsigned int*)0x%lx", buf.obj.i);
          else
-<<<<<<< HEAD
-            temp.Format("(unsignedint*)0x%lx", buf.obj.i);
-=======
             temp.Format("(unsigned int*)0x%lx", buf.obj.i);
->>>>>>> 84c4c19c
          break;
       case 'i':
          if (buf.tagnum != -1) {
@@ -343,21 +315,13 @@
          if (G__in_pause)
             temp.Format("(unsigned long)%lu", G__convertT<unsigned long>(&buf));
          else
-<<<<<<< HEAD
-            temp.Format("(unsignedlong)%lu", G__convertT<unsigned long>(&buf));
-=======
             temp.Format("(unsigned long)%lu", G__convertT<unsigned long>(&buf));
->>>>>>> 84c4c19c
          break;
       case 'K':
          if (G__in_pause)
             temp.Format("(unsigned long*)0x%lx", buf.obj.i);
          else
-<<<<<<< HEAD
-            temp.Format("(unsignedlong*)0x%lx", buf.obj.i);
-=======
             temp.Format("(unsigned long*)0x%lx", buf.obj.i);
->>>>>>> 84c4c19c
          break;
       case 'l':
          if (buf.obj.i < 0)
@@ -514,11 +478,7 @@
       switch (buf.obj.reftype.reftype) {
          case G__PARAP2P:
             sbuf = p;
-<<<<<<< HEAD
-            strcpy(p + 1, sbuf);
-=======
             strcpy(p + 1, sbuf); // Okay we resize appropriately
->>>>>>> 84c4c19c
             break;
          case G__PARAP2P2P:
             sbuf = p;
