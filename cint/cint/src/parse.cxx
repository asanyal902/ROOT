--- conflicted
+++ resolved
@@ -4494,13 +4494,9 @@
             // Output the info to the given file.
             fprintf(G__fpundeftype, "class %s; /* %s %d */\n", type_name(), G__ifile.name, G__ifile.line_number);
             fprintf(G__fpundeftype, "#pragma link off class %s;\n\n", type_name());
-<<<<<<< HEAD
-            G__struct.globalcomp[G__tagnum] = G__NOLINK;
-=======
             if (G__tagnum > -1) { // it could be -1 if we get too many classes.
                G__struct.globalcomp[G__tagnum] = G__NOLINK;
             }
->>>>>>> 84c4c19c
          }
          else {
             // -- Was not a known type, return.
@@ -4830,11 +4826,7 @@
                      else {
                         temp = posCommentEnd + 2;
                         condition.Resize(posComment - condition.data() + strlen(temp) + 1);
-<<<<<<< HEAD
-                        strcpy(posComment, temp);
-=======
                         strcpy(posComment, temp); // Okay we allocated enough space
->>>>>>> 84c4c19c
                      }
                      posComment = strstr(posComment, "/*");
                      if (!posComment) posComment = strstr(condition, "//");
