--- conflicted
+++ resolved
@@ -228,12 +228,7 @@
    int store_asm_noverflow = G__asm_noverflow;
    int funcstatus;
    long store_globalvarpointer = G__globalvarpointer;
-<<<<<<< HEAD
-   G__FastAllocString funcname_sb(G__ONELINE);
-   char *funcname = funcname_sb;
-=======
    G__FastAllocString funcname(G__ONELINE);
->>>>>>> 84c4c19c
    int store_dispsource = G__dispsource;
    if (G__step || G__stepover) {
       G__dispsource = 0;
@@ -692,13 +687,8 @@
          (strstr(funcheader, ">>") != NULL && strchr(funcheader, '<') != NULL) ||
          (strstr(funcheader, "<<") != NULL && strchr(funcheader, '>') != NULL)
       ) {
-<<<<<<< HEAD
-         char* pt1 = funcheader;
-         char* pt2 = funcname;
-=======
          size_t pt1 = 0; // for funcheader;
          size_t pt2 = 0; // for funcname;
->>>>>>> 84c4c19c
          if ((char*)NULL != strstr(funcheader, "operator<<") &&
                (char*)NULL != strchr(funcheader, '>')) {
             /* we might have operator< <> or operator< <double>
@@ -724,15 +714,10 @@
             pt2 += strlen("operator>>");
             pt1 += strlen("operator>>");
          }
-<<<<<<< HEAD
-         while ((char*)NULL != (pt1 = strstr(pt1, ">>"))) {
-            char *pt3 = strstr(pt2, ">>");
-=======
          const char *next_pt1;
          while ((char*)NULL != (next_pt1 = strstr(funcheader() + pt1, ">>"))) {
             pt1 = next_pt1 - funcheader();
             size_t pt3 = strstr(funcname() + pt2, ">>") - funcname();
->>>>>>> 84c4c19c
             ++pt3;
             funcname.Set( pt3, ' ');
             ++pt3;
@@ -876,13 +861,7 @@
 #else
       G__access = G__PRIVATE;
 #endif
-<<<<<<< HEAD
-      G__FastAllocString vinfo_sb(20);
-      char* vinfo = vinfo_sb;
-      strcpy(vinfo,"G__virtualinfo");
-=======
       G__FastAllocString vinfo("G__virtualinfo");
->>>>>>> 84c4c19c
       G__letvariable(vinfo, G__null, &G__global, G__p_local);
       G__access = store_access;
       G__var_type = store_type;
@@ -928,10 +907,6 @@
     *   func(   int   a   ,  double   b )
     *         -  -  - - - -
     */
-<<<<<<< HEAD
-   isparam = 0;
-=======
->>>>>>> 84c4c19c
    G__FastAllocString paraname(G__LONGLINE);
    cin = G__fgetname_template(paraname, 0, "<*&,()=");
    if (strlen(paraname) && isspace(cin)) {
@@ -1906,13 +1881,9 @@
                      tagnum = G__search_tagname(buf, 'c');
                      fprintf(G__fpundeftype, "class %s; /* %s %d */\n", buf(), G__ifile.name, G__ifile.line_number);
                      fprintf(G__fpundeftype, "#pragma link off class %s;\n\n", buf());
-<<<<<<< HEAD
-                     G__struct.globalcomp[tagnum] = G__NOLINK;
-=======
                      if (tagnum > -1) { // it could be -1 if we get too many classes.
                         G__struct.globalcomp[tagnum] = G__NOLINK;
                      }
->>>>>>> 84c4c19c
                      type = 'u';
                   }
                   else {
@@ -3448,12 +3419,7 @@
             struct G__ifunc_table_internal *ifunc2;
             int ifn2;
             int hash2;
-<<<<<<< HEAD
-            G__FastAllocString funcname2_sb(G__ONELINE);
-            char *funcname2 = funcname2_sb;
-=======
             G__FastAllocString funcname2(G__ONELINE);
->>>>>>> 84c4c19c
             struct G__param para;
             G__incsetup_memfunc(formal_tagnum);
             ifunc2 = G__struct.memfunc[formal_tagnum];
@@ -3482,12 +3448,7 @@
             struct G__ifunc_table_internal *ifunc2;
             int ifn2 = -1;
             int hash2;
-<<<<<<< HEAD
-            G__FastAllocString funcname2_sb(G__ONELINE);
-            char *funcname2 = funcname2_sb;
-=======
             G__FastAllocString funcname2(G__ONELINE);
->>>>>>> 84c4c19c
             struct G__param para;
             G__incsetup_memfunc(param_tagnum);
             para.paran = 0;
@@ -3560,11 +3521,6 @@
    G__value* param;
    G__FastAllocString conv(G__ONELINE);
    G__FastAllocString arg1(G__ONELINE);
-<<<<<<< HEAD
-   G__FastAllocString parameter_sb(G__ONELINE);
-   char *parameter = parameter_sb;
-=======
->>>>>>> 84c4c19c
    long store_struct_offset;
    int store_tagnum;
    int store_isconst;
@@ -4824,10 +4780,6 @@
          G__display_func(G__serr, p_ifunc, *pifn);
          G__display_ambiguous(scopetagnum, funcname, libp, funclist, bestmatch);
          G__funclist_delete(funclist);
-<<<<<<< HEAD
-         return p_ifunc;
-=======
->>>>>>> 84c4c19c
          *pifn = -1;
          return((struct G__ifunc_table_internal*)NULL);
       }
@@ -6217,12 +6169,7 @@
             if (
                1
             ) {
-<<<<<<< HEAD
-               G__FastAllocString temp_sb(G__ONELINE);
-               char *temp = temp_sb;
-=======
                G__FastAllocString temp(G__ONELINE);
->>>>>>> 84c4c19c
                /* don't call copy constructor if returning reference type */
                if (G__PARANORMAL != p_ifunc->reftype[ifn]) {
                   if (p_ifunc->p_tagtable[ifn] != result7->tagnum) {
@@ -6260,13 +6207,8 @@
                else {
                   G__FastAllocString buf2(G__ONELINE);
                   G__valuemonitor(*result7, buf2);
-<<<<<<< HEAD
-                  sprintf(temp, "%s(%s)", G__struct.name[p_ifunc->p_tagtable[ifn]]
-                          , buf2());
-=======
                   temp.Format( "%s(%s)", G__struct.name[p_ifunc->p_tagtable[ifn]]
                                , buf2());
->>>>>>> 84c4c19c
                }
 
                store_tagnum = G__tagnum;
