/* /% C %/ */
/***********************************************************************
 * cint (C/C++ interpreter)
 ************************************************************************
 * Source file debug.c
 ************************************************************************
 * Description:
 *  Debugger capability
 ************************************************************************
 * Copyright(c) 1995~1999  Masaharu Goto
 *
 * For the licensing terms see the file COPYING
 *
 ************************************************************************/

#include "common.h"
#include <memory>

extern "C" {

static int G__tempfilenum = G__MAXFILE - 1;

// Static functions.
static int G__findfuncposition(const char* func, int* pline, int* pfnum);
static G__value G__exec_tempfile_core(const char* file, FILE* fp);

// Externally visible functions.
int G__findposition(const char* string, G__input_file* view, int* pline, int* pfnum);
int G__display_proto(FILE* fp, const char* func);
int G__display_proto_pretty(FILE* fp, const char* func, const char friendlyStyle);
int G__beforelargestep(char* statement, int* piout, int* plargestep);
void G__afterlargestep(int* plargestep);
void G__EOFfgetc();
void G__BREAKfgetc();
void G__DISPNfgetc();
void G__DISPfgetc(int c);
int G__lock_variable(const char* varname);
int G__unlock_variable(const char* varname);
G__value G__interactivereturn();
void G__set_tracemode(char* name);
void G__del_tracemode(char* name);
void G__set_classbreak(char* name);
void G__del_classbreak(char* name);
void G__setclassdebugcond(int tagnum, int brkflag);

// Functions in the C interface.
void G__setdebugcond();
int G__gettempfilenum();
G__value G__exec_tempfile_fp(FILE* fp);
G__value G__exec_tempfile(const char* file);
G__value G__exec_text(const char* unnamedmacro);
char* G__exec_text_str(const char* unnamedmacro, char* result);
const char* G__load_text(const char* namedmacro);
int G__setbreakpoint(const char* breakline, const char* breakfile);

//______________________________________________________________________________
//
//  Static functions.
//

//______________________________________________________________________________
static int G__findfuncposition(const char* func, int* pline, int* pfnum)
{
   // -- FIXME: Describe this function!
   size_t lenfunc = strlen(func) + 1;
   G__FastAllocString funcname(func);
   G__FastAllocString scope(lenfunc);
   G__FastAllocString temp(lenfunc);
   char *pc;
   int temp1;
   int tagnum;
   struct G__ifunc_table_internal *ifunc;

   pc = strstr(funcname, "::");

   /* get appropreate scope */
   if (pc) {
      *pc = '\0';
      scope = funcname;
      temp = pc + 2;
      funcname.Swap(temp);
      tagnum = G__defined_tagname(scope, 0);
      if ('\0' == funcname[0] && -1 != tagnum) {
         /* display class declaration */
         *pline = G__struct.line_number[tagnum];
         *pfnum = G__struct.filenum[tagnum];
         return(2);
      }
      else {
         /* class scope A::func , global scope ::func */
         if (-1 == tagnum) ifunc = &G__ifunc;  /* global scope, ::func */
         else {
            G__incsetup_memfunc(tagnum);
            ifunc = G__struct.memfunc[tagnum]; /* specific class */
         }
      }
   }
   else {
      /* global scope */
      ifunc = &G__ifunc;
   }

   while (ifunc) {
      temp1 = 0;
      while (temp1 < ifunc->allifunc) {
         if (strcmp(ifunc->funcname[temp1], funcname) == 0) {
            *pline = ifunc->pentry[temp1]->line_number;
            *pfnum = ifunc->pentry[temp1]->filenum;
            return(2);
         }
         ++temp1;
      }
      ifunc = ifunc->next;
   }
   return(0);
}

struct AsmData {
   long asm_inst_g[G__MAXINST]; /* p-code instruction buffer */
   G__value asm_stack_g[G__MAXSTACK]; /* data stack */
   struct G__input_file ftemp, store_ifile;
};

//______________________________________________________________________________
static G__value G__exec_tempfile_core(const char* file, FILE* fp)
{
   // -- FIXME: Describe this function!
   // --
#ifdef G__EH_SIGNAL
   void(*fpe)();
   void(*segv)();
#ifdef SIGILL
   void(*ill)();
#endif
#ifdef SIGEMT
   void(*emt)();
#endif
#ifdef SIGBUS
   void(*bus)();
#endif
#endif

   std::auto_ptr<AsmData> pAsmData(new AsmData);

   long* asm_inst_g = pAsmData->asm_inst_g; /* p-code instruction buffer */
   G__value* asm_stack_g = pAsmData->asm_stack_g; /* data stack */
   struct G__input_file* ftemp = &pAsmData->ftemp;
   struct G__input_file* store_ifile = &pAsmData->store_ifile;

   char asm_name[G__ASM_FUNCNAMEBUF];

   long *store_asm_inst;
   G__value *store_asm_stack;
   char *store_asm_name;
   int store_asm_name_p;
   struct G__param *store_asm_param;
   /* int store_asm_exec; */
   int store_asm_noverflow;
   int store_asm_cp;
   int store_asm_dt;
   int store_asm_index; /* maybe unneccessary */

   int len;

   fpos_t pos;
   char store_var_type;
   G__value buf = G__null;
#ifdef G__ASM
   G__ALLOC_ASMENV;
#endif

   G__LockCriticalSection();

   /*************************************************
   * delete space chars at the end of filename
   *************************************************/
   char *filename = 0;
   if (file) {
      len = strlen(file);
      filename = new char[len+1];
      strcpy(filename, file); // Okay, we allocated the right size
      while (len > 1 && isspace(filename[len-1])) {
         filename[--len] = '\0';
      }

#ifndef G__WIN32
      ftemp->fp = fopen(filename, "r");
#else
      ftemp->fp = fopen(filename, "rb");
#endif
   }
   else {
      fseek(fp, 0L, SEEK_SET);
      ftemp->fp = fp;
   }

   if (ftemp->fp) {
      ftemp->vindex = -1;
      ftemp->line_number = 1;
      if (file) {
<<<<<<< HEAD
         strncpy(ftemp->name, filename, sizeof(ftemp->name) - 1);
         ftemp->name[sizeof(ftemp->name) - 1] = 0; // ensure termination
         delete [] filename;
      }
      else     strcpy(ftemp->name, "(tmpfile)");
=======
         G__strlcpy(ftemp->name, filename, sizeof(ftemp->name));
         ftemp->name[sizeof(ftemp->name) - 1] = 0; // ensure termination
         delete [] filename;
      }
      else {
         G__strlcpy(ftemp->name, "(tmpfile)", sizeof(ftemp->name));
      }
>>>>>>> 84c4c19c
      ftemp->filenum = G__tempfilenum;
      G__srcfile[G__tempfilenum].fp = ftemp->fp;
      G__srcfile[G__tempfilenum].filename = ftemp->name;
      G__srcfile[G__tempfilenum].hash = 0;
      G__srcfile[G__tempfilenum].maxline = 0;
      G__srcfile[G__tempfilenum].breakpoint = (char*)NULL;
      --G__tempfilenum;
      if (G__ifile.fp && G__ifile.filenum >= 0) {
         fgetpos(G__ifile.fp, &pos);
      }
      *store_ifile = G__ifile;
      G__ifile = *ftemp;

      /**********************************************
       * interrpret signal handling during inner loop asm exec
       **********************************************/
#ifdef G__ASM
      G__STORE_ASMENV;
#endif
      store_var_type = G__var_type;

      G__var_type = 'p';

#ifdef G__EH_SIGNAL
      fpe = signal(SIGFPE, G__error_handle);
      segv = signal(SIGSEGV, G__error_handle);
#ifdef SIGILL
      ill = signal(SIGILL, G__error_handle);
#endif
#ifdef SIGEMT
      emt = signal(SIGEMT, G__error_handle);
#endif
#ifdef SIGBUS
      bus = signal(SIGBUS, G__error_handle);
#endif
#endif

      store_asm_inst = G__asm_inst;
      store_asm_stack = G__asm_stack;
      store_asm_name = G__asm_name;
      store_asm_name_p = G__asm_name_p;
      store_asm_param  = G__asm_param ;
      /* store_asm_exec  = G__asm_exec ; */
      store_asm_noverflow  = G__asm_noverflow ;
      store_asm_cp  = G__asm_cp ;
      store_asm_dt  = G__asm_dt ;
      store_asm_index  = G__asm_index ;

      G__asm_inst = asm_inst_g;
      G__asm_stack = asm_stack_g;
      G__asm_name = asm_name;
      G__asm_name_p = 0;
      /* G__asm_param ; */
      G__asm_exec = 0 ;

      /* execution */
      int brace_level = 0;
      buf = G__exec_statement(&brace_level);

      G__asm_inst = store_asm_inst;
      G__asm_stack = store_asm_stack;
      G__asm_name = store_asm_name;
      G__asm_name_p = store_asm_name_p;
      G__asm_param  = store_asm_param ;
      /* G__asm_exec  = store_asm_exec ; */
      G__asm_noverflow  = store_asm_noverflow ;
      G__asm_cp  = store_asm_cp ;
      G__asm_dt  = store_asm_dt ;
      G__asm_index  = store_asm_index ;

      /**********************************************
       * restore interrpret signal handling
       **********************************************/
#ifdef G__EH_SIGNAL
      signal(SIGFPE, fpe);
      signal(SIGSEGV, segv);
#ifdef SIGILL
      signal(SIGSEGV, ill);
#endif
#ifdef SIGEMT
      signal(SIGEMT, emt);
#endif
#ifdef SIGBUS
      signal(SIGBUS, bus);
#endif
#endif

#ifdef G__ASM
      G__RECOVER_ASMENV;
#endif
      G__var_type = store_var_type;

      /* print out result */
      G__ifile = *store_ifile;
      if (G__ifile.fp && G__ifile.filenum >= 0) {
         fsetpos(G__ifile.fp, &pos);
      }
      /* Following is intentionally commented out. This has to be selectively
       * done for 'x' and 'E' command  but not for { } command */
      /* G__security = G__srcfile[G__ifile.filenum].security; */
      if (file) fclose(ftemp->fp);
      ++G__tempfilenum;
      G__srcfile[G__tempfilenum].fp = (FILE*)NULL;
      G__srcfile[G__tempfilenum].filename = (char*)NULL;
      if (G__srcfile[G__tempfilenum].breakpoint)
         free(G__srcfile[G__tempfilenum].breakpoint);
      if (G__RETURN_IMMEDIATE >= G__return) G__return = G__RETURN_NON;
      G__no_exec = 0;
      G__UnlockCriticalSection();

      return(buf);
   }
   else {
      G__fprinterr(G__serr, "Error: can not open file '%s'\n", file);
      G__UnlockCriticalSection();
      delete [] filename;
      return(G__null);
   }
}

//______________________________________________________________________________
//
//  External Functions.
//

//______________________________________________________________________________
int G__findposition(const char* string, G__input_file* view, int* pline, int* pfnum)
{
   // -- FIXME: Describe this function!
   //
   // return   0    source line not found
   // return   1    source file exists but line not exact
   // return   2    source line exactly found
   int i = 0;

   /* preset current position */
   *pline = view->line_number;
   *pfnum = view->filenum;

   /* skip space */
   while (isspace(string[i])) i++;

   if ('\0' == string[i]) {
      if ('\0' == view->name[0]) return(0);
      *pline = view->line_number;
      if (view->line_number < 1 || G__srcfile[view->filenum].maxline <= view->line_number)
         return(1);
      else
         return(2);
   }
   else if (isdigit(string[i])) {
      if ('\0' == view->name[0]) return(0);
      *pline = atoi(string + i);
   }
   else {
      return(G__findfuncposition(string + i, pline, pfnum));
   }

   if (*pfnum < 0 || G__nfile <= *pfnum) {
      *pfnum = view->filenum;
      *pline = view->line_number;
      return(0);
   }
   else if (*pline < 1) {
      *pline = 1;
      return(1);
   }
   else if (G__srcfile[*pfnum].maxline < *pline) {
      *pline = G__srcfile[*pfnum].maxline - 1;
      return(1);
   }
   return(2);
}

//______________________________________________________________________________
int G__display_proto(FILE* fp, const char* func)
{
   // -- FIXME: Describe this function!
   return G__display_proto_pretty(fp, func, 0);
}

//______________________________________________________________________________
int G__display_proto_pretty(FILE* fp, const char* func, const char friendlyStyle)
{
   // -- FIXME: Describe this function!
   size_t lenfunc = strlen(func) + 1;
   G__FastAllocString funcname(lenfunc);
   G__FastAllocString scope(lenfunc);
   G__FastAllocString temp(lenfunc);
   char *pc;
   /* int temp1; */
   int tagnum;
   struct G__ifunc_table_internal *ifunc;
   int i = 0;

   while (isspace(func[i])) ++i;
   funcname = func + i;

   pc = strstr(funcname, "::");

   /* get appropreate scope */
   if (pc) {
      *pc = '\0';
      scope = funcname;
      temp = pc + 2;
      funcname.Swap(temp);
      if (0 == scope[0]) tagnum = -1;
      else tagnum = G__defined_tagname(scope, 0);
      /* class scope A::func , global scope ::func */
      if (-1 == tagnum) ifunc = &G__ifunc;  /* global scope, ::func */
      else {
         G__incsetup_memfunc(tagnum);
         ifunc = G__struct.memfunc[tagnum]; /* specific class */
      }
   }
   else {
      /* global scope */
      tagnum = -1;
      ifunc = &G__ifunc;
   }

   i = strlen(funcname);
   while (i && (isspace(funcname[i-1]) || '(' == funcname[i-1])) funcname[--i] = '\0';
   if (i) {
      if (G__listfunc_pretty(fp, G__PUBLIC_PROTECTED_PRIVATE, funcname, G__get_ifunc_ref(ifunc), friendlyStyle)) return(1);
   }
   else  {
      if (G__listfunc_pretty(fp, G__PUBLIC_PROTECTED_PRIVATE, (char*)NULL, G__get_ifunc_ref(ifunc), friendlyStyle))return(1);
   }
   if (-1 != tagnum) {
      int i1;
      struct G__inheritance *baseclass = G__struct.baseclass[tagnum];
      for (i1 = 0;i1 < baseclass->basen;i1++) {
         ifunc = G__struct.memfunc[baseclass->herit[i1]->basetagnum];
         if (i) {
            if (G__listfunc_pretty(fp, G__PUBLIC_PROTECTED_PRIVATE, funcname, G__get_ifunc_ref(ifunc), friendlyStyle))
               return(1);
         }
         else  {
            if (G__listfunc_pretty(fp, G__PUBLIC_PROTECTED_PRIVATE, (char*)NULL, G__get_ifunc_ref(ifunc), friendlyStyle))
               return(1);
         }
      }
   }
   return(0);
}

//______________________________________________________________________________
int G__beforelargestep(char* statement, int* piout, int* plargestep)
{
   // -- FIXME: Describe this function!
   G__break = 0;
   G__setdebugcond();
   switch (G__pause()) {
      case 1:
         // -- ignore
         statement[0] = '\0';
         *piout = 0;
         break;
      case 3:
         // -- largestep
         if (
            strcmp(statement, "break") &&
            strcmp(statement, "continue") &&
            strcmp(statement, "return")
         ) {
            // -- Not break, continue, or return.
            *plargestep = 1;
            G__step = 0;
            G__setdebugcond();
         }
         break;
   }
   return G__return;
}

//______________________________________________________________________________
void G__afterlargestep(int* plargestep)
{
   // -- FIXME: Describe this function!
   G__step = 1;
   *plargestep = 0;
   G__setdebugcond();
}

//______________________________________________________________________________
void G__EOFfgetc()
{
   // -- FIXME: Describe this function!
   G__eof_count++;
   if (G__eof_count > 10) {
      G__unexpectedEOF("G__fgetc()");
      if (G__steptrace || G__stepover || G__break || G__breaksignal || G__debug)
         G__pause();
      G__exit(EXIT_FAILURE);
   }
   if (G__dispsource) {
      if ((G__debug || G__break || G__step
          ) &&
            ((G__prerun != 0) || (G__no_exec == 0)) &&
            (G__disp_mask == 0)) {
         G__fprinterr(G__serr, "EOF\n");
      }
      if (G__disp_mask > 0) G__disp_mask-- ;
   }
   if (G__NOLINK == G__globalcomp &&
         NULL == G__srcfile[G__ifile.filenum].breakpoint) {
      G__srcfile[G__ifile.filenum].breakpoint
      = (char*)calloc((size_t)G__ifile.line_number, 1);
      G__srcfile[G__ifile.filenum].maxline = G__ifile.line_number;
   }
}

//______________________________________________________________________________
void G__BREAKfgetc()
{
   // -- FIXME: Describe this function!
   // --
#ifdef G__ASM
   if (G__no_exec_compile) {
      G__abortbytecode();
   }
   else {
      G__break = 1;
      G__setdebugcond();
      if (G__srcfile[G__ifile.filenum].breakpoint) {
         G__srcfile[G__ifile.filenum].breakpoint[G__ifile.line_number]
         &= G__NOCONTUNTIL;
      }
   }
#else
   G__break = 1;
   G__setdebugcond();
   G__breakpoint[G__ifile.filenum][G__ifile.line_number] &= G__NOCONTUNTIL;
#endif
   // --
}

//______________________________________________________________________________
void G__DISPNfgetc()
{
   // -- FIXME: Describe this function!
   if ((G__debug || G__break || G__step) && ((G__prerun) || (G__no_exec == 0)) && (G__disp_mask == 0)) {
      G__fprinterr(G__serr, "\n%-5d", G__ifile.line_number);
   }
   if (G__disp_mask > 0) {
      --G__disp_mask;
   }
}

//______________________________________________________________________________
void G__DISPfgetc(int c)
{
   // -- FIXME: Describe this function!
   if ((G__debug || G__break || G__step
       ) &&
         ((G__prerun != 0) || (G__no_exec == 0)) && (G__disp_mask == 0)) {
#ifndef G__OLDIMPLEMENTATION1485
      G__fputerr(c);
#else
      fputc(c, G__serr);
#endif
   }
   if (G__disp_mask > 0) G__disp_mask-- ;
}

//______________________________________________________________________________
int G__lock_variable(const char* varname)
{
   // -- FIXME: Describe this function!
   int hash, ig15;
   struct G__var_array *var;

   if (G__dispmsg >= G__DISPWARN) {
      G__fprinterr(G__serr, "Warning: lock variable obsolete feature");
      G__printlinenum();
   }

   G__hash(varname, hash, ig15)
   var = G__getvarentry(varname, hash, &ig15, &G__global, G__p_local);

   if (var) {
      var->constvar[ig15] |= G__LOCKVAR;
      G__fprinterr(G__serr, "Variable %s locked FILE:%s LINE:%d\n"
                   , varname, G__ifile.name, G__ifile.line_number);
      return(0);
   }
   else {
      G__fprinterr(G__serr, "Warining: failed locking %s FILE:%s LINE:%d\n"
                   , varname, G__ifile.name, G__ifile.line_number);
      return(1);
   }
}

//______________________________________________________________________________
int G__unlock_variable(const char* varname)
{
   // -- FIXME: Describe this function!
   int hash, ig15;
   struct G__var_array *var;

   if (G__dispmsg >= G__DISPWARN) {
      G__fprinterr(G__serr, "Warning: lock variable obsolete feature");
      G__printlinenum();
   }

   G__hash(varname, hash, ig15)
   var = G__getvarentry(varname, hash, &ig15, &G__global, G__p_local);

   if (var) {
      var->constvar[ig15] &= ~G__LOCKVAR;
      G__fprinterr(G__serr, "Variable %s unlocked FILE:%s LINE:%d\n"
                   , varname, G__ifile.name, G__ifile.line_number);
      return(0);
   }
   else {
      G__fprinterr(G__serr, "Warining: failed unlocking %s FILE:%s LINE:%d\n"
                   , varname, G__ifile.name, G__ifile.line_number);
      return(1);
   }
}

//______________________________________________________________________________
G__value G__interactivereturn()
{
   // -- FIXME: Describe this function!
   G__value result;
   result = G__null;
   if (G__interactive) {
      G__interactive = 0;
      fprintf(G__sout, "!!!Return arbitrary value by 'return [value]' command");
      G__interactive_undefined = 1;
      G__pause();
      G__interactive_undefined = 0;
      G__interactive = 1;
      result = G__interactivereturnvalue;
   }
   G__interactivereturnvalue = G__null;
   return(result);
}

//______________________________________________________________________________
void G__set_tracemode(char* name)
{
   // -- FIXME: Describe this function!
   int tagnum;
   int i = 0;
   char *p, *s;
   while (name[i] && isspace(name[i])) i++;
   if ('\0' == name[i]) {
      fprintf(G__sout, "trace all source code\n");
      G__istrace = 1;
      tagnum = -1;
   }
   else {
      s = name + i;
      while (s) {
         p = strchr(s, ' ');
         if (p) *p = '\0';
         tagnum = G__defined_tagname(s, 0);
         if (-1 != tagnum) {
            G__struct.istrace[tagnum] = 1;
            fprintf(G__sout, "trace %s object on\n", s);
         }
         if (p) s = p + 1;
         else  s = p;
      }
   }
   G__setclassdebugcond(G__memberfunc_tagnum, 0);
}

//______________________________________________________________________________
void G__del_tracemode(char* name)
{
   // -- FIXME: Describe this function!
   int tagnum;
   int i = 0;
   char *p, *s;
   while (name[i] && isspace(name[i])) i++;
   if ('\0' == name[i]) {
      G__istrace = 0;
      tagnum = -1;
      fprintf(G__sout, "trace all source code off\n");
   }
   else {
      s = name + i;
      while (s) {
         p = strchr(s, ' ');
         if (p) *p = '\0';
         tagnum = G__defined_tagname(s, 0);
         if (-1 != tagnum) {
            G__struct.istrace[tagnum] = 0;
            fprintf(G__sout, "trace %s object off\n", s);
         }
         if (p) s = p + 1;
         else  s = p;
      }
   }
   G__setclassdebugcond(G__memberfunc_tagnum, 0);
}

//______________________________________________________________________________
void G__set_classbreak(char* name)
{
   // -- FIXME: Describe this function!
   int tagnum;
   int i = 0;
   char *p, *s;
   while (name[i] && isspace(name[i])) i++;
   if (name[i]) {
      s = name + i;
      while (s) {
         p = strchr(s, ' ');
         if (p) *p = '\0';
         tagnum = G__defined_tagname(s, 0);
         if (-1 != tagnum) {
            G__struct.isbreak[tagnum] = 1;
            fprintf(G__sout, "set break point at every %s member function\n", s);
         }
         if (p) s = p + 1;
         else  s = p;
      }
   }
}

//______________________________________________________________________________
void G__del_classbreak(char* name)
{
   // -- FIXME: Describe this function!
   int tagnum;
   int i = 0;
   char *p, *s;
   while (name[i] && isspace(name[i])) i++;
   if (name[i]) {
      s = name + i;
      while (s) {
         p = strchr(s, ' ');
         if (p) *p = '\0';
         tagnum = G__defined_tagname(s, 0);
         if (-1 != tagnum) {
            G__struct.isbreak[tagnum] = 0;
            fprintf(G__sout, "delete break point at every %s member function\n", s);
         }
         if (p) s = p + 1;
         else  s = p;
      }
   }
}

//______________________________________________________________________________
void G__setclassdebugcond(int tagnum, int brkflag)
{
   // -- FIXME: Describe this function!
   if (G__cintv6) return;
   if (-1 == tagnum) {
      G__debug = G__istrace;
   }
   else {
      G__debug = G__struct.istrace[tagnum] | G__istrace;
      G__break |= G__struct.isbreak[tagnum];
   }
   G__dispsource = G__step + G__break + G__debug;
   if (G__dispsource == 0) G__disp_mask = 0;
   if (brkflag) {
      if ((G__break || G__step) && 0 == G__prerun) G__breaksignal = 1;
      else                                  G__breaksignal = 0;
   }
}

//______________________________________________________________________________
//
//  Functions in the C interface.
//

//______________________________________________________________________________
void G__setdebugcond()
{
   // -- Preset trace/debug condition for speed up.
   G__dispsource = G__break + G__step + G__debug;
   if (!G__dispsource) {
      G__disp_mask = 0;
   }
   G__breaksignal = 0;
   if ((G__break || G__step) && !G__prerun) {
      G__breaksignal = 1;
   }
}

//______________________________________________________________________________
int G__gettempfilenum()
{
   // -- FIXME: Describe this function!
   return G__tempfilenum;
}

//______________________________________________________________________________
G__value G__exec_tempfile_fp(FILE* fp)
{
   // -- FIXME: Describe this function!
   return G__exec_tempfile_core(0, fp);
}

//______________________________________________________________________________
G__value G__exec_tempfile(const char* file)
{
   // -- FIXME: Describe this function!
   return G__exec_tempfile_core(file, 0);
}

//______________________________________________________________________________
G__value G__exec_text(const char* unnamedmacro)
{
   // -- FIXME: Describe this function!
#ifndef G__TMPFILE
   G__FastAllocString tname_sb(L_tmpnam+10);
   G__FastAllocString sname_sb(L_tmpnam+10);
#else
   G__FastAllocString tname_sb(G__MAXFILENAME);
   G__FastAllocString sname_sb(G__MAXFILENAME);
#endif
   char* tname = tname_sb;
<<<<<<< HEAD
   char* sname = sname_sb;
=======
>>>>>>> 84c4c19c
   int nest = 0, single_quote = 0, double_quote = 0;
   int ccomment = 0, cppcomment = 0;
   G__value buf;
   FILE *fp;
   int i, len;
   int addmparen = 0;
   int addsemicolumn = 0;
   int istmpnam = 0;

   i = 0;
   while (unnamedmacro[i] && isspace(unnamedmacro[i])) ++i;
   if (unnamedmacro[i] != '{') addmparen = 1;

   i = strlen(unnamedmacro) - 1;
   while (i && isspace(unnamedmacro[i])) --i;
   if (unnamedmacro[i] == '}')       addsemicolumn = 0;
   else if (unnamedmacro[i] == ';')  addsemicolumn = 0;
   else                   addsemicolumn = 1;

   len = (int)strlen(unnamedmacro);
   for (i = 0;i < len;i++) {
      switch (unnamedmacro[i]) {
         case '(':
         case '[':
         case '{':
            if (!single_quote && !double_quote && !ccomment && !cppcomment) ++nest;
            break;
         case ')':
         case ']':
         case '}':
            if (!single_quote && !double_quote && !ccomment && !cppcomment) --nest;
            break;
         case '\'':
            if (!double_quote && !ccomment && !cppcomment) single_quote ^= 1;
            break;
         case '"':
            if (!single_quote && !ccomment && !cppcomment) double_quote ^= 1;
            break;
         case '/':
            switch (unnamedmacro[i+1]) {
               case '/':
                  cppcomment = 1;
                  ++i;
                  break;
               case '*':
                  ccomment = 1;
                  ++i;
                  break;
               default:
                  break;
            }
            break;
         case '\n':
         case '\r':
            if (cppcomment) {
               cppcomment = 0;
               ++i;
            }
            break;
         case '*':
            if (ccomment && unnamedmacro[i+1] == '/') {
               ccomment = 0;
               ++i;
            }
            break;
         case '\\':
            ++i;
            break;
         default:
            break;
      }
   }
   if (nest != 0 || single_quote != 0 || double_quote != 0) {
      G__fprinterr(G__serr, "!!!Error in given statement!!! \"%s\"\n", unnamedmacro);
      return(G__null);
   }

   // coverity[secure_temp]: we don't care about predictable names.
   fp = tmpfile();
   if (!fp) {
      G__tmpnam(tname);  /* not used anymore 0 */
      fp = fopen(tname, "w");
      istmpnam = 1;
   }
   if (!fp) return G__null;
   if (addmparen) fprintf(fp, "{\n");
   fprintf(fp, "%s", unnamedmacro);
   if (addsemicolumn) fprintf(fp, ";");
   fprintf(fp, "\n");
   if (addmparen) fprintf(fp, "}\n");
   if (!istmpnam) fseek(fp, 0L, SEEK_SET);
   else          fclose(fp);

   if (!istmpnam) {
      G__storerewindposition();
      buf = G__exec_tempfile_fp(fp);
      G__security_recover(G__serr);
      fclose(fp);
   }
   else {
      sname_sb = tname;
<<<<<<< HEAD
      sname = sname_sb;
=======
      const char *sname = sname_sb;
>>>>>>> 84c4c19c
      G__storerewindposition();
      buf = G__exec_tempfile(sname);
      G__security_recover(G__serr);
      remove(sname);
   }

   return(buf);
}

#ifndef G__OLDIMPLEMENTATION1867
//______________________________________________________________________________
char* G__exec_text_str(const char* unnamedmacro, char* result)
{
   // -- FIXME: Describe this function!
   G__FastAllocString resbuf;
   G__value buf = G__exec_text(unnamedmacro);
   G__valuemonitor(buf, resbuf);
<<<<<<< HEAD
   strcpy(result, resbuf);
=======
   strcpy(result, resbuf); // Legacy interface, we don't know the buffer size
>>>>>>> 84c4c19c
   return result;
}
#endif

#ifndef G__OLDIMPLEMENTATION1546
//______________________________________________________________________________
const char* G__load_text(const char* namedmacro)
{
   // -- FIXME: Describe this function!
   int fentry;
   char* result = (char*)NULL;
   FILE *fp;
   int istmpnam = 0;
#ifndef G__TMPFILE
   static char tname[L_tmpnam+10];
#else
   static char tname[G__MAXFILENAME];
#endif

   // coverity[secure_temp]: we don't care about predictable names.
   fp = tmpfile();
   if (!fp) {
      G__tmpnam(tname);  /* not used anymore */
      strncat(tname, G__NAMEDMACROEXT, sizeof(tname) - strlen(tname) - 1);
      tname[sizeof(tname) - 1] = 0; // ensure termination
      fp = fopen(tname, "w");
      if (!fp) return((char*)NULL);
      istmpnam = 1;
   }
   fprintf(fp, "%s", namedmacro);
   fprintf(fp, "\n");

   if (!istmpnam) {
      fseek(fp, 0L, SEEK_SET);
      fentry = G__loadfile_tmpfile(fp);
   }
   else {
      fclose(fp);
      fentry = G__loadfile(tname);
   }

   switch (fentry) {
      case G__LOADFILE_SUCCESS:
         if (!istmpnam) {
            strncpy(tname,"(tmpfile)", sizeof(tname) - 1);
            tname[sizeof(tname) - 1] = 0; // ensure termination
         }
         result = tname;
         break;
      case G__LOADFILE_DUPLICATE:
      case G__LOADFILE_FAILURE:
      case G__LOADFILE_FATAL:
         if (!istmpnam) fclose(fp);
         else           remove(tname);
         result = (char*)NULL;
         break;
      default:
         result = G__srcfile[fentry-2].filename;
         break;
   }
   return(result);
}
#endif

//______________________________________________________________________________
int G__setbreakpoint(const char* breakline, const char* breakfile)
{
   // -- FIXME: Describe this function!
   int ii;
   int line;

   if (isdigit(breakline[0])) {
      line = atoi(breakline);

      if (NULL == breakfile || '\0' == breakfile[0]) {
         G__fprinterr(G__serr, " -b : break point on line %d every file\n", line);
         for (ii = 0;ii < G__nfile;ii++) {
            if (G__srcfile[ii].breakpoint && G__srcfile[ii].maxline > line)
               G__srcfile[ii].breakpoint[line] |= G__BREAK;
         }
      }
      else {
         for (ii = 0;ii < G__nfile;ii++) {
            if (G__srcfile[ii].filename &&
                  G__matchfilename(ii, breakfile)
               ) break;
         }
         if (ii < G__nfile) {
            G__fprinterr(G__serr, " -b : break point on line %d file %s\n"
                         , line, breakfile);
            if (G__srcfile[ii].breakpoint && G__srcfile[ii].maxline > line)
               G__srcfile[ii].breakpoint[line] |= G__BREAK;
         }
         else {
            G__fprinterr(G__serr, "File %s is not loaded\n", breakfile);
            return(1);
         }
      }

   }
   else {
      if (1 < G__findfuncposition(breakline, &line, &ii)) {
         if (G__srcfile[ii].breakpoint) {
            G__fprinterr(G__serr, " -b : break point on line %d file %s\n"
                         , line, G__srcfile[ii].filename);
            G__srcfile[ii].breakpoint[line] |= G__BREAK;
         }
         else {
            G__fprinterr(G__serr, "unable to put breakpoint in %s (included file)\n"
                         , breakline);
         }
      }
      else {
         G__fprinterr(G__serr, "function %s is not loaded\n", breakline);
         return(1);
      }
   }
   return(0);
}

} // extern "C"

/*
 * Local Variables:
 * c-tab-always-indent:nil
 * c-indent-level:3
 * c-continued-statement-offset:3
 * c-brace-offset:-3
 * c-brace-imaginary-offset:0
 * c-argdecl-indent:0
 * c-label-offset:-3
 * compile-command:"make -k"
 * End:
 */<|MERGE_RESOLUTION|>--- conflicted
+++ resolved
@@ -198,13 +198,6 @@
       ftemp->vindex = -1;
       ftemp->line_number = 1;
       if (file) {
-<<<<<<< HEAD
-         strncpy(ftemp->name, filename, sizeof(ftemp->name) - 1);
-         ftemp->name[sizeof(ftemp->name) - 1] = 0; // ensure termination
-         delete [] filename;
-      }
-      else     strcpy(ftemp->name, "(tmpfile)");
-=======
          G__strlcpy(ftemp->name, filename, sizeof(ftemp->name));
          ftemp->name[sizeof(ftemp->name) - 1] = 0; // ensure termination
          delete [] filename;
@@ -212,7 +205,6 @@
       else {
          G__strlcpy(ftemp->name, "(tmpfile)", sizeof(ftemp->name));
       }
->>>>>>> 84c4c19c
       ftemp->filenum = G__tempfilenum;
       G__srcfile[G__tempfilenum].fp = ftemp->fp;
       G__srcfile[G__tempfilenum].filename = ftemp->name;
@@ -834,10 +826,6 @@
    G__FastAllocString sname_sb(G__MAXFILENAME);
 #endif
    char* tname = tname_sb;
-<<<<<<< HEAD
-   char* sname = sname_sb;
-=======
->>>>>>> 84c4c19c
    int nest = 0, single_quote = 0, double_quote = 0;
    int ccomment = 0, cppcomment = 0;
    G__value buf;
@@ -939,11 +927,7 @@
    }
    else {
       sname_sb = tname;
-<<<<<<< HEAD
-      sname = sname_sb;
-=======
       const char *sname = sname_sb;
->>>>>>> 84c4c19c
       G__storerewindposition();
       buf = G__exec_tempfile(sname);
       G__security_recover(G__serr);
@@ -961,11 +945,7 @@
    G__FastAllocString resbuf;
    G__value buf = G__exec_text(unnamedmacro);
    G__valuemonitor(buf, resbuf);
-<<<<<<< HEAD
-   strcpy(result, resbuf);
-=======
    strcpy(result, resbuf); // Legacy interface, we don't know the buffer size
->>>>>>> 84c4c19c
    return result;
 }
 #endif
