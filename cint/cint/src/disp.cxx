--- conflicted
+++ resolved
@@ -723,11 +723,7 @@
       G__getcomment(temp,&G__struct.comment[baseclass->herit[i]->basetagnum]
                     ,baseclass->herit[i]->basetagnum);
       if(temp[0]) {
-<<<<<<< HEAD
-         sprintf(msg," //%s",temp());
-=======
          msg.Format(" //%s",temp());
->>>>>>> 84c4c19c
         if(G__more(fout,msg)) return(1);
       }
       if(G__more(fout,"\n")) return(1);
@@ -1382,11 +1378,7 @@
   struct G__var_array *var = &G__global;
   int ig15;
   G__FastAllocString msg(G__LONGLINE);
-<<<<<<< HEAD
-  while(name[i]&&isspace(name[i])) i++;
-=======
   while(name&&name[i]&&isspace(name[i])) i++;
->>>>>>> 84c4c19c
 
   while(var) {
     for(ig15=0;ig15<var->allvar;ig15++) {
