--- conflicted
+++ resolved
@@ -24,11 +24,7 @@
 
 using namespace Cint;
 
-<<<<<<< HEAD
-static G__value G__allocvariable(G__value result, G__value para[], G__var_array* varglobal, G__var_array* varlocal, int paran, int varhash, char* item, char* varname, int parameter00, G__DataMemberHandle &member);
-=======
 static G__value G__allocvariable(G__value result, G__value para[], G__var_array* varglobal, G__var_array* varlocal, int paran, int varhash, const char* item, char* varname, int parameter00, G__DataMemberHandle &member);
->>>>>>> 84c4c19c
 
 extern "C" {
 
@@ -512,8 +508,6 @@
 
 } // extern "C"
 
-<<<<<<< HEAD
-=======
 //______________________________________________________________________________
 G__value G__letvariable(G__FastAllocString &item, G__value expression, G__var_array* varglobal, G__var_array* varlocal)
 {
@@ -521,16 +515,8 @@
    return G__letvariable(item,expression,varglobal,varlocal,member);
 }
 
->>>>>>> 84c4c19c
 //______________________________________________________________________________
 G__value G__letvariable(G__FastAllocString &item, G__value expression, G__var_array* varglobal, G__var_array* varlocal, G__DataMemberHandle &member)
-{
-   static G__DataMemberHandle member;
-   return G__letvariable(item,expression,varglobal,varlocal,member);
-}
-
-//______________________________________________________________________________
-G__value G__letvariable(char* item, G__value expression, G__var_array* varglobal, G__var_array* varlocal, G__DataMemberHandle &member)
 {
    // -- FIXME: Describe me!
    struct G__var_array* var = 0;
@@ -626,11 +612,7 @@
                   break;
             }
             ttt = item + i - 1;
-<<<<<<< HEAD
-            strcpy(item, ttt);
-=======
             item = ttt;
->>>>>>> 84c4c19c
             if (G__var_type == 'p') {
                G__var_type = 'v';
             }
@@ -656,11 +638,7 @@
          // -- Should not happen!
          G__var_type = 'P';
          ttt = item + 1;
-<<<<<<< HEAD
-         strcpy(item, ttt);
-=======
          item = ttt;
->>>>>>> 84c4c19c
          break;
       case '0':
       case '1':
@@ -740,11 +718,7 @@
    double_quote = 0;
    paren = 0;
    if (flag) {
-<<<<<<< HEAD
-      result = G__letstructmem(store_var_type, varname, membername, tagname, varglobal, expression, flag, member);
-=======
       result = G__letstructmem(store_var_type, varname, membername, result7, tagname, varglobal, expression, flag, member);
->>>>>>> 84c4c19c
       return result;
    }
    /************************************************************
@@ -1068,73 +1042,6 @@
             G__genericerror(0);
             return G__null;
          }
-      } else if (var->statictype[ig15] == G__LOCALSTATIC && var->p_tagtable[ig15]!=-1 && var->type[ig15]=='u') {
-         //fprintf(stderr,"humm .. declaration of static variable %s\n",var->varnamebuf[ig15]);
-         // Let's assume this is the first definition of the class static variable (CINT currently allows the
-         // declaration to be there several times  ...
-         // First delete the memory allocated at the time of the declaration (inside the class declaration)
-         free((void*)var->p[ig15]);
-         var->p[ig15] = 0;
-         // And let's allocate the object (currently CINT does not allow a constructor in this case).
-         // (this is inpired from code in G__define_var
-         if ( G__struct.iscpplink[var->p_tagtable[ig15]] == G__CPPLINK) {
-            // -- The struct is compiled code.
-            G__FastAllocString temp1(G__ONELINE);
-            G__value reg = G__null;
-            int known;
-            temp1.Format("%s()", G__struct.name[var->p_tagtable[ig15]]);
-            if (G__struct.parent_tagnum[var->p_tagtable[ig15]] != -1) {
-               int store_exec_memberfunc = G__exec_memberfunc;
-               int store_memberfunc_tagnum = G__memberfunc_tagnum;
-               G__exec_memberfunc = 1;
-               G__memberfunc_tagnum = G__struct.parent_tagnum[var->p_tagtable[ig15]];
-               reg = G__getfunction(temp1, &known, G__CALLCONSTRUCTOR);
-               G__exec_memberfunc = store_exec_memberfunc;
-               G__memberfunc_tagnum = store_memberfunc_tagnum;
-            }
-            else {
-               int store_exec_memberfunc = G__exec_memberfunc;
-               int store_memberfunc_tagnum = G__memberfunc_tagnum;
-               int store_G__tagnum = G__tagnum;
-               G__exec_memberfunc = 0;
-               G__memberfunc_tagnum = -1;
-               G__tagnum = var->p_tagtable[ig15];
-               reg = G__getfunction(temp1, &known, G__CALLCONSTRUCTOR);
-               G__exec_memberfunc = store_exec_memberfunc;
-               G__memberfunc_tagnum = store_memberfunc_tagnum;
-               G__tagnum = store_G__tagnum;
-            }
-            var->p[ig15] = G__int(reg);
-         }
-         else {
-            // -- The struct is interpreted.
-            // Initialize it.
-            G__FastAllocString temp1(G__ONELINE);
-            // G__value reg = G__null;
-            // int known;
-            temp1.Format("new %s", G__struct.name[var->p_tagtable[ig15]]);
-
-            int store_exec_memberfunc = G__exec_memberfunc;
-            int store_memberfunc_tagnum = G__memberfunc_tagnum;
-            int store_tagnum = G__tagnum;
-            int store_prerun = G__prerun;
-            int store_vartype = G__var_type;
-            G__exec_memberfunc = 0;
-            G__memberfunc_tagnum = -1;
-            G__prerun = 0;
-            G__tagnum = var->p_tagtable[ig15];
-            G__value reg = G__getexpr(temp1);
-            G__exec_memberfunc = store_exec_memberfunc;
-            G__memberfunc_tagnum = store_memberfunc_tagnum;
-            G__tagnum = store_tagnum;
-            G__prerun = store_prerun;
-            G__var_type = store_vartype;
-            
-            var->p[ig15] = G__int(reg);
-            
-            // G__letvariable(var->varnamebuf[ig15], reg, &G__global, var);
-         }
-         
       }
       //
       //
@@ -1284,12 +1191,9 @@
          if (G__reftype && (G__globalvarpointer != G__PVOID)) {
             var->p[ig15] = G__globalvarpointer;
          }
-<<<<<<< HEAD
-=======
          if (G__cppconstruct) {
             var->p[ig15] = G__globalvarpointer;
          }
->>>>>>> 84c4c19c
          return result;
       }
       // In case of duplicate declaration, make it normal assignment.
@@ -1840,15 +1744,11 @@
 } // extern "C"
 
 //______________________________________________________________________________
-<<<<<<< HEAD
-G__value G__letstructmem(int store_var_type, char* varname, char* membername, char* tagname, G__var_array* varglobal, G__value expression, int objptr  /* 1: object, 2: pointer */, Cint::G__DataMemberHandle &member)
-=======
 G__value G__letstructmem(int store_var_type, G__FastAllocString& varname,
                          int membernameoffset, G__FastAllocString& result7,
                          char* tagname, G__var_array* varglobal,
                          G__value expression, int objptr  /* 1: object, 2: pointer */,
                          Cint::G__DataMemberHandle &member)
->>>>>>> 84c4c19c
 {
    // -- FIXME: Describe me!
    G__value result;
@@ -2048,14 +1948,10 @@
    store_do_setmemfuncenv = G__do_setmemfuncenv;
    G__do_setmemfuncenv = 1;
    G__incsetup_memvar(G__tagnum);
-<<<<<<< HEAD
-   result = G__letvariable(membername, expression, 0, G__struct.memvar[G__tagnum], member);
-=======
    {   
       G__FastAllocString temp_membername(result7 + membernameoffset);
       result = G__letvariable(temp_membername, expression, 0, G__struct.memvar[G__tagnum], member);
    }
->>>>>>> 84c4c19c
    G__do_setmemfuncenv = store_do_setmemfuncenv;
    G__tagnum = store_tagnum;
    G__store_struct_offset = store_struct_offset;
@@ -3267,11 +3163,7 @@
 } // extern "C"
 
 //______________________________________________________________________________
-<<<<<<< HEAD
-static G__value G__allocvariable(G__value result, G__value para[], G__var_array* varglobal, G__var_array* varlocal, int paran, int varhash, char* item, char* varname, int parameter00, G__DataMemberHandle &member)
-=======
 static G__value G__allocvariable(G__value result, G__value para[], G__var_array* varglobal, G__var_array* varlocal, int paran, int varhash, const char* item, char* varname, int parameter00, G__DataMemberHandle &member)
->>>>>>> 84c4c19c
 {
    // -- Allocate memory for a variable and initialize it.
    if (!varname) {
@@ -3289,11 +3181,7 @@
       }
       if (pp) {
          G__fprinterr(G__serr,
-<<<<<<< HEAD
-            "Error: Variable name has bad character '%s'", varname);
-=======
                       "Error: Variable name has bad character '%s'", varname);
->>>>>>> 84c4c19c
          G__genericerror(0);
          return result;
       }
@@ -4511,11 +4399,7 @@
                      // -- We are an array of char being initialized with a string constant.
                      // FIXME: Can this happen?
                      G__alloc_var_ref<char>(G__CHARALLOC, G__int, item, var, ig15, result);
-<<<<<<< HEAD
-                     strcpy((char*) var->p[ig15], (char*) result.obj.i);
-=======
                      strcpy((char*) var->p[ig15], (char*) result.obj.i); // Okay we allocated enough memory
->>>>>>> 84c4c19c
                      int num_omitted = var->varlabel[ig15][1] /* number of elements */ - len;
                      memset(((char*) var->p[ig15]) + len, 0, num_omitted);
                   }
@@ -5408,13 +5292,9 @@
                   char* tagname = tmp;
                   char* membername = tmp + i;
                   G__FastAllocString varname(2*G__MAXNAME);
-<<<<<<< HEAD
-                  G__value val = G__getstructmem(store_var_type, varname, membername, tagname, known, varglobal, 1);
-=======
                   G__value val = G__getstructmem(store_var_type, varname, membername,
                                                  tmp.Capacity() - i - 1, tagname,
                                                  known, varglobal, 1);
->>>>>>> 84c4c19c
                   return val;
                }
                break;
@@ -5429,13 +5309,9 @@
                   char* tagname = tmp;
                   char* membername = item + i;
                   G__FastAllocString varname(2*G__MAXNAME);
-<<<<<<< HEAD
-                  G__value val = G__getstructmem(store_var_type, varname, membername, tagname, known, varglobal, 2);
-=======
                   G__value val = G__getstructmem(store_var_type, varname, membername,
                                                  INT_MAX /* we don't know */, tagname,
                                                  known, varglobal, 2);
->>>>>>> 84c4c19c
                   return val;
                }
                break;
@@ -7542,11 +7418,8 @@
 #ifdef G__ROOT
    if ((varname[0] == '$') && G__GetSpecialObject && (G__GetSpecialObject != G__getreserved)) {
       G__FastAllocString temp(varname + 1);
-<<<<<<< HEAD
-=======
       // We copy less into varname than it contained before:
       // coverity[secure_coding]
->>>>>>> 84c4c19c
       strcpy(varname, temp);
       specialflag = 1;
    }
