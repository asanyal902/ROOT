--- conflicted
+++ resolved
@@ -231,68 +231,6 @@
 int G__settemplatealias(const char *tagnamein,G__FastAllocString &tagname,int tagnum
                         ,G__Charlist *charlist,G__Templatearg *defpara,int encscope)
 {
-<<<<<<< HEAD
-  char *p;
-  p=strchr(tagname,'<');
-  if(p) ++p;
-  else {
-    p = tagname + strlen(tagname);
-    *p++ = '<';
-  }
-  /* B<int,5*2>
-   *   ^ => p */
-  while(charlist->next) {
-    if(defpara->default_parameter) {
-	  char oldp = *(p-1);
-	  char oldp2 = *(p-2);
-	  if (oldp == '<') // all template args have defaults
-	    *(p-1) = 0;
-	  else {
-             if (oldp2 == '>') {
-                *(p-1) = ' ';
-                ++p;
-             }
-             *(p-1) = '>';
-             *p = 0;
-	  }
-      if(0!=strcmp(tagnamein,tagname) && -1==G__defined_typename(tagname)) {
-        int typenum=G__newtype.alltype++;
-        G__newtype.type[typenum]='u';
-        G__newtype.tagnum[typenum] = tagnum;
-        G__newtype.name[typenum]=(char*)malloc(strlen(tagname)+1);
-        strcpy(G__newtype.name[typenum],tagname);
-        G__newtype.namerange->Insert(G__newtype.name[typenum], typenum);
-        G__newtype.hash[typenum] = strlen(tagname);
-        G__newtype.globalcomp[typenum] = G__globalcomp;
-        G__newtype.reftype[typenum] = G__PARANORMAL;
-        G__newtype.nindex[typenum] = 0;
-        G__newtype.index[typenum] = (int*)NULL;
-        G__newtype.iscpplink[typenum] = G__NOLINK;
-        G__newtype.comment[typenum].filenum = -1;
-        if(encscope) {
-          G__newtype.parent_tagnum[typenum] = G__get_envtagnum();
-        }
-        else {
-          G__newtype.parent_tagnum[typenum] = G__struct.parent_tagnum[tagnum];
-        }
-      }
-      if (oldp2 == '>') {
-         --p;
-      }
-      *(p-1) = oldp;
-    }
-    strcpy(p,charlist->string);
-    p+=strlen(charlist->string);
-    charlist=charlist->next;
-    defpara=defpara->next;
-    if(charlist->next) {
-      *p=','; ++p;
-    }
-  }
-  *p='>'; ++p;
-  *p='\0'; ++p;
-  return 0;
-=======
    size_t cursor = 0;
    char *lessthan = strchr(tagname,'<');
    if  (lessthan) {
@@ -356,7 +294,6 @@
    tagname.Set(cursor, '>'); ++cursor;
    tagname.Set(cursor, '\0'); ++cursor;
    return 0;
->>>>>>> 84c4c19c
 }
 #endif
 
@@ -1617,13 +1554,9 @@
         c='<';
         if(p!=temp2) {
           p=strchr(temp2,'<');
-<<<<<<< HEAD
-          *p='\0';  /* non constructor/destructor member function */
-=======
           if (p) {
              *p='\0';  /* non constructor/destructor member function */
           }
->>>>>>> 84c4c19c
           temp = temp2;
         }
       }
@@ -1785,93 +1718,6 @@
 #ifdef G__OLDIMPLEMENTATION609_YET
    int typenum;
 #endif
-<<<<<<< HEAD
-  if(strncmp(string,"const",5)==0 && string[5]!=' ') {
-    if(
-       strcmp(string+5,"int")==0||
-       strcmp(string+5,"unsignedint")==0||
-       strcmp(string+5,"char")==0||
-       strcmp(string+5,"unsignedchar")==0||
-       strcmp(string+5,"short")==0||
-       strcmp(string+5,"unsignedshort")==0||
-       strcmp(string+5,"long")==0||
-       strcmp(string+5,"unsignedlong")==0||
-       strcmp(string+5,"double")==0||
-       strcmp(string+5,"float")==0||
-       strcmp(string+5,"int*")==0||
-       strcmp(string+5,"unsignedint*")==0||
-       strcmp(string+5,"char*")==0||
-       strcmp(string+5,"unsignedchar*")==0||
-       strcmp(string+5,"short*")==0||
-       strcmp(string+5,"unsignedshort*")==0||
-       strcmp(string+5,"long*")==0||
-       strcmp(string+5,"unsignedlong*")==0||
-       strcmp(string+5,"double*")==0||
-       strcmp(string+5,"float*")==0
-       || G__istypename(string+5)
-      ) {
-      int len=strlen(string);
-      while(len>=5) {
-        string[len+1] = string[len];
-        --len;
-      }
-      string[5] = ' ';
-      string += 6;
-    }
-  }
-  while(strncmp(string,"const ",6)==0) string+=6;
-  if(strcmp(string,"shortint")==0) strcpy(string,"short");
-  else if(strcmp(string,"shortint*")==0) strcpy(string,"short*");
-  else if(strcmp(string,"longint")==0) strcpy(string,"long");
-  else if(strcmp(string,"longint*")==0) strcpy(string,"long*");
-  else if(strcmp(string,"longlong")==0) strcpy(string,"long long");
-  else if(strcmp(string,"longlong*")==0) strcpy(string,"long long*");
-  else if(strcmp(string,"unsignedchar")==0) strcpy(string,"unsigned char");
-  else if(strcmp(string,"unsignedchar*")==0) strcpy(string,"unsigned char*");
-  else if(strcmp(string,"unsigned")==0) strcpy(string,"unsigned int");
-  else if(strcmp(string,"unsignedint")==0) strcpy(string,"unsigned int");
-  else if(strcmp(string,"unsignedint*")==0) strcpy(string,"unsigned int*");
-  else if(strcmp(string,"unsignedlong")==0||
-          strcmp(string,"unsignedlongint")==0)
-    strcpy(string,"unsigned long");
-  else if(strcmp(string,"unsignedlong*")==0||
-          strcmp(string,"unsignedlongint*")==0)
-    strcpy(string,"unsigned long*");
-  else if(strcmp(string,"unsignedlonglong")==0)
-    strcpy(string,"unsigned long long ");
-  else if(strcmp(string,"unsignedlonglong*")==0)
-    strcpy(string,"unsigned long long*");
-  else if(strcmp(string,"unsignedshort")==0||
-          strcmp(string,"unsignedshortint")==0)
-    strcpy(string,"unsigned short");
-  else if(strcmp(string,"unsignedshort*")==0||
-          strcmp(string,"unsignedshortint*")==0)
-    strcpy(string,"unsigned short*");
-  else if (strcmp(string,"Float16_t")==0||
-           strcmp(string,"Float16_t*")==0) 
-    { 
-       /* nothing to do, we want to keep those as is */
-
-    }
-  else if (strcmp(string,"Double32_t")==0||
-           strcmp(string,"Double32_t*")==0) 
-    { 
-       /* nothing to do, we want to keep those as is */
-
-    }
-/* #define G__OLDIMPLEMENTATION787 */
-  else {
-    char saveref[G__LONGLINE];
-    char* p = string + strlen (string);
-    while (p > string && (p[-1] == '*' || p[-1] == '&'))
-      --p;
-    G__ASSERT (strlen (p) < sizeof (saveref));
-    strcpy (saveref, p);
-    *p = '\0';
-    if(-1!=(tagnum=G__defined_typename(string))) {
-      char type = G__newtype.type[tagnum];
-      int ref = G__newtype.reftype[tagnum];
-=======
    
    size_t offset = 0;
    while(strncmp(string+offset,"const ",6)==0) offset += 6;
@@ -1917,7 +1763,6 @@
          if(-1!=(tagnum=G__defined_typename(string+offset))) {
             char type = G__newtype.type[tagnum];
             int ref = G__newtype.reftype[tagnum];
->>>>>>> 84c4c19c
 #ifndef G__OLDIMPLEMENTATION1712
             if(0==strstr(string+offset,"::") && -1!=G__newtype.parent_tagnum[tagnum]) {
                ++G__templatearg_enclosedscope;
@@ -2001,11 +1846,7 @@
     if(isconst && strncmp(reslt,"const ",6)==0 &&
        lreslt>0 && '*'==reslt[lreslt-1]) {
       str_out.Resize(lreslt + 6 + iout + 1 + 6);
-<<<<<<< HEAD
-      strcpy(str_out+iout,reslt+6);
-=======
       str_out.Replace(iout,reslt+6);
->>>>>>> 84c4c19c
       str_out += " const";
       iout += lreslt;
       isconst=0;
@@ -2014,22 +1855,14 @@
                lreslt>0 && '*'==reslt[lreslt-1]) {
 
        str_out.Resize(lreslt + iout - 6 + 1 + 6);
-<<<<<<< HEAD
-       strcpy(str_out+iout-6,reslt);
-=======
        str_out.Replace(iout-6,reslt);
->>>>>>> 84c4c19c
        str_out += " const";
        iout += lreslt;
        isconst=0;      
     }
     else {
       str_out.Resize(lreslt + iout + 1);
-<<<<<<< HEAD
-      strcpy(str_out + iout, reslt);
-=======
       str_out.Replace(iout, reslt);
->>>>>>> 84c4c19c
       iout += lreslt;
       if (strcmp(reslt,"const")==0 && ' '==c) isconst=1;
       else isconst=0;
@@ -2208,14 +2041,6 @@
 }
 
 static bool G__isLibrary( int index )
-<<<<<<< HEAD
-{
-   return (G__srcfile[index].slindex != -1) || (G__srcfile[index].ispermanentsl == 2);
-}
-   
-static int G__getIndex( int index, int tagnum ,std::vector<std::string> &headers )
-{
-=======
 {
    return (G__srcfile[index].slindex != -1) || (G__srcfile[index].ispermanentsl == 2);
 }
@@ -2223,7 +2048,6 @@
 static int G__findSrcFile( int index, int tagnum, std::vector<std::string> &headers, std::vector<std::string> &fwdDecls,
                         std::vector<std::string> &unknown)
 {
->>>>>>> 84c4c19c
    //Function iterates through G__srcfile to find the name of *.h file where we have
    //class definition, then adds it to data container 'headers'.
 
@@ -2239,10 +2063,7 @@
       if( tagnum >= 0 && G__struct.comment[tagnum].p.com && strstr(G__struct.comment[tagnum].p.com, "//[INCLUDE:") )
       {
          // check whether G__struct.comment.p.com is set and starts with "//[INCLUDE:"
-<<<<<<< HEAD
-=======
          std::vector<std::string>* collectionToAddTo = &headers;
->>>>>>> 84c4c19c
          char *pDel = G__struct.comment[tagnum].p.com;
          while( *pDel != 0 && *pDel != ':' ) pDel++;
          if( *pDel != 0 )pDel++;
@@ -2251,14 +2072,6 @@
          // and go on.
          while( *pDel != 0 )
          {
-<<<<<<< HEAD
-            if( *pDel != ';' ) tmpHeader += *pDel;
-            else
-            {
-               it = std::find( headers.begin(), headers.end(), tmpHeader );
-               if( it == headers.end() ) headers.push_back( tmpHeader );
-               tmpHeader = "";
-=======
             if (*pDel == ';') {
                it = std::find(collectionToAddTo->begin(), collectionToAddTo->end(), tmpHeader );
                if( it == collectionToAddTo->end() ) collectionToAddTo->push_back( tmpHeader );
@@ -2273,7 +2086,6 @@
                }
             } else {
                tmpHeader += *pDel;
->>>>>>> 84c4c19c
             }
             pDel++;
          }
@@ -2323,7 +2135,6 @@
 
   //getting 'vector' header file
   int fileNum = deftmpclass->filenum;
-<<<<<<< HEAD
 
   // We might have class A { template class B... } and we cannot do
   // the lookup of contained types (through A's bases etc) ourselves,
@@ -2347,31 +2158,6 @@
   }
   // not contained in another class / namespace, or STL type.
 
-=======
-
-  // We might have class A { template class B... } and we cannot do
-  // the lookup of contained types (through A's bases etc) ourselves,
-  // so give up if we are inside a class - unless the type is an STL type.
-
-  std::map<std::string, std::string>::const_iterator iSTLType = sSTLTypes.end();
-  if (G__def_tagnum != -1 || fileNum < 0) {
-     std::string n(tagname);
-     size_t posTemplate = n.find('<');
-     if (posTemplate != std::string::npos) {
-        n.erase(posTemplate, std::string::npos);
-        if (n.compare(0, 5, "std::") == 0) {
-           n.erase(0, 5);
-        }
-        iSTLType = sSTLTypes.find(n);
-        if (iSTLType == sSTLTypes.end())
-           return -1;
-     } else {
-        return -1;
-     }
-  }
-  // not contained in another class / namespace, or STL type.
-
->>>>>>> 84c4c19c
   std::string className(tagname);
   std::vector<std::string> headers;
   std::vector<std::string> fwdDecls;
@@ -2382,11 +2168,7 @@
      if (G__srcfile[fileNum].filename[0] == '{')
         // ignore "{CINTEX dictionary translator}"
         return -4;
-<<<<<<< HEAD
-     fileNum = G__getIndex(fileNum,-1, headers);
-=======
      fileNum = G__findSrcFile(fileNum,-1, headers, fwdDecls, unknown);
->>>>>>> 84c4c19c
      if( fileNum < 0 ) return fileNum;
   } else if (iSTLType != sSTLTypes.end()) {
      headers.push_back(iSTLType->second);
@@ -2400,16 +2182,6 @@
     if( (char)gValue.type == 'u' || (char)gValue.type == 'U' ) {
       int index = gValue.tagnum;
       index = G__struct.filenum[index];
-<<<<<<< HEAD
-      if( index < 0 ) return -3;
-      if (G__srcfile[index].filename[0] == '{')
-         // ignore "{CINTEX dictionary translator}"
-         return -4;
-      index = G__getIndex(index, gValue.tagnum, headers);
-      if( index < 0 ) return index;
-      //it = find( headers.begin(), headers.end(),G__srcfile[ index ].filename  );
-      //if( (it == headers.end()) && (G__srcfile[index].slindex == -1 ) ) headers.push_back( G__srcfile[index].filename );
-=======
       if( index >= 0 ) {
          if (G__srcfile[index].filename && G__srcfile[index].filename[0] == '{')
             // ignore "{CINTEX dictionary translator}"
@@ -2424,7 +2196,6 @@
             unknown.push_back(call_para->string);
          }
       }
->>>>>>> 84c4c19c
     }
     call_para = call_para->next;
   }
@@ -2432,11 +2203,7 @@
   Cint::G__pGenerateDictionary pGD = Cint::G__GetGenerateDictionary();
   int storeDefTagum = G__def_tagnum;
   G__def_tagnum = -1;
-<<<<<<< HEAD
-  int rtn = pGD( className, headers );
-=======
   int rtn = pGD(className, headers, fwdDecls, unknown);
->>>>>>> 84c4c19c
   G__def_tagnum = storeDefTagum;
   if( rtn != 0 ) return (-rtn)-2;
   int tagnum = G__defined_tagname( className.c_str(), 3 );
@@ -2656,20 +2423,6 @@
     G__templatearg_enclosedscope=store_templatearg_enclosedscope;
 #endif
     if(-1==G__defined_typename(tagname)) {
-<<<<<<< HEAD
-      typenum=G__newtype.alltype++;
-      G__newtype.type[typenum]='u';
-      G__newtype.name[typenum]=(char*)malloc(strlen(tagname)+1);
-      strcpy(G__newtype.name[typenum],tagname);
-      G__newtype.namerange->Insert(G__newtype.name[typenum], typenum);
-      G__newtype.hash[typenum] = strlen(tagname);
-      G__newtype.globalcomp[typenum] = G__globalcomp;
-      G__newtype.reftype[typenum] = G__PARANORMAL;
-      G__newtype.nindex[typenum] = 0;
-      G__newtype.index[typenum] = (int*)NULL;
-      G__newtype.iscpplink[typenum] = G__NOLINK;
-      G__newtype.comment[typenum].filenum = -1;
-=======
       typenum2=G__newtype.alltype++;
       G__newtype.type[typenum2]='u';
       G__newtype.name[typenum2]=(char*)malloc(strlen(tagname)+1);
@@ -2682,7 +2435,6 @@
       G__newtype.index[typenum2] = (int*)NULL;
       G__newtype.iscpplink[typenum2] = G__NOLINK;
       G__newtype.comment[typenum2].filenum = -1;
->>>>>>> 84c4c19c
     }
     G__cattemplatearg(tagname,&call_para);
     tagnum = G__defined_tagname(tagname,1);
@@ -2723,11 +2475,7 @@
     int i=0;
     char *p = strrchr(templatename,':');
     while(*p) templatename.Set(i++, *(++p));
-<<<<<<< HEAD
-    sprintf(tagname,"%s<%s",templatename(),arg);
-=======
     tagname.Format("%s<%s",templatename(),arg);
->>>>>>> 84c4c19c
   }
 
   /* resolve template specialization */
@@ -2782,11 +2530,7 @@
       G__struct.namerange->Remove(G__struct.name[tagnum], tagnum);
       free((void*)G__struct.name[tagnum]);
       G__struct.name[tagnum] = (char*)malloc(strlen(tagname)+1);
-<<<<<<< HEAD
-      strcpy(G__struct.name[tagnum],tagname);
-=======
       strcpy(G__struct.name[tagnum],tagname); // Okay we allocated enough space
->>>>>>> 84c4c19c
       G__struct.namerange->Insert(G__struct.name[tagnum], tagnum);
       G__struct.hash[tagnum] = strlen(tagname);
     }
@@ -3283,11 +3027,7 @@
 
   while(defpara) {
     if(strcmp(defpara->string,symbol)==0) {
-<<<<<<< HEAD
-      if(callpara->string) {
-=======
       if(callpara && callpara->string) {
->>>>>>> 84c4c19c
         symbol = callpara->string;
       }
       else if(defpara->default_parameter) {
@@ -3497,10 +3237,6 @@
   int freftype,reftype,ref;
   /* int fparadefault; */
   int fargtmplt;
-<<<<<<< HEAD
-  int i;
-=======
->>>>>>> 84c4c19c
   G__FastAllocString paratype(G__LONGLINE);
   int *fntarg;
   int fnt;
