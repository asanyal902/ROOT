--- conflicted
+++ resolved
@@ -35,14 +35,9 @@
    
    //Read the data and initialize a TSPlot object
    TTree *datatree = new TTree("datatree", "datatree");
-<<<<<<< HEAD
-   datatree->ReadFile(dataFile, "Mes/D:dE/D:F/D:MesSignal/D:MesBackground/D:\
-      dESignal/D:dEBackground/D:FSignal/D:FBackground/D");
-=======
    datatree->ReadFile(dataFile, 
       "Mes/D:dE/D:F/D:MesSignal/D:MesBackground/D:"
       "dESignal/D:dEBackground/D:FSignal/D:FBackground/D");
->>>>>>> 84c4c19c
 
    TSPlot *splot = new TSPlot(0, 3, 5420, 2, datatree);
 
@@ -52,14 +47,9 @@
    //then the 3 discriminating variables, then their probability distribution 
    //functions for the first species(signal) and then their pdfs for the 
    //second species(background)
-<<<<<<< HEAD
-   splot->SetTreeSelection("Mes:dE:F:MesSignal:dESignal:FSignal:MesBackground:\
-      dEBackground:FBackground");
-=======
    splot->SetTreeSelection(
       "Mes:dE:F:MesSignal:dESignal:FSignal:MesBackground:"
       "dEBackground:FBackground");
->>>>>>> 84c4c19c
 
    //Set the initial estimates of the number of events in each species 
    //- used as initial parameter values for the Minuit likelihood fit
@@ -95,13 +85,8 @@
    pt->SetTextFont(20);
    pt->SetTextColor(4);
    pt->AddText("sPlots of Mes and F signal and background,");
-<<<<<<< HEAD
-   pt->AddText("obtained by the tutorial TestSPlot.C on BABAR MC \
-      data (sPlot_toyMC.fit)");
-=======
    pt->AddText("obtained by the tutorial TestSPlot.C on BABAR MC "
                "data (sPlot_toyMC.fit)");
->>>>>>> 84c4c19c
    TText *t3=pt->AddText(
       "M. Pivk and F. R. Le Diberder, Nucl.Inst.Meth.A, physics/0402083");
    t3->SetTextColor(1);
