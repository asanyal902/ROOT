# Makefile for the ROOT test programs.
# This Makefile shows nicely how to compile and link applications
# using the ROOT libraries on all supported platforms.
#
# Copyright (c) 2000 Rene Brun and Fons Rademakers
#
# Author: Fons Rademakers, 29/2/2000

include Makefile.arch
-include ../MyConfig.mk

#------------------------------------------------------------------------------

EVENTO        = Event.$(ObjSuf) EventDict.$(ObjSuf)
EVENTS        = Event.$(SrcSuf) EventDict.$(SrcSuf)
EVENTSO       = libEvent.$(DllSuf)
EVENT         = Event$(ExeSuf)
ifeq ($(PLATFORM),win32)
EVENTLIB      = libEvent.lib
else
EVENTLIB      = $(shell pwd)/$(EVENTSO)
endif

MAINEVENTO    = MainEvent.$(ObjSuf)
MAINEVENTS    = MainEvent.$(SrcSuf)

HWORLDO       = hworld.$(ObjSuf)
HWORLDS       = hworld.$(SrcSuf)
HWORLD        = hworld$(ExeSuf)

CTORTUREO     = ctorture.$(ObjSuf)
CTORTURES     = ctorture.$(SrcSuf)
CTORTURE      = ctorture$(ExeSuf)

HSIMPLEO      = hsimple.$(ObjSuf)
HSIMPLES      = hsimple.$(SrcSuf)
HSIMPLE       = hsimple$(ExeSuf)

MINEXAMO      = minexam.$(ObjSuf)
MINEXAMS      = minexam.$(SrcSuf)
MINEXAM       = minexam$(ExeSuf)

TSTRINGO      = tstring.$(ObjSuf)
TSTRINGS      = tstring.$(SrcSuf)
TSTRING       = tstring$(ExeSuf)

TCOLLEXO      = tcollex.$(ObjSuf)
TCOLLEXS      = tcollex.$(SrcSuf)
TCOLLEX       = tcollex$(ExeSuf)

TCOLLBMO      = tcollbm.$(ObjSuf)
TCOLLBMS      = tcollbm.$(SrcSuf)
TCOLLBM       = tcollbm$(ExeSuf)

VVECTORO      = vvector.$(ObjSuf)
VVECTORS      = vvector.$(SrcSuf)
VVECTOR       = vvector$(ExeSuf)

VMATRIXO      = vmatrix.$(ObjSuf)
VMATRIXS      = vmatrix.$(SrcSuf)
VMATRIX       = vmatrix$(ExeSuf)

STRESSLO      = stressLinear.$(ObjSuf)
STRESSLS      = stressLinear.$(SrcSuf)
STRESSL       = stressLinear$(ExeSuf)

STRESSGO      = stressGraphics.$(ObjSuf)
STRESSGS      = stressGraphics.$(SrcSuf)
STRESSG       = stressGraphics$(ExeSuf)

ifeq ($(shell $(ROOTCONFIG) --has-genvector),yes)
STRESSVECO   = stressVector.$(ObjSuf)
STRESSVECS   = stressVector.$(SrcSuf)
STRESSVEC    = stressVector$(ExeSuf)

STRESSMATHO   = stressMathCore.$(ObjSuf) 
STRESSMATHS   = stressMathCore.$(SrcSuf) 
ifneq ($(USE_REFLEX),)
CXXFLAGS += -DUSE_REFLEX
ifeq ($(PLATFORM),win32)
STRESSMATHLIBS = '$(ROOTSYS)/lib/libGenVector.lib' '$(ROOTSYS)/lib/libReflex.lib' '$(ROOTSYS)/lib/libCintex.lib' 
else
STRESSMATHLIBS = -lGenVector -lReflex -lCintex
endif

TRACKMATHSRC = TrackMathCoreRflx.$(SrcSuf)
TRACKMATHOBJ = TrackMathCoreRflx.$(ObjSuf)
TRACKMATHLIB = libTrackMathCoreRflx.$(DllSuf)

else 

ifeq ($(PLATFORM),win32)
STRESSMATHLIBS = '$(ROOTSYS)/lib/libGenVector.lib'
else
STRESSMATHLIBS = -lGenVector
endif

TRACKMATHSRC = TrackMathCoreDict.$(SrcSuf)
TRACKMATHOBJ = TrackMathCoreDict.$(ObjSuf)
TRACKMATHLIB = libTrackMathCoreDict.$(DllSuf)
 
endif

STRESSMATH    = stressMathCore$(ExeSuf)

endif

ifeq ($(shell $(ROOTCONFIG) --has-mathmore),yes)
STRESSMATHMOREO   = stressMathMore.$(ObjSuf) 
STRESSMATHMORES   = stressMathMore.$(SrcSuf)  
ifeq ($(PLATFORM),win32)
STRESSMATHMORELIBS = '$(ROOTSYS)/lib/libMathMore.lib'  
else
STRESSMATHMORELIBS = -lMathMore
endif
STRESSMATHMORE    = stressMathMore$(ExeSuf)
endif

VLAZYO        = vlazy.$(ObjSuf)
VLAZYS        = vlazy.$(SrcSuf)
VLAZY         = vlazy$(ExeSuf)

GUITESTO      = guitest.$(ObjSuf)
GUITESTS      = guitest.$(SrcSuf)
GUITEST       = guitest$(ExeSuf)

GUIVIEWERO    = guiviewer.$(ObjSuf) guiviewerDict.$(ObjSuf)
GUIVIEWERS    = guiviewer.$(SrcSuf) guiviewerDict.$(SrcSuf)
GUIVIEWER     = guiviewer$(ExeSuf)

HELLOO        = Hello.$(ObjSuf) HelloDict.$(ObjSuf)
HELLOS        = Hello.$(SrcSuf) HelloDict.$(SrcSuf)
HELLOSO       = Hello.$(DllSuf)

ACLOCKO       = Aclock.$(ObjSuf) AclockDict.$(ObjSuf)
ACLOCKS       = Aclock.$(SrcSuf) AclockDict.$(SrcSuf)
ACLOCKSO      = Aclock.$(DllSuf)

TETRISO       = Tetris.$(ObjSuf) TetrisDict.$(ObjSuf)
TETRISS       = Tetris.$(SrcSuf) TetrisDict.$(SrcSuf)
TETRISSO      = Tetris.$(DllSuf)

STRESSO       = stress.$(ObjSuf)
STRESSS       = stress.$(SrcSuf)
STRESS        = stress$(ExeSuf)

STRESSGEOMETRYO   = stressGeometry.$(ObjSuf)
STRESSGEOMETRYS   = stressGeometry.$(SrcSuf)
STRESSGEOMETRY    = stressGeometry$(ExeSuf)

STRESSSHAPESO   = stressShapes.$(ObjSuf)
STRESSSHAPESS   = stressShapes.$(SrcSuf)
STRESSSHAPES    = stressShapes$(ExeSuf)

ifeq ($(shell $(ROOTCONFIG) --has-roofit),yes)
STRESSROOFITO  = stressRooFit.$(ObjSuf)
STRESSROOFITS  = stressRooFit.$(SrcSuf)
STRESSROOFIT   = stressRooFit$(ExeSuf)
endif

STRESSFITO    = stressFit.$(ObjSuf)
STRESSFITS    = stressFit.$(SrcSuf)
STRESSFIT     = stressFit$(ExeSuf)

STRESSTMVAO    = stressTMVA.$(ObjSuf)
STRESSTMVAS    = stressTMVA.$(SrcSuf)
STRESSTMVA     = stressTMVA$(ExeSuf)

STRESSENTRYLISTO = stressEntryList.$(ObjSuf)
STRESSENTRYLISTS = stressEntryList.$(SrcSuf)
STRESSENTRYLIST  = stressEntryList$(ExeSuf)

STRESSHEPIXO  = stressHepix.$(ObjSuf)
STRESSHEPIXS  = stressHepix.$(SrcSuf)
STRESSHEPIX   = stressHepix$(ExeSuf)

STRESSSPO     = stressSpectrum.$(ObjSuf)
STRESSSPS     = stressSpectrum.$(SrcSuf)
STRESSSP      = stressSpectrum$(ExeSuf)

STRESSPROOFO  = stressProof.$(ObjSuf)
STRESSPROOFS  = stressProof.$(SrcSuf)
STRESSPROOF   = stressProof$(ExeSuf)

TBENCHO       = TBench.$(ObjSuf) TBenchDict.$(ObjSuf)
TBENCHS       = TBench.$(SrcSuf) TBenchDict.$(SrcSuf)
TBENCHSO      = TBench.$(DllSuf)

BENCHO        = bench.$(ObjSuf)
BENCHS        = bench.$(SrcSuf)
BENCH         = bench$(ExeSuf)

TESTBITSO     = testbits.$(ObjSuf)
TESTBITSS     = testbits.$(SrcSuf)
TESTBITS      = testbits$(ExeSuf)

QPRANDOMO     = QpRandomDriver.$(ObjSuf)
QPRANDOMS     = QpRandomDriver.$(SrcSuf)
QPRANDOM      = QpRandomDriver$(ExeSuf)

THREADSO      = threads.$(ObjSuf)
THREADSS      = threads.$(SrcSuf)
THREADS       = threads$(ExeSuf)

OBJS          = $(EVENTO) $(MAINEVENTO) $(HWORLDO) $(HSIMPLEO) $(MINEXAMO) \
                $(TSTRINGO) $(TCOLLEXO) $(VVECTORO) $(VMATRIXO) $(VLAZYO) \
                $(HELLOO) $(ACLOCKO) $(STRESSO) $(TBENCHO) $(BENCHO) \
                $(STRESSSHAPESO) $(TCOLLBMO) $(STRESSGEOMETRYO) $(STRESSLO) \
                $(STRESSGO) $(STRESSSPO) $(TESTBITSO) $(STRESSTMVAO) \
                $(CTORTUREO) $(QPRANDOMO) $(THREADSO) $(STRESSVECO) \
                $(STRESSMATHO) $(STRESSFITO) $(STRESSHEPIXO) \
                $(STRESSENTRYLISTO) $(STRESSROOFITO) $(STRESSPROOFO) \
                $(STRESSMATHMOREO)

PROGRAMS      = $(EVENT) $(HWORLD) $(HSIMPLE) $(MINEXAM) $(TSTRING) \
                $(TCOLLEX) $(TCOLLBM) $(VVECTOR) $(VMATRIX) $(VLAZY) \
                $(HELLOSO) $(ACLOCKSO) $(STRESS) $(TBENCHSO) $(BENCH) \
                $(STRESSSHAPES) $(STRESSGEOMETRY) $(STRESSL) $(STRESSG) \
                $(TESTBITS) $(CTORTURE) $(QPRANDOM) $(THREADS) $(STRESSSP) \
                $(STRESSVEC) $(STRESSFIT) $(STRESSHEPIX) $(STRESSENTRYLIST) \
                $(STRESSROOFIT) $(STRESSPROOF) $(STRESSMATH) $(STRESSTMVA) \
                $(STRESSMATHMORE)


OBJS         += $(GUITESTO) $(GUIVIEWERO) $(TETRISO)
PROGRAMS     += $(GUITEST) $(GUIVIEWER) $(TETRISSO)

#------------------------------------------------------------------------------

.SUFFIXES: .$(SrcSuf) .$(ObjSuf) .$(DllSuf)
.PHONY:    Aclock Hello Tetris

all:            $(PROGRAMS)

$(EVENTSO):     $(EVENTO)
ifeq ($(ARCH),aix)
		/usr/ibmcxx/bin/makeC++SharedLib $(OutPutOpt) $@ $(LIBS) -p 0 $^
else
ifeq ($(ARCH),aix5)
		/usr/vacpp/bin/makeC++SharedLib $(OutPutOpt) $@ $(LIBS) -p 0 $^
else
ifeq ($(PLATFORM),macosx)
# We need to make both the .dylib and the .so
		$(LD) $(SOFLAGS) $^ $(OutPutOpt) $@
ifneq ($(subst $(MACOSX_MINOR),,1234),1234)
ifeq ($(MACOSX_MINOR),4)
		ln -sf $@ $(subst .$(DllSuf),.so,$@)
else
		$(LD) -bundle -undefined $(UNDEFOPT) $(LDFLAGS) $^ \
		   $(OutPutOpt) $(subst .$(DllSuf),.so,$@)
endif
endif
else
ifeq ($(PLATFORM),win32)
		bindexplib $* $^ > $*.def
		lib -nologo -MACHINE:IX86 $^ -def:$*.def \
		   $(OutPutOpt)$(EVENTLIB)
		$(LD) $(SOFLAGS) $(LDFLAGS) $^ $*.exp $(LIBS) \
		   $(OutPutOpt)$@
		$(MT_DLL)
else
		$(LD) $(SOFLAGS) $(LDFLAGS) $^ $(OutPutOpt) $@ $(EXPLLINKLIBS)
endif
endif
endif
endif
		@echo "$@ done"

$(EVENT):       $(EVENTSO) $(MAINEVENTO)
		$(LD) $(LDFLAGS) $(MAINEVENTO) $(EVENTLIB) $(LIBS) $(OutPutOpt)$@
		$(MT_EXE)
		@echo "$@ done"

$(HWORLD):      $(HWORLDO)
		$(LD) $(LDFLAGS) $^ $(LIBS) $(OutPutOpt)$@
		$(MT_EXE)
		@echo "$@ done"

$(CTORTURE):    $(CTORTUREO)
		$(LD) $(LDFLAGS) $^ $(LIBS) $(OutPutOpt)$@
		$(MT_EXE)
		@echo "$@ done"

$(HSIMPLE):     $(HSIMPLEO)
		$(LD) $(LDFLAGS) $^ $(LIBS) $(OutPutOpt)$@
		$(MT_EXE)
		@echo "$@ done"

$(MINEXAM):     $(MINEXAMO)
		$(LD) $(LDFLAGS) $^ $(LIBS) $(OutPutOpt)$@
		$(MT_EXE)
		@echo "$@ done"

$(TSTRING):     $(TSTRINGO)
		$(LD) $(LDFLAGS) $^ $(LIBS) $(OutPutOpt)$@
		$(MT_EXE)
		@echo "$@ done"

$(TCOLLEX):     $(TCOLLEXO)
		$(LD) $(LDFLAGS) $^ $(LIBS) $(OutPutOpt)$@
		$(MT_EXE)
		@echo "$@ done"

$(TCOLLBM):     $(TCOLLBMO)
		$(LD) $(LDFLAGS) $^ $(LIBS) $(OutPutOpt)$@
		$(MT_EXE)
		@echo "$@ done"

$(VVECTOR):     $(VVECTORO)
		$(LD) $(LDFLAGS) $^ $(LIBS) $(OutPutOpt)$@
		$(MT_EXE)
		@echo "$@ done"

$(VMATRIX):     $(VMATRIXO)
		$(LD) $(LDFLAGS) $^ $(LIBS) $(OutPutOpt)$@
		$(MT_EXE)
		@echo "$@ done"

$(VLAZY):       $(VLAZYO)
		$(LD) $(LDFLAGS) $^ $(LIBS) $(OutPutOpt)$@
		$(MT_EXE)
		@echo "$@ done"

$(STRESSL):     $(STRESSLO)
		$(LD) $(LDFLAGS) $^ $(LIBS) $(OutPutOpt)$@
		$(MT_EXE)
		@echo "$@ done"

$(STRESSG):     $(STRESSGO)
		$(LD) $(LDFLAGS) $^ $(LIBS) $(OutPutOpt)$@
		$(MT_EXE)
		@echo "$@ done"

$(STRESSSP):    $(STRESSSPO)
ifeq ($(PLATFORM),win32)
		$(LD) $(LDFLAGS) $^ $(LIBS) '$(ROOTSYS)/lib/libSpectrum.lib' $(OutPutOpt)$@
		$(MT_EXE)
else
		$(LD) $(LDFLAGS) $^ $(LIBS) -lSpectrum $(OutPutOpt)$@
endif
		@echo "$@ done"

$(STRESSVEC):   $(STRESSVECO)
ifeq ($(PLATFORM),win32)
		$(LD) $(LDFLAGS) $^ $(LIBS) '$(ROOTSYS)/lib/libGenVector.lib' $(OutPutOpt)$@
		$(MT_EXE)
else
		$(LD) $(LDFLAGS) $^ $(LIBS) -lGenVector $(OutPutOpt)$@
endif
		@echo "$@ done"






$(TRACKMATHLIB):	$(TRACKMATHOBJ)
ifeq ($(ARCH),aix)
		/usr/ibmcxx/bin/makeC++SharedLib $(OutPutOpt) $@ $(LIBS) -p 0 $^
else
ifeq ($(ARCH),aix5)
		/usr/vacpp/bin/makeC++SharedLib $(OutPutOpt) $@ $(LIBS) -p 0 $^
else
ifeq ($(PLATFORM),macosx)
# We need to make both the .dylib and the .so
		$(LD) $(SOFLAGS) $^ $(OutPutOpt) $@
ifneq ($(subst $(MACOSX_MINOR),,1234),1234)
ifeq ($(MACOSX_MINOR),4)
		ln -sf $@ $(subst .$(DllSuf),.so,$@)
else
		$(LD) -bundle -undefined $(UNDEFOPT) $(LDFLAGS) $^ \
		   $(OutPutOpt) $(subst .$(DllSuf),.so,$@)
endif
endif
else
		$(LD) $(SOFLAGS) $(LDFLAGS) $^ $(LIBS) $(STRESSMATHLIBS) $(OutPutOpt)$@
		$(MT_DLL)
#endif
endif
endif
endif

$(STRESSMATH):   $(STRESSMATHO) $(TRACKMATHLIB)
ifeq ($(PLATFORM),win32)
		$(LD) $(LDFLAGS) $(STRESSMATHO) $(LIBS) $(STRESSMATHLIBS)  $(OutPutOpt)$@
<<<<<<< HEAD
		$(MT_EXE)
else
		$(LD) $(LDFLAGS) $(STRESSMATHO) $(LIBS) $(STRESSMATHLIBS)  $(OutPutOpt)$@
=======
		$(MT_EXE)
else
		$(LD) $(LDFLAGS) $(STRESSMATHO) $(LIBS) $(STRESSMATHLIBS)  $(OutPutOpt)$@
endif
		@echo "$@ done"


$(STRESSMATHMORE):   $(STRESSMATHMOREO)
ifeq ($(PLATFORM),win32)
		$(LD) $(LDFLAGS) $^ $(LIBS) $(STRESSMATHMORELIBS)  $(OutPutOpt)$@
		$(MT_EXE)
else
		$(LD) $(LDFLAGS) $^ $(LIBS) $(STRESSMATHMORELIBS)  $(OutPutOpt)$@
>>>>>>> ab0972e3
endif
		@echo "$@ done"


<<<<<<< HEAD
$(STRESSMATHMORE):   $(STRESSMATHMOREO)
ifeq ($(PLATFORM),win32)
		$(LD) $(LDFLAGS) $^ $(LIBS) $(STRESSMATHMORELIBS)  $(OutPutOpt)$@
		$(MT_EXE)
else
		$(LD) $(LDFLAGS) $^ $(LIBS) $(STRESSMATHMORELIBS)  $(OutPutOpt)$@
endif
		@echo "$@ done"


=======
>>>>>>> ab0972e3
$(TESTBITS):    $(TESTBITSO)
		$(LD) $(LDFLAGS) $^ $(LIBS) $(OutPutOpt)$@
		$(MT_EXE)
		@echo "$@ done"

$(THREADS):     $(THREADSO)
ifeq ($(PLATFORM),win32)
		$(LD) $(LDFLAGS) $^ $(LIBS) '$(ROOTSYS)/lib/libThread.lib' $(OutPutOpt)$@
		$(MT_EXE)
		@echo "$@ done"
else
ifeq ($(HASTHREAD),yes)
		$(LD) $(LDFLAGS) $^ $(LIBS) -lThread $(OutPutOpt)$@
		@echo "$@ done"
else
		@echo "This version of ROOT has no thread support, $@ not built"
endif
endif

$(QPRANDOM):    $(QPRANDOMO)
ifeq ($(PLATFORM),win32)
		$(LD) $(LDFLAGS) $^ $(LIBS) '$(ROOTSYS)/lib/libQuadp.lib' $(OutPutOpt)$@
		$(MT_EXE)
else
		$(LD) $(LDFLAGS) $^ $(LIBS) -lQuadp $(OutPutOpt)$@
endif
		@echo "$@ done"

$(GUITEST):     $(GUITESTO)
		$(LD) $(LDFLAGS) $^ $(GLIBS) $(OutPutOpt)$@
		$(MT_EXE)
		@echo "$@ done"

$(GUIVIEWER):   $(GUIVIEWERO)
		$(LD) $(LDFLAGS) $^ $(GLIBS) $(OutPutOpt)$@
		$(MT_EXE)
		@echo "$@ done"

$(STRESS):      $(STRESSO) $(EVENT)
		$(LD) $(LDFLAGS) $(STRESSO) $(EVENTLIB) $(LIBS) $(OutPutOpt)$@
		$(MT_EXE)
		@echo "$@ done"

$(STRESSGEOMETRY):  $(STRESSGEOMETRYO)
ifeq ($(PLATFORM),win32)
		$(LD) $(LDFLAGS) $^ $(LIBS) '$(ROOTSYS)/lib/libGeom.lib' $(OutPutOpt)$@
		$(MT_EXE)
else
		$(LD) $(LDFLAGS) $^ $(LIBS) -lGeom $(OutPutOpt)$@
endif
		@echo "$@ done"

$(STRESSSHAPES):  $(STRESSSHAPESO)
ifeq ($(PLATFORM),win32)
		$(LD) $(LDFLAGS) $^ $(LIBS) '$(ROOTSYS)/lib/libGeom.lib' $(OutPutOpt)$@
		$(MT_EXE)
else
		$(LD) $(LDFLAGS) $^ $(LIBS) -lGeom $(OutPutOpt)$@
endif
		@echo "$@ done"

$(STRESSFIT):   $(STRESSFITO)
		$(LD) $(LDFLAGS) $^ $(LIBS) $(OutPutOpt)$@
		$(MT_EXE)
		@echo "$@ done"

$(STRESSTMVA): $(STRESSTMVAO)
ifeq ($(PLATFORM),win32)
		$(LD) $(LDFLAGS) $^ $(LIBS) '$(ROOTSYS)/lib/libTMVA.lib'   '$(ROOTSYS)/lib/libMinuit.lib' '$(ROOTSYS)/lib/libMLP.lib' '$(ROOTSYS)/lib/libTreePlayer.lib' $(OutPutOpt)$@
		$(MT_EXE)
else
		$(LD) $(LDFLAGS) $^ $(LIBS) -lTMVA -lMinuit -lMLP -lTreePlayer $(OutPutOpt)$@
endif
		@echo "$@ done"

$(STRESSENTRYLIST):	$(STRESSENTRYLISTO)
		$(LD) $(LDFLAGS) $^ $(LIBS) $(OutPutOpt)$@
		@echo "$@ done"

$(STRESSHEPIX): $(STRESSHEPIXO) $(STRESSGEOMETRY) $(STRESSFIT) $(STRESSL) \
                $(STRESSSP) $(STRESS)
		$(LD) $(LDFLAGS) $(STRESSHEPIXO) $(LIBS) $(OutPutOpt)$@
		$(MT_EXE)
		@echo "$@ done"

$(STRESSROOFIT): $(STRESSROOFITO)
ifeq ($(PLATFORM),win32)
		$(LD) $(LDFLAGS) $^ $(LIBS) '$(ROOTSYS)/lib/libRooFit.lib' '$(ROOTSYS)/lib/libRooFitCore.lib' '$(ROOTSYS)/lib/libHtml.lib' '$(ROOTSYS)/lib/libThread.lib' '$(ROOTSYS)/lib/libMinuit.lib' $(OutPutOpt)$@
		$(MT_EXE)
else
		$(LD) $(LDFLAGS) $^ $(LIBS) -lRooFit -lRooFitCore -lHtml -lThread -lMinuit  $(OutPutOpt)$@
endif
		@echo "$@ done"

$(STRESSPROOF): $(STRESSPROOFO)
ifeq ($(PLATFORM),win32)
		$(LD) $(LDFLAGS) $^ $(LIBS) '$(ROOTSYS)/lib/libProof.lib' '$(ROOTSYS)/lib/libThread.lib' $(OutPutOpt)$@
		$(MT_EXE)
else
		$(LD) $(LDFLAGS) $(STRESSPROOFO) $(LIBS) -lProof -lThread $(OutPutOpt)$@
endif
		@echo "$@ done"

$(BENCH):       $(BENCHO) $(TBENCHSO)
		$(LD) $(LDFLAGS) $(BENCHO) $(TBENCHO) $(LIBS) $(OutPutOpt)$@
		$(MT_EXE)
		@echo "$@ done"

Hello:          $(HELLOSO)
$(HELLOSO):     $(HELLOO)
ifeq ($(ARCH),aix)
		/usr/ibmcxx/bin/makeC++SharedLib $(OutPutOpt) $@ $(LIBS) -p 0 $^
else
ifeq ($(ARCH),aix5)
		/usr/vacpp/bin/makeC++SharedLib $(OutPutOpt) $@ $(LIBS) -p 0 $^
else
ifeq ($(PLATFORM),macosx)
# We need to make both the .dylib and the .so
		$(LD) $(SOFLAGS) $^ $(OutPutOpt) $@
ifneq ($(subst $(MACOSX_MINOR),,1234),1234)
ifeq ($(MACOSX_MINOR),4)
		ln -sf $@ $(subst .$(DllSuf),.so,$@)
else
		$(LD) -bundle -undefined $(UNDEFOPT) $(LDFLAGS) $^ \
		   $(OutPutOpt) $(subst .$(DllSuf),.so,$@)
endif
endif
else
		$(LD) $(SOFLAGS) $(LDFLAGS) $^ $(EXPLLINKLIBS) $(OutPutOpt)$@
		$(MT_DLL)
endif
endif
endif

Aclock:         $(ACLOCKSO)
$(ACLOCKSO):    $(ACLOCKO)
ifeq ($(ARCH),aix)
		/usr/ibmcxx/bin/makeC++SharedLib $(OutPutOpt) $@ $(LIBS) -p 0 $^
else
ifeq ($(ARCH),aix5)
		/usr/vacpp/bin/makeC++SharedLib $(OutPutOpt) $@ $(LIBS) -p 0 $^
else
ifeq ($(PLATFORM),macosx)
# We need to make both the .dylib and the .so
		$(LD) $(SOFLAGS) $^ $(OutPutOpt) $@
ifneq ($(subst $(MACOSX_MINOR),,1234),1234)
ifeq ($(MACOSX_MINOR),4)
		ln -sf $@ $(subst .$(DllSuf),.so,$@)
else
		$(LD) -bundle -undefined $(UNDEFOPT) $(LDFLAGS) $^ \
		   $(OutPutOpt) $(subst .$(DllSuf),.so,$@)
endif
endif
else
		$(LD) $(SOFLAGS) $(LDFLAGS) $^ $(EXPLLINKLIBS) $(OutPutOpt)$@
		$(MT_DLL)
endif
endif
endif

Tetris:         $(TETRISSO)
$(TETRISSO):    $(TETRISO)
ifeq ($(ARCH),aix)
		/usr/ibmcxx/bin/makeC++SharedLib $(OutPutOpt) $@ $(GLIBS) -p 0 $^
else
ifeq ($(ARCH),aix5)
		/usr/vacpp/bin/makeC++SharedLib $(OutPutOpt) $@ $(GLIBS) -p 0 $^
else
ifeq ($(PLATFORM),macosx)
# We need to make both the .dylib and the .so
		$(LD) $(SOFLAGS) $^ $(OutPutOpt) $@
ifneq ($(subst $(MACOSX_MINOR),,1234),1234)
ifeq ($(MACOSX_MINOR),4)
		ln -sf $@ $(subst .$(DllSuf),.so,$@)
else
		$(LD) -bundle -undefined $(UNDEFOPT) $(LDFLAGS) $^ \
	 	   $(OutPutOpt) $(subst .$(DllSuf),.so,$@)
endif
endif
else
		$(LD) $(SOFLAGS) $(LDFLAGS) $^ $(EXPLLINKLIBS) $(OutPutOpt)$@
		$(MT_DLL)
endif
endif
endif

$(TBENCHSO):    $(TBENCHO)
ifeq ($(ARCH),aix)
		/usr/ibmcxx/bin/makeC++SharedLib $(OutPutOpt) $@ $(LIBS) -p 0 $^
else
ifeq ($(ARCH),aix5)
		/usr/vacpp/bin/makeC++SharedLib $(OutPutOpt) $@ $(LIBS) -p 0 $^
else
ifeq ($(PLATFORM),macosx)
# We need to make both the .dylib and the .so
		$(LD) $(SOFLAGS) $^ -lstdc++ $(OutPutOpt) $@
ifneq ($(subst $(MACOSX_MINOR),,1234),1234)
ifeq ($(MACOSX_MINOR),4)
		ln -sf $@ $(subst .$(DllSuf),.so,$@)
else
		$(LD) -bundle -undefined $(UNDEFOPT) $(LDFLAGS) $^ \
		   $(OutPutOpt) $(subst .$(DllSuf),.so,$@)
endif
endif
else
		$(LD) $(SOFLAGS) $(LDFLAGS) $^ $(EXPLLINKLIBS) $(OutPutOpt)$@
		$(MT_DLL)
endif
endif
endif

clean:
		@rm -f $(OBJS) $(TRACKMATHSRC) core

distclean:      clean
		-@mv -f linearIO.root linearIO.roott
		@rm -f $(PROGRAMS) $(EVENTSO) $(EVENTLIB) *Dict.* *.def *.exp \
		   *.root *.ps *.so *.lib *.dll *.d *.log .def so_locations
		@rm -rf cxx_repository files
		-@mv -f linearIO.roott linearIO.root
		-@cd RootShower && $(MAKE) distclean
		-@cd rhtml && $(MAKE) distclean
		-@cd RootIDE && $(MAKE) distclean

.SUFFIXES: .$(SrcSuf)

###

Event.$(ObjSuf): Event.h
MainEvent.$(ObjSuf): Event.h

EventDict.$(SrcSuf): Event.h EventLinkDef.h
	@echo "Generating dictionary $@..."
	$(ROOTCINT) -f $@ -c $^

Hello.$(ObjSuf): Hello.h
HelloDict.$(SrcSuf): Hello.h
	@echo "Generating dictionary $@..."
	$(ROOTCINT) -f $@ -c $^

Aclock.$(ObjSuf): Aclock.h
AclockDict.$(SrcSuf): Aclock.h
	@echo "Generating dictionary $@..."
	$(ROOTCINT) -f $@ -c $^

Tetris.$(ObjSuf): Tetris.h
TetrisDict.$(SrcSuf): Tetris.h
	@echo "Generating dictionary $@..."
	$(ROOTCINT) -f $@ -c $^

TBench.$(ObjSuf): TBench.h
TBenchDict.$(SrcSuf): TBench.h benchLinkDef.h
	@echo "Generating dictionary $@..."
	$(ROOTCINT) -f $@ -c $^

guiviewer.$(ObjSuf): guiviewer.h
guiviewerDict.$(SrcSuf): guiviewer.h guiviewerLinkDef.h
	@echo "Generating dictionary $@..."
	$(ROOTCINT) -f $@ -c $^

stressMathCore.$(ObjSuf): 	TrackMathCore.h
TrackMathCoreDict.$(SrcSuf): 	TrackMathCore.h TrackMathCoreLinkDef.h
	@echo "Generating dictionary $@ using rootcint ..."
	$(ROOTCINT) -f $@ -c $^	

TrackMathCoreRflx.$(SrcSuf): 	TrackMathCore.h TrackMathCoreRflx.xml
			@echo "Generating dictionary $@ using gccxml ..."
			genreflex TrackMathCore.h --selection_file=TrackMathCoreRflx.xml -o TrackMathCoreRflx.cxx  -I$(ROOTSYS)/include
<<<<<<< HEAD
=======


>>>>>>> ab0972e3

.$(SrcSuf).$(ObjSuf):
	$(CXX)  $(CXXFLAGS) -c $<

ifeq ($(GCC_MAJOR),4)
ifeq ($(GCC_MINOR),1)
TBenchDict.o: CXXFLAGS += -Wno-strict-aliasing
endif
endif<|MERGE_RESOLUTION|>--- conflicted
+++ resolved
@@ -383,14 +383,9 @@
 $(STRESSMATH):   $(STRESSMATHO) $(TRACKMATHLIB)
 ifeq ($(PLATFORM),win32)
 		$(LD) $(LDFLAGS) $(STRESSMATHO) $(LIBS) $(STRESSMATHLIBS)  $(OutPutOpt)$@
-<<<<<<< HEAD
 		$(MT_EXE)
 else
 		$(LD) $(LDFLAGS) $(STRESSMATHO) $(LIBS) $(STRESSMATHLIBS)  $(OutPutOpt)$@
-=======
-		$(MT_EXE)
-else
-		$(LD) $(LDFLAGS) $(STRESSMATHO) $(LIBS) $(STRESSMATHLIBS)  $(OutPutOpt)$@
 endif
 		@echo "$@ done"
 
@@ -401,24 +396,10 @@
 		$(MT_EXE)
 else
 		$(LD) $(LDFLAGS) $^ $(LIBS) $(STRESSMATHMORELIBS)  $(OutPutOpt)$@
->>>>>>> ab0972e3
-endif
-		@echo "$@ done"
-
-
-<<<<<<< HEAD
-$(STRESSMATHMORE):   $(STRESSMATHMOREO)
-ifeq ($(PLATFORM),win32)
-		$(LD) $(LDFLAGS) $^ $(LIBS) $(STRESSMATHMORELIBS)  $(OutPutOpt)$@
-		$(MT_EXE)
-else
-		$(LD) $(LDFLAGS) $^ $(LIBS) $(STRESSMATHMORELIBS)  $(OutPutOpt)$@
-endif
-		@echo "$@ done"
-
-
-=======
->>>>>>> ab0972e3
+endif
+		@echo "$@ done"
+
+
 $(TESTBITS):    $(TESTBITSO)
 		$(LD) $(LDFLAGS) $^ $(LIBS) $(OutPutOpt)$@
 		$(MT_EXE)
@@ -687,11 +668,8 @@
 TrackMathCoreRflx.$(SrcSuf): 	TrackMathCore.h TrackMathCoreRflx.xml
 			@echo "Generating dictionary $@ using gccxml ..."
 			genreflex TrackMathCore.h --selection_file=TrackMathCoreRflx.xml -o TrackMathCoreRflx.cxx  -I$(ROOTSYS)/include
-<<<<<<< HEAD
-=======
-
-
->>>>>>> ab0972e3
+
+
 
 .$(SrcSuf).$(ObjSuf):
 	$(CXX)  $(CXXFLAGS) -c $<
