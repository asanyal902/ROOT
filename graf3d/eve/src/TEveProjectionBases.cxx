// @(#)root/eve:$Id$
// Authors: Matevz Tadel & Alja Mrak-Tadel: 2006, 2007

/*************************************************************************
 * Copyright (C) 1995-2007, Rene Brun and Fons Rademakers.               *
 * All rights reserved.                                                  *
 *                                                                       *
 * For the licensing terms see $ROOTSYS/LICENSE.                         *
 * For the list of contributors see $ROOTSYS/README/CREDITS.             *
 *************************************************************************/

#include "TEveProjectionBases.h"
#include "TEveProjectionManager.h"
#include "TEveManager.h"

#include <cassert>

//==============================================================================
//==============================================================================
// TEveProjectable
//==============================================================================

//______________________________________________________________________________
//
// Abstract base-class for non-linear projectable objects.
//
// Via ProjectedClass(const TEveProjection* p) method it returns a
// TClass instance for the projected class and keeps references to the
// projected objects.
//
// It is assumed that all classes deriving from TEveProjectable are also
// derived from TEveElement.
//
// See also TEveProjectionManager::ImportElements().

ClassImp(TEveProjectable);

//______________________________________________________________________________
TEveProjectable::TEveProjectable()
{
   // Constructor.
}

//______________________________________________________________________________
TEveProjectable::~TEveProjectable()
{
   // Destructor.
   // Force projected replicas to unreference *this, then destroy them.

   while ( ! fProjectedList.empty())
   {
      TEveProjected* p = fProjectedList.front();
      p->UnRefProjectable(this);
      TEveElement* el = p->GetProjectedAsElement();
      assert(el);
      {
         gEve->PreDeleteElement(el);
         delete el;
      }
   }
}

//______________________________________________________________________________
void TEveProjectable::AnnihilateProjecteds()
{
   // Optimized destroy of projected elements with condition 
   // there is only one parent for projected element. Method is 
   // called from TEveElement::Annihilate(). 

   for (ProjList_i i=fProjectedList.begin(); i!=fProjectedList.end(); ++i)
   {
      (*i)->UnRefProjectable(this, kFALSE);
      (*i)->GetProjectedAsElement()->Annihilate();
   }
   fProjectedList.clear();
}

//______________________________________________________________________________
void TEveProjectable::ClearProjectedList()
{
   fProjectedList.clear();
}

//______________________________________________________________________________
void TEveProjectable::AddProjectedsToSet(std::set<TEveElement*>& set)
{
   // Add the projected elements to the set, dyn-casting them to
   // TEveElement.

   for (ProjList_i i=fProjectedList.begin(); i!=fProjectedList.end(); ++i)
   {
      set.insert((*i)->GetProjectedAsElement());
   }
}

//==============================================================================

//______________________________________________________________________________
void TEveProjectable::PropagateVizParams(TEveElement* el)
{
   // Set visualization parameters of projecteds.
   // Use element el as model. If el == 0 (default), this casted to
   // TEveElement is used.

   if (el == 0)
      el = dynamic_cast<TEveElement*>(this);

   for (ProjList_i i=fProjectedList.begin(); i!=fProjectedList.end(); ++i)
   {
      (*i)->GetProjectedAsElement()->CopyVizParams(el);
   }
}

//______________________________________________________________________________
void TEveProjectable::PropagateRenderState(Bool_t rnr_self, Bool_t rnr_children)
{
   // Set render state of projecteds.

   for (ProjList_i i=fProjectedList.begin(); i!=fProjectedList.end(); ++i)
   {
      if ((*i)->GetProjectedAsElement()->SetRnrSelfChildren(rnr_self, rnr_children))
         (*i)->GetProjectedAsElement()->ElementChanged();
   }
}

//______________________________________________________________________________
void TEveProjectable::PropagateMainColor(Color_t color, Color_t old_color)
{
   // Set main color of projecteds if their color is the same as old_color.

   for (ProjList_i i=fProjectedList.begin(); i!=fProjectedList.end(); ++i)
   {
      if ((*i)->GetProjectedAsElement()->GetMainColor() == old_color)
         (*i)->GetProjectedAsElement()->SetMainColor(color);
   }
}

//______________________________________________________________________________
void TEveProjectable::PropagateMainTransparency(Char_t t, Char_t old_t)
{
   // Set main transparency of projecteds if their transparecy is the
   // same as the old one.

   for (ProjList_i i=fProjectedList.begin(); i!=fProjectedList.end(); ++i)
   {
      if ((*i)->GetProjectedAsElement()->GetMainTransparency() == old_t)
         (*i)->GetProjectedAsElement()->SetMainTransparency(t);
   }
}

//______________________________________________________________________________
void TEveProjectable::PropagateMainTransparency(Char_t t, Char_t old_t)
{
   // Set main transparency of projecteds if their transparecy is the
   // same as the old one.

   for (ProjList_i i=fProjectedList.begin(); i!=fProjectedList.end(); ++i)
   {
      TEveElement* el = dynamic_cast<TEveElement*>(*i);
      if (el->GetMainTransparency() == old_t)
         el->SetMainTransparency(t);
   }
}


//==============================================================================
//==============================================================================
// TEveProjected
//==============================================================================

//______________________________________________________________________________
//
// Abstract base class for classes that hold results of a non-linear
// projection transformation.
//
// It is assumed that all classes deriving from TEveProjected are also
// derived from TEveElement.

ClassImp(TEveProjected);

//______________________________________________________________________________
TEveProjected::TEveProjected() :
   fManager     (0),
   fProjectable (0),
   fDepth       (0)
{
   // Constructor.
}

//______________________________________________________________________________
TEveProjected::~TEveProjected()
{
   // Destructor.
   // If fProjectable is non-null, *this is removed from its list of
   // projected replicas.

   if (fProjectable) fProjectable->RemoveProjected(this);
}

//______________________________________________________________________________
<<<<<<< HEAD
TEveElement* TEveProjected::GetProjectableAsElement() const
{
   // Returns fProjectable dynamic-casted to TEveElement.

   return dynamic_cast<TEveElement*>(fProjectable);
=======
TEveElement* TEveProjected::GetProjectedAsElement()
{
   // Returns fProjectable dynamic-casted to TEveElement.

   return dynamic_cast<TEveElement*>(this);
>>>>>>> 84c4c19c
}

//______________________________________________________________________________
void TEveProjected::SetProjection(TEveProjectionManager* mng, TEveProjectable* model)
{
   // Sets projection manager and reference in the projectable object. Method called
   // immediately after default constructor.
   // See also TEveProjectionManager::ImportElements().

   fManager   = mng;
   if (fProjectable) fProjectable->RemoveProjected(this);
   fProjectable = model;
   if (fProjectable) fProjectable->AddProjected(this);
}

//______________________________________________________________________________
void TEveProjected::UnRefProjectable(TEveProjectable* assumed_parent, bool notifyParent)
{
   // Remove reference to projectable.

   static const TEveException eH("TEveProjected::UnRefProjectable ");

   assert(fProjectable == assumed_parent);

   if (notifyParent) fProjectable->RemoveProjected(this);
   fProjectable = 0;
}

//______________________________________________________________________________
void TEveProjected::SetDepth(Float_t d)
{
   // Set depth coordinate for the element.
   // Bounding-box should also be updated.
   // If projection type is 3D, this only sets fDepth member.

   if (fManager->GetProjection()->Is2D())
   {
      SetDepthLocal(d);
   }
   else
   {
      fDepth = d;
   }
}

//______________________________________________________________________________
void TEveProjected::SetDepthCommon(Float_t d, TEveElement* el, Float_t* bbox)
{
   // Utility function to update the z-values of the bounding-box.
   // As this is an abstract interface, the element and bbox pointers
   // must be passed from outside.

   Float_t delta = d - fDepth;
   fDepth = d;
   if (bbox) {
      bbox[4] += delta;
      bbox[5] += delta;
      el->StampTransBBox();
   }
}

//______________________________________________________________________________
void TEveProjected::SetDepthLocal(Float_t d)
{
   // Base-class implementation -- just sets fDepth.

   fDepth = d;
}<|MERGE_RESOLUTION|>--- conflicted
+++ resolved
@@ -148,20 +148,6 @@
    }
 }
 
-//______________________________________________________________________________
-void TEveProjectable::PropagateMainTransparency(Char_t t, Char_t old_t)
-{
-   // Set main transparency of projecteds if their transparecy is the
-   // same as the old one.
-
-   for (ProjList_i i=fProjectedList.begin(); i!=fProjectedList.end(); ++i)
-   {
-      TEveElement* el = dynamic_cast<TEveElement*>(*i);
-      if (el->GetMainTransparency() == old_t)
-         el->SetMainTransparency(t);
-   }
-}
-
 
 //==============================================================================
 //==============================================================================
@@ -198,19 +184,11 @@
 }
 
 //______________________________________________________________________________
-<<<<<<< HEAD
-TEveElement* TEveProjected::GetProjectableAsElement() const
+TEveElement* TEveProjected::GetProjectedAsElement()
 {
    // Returns fProjectable dynamic-casted to TEveElement.
 
-   return dynamic_cast<TEveElement*>(fProjectable);
-=======
-TEveElement* TEveProjected::GetProjectedAsElement()
-{
-   // Returns fProjectable dynamic-casted to TEveElement.
-
    return dynamic_cast<TEveElement*>(this);
->>>>>>> 84c4c19c
 }
 
 //______________________________________________________________________________
