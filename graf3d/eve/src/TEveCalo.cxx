--- conflicted
+++ resolved
@@ -411,10 +411,7 @@
 
    fRnrEndCapFrame    (kTRUE),
    fRnrBarrelFrame    (kTRUE),
-<<<<<<< HEAD
-=======
    fFrameWidth        (0.5),
->>>>>>> 84c4c19c
    fFrameColor        (kGray+1),
    fFrameTransparency (80)
 {
@@ -617,65 +614,6 @@
          }
       }
       ComputeBBox();
-<<<<<<< HEAD
-   }
-
-   fCellIdCacheOK= kTRUE;
-}
-
-//______________________________________________________________________________
-void TEveCalo2D::CellSelectionChanged()
-{
-   // Sort slected cells in eta or phi bins for selection and highlight.
-
-   CellSelectionChangedInternal(fData->GetCellsSelected(), fCellListsSelected);
-   CellSelectionChangedInternal(fData->GetCellsHighlighted(), fCellListsHighlighted);
-}
-
-//______________________________________________________________________________
-void TEveCalo2D::CellSelectionChangedInternal(TEveCaloData::vCellId_t& cells, std::vector<TEveCaloData::vCellId_t*>& cellLists)
-{
-   // Sort slected cells in eta or phi bins.
-
-   // clear old cache
-   for (vBinCells_i it = cellLists.begin(); it != cellLists.end(); it++)
-   {
-      if (*it)
-      {
-         (*it)->clear();
-         delete *it;
-      }
-   }
-   cellLists.clear();
-
-   TEveCaloData::CellData_t  cellData;
-   if (cells.size())
-   {
-      Bool_t rPhi  = fManager->GetProjection()->GetType() == TEveProjection::kPT_RPhi;
-      UInt_t nBins = rPhi ? fData->GetPhiBins()->GetNbins() : fData->GetEtaBins()->GetNbins();
-
-      cellLists.resize(nBins+1);
-      for (UInt_t b = 0; b <= nBins; ++b)
-         cellLists[b] = 0;
-
-      Int_t bin;
-      for (TEveCaloData::vCellId_i i=cells.begin(); i!=cells.end(); i++)
-      {
-         fData->GetCellData(*i, cellData);
-         if (CellInEtaPhiRng(cellData))
-         {
-            if (rPhi)
-            {
-               bin = fData->GetPhiBins()->FindBin(cellData.Phi());
-            }
-            else {
-               bin = fData->GetEtaBins()->FindBin(cellData.Eta());
-            }
-            if (cellLists[bin] == 0)
-               cellLists[bin] = new TEveCaloData::vCellId_t();
-
-            cellLists[bin]->push_back(*i);
-=======
    }
 
    fCellIdCacheOK= kTRUE;
@@ -730,7 +668,6 @@
 
                outputCellLists[bin]->push_back(TEveCaloData::CellId_t((*i).fTower, (*i).fSlice, (*i).fFraction));
             }
->>>>>>> 84c4c19c
          }
       }
    }
@@ -759,15 +696,6 @@
    }
    else
    {
-<<<<<<< HEAD
-     if (fData->Empty())
-       return 1;
-
-     if (fPlotEt)
-      return fMaxTowerH/fMaxEtSumBin;
-     else
-      return fMaxTowerH/fMaxESumBin;
-=======
       if (fData->Empty())
          return 1;
 
@@ -775,7 +703,6 @@
          return fMaxTowerH/fMaxEtSumBin;
       else
          return fMaxTowerH/fMaxESumBin;
->>>>>>> 84c4c19c
    }
 }
 
