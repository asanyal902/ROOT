--- conflicted
+++ resolved
@@ -61,11 +61,7 @@
 }
 
 //______________________________________________________________________________
-<<<<<<< HEAD
-void TEveBoxSetGL::MakeOriginBox(Float_t p[24], Float_t dx, Float_t dy, Float_t dz) const
-=======
 void TEveBoxSetGL::MakeOriginBox(Float_t p[8][3], Float_t dx, Float_t dy, Float_t dz) const
->>>>>>> 84c4c19c
 {
    // Fill array p to represent a box (0,0,0) - (dx,dy,dz).
 
@@ -267,16 +263,8 @@
    // Set model object.
    // Virtual from TGLObject.
 
-<<<<<<< HEAD
-   if (SetModelCheckClass(obj, TEveBoxSet::Class())) {
-      fM = dynamic_cast<TEveBoxSet*>(obj);
-      return kTRUE;
-   }
-   return kFALSE;
-=======
    fM = SetModelDynCast<TEveBoxSet>(obj);
    return kTRUE;
->>>>>>> 84c4c19c
 }
 
 /******************************************************************************/
@@ -327,15 +315,9 @@
                RenderBoxAutoNorm(b.fVertices);
                glEnd();
                if (fM->fAntiFlick)
-<<<<<<< HEAD
-                  AntiFlick(0.5f*(b.fVertices[0] + b.fVertices[18]),
-                            0.5f*(b.fVertices[1] + b.fVertices[19]),
-                            0.5f*(b.fVertices[2] + b.fVertices[20]));
-=======
                   AntiFlick(0.5f*(b.fVertices[0][0] + b.fVertices[6][0]),
                             0.5f*(b.fVertices[0][1] + b.fVertices[6][1]),
                             0.5f*(b.fVertices[0][2] + b.fVertices[6][2]));
->>>>>>> 84c4c19c
             }
             if (boxSkip) { Int_t s = boxSkip; while (s--) bi.next(); }
          }
@@ -459,7 +441,6 @@
 {
    // Actual rendering code.
    // Virtual from TGLLogicalShape.
-<<<<<<< HEAD
 
    TEveBoxSet& mB = * fM;
    // printf("TEveBoxSetGL::DirectDraw N boxes %d\n", mB.fPlex.Size());
@@ -473,21 +454,6 @@
 
       glPushAttrib(GL_ENABLE_BIT | GL_POLYGON_BIT);
 
-=======
-
-   TEveBoxSet& mB = * fM;
-   // printf("TEveBoxSetGL::DirectDraw N boxes %d\n", mB.fPlex.Size());
-
-   if (mB.fPlex.Size() > 0)
-   {
-      if (! mB.fSingleColor && ! mB.fValueIsColor && mB.fPalette == 0)
-      {
-         mB.AssertPalette();
-      }
-
-      glPushAttrib(GL_ENABLE_BIT | GL_POLYGON_BIT);
-
->>>>>>> 84c4c19c
       if (mB.fRenderMode == TEveDigitSet::kRM_Fill)
          glPolygonMode(GL_FRONT_AND_BACK, GL_FILL);
       else if (mB.fRenderMode == TEveDigitSet::kRM_Line)
