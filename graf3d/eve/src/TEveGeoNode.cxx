--- conflicted
+++ resolved
@@ -286,7 +286,6 @@
 {
    // Save TEveGeoShapeExtract tree starting at this node.
    // This function is obsolete, use SaveExtract() instead.
-<<<<<<< HEAD
 
    Warning("Save()", "This function is deprecated, use SaveExtract() instead.");
    SaveExtract(file, name, leafs_only);
@@ -298,19 +297,6 @@
    // Save the shape tree as TEveGeoShapeExtract.
    // File is always recreated.
 
-=======
-
-   Warning("Save()", "This function is deprecated, use SaveExtract() instead.");
-   SaveExtract(file, name, leafs_only);
-}
-
-//______________________________________________________________________________
-void TEveGeoNode::SaveExtract(const char* file, const char* name, Bool_t leafs_only)
-{
-   // Save the shape tree as TEveGeoShapeExtract.
-   // File is always recreated.
-
->>>>>>> 84c4c19c
    TEveGeoShapeExtract* gse = DumpShapeTree(this, 0, leafs_only);
 
    TFile f(file, "RECREATE");
@@ -367,29 +353,6 @@
          TGLScenePad scene_pad(&pad);
          pad.SetViewer3D(&scene_pad);
 
-<<<<<<< HEAD
-         TEveGeoManagerHolder gmgr(tvolume->GetGeoManager());
-         gGeoManager->SetPaintVolume(tvolume);
-         Int_t nseg = gGeoManager->GetNsegments();
-         gGeoManager->SetNsegments(fgCSGExportNSeg);
-
-         Bool_t had_null_transform = kFALSE;
-         if (tshape->GetTransform() == 0) {
-            had_null_transform = kTRUE;
-            tshape->SetTransform(gGeoIdentity);
-         }
-
-         scene_pad.BeginScene();
-         dynamic_cast<TGeoCompositeShape*>(tshape)->PaintComposite();
-         scene_pad.EndScene();
-
-         if (had_null_transform) {
-            tshape->SetTransform(0);
-         }
-
-         gGeoManager->SetNsegments(nseg);
-
-=======
          {
             TEveGeoManagerHolder gmgr(tvolume->GetGeoManager(), fgCSGExportNSeg);
             gGeoManager->SetPaintVolume(tvolume);
@@ -409,7 +372,6 @@
             }
          }
 
->>>>>>> 84c4c19c
          pad.SetViewer3D(0);
 
          TGLFaceSet* fs = dynamic_cast<TGLFaceSet*>(scene_pad.FindLogical(tvolume));
