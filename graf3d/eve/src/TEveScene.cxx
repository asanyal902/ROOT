// @(#)root/eve:$Id$
// Authors: Matevz Tadel & Alja Mrak-Tadel: 2006, 2007

/*************************************************************************
 * Copyright (C) 1995-2007, Rene Brun and Fons Rademakers.               *
 * All rights reserved.                                                  *
 *                                                                       *
 * For the licensing terms see $ROOTSYS/LICENSE.                         *
 * For the list of contributors see $ROOTSYS/README/CREDITS.             *
 *************************************************************************/

#include "TEveScene.h"
#include "TEveViewer.h"
#include "TEveManager.h"
#include "TEveTrans.h"
#include "TEvePad.h"

#include "TGLScenePad.h"
#include "TGLLogicalShape.h"
#include "TGLPhysicalShape.h"

#include "TList.h"
#include "TExMap.h"


//==============================================================================
//==============================================================================
// TEveScene
//==============================================================================

//______________________________________________________________________________
//
// Eve representation of TGLScene.
// The GLScene is owned by this class - it is created on construction
// time and deleted at destruction.
//
// Normally all objects are positioned directly in global scene-space.
// By setting the fHierarchical flag, positions of children get
// calculated by multiplying the transformation matrices of all parents.

ClassImp(TEveScene);

//______________________________________________________________________________
TEveScene::TEveScene(const char* n, const char* t) :
   TEveElementList(n, t),
   fPad    (0),
   fGLScene(0),
   fChanged      (kFALSE),
   fSmartRefresh (kTRUE),
   fHierarchical (kFALSE)
{
   // Constructor.

   fPad = new TEvePad;
   fPad->GetListOfPrimitives()->Add(this);
   fGLScene = new TGLScenePad(fPad);
   fGLScene->SetName(n);
   fGLScene->SetAutoDestruct(kFALSE);
   fGLScene->SetSmartRefresh(kTRUE);
}

//______________________________________________________________________________
TEveScene::~TEveScene()
{
   // Destructor.

<<<<<<< HEAD
   fDestructing = kTRUE;
=======
   fDestructing = kStandard;
>>>>>>> 84c4c19c

   gEve->GetViewers()->SceneDestructing(this);
   gEve->GetScenes()->RemoveElement(this);
   delete fGLScene;
   delete fPad;
}

/******************************************************************************/

//______________________________________________________________________________
void TEveScene::CollectSceneParents(List_t& scenes)
{
   // Virtual from TEveElement; here we simply append this scene to
   // the list.

   scenes.push_back(this);
}

/******************************************************************************/

//______________________________________________________________________________
void TEveScene::Repaint(Bool_t dropLogicals)
{
   // Repaint the scene.

   if (dropLogicals) fGLScene->SetSmartRefresh(kFALSE);
   fGLScene->PadPaint(fPad);
   if (dropLogicals) fGLScene->SetSmartRefresh(kTRUE);
   fChanged = kFALSE;

   // Hack to propagate selection state to physical shapes.
   //
   // Should actually be published in PadPaint() following a direct
   // AddObject() call, but would need some other stuff for that.
   // Optionally, this could be exported via the TAtt3D and everything
   // would be sweet.

   TGLScene::LogicalShapeMap_t& logs = fGLScene->RefLogicalShapes();
   TEveElement* elm;
   for (TGLScene::LogicalShapeMapIt_t li = logs.begin(); li != logs.end(); ++li)
   {
      elm = dynamic_cast<TEveElement*>(li->first);
      if (elm && li->second->Ref() == 1)
      {
         TGLPhysicalShape* pshp = const_cast<TGLPhysicalShape*>(li->second->GetFirstPhysical());
         pshp->Select(elm->GetSelectedLevel());
      }
   }

   // Fix positions for hierarchical scenes.
   if (fHierarchical)
   {
      RetransHierarchically();
   }
}

//______________________________________________________________________________
void TEveScene::RetransHierarchically()
{
   // Entry point for hierarchical transformation update.
   // Calls the recursive variant on all children.

   fGLScene->BeginUpdate();

   RetransHierarchicallyRecurse(this, RefMainTrans());

   fGLScene->EndUpdate();
}

//______________________________________________________________________________
void TEveScene::RetransHierarchicallyRecurse(TEveElement* el, const TEveTrans& tp)
{
   // Set transformation matrix for physical shape of element el in
   // the GL-scene and recursively descend into children (if enabled).

<<<<<<< HEAD
=======
   static const TEveException eh("TEveScene::RetransHierarchicallyRecurse ");

>>>>>>> 84c4c19c
   TEveTrans t(tp);
   if (el->HasMainTrans())
      t *= el->RefMainTrans();

   if (el->GetRnrSelf() && el != this)
   {
<<<<<<< HEAD
      fGLScene->UpdatePhysioLogical(el->GetRenderObject(), t.Array(), 0);
=======
      fGLScene->UpdatePhysioLogical(el->GetRenderObject(eh), t.Array(), 0);
>>>>>>> 84c4c19c
   }

   if (el->GetRnrChildren())
   {
      for (List_i i = el->BeginChildren(); i != el->EndChildren(); ++i)
      {
         if ((*i)->GetRnrAnything())
            RetransHierarchicallyRecurse(*i, t);
      }
   }
}

/******************************************************************************/

//______________________________________________________________________________
void TEveScene::SetName(const char* n)
{
   // Set scene's name.

   TEveElementList::SetName(n);
   fGLScene->SetName(n);
}

//______________________________________________________________________________
void TEveScene::Paint(Option_t* option)
{
   // Paint the scene. Iterate over children and calls PadPaint().

   if (GetRnrState())
   {
      for(List_i i=fChildren.begin(); i!=fChildren.end(); ++i)
         (*i)->PadPaint(option);
   }
}

/******************************************************************************/

//______________________________________________________________________________
void TEveScene::DestroyElementRenderers(TEveElement* element)
{
   // Remove element from the scene.
   // It is not an error if the element is not found in the scene.

   static const TEveException eh("TEveScene::DestroyElementRenderers ");

   fGLScene->BeginUpdate();
   Bool_t changed = fGLScene->DestroyLogical(element->GetRenderObject(eh), kFALSE);
   fGLScene->EndUpdate(changed, changed);
}

//______________________________________________________________________________
void TEveScene::DestroyElementRenderers(TObject* rnrObj)
{
   // Remove element represented by object rnrObj from the scene.
   // It is not an error if the element is not found in the scene.

   fGLScene->BeginUpdate();
   Bool_t changed = fGLScene->DestroyLogical(rnrObj, kFALSE);
   fGLScene->EndUpdate(changed, changed);
}

/******************************************************************************/

//______________________________________________________________________________
const TGPicture* TEveScene::GetListTreeIcon(Bool_t)
{
   // Return icon for scene.

   return TEveElement::fgListTreeIcons[2];
}


//==============================================================================
//==============================================================================
// TEveSceneList
//==============================================================================

//______________________________________________________________________________
//
// List of Scenes providing common operations on TEveScene collections.

ClassImp(TEveSceneList);

//______________________________________________________________________________
TEveSceneList::TEveSceneList(const char* n, const char* t) :
   TEveElementList(n, t)
{
   // Constructor.

   SetChildClass(TEveScene::Class());
}

//______________________________________________________________________________
void TEveSceneList::DestroyScenes()
{
   // Destroy all scenes and their contents.
   // Tho object with non-zero deny-destroy will still survive.

   List_i i = fChildren.begin();
   while (i != fChildren.end())
   {
      TEveScene* s = (TEveScene*) *(i++);
      s->DestroyElements();
      s->DestroyOrWarn();
   }
}

/******************************************************************************/

//______________________________________________________________________________
void TEveSceneList::RepaintChangedScenes(Bool_t dropLogicals)
{
   // Repaint scenes that are tagged as changed.

   for (List_i i=fChildren.begin(); i!=fChildren.end(); ++i)
   {
      TEveScene* s = (TEveScene*) *i;
      if (s->IsChanged())
      {
         s->Repaint(dropLogicals);
      }
   }
}

//______________________________________________________________________________
void TEveSceneList::RepaintAllScenes(Bool_t dropLogicals)
{
   // Repaint all scenes.

   for (List_i i=fChildren.begin(); i!=fChildren.end(); ++i)
   {
      ((TEveScene*) *i)->Repaint(dropLogicals);
   }
}

//______________________________________________________________________________
void TEveSceneList::DestroyElementRenderers(TEveElement* element)
{
   // Loop over all scenes and remove all instances of element from
   // them.

   static const TEveException eh("TEveSceneList::DestroyElementRenderers ");

   TObject* obj = element->GetRenderObject(eh);
   for (List_i i=fChildren.begin(); i!=fChildren.end(); ++i)
   {
      ((TEveScene*)*i)->DestroyElementRenderers(obj);
   }
}

//______________________________________________________________________________
void TEveSceneList::ProcessSceneChanges(Bool_t dropLogicals, TExMap* stampMap)
{
   // Loop over all scenes and update them accordingly:
   //   a) if scene is marked as changed, it is repainted;
   //   b) otherwise iteration is done over the set of stamped elements and
   //      their physical/logical shapes are updated accordingly.
   //
   // This allows much finer update granularity without resetting of
   // complex GL-viewer and GL-scene state.

   // We need changed elements sorted by their "render object" as we do
   // parallel iteration over this list and the list of logical shapes
   // in every scene.

   static const TEveException eh("TEveSceneList::ProcessSceneChanges ");

   typedef std::map<TObject*, TEveElement*> mObjectElement_t;
   typedef mObjectElement_t::iterator       mObjectElement_i;

   mObjectElement_t changed_objects;
   {
      Long64_t   key, value;
      TExMapIter stamped_elements(stampMap);
      while (stamped_elements.Next(key, value))
      {
         TEveElement *el = reinterpret_cast<TEveElement*>(key);
         changed_objects.insert(std::make_pair(el->GetRenderObject(eh), el));
      }
   }

   for (List_i i=fChildren.begin(); i!=fChildren.end(); ++i)
   {
      TEveScene* s = (TEveScene*) *i;

      if (s->IsChanged())
      {
         s->Repaint(dropLogicals);
      }
      else
      {
         Bool_t updateViewers = kFALSE;
         Bool_t incTimeStamp  = kFALSE;
         Bool_t transbboxChg  = kFALSE;

         s->GetGLScene()->BeginUpdate();

         // Process stamps.
         TGLScene::LogicalShapeMap_t   &logs = s->GetGLScene()->RefLogicalShapes();
         TGLScene::LogicalShapeMapIt_t  li   = logs.begin();

         mObjectElement_i ei = changed_objects.begin();

         while (li != logs.end() && ei != changed_objects.end())
         {
            if (li->first == ei->first)
            {
               if (li->second->Ref() != 1)
                  Warning("TEveSceneList::ProcessSceneChanges",
                          "Expect one physical, cnt=%u.", li->second->Ref());

               TGLLogicalShape  *lshp = li->second;
               TGLPhysicalShape *pshp = const_cast<TGLPhysicalShape*>(lshp->GetFirstPhysical());
               TEveElement      *el   = ei->second;
               UChar_t           bits = el->GetChangeBits();

               if (bits & kCBColorSelection)
               {
                  pshp->Select(el->GetSelectedLevel());
                  pshp->SetDiffuseColor(el->GetMainColor(),
                                        el->GetMainTransparency());
               }

               if (bits & kCBTransBBox)
               {
                  if (el->HasMainTrans())
                     pshp->SetTransform(el->PtrMainTrans()->Array());
                  lshp->UpdateBoundingBox();
                  incTimeStamp = kTRUE;
                  transbboxChg = kTRUE;
               }

               if (bits & kCBObjProps)
               {
                  lshp->DLCacheClear();
               }

               ++li; ++ei;
               updateViewers = kTRUE;
            }
            else if (li->first < ei->first)
            {
               ++li;
            }
            else
            {
               ++ei;
            }
         }

         s->GetGLScene()->EndUpdate(updateViewers, incTimeStamp, updateViewers);

         // Fix positions for hierarchical scenes.
         if (s->GetHierarchical() && transbboxChg)
         {
            s->RetransHierarchically();
         }
      }
   }
}<|MERGE_RESOLUTION|>--- conflicted
+++ resolved
@@ -64,11 +64,7 @@
 {
    // Destructor.
 
-<<<<<<< HEAD
-   fDestructing = kTRUE;
-=======
    fDestructing = kStandard;
->>>>>>> 84c4c19c
 
    gEve->GetViewers()->SceneDestructing(this);
    gEve->GetScenes()->RemoveElement(this);
@@ -144,22 +140,15 @@
    // Set transformation matrix for physical shape of element el in
    // the GL-scene and recursively descend into children (if enabled).
 
-<<<<<<< HEAD
-=======
    static const TEveException eh("TEveScene::RetransHierarchicallyRecurse ");
 
->>>>>>> 84c4c19c
    TEveTrans t(tp);
    if (el->HasMainTrans())
       t *= el->RefMainTrans();
 
    if (el->GetRnrSelf() && el != this)
    {
-<<<<<<< HEAD
-      fGLScene->UpdatePhysioLogical(el->GetRenderObject(), t.Array(), 0);
-=======
       fGLScene->UpdatePhysioLogical(el->GetRenderObject(eh), t.Array(), 0);
->>>>>>> 84c4c19c
    }
 
    if (el->GetRnrChildren())
