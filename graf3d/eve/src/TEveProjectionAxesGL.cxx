// @(#)root/eve:$Id$
// Author: Alja Mrak-Tadel 2007

/*************************************************************************
 * Copyright (C) 1995-2007, Rene Brun and Fons Rademakers.               *
 * All rights reserved.                                                  *
 *                                                                       *
 * For the licensing terms see $ROOTSYS/LICENSE.                         *
 * For the list of contributors see $ROOTSYS/README/CREDITS.             *
 *************************************************************************/

#include "TEveProjectionAxesGL.h"
#include "TEveProjectionAxes.h"
#include "TEveProjectionManager.h"
#include "THLimitsFinder.h"

#include "TGLIncludes.h"
#include "TGLRnrCtx.h"
#include "TGLFontManager.h"
#include "TGLCamera.h"

#include "TMath.h"

//______________________________________________________________________________
//
// OpenGL renderer class for TEveProjectionAxes.
//

ClassImp(TEveProjectionAxesGL);

//______________________________________________________________________________
TEveProjectionAxesGL::TEveProjectionAxesGL() :
   TGLObject(),
   fM(0),
   fProjection(0)
{
   // Constructor.

   fDLCache    = kFALSE; // Disable display list.
}

//______________________________________________________________________________
Bool_t TEveProjectionAxesGL::SetModel(TObject* obj, const Option_t* /*opt*/)
{
   // Set model object.
   // Virtual from TGLObject.

<<<<<<< HEAD
   if (SetModelCheckClass(obj, TEveProjectionAxes::Class())) {
      fM = dynamic_cast<TEveProjectionAxes*>(obj);
      fAxisPainter.SetAttAxis(fM);
      return fM->GetManager() ? kTRUE : kFALSE;
   }
   return kFALSE;
=======
   fM = SetModelDynCast<TEveProjectionAxes>(obj);
   fAxisPainter.SetAttAxis(fM);
   return fM->GetManager() ? kTRUE : kFALSE;
>>>>>>> 84c4c19c
}

//______________________________________________________________________________
void TEveProjectionAxesGL::SetBBox()
{
   // Fill the bounding-box data of the logical-shape.
   // Virtual from TGLObject.

   SetAxisAlignedBBox(((TEveProjectionAxes*)fExternalObj)->AssertBBox());
}

//______________________________________________________________________________
void TEveProjectionAxesGL::FilterOverlappingLabels(Int_t idx, Float_t ref) const
{
   TGLAxisPainter::LabVec_t &orig = fAxisPainter.RefLabVec();
   if (orig.size() == 0) return;

   Float_t center = fM->GetManager()->GetCenter()[idx];

   // Get index of label closest to the distortion center.
   // Needed to keep simetry around center.
   Int_t minIdx = 0;
   Int_t cnt = 0;
   Float_t currD = 0;
   Float_t minD = TMath::Abs(orig[0].first -center);
   for (TGLAxisPainter::LabVec_t::iterator it = orig.begin(); it != orig.end(); ++it)
   {
      currD = TMath::Abs((*it).first - center);
      if (minD > currD)
      {
         minD = currD;
         minIdx = cnt;
      }
      cnt++;
   }
<<<<<<< HEAD

   // Minimum allowed distance 4* font size.
   TGLAxisPainter::LabVec_t  filtered;
   filtered.push_back(orig[minIdx]);
   Int_t size = orig.size();
   Float_t minDist = 4*fM->GetLabelSize()*ref;
   Float_t pos = 0;

=======

   // Minimum allowed distance 4* font size.
   TGLAxisPainter::LabVec_t  filtered;
   filtered.push_back(orig[minIdx]);
   Int_t size = orig.size();
   Float_t minDist = 4*fM->GetLabelSize()*ref;
   Float_t pos = 0;

>>>>>>> 84c4c19c
   // Go from center to minimum.
   if (minIdx > 0)
   {
      pos =  orig[minIdx].first;
      for (Int_t i=minIdx-1; i>=0; --i)
      {
         if (TMath::Abs(pos - orig[i].first) > minDist)
         {
            filtered.push_back(orig[i]);
            pos = orig[i].first;
         }
      }
   }

   // Go from center to maximum.
   if (minIdx < (size -1))
   {
      pos =  orig[minIdx].first;
      for (Int_t i=minIdx+1; i<size; ++i)
      {
         if (TMath::Abs(orig[i].first - pos) > minDist)
         {
            filtered.push_back(orig[i]);
            pos = orig[i].first;
         }
      }
   }

   // Set labels list and text format.
   if (filtered.size() >= 2)
   {
      if ( minIdx > 0 )
         fAxisPainter.SetTextFormat(orig.front().second, orig.back().second,  orig[minIdx].second - orig[minIdx-1].second);
      else
         fAxisPainter.SetTextFormat(orig.front().second, orig.back().second,  orig[minIdx+1].second - orig[minIdx].second);

      fAxisPainter.RefLabVec().swap(filtered);
   }
   else
   {
      fAxisPainter.SetTextFormat(orig.front().second, orig.back().second,  orig.back().second - orig.front().second);
   }
}

//______________________________________________________________________________
void TEveProjectionAxesGL::SplitInterval(Float_t p1, Float_t p2, Int_t ax) const
{
   // Build an array of tick-mark position-value pairs.

   fAxisPainter.RefLabVec().clear();
   fAxisPainter.RefTMVec().clear();

   // Get list of label position-value pairs.


   // Minimum/maximum are defined at the front/back element of list.
   fAxisPainter.RefTMVec().push_back(TGLAxisPainter::TM_t(p1, -1));

   if (fM->GetLabMode() == TEveProjectionAxes::kValue)
   {
      SplitIntervalByVal(p1, p2, ax);
   }
   else if (fM->GetLabMode() == TEveProjectionAxes::kPosition)
   {
      SplitIntervalByPos(p1, p2, ax);
   }


   FilterOverlappingLabels(0, p2 -p1);

   // Minimum/maximum are defined at the front/back element of list.
   fAxisPainter.RefTMVec().push_back(TGLAxisPainter::TM_t(p2, -1));
}

//______________________________________________________________________________
void TEveProjectionAxesGL::SplitIntervalByPos(Float_t p1, Float_t p2, Int_t ax) const
{
   // Add tick-marks at equidistant position.

   // Limits.
   Int_t n1a = TMath::FloorNint(fM->GetNdivisions() / 100);
   Int_t n2a = fM->GetNdivisions() - n1a * 100;
   Int_t bn1, bn2;
   Double_t bw1, bw2; // bin with first second order
   Double_t bl1, bh1, bl2, bh2; // bin low, high first second order
   THLimitsFinder::Optimize(p1, p2, n1a, bl1, bh1, bn1, bw1);
   THLimitsFinder::Optimize(bl1, bl1+bw1, n2a, bl2, bh2, bn2, bw2);

   Int_t n1=TMath::CeilNint(p1/bw1);
   Int_t n2=TMath::FloorNint(p2/bw1);

   TGLAxisPainter::LabVec_t &labVec = fAxisPainter.RefLabVec();
   TGLAxisPainter::TMVec_t  &tmVec =  fAxisPainter.RefTMVec();

   Float_t p = n1*bw1;
   Float_t pMinor = p;
   for (Int_t l=n1; l<=n2; l++)
   {
      // Labels.
      labVec.push_back( TGLAxisPainter::Lab_t(p , fProjection->GetValForScreenPos(ax, p)));

      // Tick-marks.
      tmVec.push_back(TGLAxisPainter::TM_t(p, 0));
      pMinor = p+bw2;
      for (Int_t i=1; i<bn2; i++)
      {
         if (pMinor > p2)  break;
         tmVec.push_back( TGLAxisPainter::TM_t(pMinor, 1));
         pMinor += bw2;
      }
      p += bw1;
   }

   // Complete second order tick-marks.
   pMinor = n1*bw1 -bw2;
   while ( pMinor > p1)
   {
      tmVec.push_back(TGLAxisPainter::TM_t(pMinor, 1));
      pMinor -=bw2;
   }
}

//______________________________________________________________________________
void TEveProjectionAxesGL::SplitIntervalByVal(Float_t p1, Float_t p2, Int_t ax) const
{
   // Add tick-marks on fixed value step.

   Float_t v1 = fProjection->GetValForScreenPos(ax, p1);
   Float_t v2 = fProjection->GetValForScreenPos(ax, p2);

   TGLAxisPainter::LabVec_t &labVec =  fAxisPainter.RefLabVec();
   TGLAxisPainter::TMVec_t  &tmVec  =  fAxisPainter.RefTMVec();

   // Limits
   Int_t n1a = TMath::FloorNint(fM->GetNdivisions() / 100);
   Int_t n2a = fM->GetNdivisions() - n1a * 100;
   Int_t bn1, bn2;
   Double_t bw1, bw2;           // bin width first / second order
   Double_t bl1, bh1, bl2, bh2; // bin low, high first / second order
   THLimitsFinder::Optimize(v1, v2, n1a, bl1, bh1, bn1, bw1);
   THLimitsFinder::Optimize(bl1, bl1+bw1, n2a, bl2, bh2, bn2, bw2);

   Float_t pFirst, pSecond; // position of first, second order of tickmarks
   Float_t v = bl1;
   // step
   for (Int_t l=0; l<=bn1; l++)
   {
      // Labels.
      pFirst = fProjection->GetScreenVal(ax, v);
      labVec.push_back(TGLAxisPainter::Lab_t(pFirst , v));
      tmVec.push_back(TGLAxisPainter::TM_t(pFirst, 0));

      // Tickmarks.
      for (Int_t k=1; k<bn2; k++)
      {
         pSecond = fProjection->GetScreenVal(ax, v+k*bw2);
         if (pSecond > p2)  break;
         tmVec.push_back(TGLAxisPainter::TM_t(pSecond, 1));
      }
      v += bw1;
   }

   // Complete second order tick-marks.
   v = bl1 -bw2;
   while ( v > v1)
   {
      pSecond = fProjection->GetScreenVal(ax, v);
      if (pSecond < p1)  break;
      tmVec.push_back(TGLAxisPainter::TM_t(pSecond, 1));
      v -= bw2;
   }
}

//______________________________________________________________________________
void TEveProjectionAxesGL::GetRange(Int_t ax, Float_t frustMin, Float_t frustMax, Float_t& min, Float_t& max) const
{
   // Get range from bounding box of projection manager


   // Compare frustum range with bbox and take larger.

   Float_t frng = (frustMax -frustMin)*0.4;
   Float_t c = 0.5*(frustMax +frustMin);
   min = c - frng;
   max = c + frng;

   // Check projection  limits.
   // Set limit factor in case of divergence.
   Float_t dLim = fProjection->GetLimit(ax, 0);
   Float_t uLim = fProjection->GetLimit(ax, 1);
   if (min < dLim) min = dLim*0.98;
   if (max > uLim) max   = uLim*0.98;
}

//______________________________________________________________________________
void TEveProjectionAxesGL::Draw(TGLRnrCtx& rnrCtx) const
{
   // Draw function for TEveProjectionAxesGL. Skips line-pass of outline mode.

   if (rnrCtx.IsDrawPassOutlineLine())
      return;

   TGLObject::Draw(rnrCtx);
}

//______________________________________________________________________________
void TEveProjectionAxesGL::DirectDraw(TGLRnrCtx& rnrCtx) const
{
   // Actual rendering code.
   // Virtual from TGLLogicalShape.

   if (rnrCtx.Selection() || rnrCtx.Highlight()) return;

   glPushAttrib(GL_ENABLE_BIT | GL_POLYGON_BIT);

   glDisable(GL_LIGHTING);
   glColorMaterial(GL_FRONT_AND_BACK, GL_DIFFUSE);
   glEnable(GL_COLOR_MATERIAL);
   glPolygonMode(GL_FRONT_AND_BACK, GL_FILL);
   glDisable(GL_CULL_FACE);

   // Draw on front-clipping plane.
   Float_t old_depth_range[2];
   glGetFloatv(GL_DEPTH_RANGE, old_depth_range);
   glDepthRange(0, 0.001);

   // Frustum size.
   TGLCamera &camera = rnrCtx.RefCamera();
   Float_t l = -camera.FrustumPlane(TGLCamera::kLeft).D();
   Float_t r =  camera.FrustumPlane(TGLCamera::kRight).D();
   Float_t t =  camera.FrustumPlane(TGLCamera::kTop).D();
   Float_t b = -camera.FrustumPlane(TGLCamera::kBottom).D();

   if (fM->fUseColorSet)
   {
       TGLUtil::Color(rnrCtx.ColorSet().Markup());
       fAxisPainter.SetUseAxisColors(kFALSE);
   }

   fProjection = fM->GetManager()->GetProjection();
   glDisable(GL_LIGHTING);
   // Projection center and origin marker.
   {
      Float_t d = ((r-l) > (b-t)) ? (b-t) : (r-l);
      d *= 0.02f;
      if (fM->GetDrawCenter())
      {
         Float_t* c = fProjection->GetProjectedCenter();
         TGLUtil::LineWidth(1);
         glBegin(GL_LINES);
         glVertex3f(c[0] + d, c[1], c[2]); glVertex3f(c[0] - d, c[1], c[2]);
         glVertex3f(c[0], c[1] + d, c[2]); glVertex3f(c[0], c[1] - d, c[2]);
         glVertex3f(c[0], c[1], c[2] + d); glVertex3f(c[0], c[1], c[2] - d);
         glEnd();
      }
      if (fM->GetDrawOrigin())
      {
         TEveVector zero;
         fProjection->ProjectVector(zero, 0);
         TGLUtil::LineWidth(1);
         glBegin(GL_LINES);
         glVertex3f(zero[0] + d, zero[1], zero[2]); glVertex3f(zero[0] - d, zero[1], zero[2]);
         glVertex3f(zero[0], zero[1] + d, zero[2]); glVertex3f(zero[0], zero[1] - d, zero[2]);
         glVertex3f(zero[0], zero[1], zero[2] + d); glVertex3f(zero[0], zero[1], zero[2] - d);
         glEnd();
      }
   }

   //
   // Axes.
   {
      using namespace TMath;
      GLint   vp[4];
      glGetIntegerv(GL_VIEWPORT, vp);
      Float_t refLength =  TMath::Sqrt((TMath::Power(vp[2]-vp[0], 2) + TMath::Power(vp[3]-vp[1], 2)));
      Float_t tickLength = TMath::Sqrt((TMath::Power(r-l, 2) + TMath::Power(t-b, 2)));
      fAxisPainter.SetFontMode(TGLFont::kPixmap);
      fAxisPainter.SetLabelFont(rnrCtx, TGLFontManager::GetFontNameFromId(fM->GetLabelFont()),  TMath::CeilNint(refLength*0.02), tickLength*fM->GetLabelSize());

      Float_t min, max;
      // X-axis.
      if (fM->fAxesMode == TEveProjectionAxes::kAll ||
          fM->fAxesMode == TEveProjectionAxes::kHorizontal)
      {
         GetRange(0, l, r, min, max);
         SplitInterval(min, max, 0);

         fAxisPainter.RefDir().Set(1, 0, 0);
         fAxisPainter.RefTMOff(0).Set(0, tickLength, 0);

         // Bottom.
         glPushMatrix();
         glTranslatef( 0, b, 0);
         fAxisPainter.SetLabelAlign(TGLFont::kCenterH, TGLFont::kTop);
         fAxisPainter.RnrLabels();
         fAxisPainter.RnrLines();
         glPopMatrix();

         // Top.
         glPushMatrix();
         glTranslatef( 0, t, 0);
         fAxisPainter.SetLabelAlign(TGLFont::kCenterH, TGLFont::kBottom);
         fAxisPainter.RefTMOff(0).Negate();
         fAxisPainter.RnrLabels();
         fAxisPainter.RnrLines();
         glPopMatrix();
      }

      // Y-axis.
      if (fM->fAxesMode == TEveProjectionAxes::kAll ||
          fM->fAxesMode == TEveProjectionAxes::kVertical)
      {
         GetRange(1, b, t, min, max);
         SplitInterval(min, max, 1);

         fAxisPainter.RefDir().Set(0, 1, 0);
         fAxisPainter.RefTMOff(0).Set(tickLength, 0 , 0);

         // Left.
         glPushMatrix();
         glTranslatef(l, 0, 0);
         fAxisPainter.SetLabelAlign(TGLFont::kLeft, TGLFont::kCenterV);
         fAxisPainter.RnrLabels();
         fAxisPainter.RnrLines();
         glPopMatrix();

         // Right.
         glPushMatrix();
         glTranslatef(r, 0, 0);
         fAxisPainter.SetLabelAlign(TGLFont::kRight, TGLFont::kCenterV);
         fAxisPainter.RefTMOff(0).Negate();
         fAxisPainter.RnrLabels();
         fAxisPainter.RnrLines();
         glPopMatrix();
      }
   }
   glDepthRange(old_depth_range[0], old_depth_range[1]);

   glPopAttrib();
}<|MERGE_RESOLUTION|>--- conflicted
+++ resolved
@@ -45,18 +45,9 @@
    // Set model object.
    // Virtual from TGLObject.
 
-<<<<<<< HEAD
-   if (SetModelCheckClass(obj, TEveProjectionAxes::Class())) {
-      fM = dynamic_cast<TEveProjectionAxes*>(obj);
-      fAxisPainter.SetAttAxis(fM);
-      return fM->GetManager() ? kTRUE : kFALSE;
-   }
-   return kFALSE;
-=======
    fM = SetModelDynCast<TEveProjectionAxes>(obj);
    fAxisPainter.SetAttAxis(fM);
    return fM->GetManager() ? kTRUE : kFALSE;
->>>>>>> 84c4c19c
 }
 
 //______________________________________________________________________________
@@ -92,7 +83,6 @@
       }
       cnt++;
    }
-<<<<<<< HEAD
 
    // Minimum allowed distance 4* font size.
    TGLAxisPainter::LabVec_t  filtered;
@@ -101,16 +91,6 @@
    Float_t minDist = 4*fM->GetLabelSize()*ref;
    Float_t pos = 0;
 
-=======
-
-   // Minimum allowed distance 4* font size.
-   TGLAxisPainter::LabVec_t  filtered;
-   filtered.push_back(orig[minIdx]);
-   Int_t size = orig.size();
-   Float_t minDist = 4*fM->GetLabelSize()*ref;
-   Float_t pos = 0;
-
->>>>>>> 84c4c19c
    // Go from center to minimum.
    if (minIdx > 0)
    {
