// @(#)root/eve:$Id$
// Authors: Matevz Tadel & Alja Mrak-Tadel: 2006, 2007

/*************************************************************************
 * Copyright (C) 1995-2007, Rene Brun and Fons Rademakers.               *
 * All rights reserved.                                                  *
 *                                                                       *
 * For the licensing terms see $ROOTSYS/LICENSE.                         *
 * For the list of contributors see $ROOTSYS/README/CREDITS.             *
 *************************************************************************/


#include "TEveTrackPropagator.h"
#include "TEveTrack.h"
#include "TEveTrans.h"

#include "TMath.h"

#include <cassert>

namespace
{
   const Float_t kBMin     = 1e-6;
   const Float_t kPtMinSqr = 1e-20;
   const Float_t kAMin     = 1e-10;
   const Float_t kStepEps  = 1e-3;
}

//______________________________________________________________________________
TEveTrackPropagator::Helix_t::Helix_t() :
   fCharge(0),
   fMaxAng(45), fMaxStep(20.f), fDelta(0.1),
   fPhi(0), fValid(kFALSE),
   fLam(-1), fR(-1), fPhiStep(-1), fSin(-1), fCos(-1),
   fRKStep(20.0f),
   fPtMag(-1), fPlMag(-1), fLStep(-1)
{
   // Default constructor.
}

//______________________________________________________________________________
void TEveTrackPropagator::Helix_t::UpdateCommon(const TEveVector& p, const TEveVector& b)
{
   // Common update code for helix and RK propagation.

   fB = b;

   // base vectors
   fE1 = b;
   fE1.Normalize();
   fPlMag = p.Dot(fE1);
   fPl    = fE1*fPlMag;

   fPt    = p - fPl;
   fPtMag = fPt.Mag();
   fE2    = fPt;
   fE2.Normalize();
}

//______________________________________________________________________________
void TEveTrackPropagator::Helix_t::UpdateHelix(const TEveVector& p, const TEveVector& b,
                                               Bool_t full_update, Bool_t enforce_max_step)
{
   // Update helix parameters.

   UpdateCommon(p, b);

   // helix parameters
   TMath::Cross(fE1.Arr(), fE2.Arr(), fE3.Arr());
   if (fCharge < 0) fE3.NegateXYZ();

   if (full_update)
   {
      using namespace TMath;
      Float_t a = fgkB2C * b.Mag() * Abs(fCharge);
      if (a > kAMin && fPtMag*fPtMag > kPtMinSqr)
      {
         fValid = kTRUE;

         fR   = Abs(fPtMag / a);
         fLam = fPlMag / fPtMag;

         // get phi step, compare fMaxAng with fDelta
         fPhiStep = fMaxAng * DegToRad();
         if (fR > fDelta)
         {
            Float_t ang  = 2.0 * ACos(1.0f - fDelta/fR);
            if (ang < fPhiStep)
               fPhiStep = ang;
         }

         // check max step size
         Float_t curr_step = fR * fPhiStep * Sqrt(1.0f + fLam*fLam);
         if (curr_step > fMaxStep || enforce_max_step)
            fPhiStep *= fMaxStep / curr_step;

         fLStep = fR * fPhiStep * fLam;
         fSin   = Sin(fPhiStep);
         fCos   = Cos(fPhiStep);
      }
      else
      {
         fValid = kFALSE;
      }
   }
}

//______________________________________________________________________________
void TEveTrackPropagator::Helix_t::UpdateRK(const TEveVector& p, const TEveVector& b)
{
   // Update helix for stepper RungeKutta.

   UpdateCommon(p, b);
<<<<<<< HEAD

   if (fCharge)
   {
      fValid = kTRUE;

=======

   if (fCharge)
   {
      fValid = kTRUE;

>>>>>>> 84c4c19c
      // cached values for propagator
      fB = b;
      fPlMag = p.Dot(fB);
   }
   else
   {
      fValid = kFALSE;
   }
}

//______________________________________________________________________________
void TEveTrackPropagator::Helix_t::Step(const TEveVector4& v, const TEveVector& p,
                                        TEveVector4& vOut, TEveVector& pOut)
{
   // Step helix for given momentum p from vertex v.

   vOut = v;

   if (fValid)
   {
      TEveVector d = fE2*(fR*fSin) + fE3*(fR*(1-fCos)) + fE1*fLStep;
      vOut    += d;
<<<<<<< HEAD
      vOut.fT += fLStep;
=======
      vOut.fT += TMath::Abs(fLStep);
>>>>>>> 84c4c19c

      pOut = fPl + fE2*(fPtMag*fCos) + fE3*(fPtMag*fSin);

      fPhi += fPhiStep;
   }
   else
   {
      // case: pT < kPtMinSqr or B < kBMin
      // might happen if field directon changes pT ~ 0 or B becomes zero
<<<<<<< HEAD
      vOut += p * (fMaxStep / p.Mag());
=======
      vOut    += p * (fMaxStep / p.Mag());
      vOut.fT += fMaxStep;
>>>>>>> 84c4c19c
      pOut  = p;
   }
}


//==============================================================================
// TEveTrackPropagator
//==============================================================================

//______________________________________________________________________________
//
// Holding structure for a number of track rendering parameters.
// Calculates path taking into account the parameters.
//
// This is decoupled from TEveTrack/TEveTrackList to allow sharing of the
// Propagator among several instances. Back references are kept so the
// tracks can be recreated when the parameters change.
//
// TEveTrackList has Get/Set methods for RnrStlye. TEveTrackEditor and
// TEveTrackListEditor provide editor access.
//
// Specify whether 2D projected tracks get broken into several
// segments when the projected space consists of separate domains
// (like Rho-Z). This is true by default.

ClassImp(TEveTrackPropagator);

Float_t             TEveTrackPropagator::fgDefMagField = 0.5;
const Float_t       TEveTrackPropagator::fgkB2C        = 0.299792458e-2;
TEveTrackPropagator TEveTrackPropagator::fgDefault;

Float_t             TEveTrackPropagator::fgEditorMaxR  = 2000;
Float_t             TEveTrackPropagator::fgEditorMaxZ  = 4000;

//______________________________________________________________________________
TEveTrackPropagator::TEveTrackPropagator(const char* n, const char* t,
                                         TEveMagField *field, Bool_t own_field) :
   TEveElementList(n, t),
   TEveRefBackPtr(),

   fStepper(kHelix),
   fMagFieldObj(field),
   fOwnMagFiledObj(own_field),

   fMaxR    (350),   fMaxZ    (450),
   fNMax    (4096),  fMaxOrbs (0.5),

   fEditPathMarks (kTRUE),
   fFitDaughters  (kTRUE),   fFitReferences (kTRUE),
   fFitDecay      (kTRUE),   fFitCluster2Ds (kTRUE),
   fRnrDaughters  (kFALSE),  fRnrReferences (kFALSE),
   fRnrDecay      (kFALSE),  fRnrCluster2Ds (kFALSE),
   fRnrFV         (kFALSE),
   fPMAtt(), fFVAtt(),

   fProjTrackBreaking(kPTB_Break), fRnrPTBMarkers(kFALSE), fPTBAtt(),

   fV()
{
   // Default constructor.

   fPMAtt.SetMarkerColor(kYellow);
   fPMAtt.SetMarkerStyle(2);
   fPMAtt.SetMarkerSize(2);

   fFVAtt.SetMarkerColor(kRed);
   fFVAtt.SetMarkerStyle(4);
   fFVAtt.SetMarkerSize(1.5);

   fPTBAtt.SetMarkerColor(kBlue);
   fPTBAtt.SetMarkerStyle(4);
   fPTBAtt.SetMarkerSize(0.8);

   if (fMagFieldObj == 0) {
      fMagFieldObj = new TEveMagFieldConst(0., 0., fgDefMagField);
      fOwnMagFiledObj = kTRUE;
   }
}

//______________________________________________________________________________
TEveTrackPropagator::~TEveTrackPropagator()
{
   // Destructor.

   if (fOwnMagFiledObj)
   {
      delete fMagFieldObj;
   }
}

//______________________________________________________________________________
void TEveTrackPropagator::OnZeroRefCount()
{
   // Virtual from TEveRefBackPtr - track reference count has reached zero.

   CheckReferenceCount("TEveTrackPropagator::OnZeroRefCount ");
}

//______________________________________________________________________________
void TEveTrackPropagator::CheckReferenceCount(const TEveException& eh)
{
   // Check reference count - virtual from TEveElement.
   // Must also take into account references from TEveRefBackPtr.

   if (fRefCount <= 0)
   {
      TEveElementList::CheckReferenceCount(eh);
   }
}

//______________________________________________________________________________
void TEveTrackPropagator::ElementChanged(Bool_t update_scenes, Bool_t redraw)
{
   // Element-change notification.
   // Stamp all tracks as requiring display-list regeneration.
   // Virtual from TEveElement.

   TEveTrack* track;
   RefMap_i i = fBackRefs.begin();
   while (i != fBackRefs.end())
   {
      track = dynamic_cast<TEveTrack*>(i->first);
      track->StampObjProps();
      ++i;
   }
   TEveElementList::ElementChanged(update_scenes, redraw);
}

//==============================================================================

//______________________________________________________________________________
void TEveTrackPropagator::InitTrack(TEveVector &v,  Int_t charge)
{
   // Initialize internal data-members for given particle parameters.

   fV.fX = v.fX;
   fV.fY = v.fY;
   fV.fZ = v.fZ;

   fPoints.push_back(fV);

   // init helix
   fH.fPhi    = 0;
   fH.fCharge = charge;
}

//______________________________________________________________________________
void TEveTrackPropagator::ResetTrack()
{
   // Reset cache holding particle trajectory.

   fPoints.clear();

   // reset helix
   fH.fPhi = 0;
}

//______________________________________________________________________________
Bool_t TEveTrackPropagator::GoToVertex(TEveVector& v, TEveVector& p)
{
   // Propagate particle with momentum p to vertex v.

   Update(fV, p, kTRUE);

   if ((v-fV).Mag() < kStepEps)
   {
      fPoints.push_back(v);
      return kTRUE;
   }

   return fH.fValid ? LoopToVertex(v, p) : LineToVertex(v);
}

//______________________________________________________________________________
void TEveTrackPropagator::GoToBounds(TEveVector& p)
{
   // Propagate particle to bounds.
   // Return TRUE if hit bounds.

   Update(fV, p, kTRUE);

   fH.fValid ? LoopToBounds(p): LineToBounds(p);
}

//______________________________________________________________________________
void TEveTrackPropagator::Update(const TEveVector4& v, const TEveVector& p,
                                 Bool_t full_update, Bool_t enforce_max_step)
{
   // Update helix / B-field projection state.

   if (fStepper == kHelix)
   {
      fH.UpdateHelix(p, fMagFieldObj->GetField(v), !fMagFieldObj->IsConst() || full_update, enforce_max_step);
   }
   else
   {
      fH.UpdateRK(p, fMagFieldObj->GetField(v));

      if (full_update)
      {
         using namespace TMath;

         Float_t a = fgkB2C * fMagFieldObj->GetMaxFieldMag() * Abs(fH.fCharge);
<<<<<<< HEAD
         fH.fR = p.Mag() / a;

         // get phi step, compare fDelta with MaxAng
         fH.fPhiStep = fH.fMaxAng * DegToRad();
         if (fH.fR > fH.fDelta )
         {
            Float_t ang  = 2.0 * ACos(1.0f - fH.fDelta/fH.fR);
            if (ang < fH.fPhiStep)
               fH.fPhiStep = ang;
         }

         // check against maximum step-size
         fH.fRKStep = fH.fR * fH.fPhiStep * Sqrt(1 + fH.fLam*fH.fLam);
         if (fH.fRKStep > fH.fMaxStep || enforce_max_step)
         {
            fH.fPhiStep *= fH.fMaxStep / fH.fRKStep;
            fH.fRKStep   = fH.fMaxStep;
         }
=======
	 if (a > kAMin)
	 {
            fH.fR = p.Mag() / a;

            // get phi step, compare fDelta with MaxAng
            fH.fPhiStep = fH.fMaxAng * DegToRad();
            if (fH.fR > fH.fDelta )
            {
               Float_t ang  = 2.0 * ACos(1.0f - fH.fDelta/fH.fR);
               if (ang < fH.fPhiStep)
                  fH.fPhiStep = ang;
            }

            // check against maximum step-size
            fH.fRKStep = fH.fR * fH.fPhiStep * Sqrt(1 + fH.fLam*fH.fLam);
            if (fH.fRKStep > fH.fMaxStep || enforce_max_step)
            {
               fH.fPhiStep *= fH.fMaxStep / fH.fRKStep;
               fH.fRKStep   = fH.fMaxStep;
            }
	 }
	 else
	 {
            fH.fRKStep = fH.fMaxStep; 
	 }
>>>>>>> 84c4c19c
      }
   }
}

//______________________________________________________________________________
void TEveTrackPropagator::Step(const TEveVector4 &v, const TEveVector &p, TEveVector4 &vOut, TEveVector &pOut)
{
   // Wrapper to step helix.

   if (fStepper == kHelix)
   {
      fH.Step(v, p, vOut, pOut);
   }
   else
   {
      Double_t vecRKIn[7];
      vecRKIn[0] = v.fX;
      vecRKIn[1] = v.fY;
      vecRKIn[2] = v.fZ;
      Double_t pm = p.Mag();
      Double_t nm = 1.0 / pm;
      vecRKIn[3] = p.fX*nm;
      vecRKIn[4] = p.fY*nm;
      vecRKIn[5] = p.fZ*nm;
      vecRKIn[6] = p.Mag();

      Double_t vecRKOut[7];
      StepRungeKutta(fH.fRKStep, vecRKIn, vecRKOut);

      vOut.fX = vecRKOut[0];
      vOut.fY = vecRKOut[1];
      vOut.fZ = vecRKOut[2];
      vOut.fT = v.fT + fH.fRKStep;
      pm = vecRKOut[6];
      pOut.fX = vecRKOut[3]*pm;
      pOut.fY = vecRKOut[4]*pm;
      pOut.fZ = vecRKOut[5]*pm;
   }
}

//______________________________________________________________________________
void TEveTrackPropagator::LoopToBounds(TEveVector& p)
{
   // Propagate charged particle with momentum p to bounds.
   // It is expected that Update() with full-update was called before.

   const Float_t maxRsq = fMaxR*fMaxR;

   TEveVector4 currV(fV);
   TEveVector4 forwV(fV);
   TEveVector  forwP (p);

   Int_t np = fPoints.size();
   Float_t maxPhi = fMaxOrbs*TMath::TwoPi();

   while (fH.fPhi < maxPhi && np<fNMax)
   {
      Step(currV, p, forwV, forwP);

      // cross R
      if (forwV.Perp2() > maxRsq)
      {
         Float_t t = (fMaxR - currV.R()) / (forwV.R() - currV.R());
         if (t < 0 || t > 1)
         {
            Warning("HelixToBounds", "In MaxR crossing expected t>=0 && t<=1: t=%f, r1=%f, r2=%f, MaxR=%f.",
                    t, currV.R(), forwV.R(), fMaxR);
            return;
         }
         TEveVector d(forwV);
         d -= currV;
         d *= t;
         d += currV;
         fPoints.push_back(d);
         return;
      }

      // cross Z
      else if (TMath::Abs(forwV.fZ) > fMaxZ)
      {
         Float_t t = (fMaxZ - TMath::Abs(currV.fZ)) / TMath::Abs((forwV.fZ - currV.fZ));
         if (t < 0 || t > 1)
         {
            Warning("HelixToBounds", "In MaxZ crossing expected t>=0 && t<=1: t=%f, z1=%f, z2=%f, MaxZ=%f.",
                    t, currV.fZ, forwV.fZ, fMaxZ);
            return;
         }
         TEveVector d(forwV -currV);
         d *= t;
         d += currV;
         fPoints.push_back(d);
         return;
      }

      currV = forwV;
      p     = forwP;
      Update(currV, p);

      fPoints.push_back(currV);
      ++np;
   }
}

//______________________________________________________________________________
Bool_t TEveTrackPropagator::LoopToVertex(TEveVector& v, TEveVector& p)
{
   // Propagate charged particle with momentum p to vertex v.
   // It is expected that Update() with full-update was called before.

   const Float_t maxRsq = fMaxR * fMaxR;

   TEveVector4 currV(fV);
   TEveVector4 forwV(fV);
   TEveVector  forwP(p);

   Int_t first_point = fPoints.size();
   Int_t np          = first_point;

   Float_t prod0=0, prod1;

   do
   {
      Step(currV, p, forwV, forwP);
      Update(forwV, forwP);

      if (PointOverVertex(v, forwV, &prod1))
      {
         break;
      }

      if (IsOutsideBounds(forwV, maxRsq, fMaxZ))
      {
         fV = currV;
         return kFALSE;
      }

      fPoints.push_back(forwV);
      currV = forwV;
      p     = forwP;
      prod0 = prod1;
      ++np;
   } while (np < fNMax);

   // make the remaining fractional step
   if (np > first_point)
   {
<<<<<<< HEAD
      TEveVector d1 = v;
      d1 -= currV;

      if (d1.Mag() > kStepEps)
=======
      if ((v - currV).Mag() > kStepEps)
>>>>>>> 84c4c19c
      {
         Float_t step_frac = prod0 / (prod0 - prod1);
         if (step_frac > 0)
         {
            // Step for fraction of previous step size.
            // We pass 'enforce_max_step' flag to Update().
            Float_t orig_max_step = fH.fMaxStep;
<<<<<<< HEAD
            fH.fMaxStep *= step_frac;
=======
            fH.fMaxStep = step_frac * (forwV - currV).Mag();
>>>>>>> 84c4c19c
            Update(currV, p, kTRUE, kTRUE);
            Step(currV, p, forwV, forwP);
            p     = forwP;
            currV = forwV;
            fPoints.push_back(currV);
            ++np;
            fH.fMaxStep = orig_max_step;
         }

         // Distribute offset to desired crossing point over all segment.

<<<<<<< HEAD
         TEveVector off(v); off -= currV;
=======
         TEveVector off(v - currV);
>>>>>>> 84c4c19c
         off *= 1.0f / currV.fT;

         // Calculate the required momentum rotation.
         // lpd - last-points-delta
         TEveVector lpd0(fPoints[np-1]);
         lpd0 -= fPoints[np-2];
         lpd0.Normalize();

         for (Int_t i = first_point; i < np; ++i)
         {
            fPoints[i] += off * fPoints[i].fT;
         }

         TEveVector lpd1(fPoints[np-1]);
         lpd1 -= fPoints[np-2];
         lpd1.Normalize();

         TEveTrans tt;
         tt.SetupFromToVec(lpd0, lpd1);

         // TEveVector pb4(p);
         // printf("Rotating momentum: p0 = "); p.Dump();
         tt.RotateIP(p);
         // printf("                   p1 = "); p.Dump();
         // printf("  n1=%f, n2=%f, dp = %f deg\n", pb4.Mag(), p.Mag(),
         //        TMath::RadToDeg()*TMath::ACos(p.Dot(pb4)/(pb4.Mag()*p.Mag())));

         fV = v;
         return kTRUE;
      }
   }

   fPoints.push_back(v);
   fV = v;
   return kTRUE;
}

//______________________________________________________________________________
Bool_t TEveTrackPropagator::LineToVertex(TEveVector& v)
{
   // Propagate neutral particle to vertex v.

   TEveVector4 currV = v;

   currV.fX = v.fX;
   currV.fY = v.fY;
   currV.fZ = v.fZ;
   fPoints.push_back(currV);

   fV = v;
   return kTRUE;
}

//______________________________________________________________________________
void TEveTrackPropagator::LineToBounds(TEveVector& p)
{
   // Propagatate neutral particle with momentum p to bounds.

   Float_t tZ = 0, tR = 0, tB = 0;

   // time where particle intersect +/- fMaxZ
   if (p.fZ > 0)
      tZ = (fMaxZ - fV.fZ) / p.fZ;
   else if (p.fZ < 0)
      tZ = - (fMaxZ + fV.fZ) / p.fZ;

   // time where particle intersects cylinder
   Double_t a = p.fX*p.fX + p.fY*p.fY;
   Double_t b = 2.0 * (fV.fX*p.fX + fV.fY*p.fY);
   Double_t c = fV.fX*fV.fX + fV.fY*fV.fY - fMaxR*fMaxR;
   Double_t d = b*b - 4.0*a*c;
   if (d >= 0) {
      Double_t sqrtD = TMath::Sqrt(d);
      tR = (-b - sqrtD) / (2.0 * a);
      if (tR < 0) {
         tR = (-b + sqrtD) / (2.0 * a);
      }
      tB = tR < tZ ? tR : tZ; // compare the two times
   } else {
      tB = tZ;
   }
   TEveVector nv(fV.fX + p.fX*tB, fV.fY + p.fY*tB, fV.fZ + p.fZ*tB);
   LineToVertex(nv);
}

//______________________________________________________________________________
Bool_t TEveTrackPropagator::HelixIntersectPlane(const TEveVector& p,
                                                const TEveVector& point,
                                                const TEveVector& normal,
                                                TEveVector& itsect)
{
   // Intersect helix with a plane. Current position and argument p define
   // the helix.

   TEveVector pos(fV);
   TEveVector mom(p);
   if (fMagFieldObj->IsConst())
      fH.UpdateHelix(mom, fMagFieldObj->GetField(pos), kFALSE, kFALSE);

   TEveVector n(normal);
   TEveVector delta = pos - point;
   Float_t d = delta.Dot(n);
   if (d > 0) {
      n.NegateXYZ(); // Turn normal around so that we approach from negative side of the plane
      d = -d;
   }

   TEveVector4 forwV;
   TEveVector  forwP;
   TEveVector4 pos4(pos);
   while (kTRUE)
   {
      Update(pos4, mom);
      Step(pos4, mom, forwV , forwP);
      Float_t new_d = (forwV - point).Dot(n);
      if (new_d < d)
      {
         // We are going further away ... fail intersect.
         Warning("HelixIntersectPlane", "going away from the plane.");
         return kFALSE;
      }
      if (new_d > 0)
      {
         delta = forwV - pos;
         itsect = pos + delta * (d / (d - new_d));
         return kTRUE;
      }
      pos4 = forwV;
      mom  = forwP;
   }
}

//______________________________________________________________________________
Bool_t TEveTrackPropagator::LineIntersectPlane(const TEveVector& p,
                                               const TEveVector& point,
                                               const TEveVector& normal,
                                                     TEveVector& itsect)
{
   // Intersect line with a plane. Current position and argument p define
   // the line.

   TEveVector pos(fV.fX, fV.fY, fV.fZ);
   TEveVector delta = pos - point;

   Float_t d = delta.Dot(normal);
   if (d == 0) {
      itsect = pos;
      return kTRUE;
   }

   Float_t t = (p.Dot(normal)) / d;
   if (t < 0) {
      return kFALSE;
   } else {
      itsect = pos + p*t;
      return kTRUE;
   }
}

//______________________________________________________________________________
Bool_t TEveTrackPropagator::IntersectPlane(const TEveVector& p,
                                           const TEveVector& point,
                                           const TEveVector& normal,
                                                 TEveVector& itsect)
{
   // Find intersection of currently propagated track with a plane.
   // Current track position is used as starting point.
   //
   // Args:
   //  p        - track momentum to use for extrapolation
   //  point    - a point on a plane
   //  normal   - normal of the plane
   //  itsect   - output, point of intersection
   // Returns:
   //  kFALSE if intersection can not be found, kTRUE otherwise.

   if (fH.fCharge && fMagFieldObj && p.Perp2() > kPtMinSqr)
      return HelixIntersectPlane(p, point, normal, itsect);
   else
      return LineIntersectPlane(p, point, normal, itsect);
}

//______________________________________________________________________________
void TEveTrackPropagator::FillPointSet(TEvePointSet* ps) const
{
   // Reset ps and populate it with points in propagation cache.

   Int_t size = TMath::Min(fNMax, (Int_t)fPoints.size());
   ps->Reset(size);
   for (Int_t i = 0; i < size; ++i)
   {
      const TEveVector4& v = fPoints[i];
      ps->SetNextPoint(v.fX, v.fY, v.fZ);
   }
}

/******************************************************************************/

//______________________________________________________________________________
void TEveTrackPropagator::RebuildTracks()
{
   // Rebuild all tracks using this render-style.

   TEveTrack* track;
   RefMap_i i = fBackRefs.begin();
   while (i != fBackRefs.end())
   {
      track = dynamic_cast<TEveTrack*>(i->first);
      track->MakeTrack();
      track->StampObjProps();
      ++i;
   }
}

//______________________________________________________________________________
void TEveTrackPropagator::SetMagField(Float_t bX, Float_t bY, Float_t bZ)
{
   // Set constant magnetic field and rebuild tracks.

   SetMagFieldObj(new TEveMagFieldConst(bX, bY, bZ));
}

//______________________________________________________________________________
void TEveTrackPropagator::SetMagFieldObj(TEveMagField* field, Bool_t own_field)
{
   // Set constant magnetic field and rebuild tracks.

   if (fMagFieldObj && fOwnMagFiledObj) delete fMagFieldObj;

   fMagFieldObj    = field;
   fOwnMagFiledObj = own_field;

   RebuildTracks();
}

//______________________________________________________________________________
void TEveTrackPropagator::PrintMagField(Float_t x, Float_t y, Float_t z) const
{
   if (fMagFieldObj) fMagFieldObj->PrintField(x, y, z);
}

//______________________________________________________________________________
void TEveTrackPropagator::SetMaxR(Float_t x)
{
   // Set maximum radius and rebuild tracks.

   fMaxR = x;
   RebuildTracks();
}

//______________________________________________________________________________
void TEveTrackPropagator::SetMaxZ(Float_t x)
{
   // Set maximum z and rebuild tracks.

   fMaxZ = x;
   RebuildTracks();
}

//______________________________________________________________________________
void TEveTrackPropagator::SetMaxOrbs(Float_t x)
{
   // Set maximum number of orbits and rebuild tracks.

   fMaxOrbs = x;
   RebuildTracks();
}

//______________________________________________________________________________
void TEveTrackPropagator::SetMinAng(Float_t x)
{
   // Set maximum step angle and rebuild tracks.
   // WARNING -- this method / variable was mis-named.

   Warning("SetMinAng", "This method was mis-named, use SetMaxAng() instead!");
   SetMaxAng(x);
}
//______________________________________________________________________________
Float_t TEveTrackPropagator::GetMinAng() const
{
   // Get maximum step angle.
   // WARNING -- this method / variable was mis-named.

   Warning("GetMinAng", "This method was mis-named, use GetMaxAng() instead!");
   return GetMaxAng();
}

//______________________________________________________________________________
void TEveTrackPropagator::SetMaxAng(Float_t x)
{
   // Set maximum step angle and rebuild tracks.
<<<<<<< HEAD

   fH.fMaxAng = x;
   RebuildTracks();
}

//______________________________________________________________________________
void TEveTrackPropagator::SetMaxStep(Float_t x)
{
   // Set maximum step-size and rebuild tracks.

=======

   fH.fMaxAng = x;
   RebuildTracks();
}

//______________________________________________________________________________
void TEveTrackPropagator::SetMaxStep(Float_t x)
{
   // Set maximum step-size and rebuild tracks.

>>>>>>> 84c4c19c
   fH.fMaxStep = x;
   RebuildTracks();
}

//______________________________________________________________________________
void TEveTrackPropagator::SetDelta(Float_t x)
{
   // Set maximum error and rebuild tracks.

   fH.fDelta = x;
   RebuildTracks();
}

//______________________________________________________________________________
void TEveTrackPropagator::SetFitDaughters(Bool_t x)
{
   // Set daughter creation point fitting and rebuild tracks.

   fFitDaughters = x;
   RebuildTracks();
}

//______________________________________________________________________________
void TEveTrackPropagator::SetFitReferences(Bool_t x)
{
   // Set track-reference fitting and rebuild tracks.

   fFitReferences = x;
   RebuildTracks();
}

//______________________________________________________________________________
void TEveTrackPropagator::SetFitDecay(Bool_t x)
{
   // Set decay fitting and rebuild tracks.

   fFitDecay = x;
   RebuildTracks();
}

//______________________________________________________________________________
void TEveTrackPropagator::SetFitCluster2Ds(Bool_t x)
{
   // Set 2D-cluster fitting and rebuild tracks.

   fFitCluster2Ds = x;
   RebuildTracks();
}

//______________________________________________________________________________
void TEveTrackPropagator::SetRnrDecay(Bool_t rnr)
{
   // Set decay rendering and rebuild tracks.

   fRnrDecay = rnr;
   RebuildTracks();
}

//______________________________________________________________________________
void TEveTrackPropagator::SetRnrCluster2Ds(Bool_t rnr)
{
   // Set rendering of 2D-clusters and rebuild tracks.

   fRnrCluster2Ds = rnr;
   RebuildTracks();
}

//______________________________________________________________________________
void TEveTrackPropagator::SetRnrDaughters(Bool_t rnr)
{
   // Set daughter rendering and rebuild tracks.

   fRnrDaughters = rnr;
   RebuildTracks();
}

//______________________________________________________________________________
void TEveTrackPropagator::SetRnrReferences(Bool_t rnr)
{
   // Set track-reference rendering and rebuild tracks.

   fRnrReferences = rnr;
   RebuildTracks();
}

//______________________________________________________________________________
void TEveTrackPropagator::SetRnrFV(Bool_t x)
{
   // Set first-vertex rendering and rebuild tracks.

   fRnrFV = x;
   RebuildTracks();
}

//______________________________________________________________________________
void TEveTrackPropagator::SetProjTrackBreaking(UChar_t x)
{
   // Set projection break-point mode and rebuild tracks.

   fProjTrackBreaking = x;
   RebuildTracks();
}

//______________________________________________________________________________
void TEveTrackPropagator::SetRnrPTBMarkers(Bool_t x)
{
   // Set projection break-point rendering and rebuild tracks.

   fRnrPTBMarkers = x;
   RebuildTracks();
}

//______________________________________________________________________________
void TEveTrackPropagator::StepRungeKutta(Double_t step,
                                         Double_t* vect, Double_t* vout)
{
  // Wrapper to step with method RungeKutta.

  ///	******************************************************************
  ///	*								 *
  ///	*  Runge-Kutta method for tracking a particle through a magnetic *
  ///	*  field. Uses Nystroem algorithm (See Handbook Nat. Bur. of	 *
  ///	*  Standards, procedure 25.5.20)				 *
  ///	*								 *
  ///	*  Input parameters						 *
  ///	*	CHARGE    Particle charge				 *
  ///	*	STEP	  Step size					 *
  ///	*	VECT	  Initial co-ords,direction cosines,momentum	 *
  ///	*  Output parameters						 *
  ///	*	VOUT	  Output co-ords,direction cosines,momentum	 *
  ///	*  User routine called  					 *
  ///	*	CALL GUFLD(X,F) 					 *
  ///	*								 *
  ///	*    ==>Called by : <USER>, GUSWIM				 *
  ///	*	Authors    R.Brun, M.Hansroul  *********		 *
  ///	*		   V.Perevoztchikov (CUT STEP implementation)	 *
  ///	*								 *
  ///	*								 *
  ///	******************************************************************

  Double_t h2, h4, f[4];
  Double_t xyzt[3], a, b, c, ph,ph2;
  Double_t secxs[4],secys[4],seczs[4],hxp[3];
  Double_t g1, g2, g3, g4, g5, g6, ang2, dxt, dyt, dzt;
  Double_t est, at, bt, ct, cba;
  Double_t f1, f2, f3, f4, rho, tet, hnorm, hp, rho1, sint, cost;

  Double_t x;
  Double_t y;
  Double_t z;

  Double_t xt;
  Double_t yt;
  Double_t zt;

<<<<<<< HEAD
  // Double_t maxit = 1992;
  Double_t maxit = 10;
  Double_t maxcut = 11;
=======
  // const Int_t maxit = 1992;
  const Int_t maxit  = 500;
  const Int_t maxcut = 11;
>>>>>>> 84c4c19c

  const Double_t hmin   = 1e-4; // !!! MT ADD,  should be member
  const Double_t kdlt   = 1e-3; // !!! MT CHANGE from 1e-4, should be member
  const Double_t kdlt32 = kdlt/32.;
  const Double_t kthird = 1./3.;
  const Double_t khalf  = 0.5;
  const Double_t kec    = 2.9979251e-3;

  const Double_t kpisqua = 9.86960440109;
  const Int_t kix  = 0;
  const Int_t kiy  = 1;
  const Int_t kiz  = 2;
  const Int_t kipx = 3;
  const Int_t kipy = 4;
  const Int_t kipz = 5;

  // *.
  // *.    ------------------------------------------------------------------
  // *.
  // *             this constant is for units cm,gev/c and kgauss
  // *
  Int_t iter = 0;
  Int_t ncut = 0;
  for(Int_t j = 0; j < 7; j++)
    vout[j] = vect[j];

  Double_t pinv   = kec * fH.fCharge / vect[6];
  Double_t tl     = 0.;
  Double_t h      = step;
  Double_t rest;

  do {
    rest  = step - tl;
    if (TMath::Abs(h) > TMath::Abs(rest))
       h = rest;

    f[0] = -fH.fB.fX;
    f[1] = -fH.fB.fY;
    f[2] = -fH.fB.fZ;

    // * start of integration
    x      = vout[0];
    y      = vout[1];
    z      = vout[2];
    a      = vout[3];
    b      = vout[4];
    c      = vout[5];

    h2     = khalf * h;
    h4     = khalf * h2;
    ph     = pinv * h;
    ph2    = khalf * ph;
    secxs[0] = (b * f[2] - c * f[1]) * ph2;
    secys[0] = (c * f[0] - a * f[2]) * ph2;
    seczs[0] = (a * f[1] - b * f[0]) * ph2;
    ang2 = (secxs[0]*secxs[0] + secys[0]*secys[0] + seczs[0]*seczs[0]);
    if (ang2 > kpisqua) break;

    dxt    = h2 * a + h4 * secxs[0];
    dyt    = h2 * b + h4 * secys[0];
    dzt    = h2 * c + h4 * seczs[0];
    xt     = x + dxt;
    yt     = y + dyt;
    zt     = z + dzt;

    // * second intermediate point
    est = TMath::Abs(dxt) + TMath::Abs(dyt) + TMath::Abs(dzt);
    if (est > h) {
      if (ncut++ > maxcut) break;
      h *= khalf;
      continue;
    }

    xyzt[0] = xt;
    xyzt[1] = yt;
    xyzt[2] = zt;

    fH.fB = fMagFieldObj->GetField(xt, yt, zt);
    f[0] = -fH.fB.fX;
    f[1] = -fH.fB.fY;
    f[2] = -fH.fB.fZ;

    at     = a + secxs[0];
    bt     = b + secys[0];
    ct     = c + seczs[0];

    secxs[1] = (bt * f[2] - ct * f[1]) * ph2;
    secys[1] = (ct * f[0] - at * f[2]) * ph2;
    seczs[1] = (at * f[1] - bt * f[0]) * ph2;
    at     = a + secxs[1];
    bt     = b + secys[1];
    ct     = c + seczs[1];
    secxs[2] = (bt * f[2] - ct * f[1]) * ph2;
    secys[2] = (ct * f[0] - at * f[2]) * ph2;
    seczs[2] = (at * f[1] - bt * f[0]) * ph2;
    dxt    = h * (a + secxs[2]);
    dyt    = h * (b + secys[2]);
    dzt    = h * (c + seczs[2]);
    xt     = x + dxt;
    yt     = y + dyt;
    zt     = z + dzt;
    at     = a + 2.*secxs[2];
    bt     = b + 2.*secys[2];
    ct     = c + 2.*seczs[2];

    est = TMath::Abs(dxt)+TMath::Abs(dyt)+TMath::Abs(dzt);
    if (est > 2.*TMath::Abs(h)) {
      if (ncut++ > maxcut) break;
      h *= khalf;
      continue;
    }

    xyzt[0] = xt;
    xyzt[1] = yt;
    xyzt[2] = zt;

    fH.fB = fMagFieldObj->GetField(xt, yt, zt);
    f[0] = -fH.fB.fX;
    f[1] = -fH.fB.fY;
    f[2] = -fH.fB.fZ;

    z      = z + (c + (seczs[0] + seczs[1] + seczs[2]) * kthird) * h;
    y      = y + (b + (secys[0] + secys[1] + secys[2]) * kthird) * h;
    x      = x + (a + (secxs[0] + secxs[1] + secxs[2]) * kthird) * h;

    secxs[3] = (bt*f[2] - ct*f[1])* ph2;
    secys[3] = (ct*f[0] - at*f[2])* ph2;
    seczs[3] = (at*f[1] - bt*f[0])* ph2;
    a      = a+(secxs[0]+secxs[3]+2. * (secxs[1]+secxs[2])) * kthird;
    b      = b+(secys[0]+secys[3]+2. * (secys[1]+secys[2])) * kthird;
    c      = c+(seczs[0]+seczs[3]+2. * (seczs[1]+seczs[2])) * kthird;

    est    = TMath::Abs(secxs[0]+secxs[3] - (secxs[1]+secxs[2]))
      + TMath::Abs(secys[0]+secys[3] - (secys[1]+secys[2]))
      + TMath::Abs(seczs[0]+seczs[3] - (seczs[1]+seczs[2]));

    if (est > kdlt && TMath::Abs(h) > hmin) {
      if (ncut++ > maxcut) break;
      h *= khalf;
      continue;
    }

    ncut = 0;
    // * if too many iterations, go to helix
    if (iter++ > maxit) break;

    tl += h;
    if (est < kdlt32)
      h *= 2.;
    cba    = 1./ TMath::Sqrt(a*a + b*b + c*c);
    vout[0] = x;
    vout[1] = y;
    vout[2] = z;
    vout[3] = cba*a;
    vout[4] = cba*b;
    vout[5] = cba*c;
    rest = step - tl;
    if (step < 0.) rest = -rest;
    if (rest < 1.e-5*TMath::Abs(step))
    {
       Float_t dot = (vout[3]*vect[3] + vout[4]*vect[4] + vout[5]*vect[5]);
       fH.fPhi += TMath::ACos(dot);
       return;
    }

  } while(1);

  // angle too big, use helix

  f1  = f[0];
  f2  = f[1];
  f3  = f[2];
  f4  = TMath::Sqrt(f1*f1+f2*f2+f3*f3);
  rho = -f4*pinv;
  tet = rho * step;

  hnorm = 1./f4;
  f1 = f1*hnorm;
  f2 = f2*hnorm;
  f3 = f3*hnorm;

  hxp[0] = f2*vect[kipz] - f3*vect[kipy];
  hxp[1] = f3*vect[kipx] - f1*vect[kipz];
  hxp[2] = f1*vect[kipy] - f2*vect[kipx];

  hp = f1*vect[kipx] + f2*vect[kipy] + f3*vect[kipz];

  rho1 = 1./rho;
  sint = TMath::Sin(tet);
  cost = 2.*TMath::Sin(khalf*tet)*TMath::Sin(khalf*tet);

  g1 = sint*rho1;
  g2 = cost*rho1;
  g3 = (tet-sint) * hp*rho1;
  g4 = -cost;
  g5 = sint;
  g6 = cost * hp;

  vout[kix] = vect[kix] + g1*vect[kipx] + g2*hxp[0] + g3*f1;
  vout[kiy] = vect[kiy] + g1*vect[kipy] + g2*hxp[1] + g3*f2;
  vout[kiz] = vect[kiz] + g1*vect[kipz] + g2*hxp[2] + g3*f3;

  vout[kipx] = vect[kipx] + g4*vect[kipx] + g5*hxp[0] + g6*f1;
  vout[kipy] = vect[kipy] + g4*vect[kipy] + g5*hxp[1] + g6*f2;
  vout[kipz] = vect[kipz] + g4*vect[kipz] + g5*hxp[2] + g6*f3;

  fH.fPhi += tet;
}<|MERGE_RESOLUTION|>--- conflicted
+++ resolved
@@ -111,19 +111,11 @@
    // Update helix for stepper RungeKutta.
 
    UpdateCommon(p, b);
-<<<<<<< HEAD
 
    if (fCharge)
    {
       fValid = kTRUE;
 
-=======
-
-   if (fCharge)
-   {
-      fValid = kTRUE;
-
->>>>>>> 84c4c19c
       // cached values for propagator
       fB = b;
       fPlMag = p.Dot(fB);
@@ -146,11 +138,7 @@
    {
       TEveVector d = fE2*(fR*fSin) + fE3*(fR*(1-fCos)) + fE1*fLStep;
       vOut    += d;
-<<<<<<< HEAD
-      vOut.fT += fLStep;
-=======
       vOut.fT += TMath::Abs(fLStep);
->>>>>>> 84c4c19c
 
       pOut = fPl + fE2*(fPtMag*fCos) + fE3*(fPtMag*fSin);
 
@@ -160,12 +148,8 @@
    {
       // case: pT < kPtMinSqr or B < kBMin
       // might happen if field directon changes pT ~ 0 or B becomes zero
-<<<<<<< HEAD
-      vOut += p * (fMaxStep / p.Mag());
-=======
       vOut    += p * (fMaxStep / p.Mag());
       vOut.fT += fMaxStep;
->>>>>>> 84c4c19c
       pOut  = p;
    }
 }
@@ -369,26 +353,6 @@
          using namespace TMath;
 
          Float_t a = fgkB2C * fMagFieldObj->GetMaxFieldMag() * Abs(fH.fCharge);
-<<<<<<< HEAD
-         fH.fR = p.Mag() / a;
-
-         // get phi step, compare fDelta with MaxAng
-         fH.fPhiStep = fH.fMaxAng * DegToRad();
-         if (fH.fR > fH.fDelta )
-         {
-            Float_t ang  = 2.0 * ACos(1.0f - fH.fDelta/fH.fR);
-            if (ang < fH.fPhiStep)
-               fH.fPhiStep = ang;
-         }
-
-         // check against maximum step-size
-         fH.fRKStep = fH.fR * fH.fPhiStep * Sqrt(1 + fH.fLam*fH.fLam);
-         if (fH.fRKStep > fH.fMaxStep || enforce_max_step)
-         {
-            fH.fPhiStep *= fH.fMaxStep / fH.fRKStep;
-            fH.fRKStep   = fH.fMaxStep;
-         }
-=======
 	 if (a > kAMin)
 	 {
             fH.fR = p.Mag() / a;
@@ -414,7 +378,6 @@
 	 {
             fH.fRKStep = fH.fMaxStep; 
 	 }
->>>>>>> 84c4c19c
       }
    }
 }
@@ -561,14 +524,7 @@
    // make the remaining fractional step
    if (np > first_point)
    {
-<<<<<<< HEAD
-      TEveVector d1 = v;
-      d1 -= currV;
-
-      if (d1.Mag() > kStepEps)
-=======
       if ((v - currV).Mag() > kStepEps)
->>>>>>> 84c4c19c
       {
          Float_t step_frac = prod0 / (prod0 - prod1);
          if (step_frac > 0)
@@ -576,11 +532,7 @@
             // Step for fraction of previous step size.
             // We pass 'enforce_max_step' flag to Update().
             Float_t orig_max_step = fH.fMaxStep;
-<<<<<<< HEAD
-            fH.fMaxStep *= step_frac;
-=======
             fH.fMaxStep = step_frac * (forwV - currV).Mag();
->>>>>>> 84c4c19c
             Update(currV, p, kTRUE, kTRUE);
             Step(currV, p, forwV, forwP);
             p     = forwP;
@@ -592,11 +544,7 @@
 
          // Distribute offset to desired crossing point over all segment.
 
-<<<<<<< HEAD
-         TEveVector off(v); off -= currV;
-=======
          TEveVector off(v - currV);
->>>>>>> 84c4c19c
          off *= 1.0f / currV.fT;
 
          // Calculate the required momentum rotation.
@@ -888,7 +836,6 @@
 void TEveTrackPropagator::SetMaxAng(Float_t x)
 {
    // Set maximum step angle and rebuild tracks.
-<<<<<<< HEAD
 
    fH.fMaxAng = x;
    RebuildTracks();
@@ -899,18 +846,6 @@
 {
    // Set maximum step-size and rebuild tracks.
 
-=======
-
-   fH.fMaxAng = x;
-   RebuildTracks();
-}
-
-//______________________________________________________________________________
-void TEveTrackPropagator::SetMaxStep(Float_t x)
-{
-   // Set maximum step-size and rebuild tracks.
-
->>>>>>> 84c4c19c
    fH.fMaxStep = x;
    RebuildTracks();
 }
@@ -1066,15 +1001,9 @@
   Double_t yt;
   Double_t zt;
 
-<<<<<<< HEAD
-  // Double_t maxit = 1992;
-  Double_t maxit = 10;
-  Double_t maxcut = 11;
-=======
   // const Int_t maxit = 1992;
   const Int_t maxit  = 500;
   const Int_t maxcut = 11;
->>>>>>> 84c4c19c
 
   const Double_t hmin   = 1e-4; // !!! MT ADD,  should be member
   const Double_t kdlt   = 1e-3; // !!! MT CHANGE from 1e-4, should be member
