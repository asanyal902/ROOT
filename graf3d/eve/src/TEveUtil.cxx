--- conflicted
+++ resolved
@@ -225,11 +225,7 @@
 
    UChar_t alpha = (255*(100 - transparency))/100;
 
-<<<<<<< HEAD
-   TColor* c = gROOT->GetColor(ci);   
-=======
    TColor* c = gROOT->GetColor(ci);
->>>>>>> 84c4c19c
    if (c)
    {
       col[0] = (UChar_t)(255*c->GetRed());
@@ -407,17 +403,10 @@
 
    else if (minQ<minM && maxQ>maxM)
       return (maxM-minM)/(maxQ-minQ);
-<<<<<<< HEAD
 
    else if (minQ>=minM && maxQ>maxM)
       return (maxM-minQ)/(maxQ-minQ);
 
-=======
-
-   else if (minQ>=minM && maxQ>maxM)
-      return (maxM-minQ)/(maxQ-minQ);
-
->>>>>>> 84c4c19c
    else if (minQ<minM && maxQ<=maxM)
       return (maxQ-minM)/(maxQ-minQ);
 
