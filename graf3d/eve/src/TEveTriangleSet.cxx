--- conflicted
+++ resolved
@@ -159,23 +159,16 @@
 
    FILE* f = fopen(file, "r");
    if (f == 0) {
-<<<<<<< HEAD
-      ::Error(kEH, Form("file '%s' not found.", file));
-=======
       ::Error(kEH, "file '%s' not found.", file);
->>>>>>> 84c4c19c
       return 0;
    }
 
    Int_t nv, nt;
    if (fscanf(f, "%d %d", &nv, &nt) != 2)
       throw kEH + "Reading nv, nt failed.";
-<<<<<<< HEAD
-=======
    if (nv < 0 || nt < 0)
       throw kEH + "Negative number of vertices / triangles specified.";
 
->>>>>>> 84c4c19c
 
    TEveTriangleSet* ts = new TEveTriangleSet(nv, nt);
 
