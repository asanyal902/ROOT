--- conflicted
+++ resolved
@@ -106,17 +106,10 @@
    Float_t r, z, theta, phiU, phiL, eta;
 
    // eta slices
-<<<<<<< HEAD
-   for (Int_t i=1; i<nx; ++i)
-   {
-      eta = ax->GetBinLowEdge(i);
-      if (Abs(eta) > trans && (eta > etaMin && eta < etaMax))
-=======
    for (Int_t i=0; i<=nx; ++i)
    {
       eta = ax->GetBinUpEdge(i);
       if (Abs(eta) >= trans && (eta > etaMin && eta < etaMax))
->>>>>>> 84c4c19c
       {
          theta = TEveCaloData::EtaToTheta(eta);
          r = Abs(zE*Tan(theta));
@@ -144,11 +137,7 @@
       else
          r2 = zE*Tan(TEveCaloData::EtaToTheta(etaMin));
 
-<<<<<<< HEAD
-      for (Int_t j=0; j<ny; ++j)
-=======
       for (Int_t j=1; j<=ny; ++j)
->>>>>>> 84c4c19c
       {
          phiL = ay->GetBinLowEdge(j);
          phiU = ay->GetBinUpEdge(j);
@@ -173,11 +162,7 @@
 
       r1 = Abs(r1);
       r2 = Abs(r2);
-<<<<<<< HEAD
-      for (Int_t j=0; j<ny; ++j)
-=======
       for (Int_t j=1; j<=ny; ++j)
->>>>>>> 84c4c19c
       {
          phiL = ay->GetBinLowEdge(j);
          phiU = ay->GetBinUpEdge(j);
@@ -214,17 +199,10 @@
    Float_t z, theta, phiL, phiU, eta, x, y;
 
    // eta slices
-<<<<<<< HEAD
-   for(Int_t i=1; i<nx; i++)
-   {
-      eta = ax->GetBinLowEdge(i);
-      if ((Abs(eta)<trans) && (etaMin < eta && eta < etaMax))
-=======
    for(Int_t i=0; i<=nx; i++)
    {
       eta = ax->GetBinUpEdge(i);
       if ((Abs(eta)<=trans) && (etaMin < eta && eta < etaMax))
->>>>>>> 84c4c19c
       {
          theta = TEveCaloData::EtaToTheta(eta);
          z  = rB/Tan(theta);
@@ -255,11 +233,7 @@
    else
       zF = fM->GetEndCapPos();
 
-<<<<<<< HEAD
-   for (Int_t j=0; j<ny; j++)
-=======
    for (Int_t j=1; j<=ny; j++)
->>>>>>> 84c4c19c
    {
       phiU = ay->GetBinUpEdge(j);
       phiL = ay->GetBinLowEdge(j);
@@ -299,30 +273,19 @@
 
    TGLCapabilitySwitch lights_off(GL_LIGHTING, kFALSE);
 
-<<<<<<< HEAD
-=======
    TGLUtil::LineWidth(fM->GetFrameWidth());
->>>>>>> 84c4c19c
    glBegin(GL_LINES);
 
    Float_t etaMin = fM->GetEtaMin();
    Float_t etaMax = fM->GetEtaMax();
 
    Float_t trans = fM->GetTransitionEta();
-<<<<<<< HEAD
-   if (etaMin < trans && etaMax > -trans)
-=======
    if (fM->GetRnrBarrelFrame() && (etaMin < trans && etaMax > -trans))
->>>>>>> 84c4c19c
    {
       RenderGridBarrel();
    }
 
-<<<<<<< HEAD
-   if (etaMax > trans || etaMin < -trans)
-=======
    if (fM->GetRnrEndCapFrame() && (etaMax > trans || etaMin < -trans))
->>>>>>> 84c4c19c
    {
       RenderGridEndCap();
    }
@@ -412,11 +375,7 @@
 }
 
 //______________________________________________________________________________
-<<<<<<< HEAD
-Float_t TEveCalo3DGL::RenderBarrelCell(const TEveCaloData::CellGeom_t &cellData, Float_t towerH, Float_t offset ) const
-=======
 void TEveCalo3DGL::RenderBarrelCell(const TEveCaloData::CellGeom_t &cellData, Float_t towerH, Float_t& offset ) const
->>>>>>> 84c4c19c
 {
    // Render barrel cell.
 
@@ -486,11 +445,7 @@
 }// end RenderBarrelCell
 
 //______________________________________________________________________________
-<<<<<<< HEAD
-Float_t TEveCalo3DGL::RenderEndCapCell(const TEveCaloData::CellGeom_t &cellData, Float_t towerH, Float_t offset ) const
-=======
 void TEveCalo3DGL::RenderEndCapCell(const TEveCaloData::CellGeom_t &cellData, Float_t towerH, Float_t& offset ) const
->>>>>>> 84c4c19c
 {
    // Render an endcap cell.
 
@@ -598,25 +553,12 @@
       {
          offset = 0;
          prevTower = tower;
-<<<<<<< HEAD
       }
       fOffset[cellID] = offset;
       fM->SetupColorHeight(cellData.Value(fM->fPlotEt), (*i).fSlice, towerH);
 
       if (rnrCtx.SecSelection()) glLoadName(cellID);
 
-      if (TMath::Abs(cellData.EtaMax()) < fM->GetTransitionEta())
-         offset = RenderBarrelCell(cellData, towerH, offset);
-      else
-         offset = RenderEndCapCell(cellData, towerH, offset);
-
-=======
-      }
-      fOffset[cellID] = offset;
-      fM->SetupColorHeight(cellData.Value(fM->fPlotEt), (*i).fSlice, towerH);
-
-      if (rnrCtx.SecSelection()) glLoadName(cellID);
-
       if ((cellData.Eta() > 0 && cellData.Eta() < fM->GetTransitionEta()) ||
           (cellData.Eta() < 0 && cellData.Eta() > -fM->GetTransitionEta())) 
       {
@@ -626,7 +568,6 @@
       {
          RenderEndCapCell(cellData, towerH, offset);
       }
->>>>>>> 84c4c19c
       ++cellID;
    }
 
@@ -651,7 +592,6 @@
    glDisable(GL_LIGHTING);
    glDisable(GL_CULL_FACE);
    glPolygonMode(GL_FRONT_AND_BACK, GL_LINE);
-<<<<<<< HEAD
 
    TGLUtil::LineWidth(2);
    TGLUtil::LockColor();
@@ -674,30 +614,6 @@
    glPopAttrib();
 }
 
-=======
-
-   TGLUtil::LineWidth(2);
-   TGLUtil::LockColor();
-
-   if (!fM->fData->GetCellsHighlighted().empty()) 
-   {
-      glColor4ubv(rnrCtx.ColorSet().Selection(3).CArr());
-      DrawSelectedCells(fM->fData->GetCellsHighlighted());
-   }
-   if (!fM->fData->GetCellsSelected().empty())
-   {
-      Float_t dr[2];
-      glGetFloatv(GL_DEPTH_RANGE,dr);
-      glColor4ubv(rnrCtx.ColorSet().Selection(1).CArr());
-      glDepthRange(dr[0], 0.8*dr[1]);
-      DrawSelectedCells(fM->fData->GetCellsSelected());
-      glDepthRange(dr[0], dr[1]);
-   }
-   TGLUtil::UnlockColor();
-   glPopAttrib();
-}
-
->>>>>>> 84c4c19c
 //______________________________________________________________________________
 void TEveCalo3DGL::DrawSelectedCells(TEveCaloData::vCellId_t cells) const
 {
@@ -719,7 +635,6 @@
             break;
          }
       }
-<<<<<<< HEAD
 
       if (fM->CellInEtaPhiRng(cellData)) 
       {
@@ -737,25 +652,6 @@
    // Processes tower selection.
    // Virtual function from TGLogicalShape. Called from TGLViewer.
 
-=======
-
-      if (fM->CellInEtaPhiRng(cellData)) 
-      {
-         if (TMath::Abs(cellData.EtaMax()) < fM->GetTransitionEta())
-            RenderBarrelCell(cellData, towerH, offset);
-         else
-            RenderEndCapCell(cellData, towerH, offset);
-      }  
-   }
-}
-
-//______________________________________________________________________________
-void TEveCalo3DGL::ProcessSelection(TGLRnrCtx& /*rnrCtx*/, TGLSelectRecord& rec)
-{
-   // Processes tower selection.
-   // Virtual function from TGLogicalShape. Called from TGLViewer.
-
->>>>>>> 84c4c19c
    TEveCaloData::vCellId_t sel;
    if (rec.GetN() > 1)
    {
