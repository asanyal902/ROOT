--- conflicted
+++ resolved
@@ -132,10 +132,7 @@
    virtual Bool_t      HasSeveralSubSpaces() const { return kFALSE; }
    virtual Bool_t      AcceptSegment(TEveVector&, TEveVector&, Float_t /*tolerance*/) const { return kTRUE; }
    virtual Int_t       SubSpaceId(const TEveVector&) const { return 0; }
-<<<<<<< HEAD
-=======
    virtual Bool_t      IsOnSubSpaceBoundrary(const TEveVector&) const { return kFALSE; }
->>>>>>> 84c4c19c
    virtual void        BisectBreakPoint(TEveVector& vL, TEveVector& vR, Float_t eps_sqr=1e-10f);
    virtual void        SetDirectionalVector(Int_t screenAxis, TEveVector& vec);
 
@@ -177,10 +174,7 @@
    virtual Bool_t      HasSeveralSubSpaces() const { return kTRUE; }
    virtual Bool_t      AcceptSegment(TEveVector& v1, TEveVector& v2, Float_t tolerance) const;
    virtual Int_t       SubSpaceId(const TEveVector& v) const;
-<<<<<<< HEAD
-=======
    virtual Bool_t      IsOnSubSpaceBoundrary(const TEveVector& v) const;
->>>>>>> 84c4c19c
    virtual void        SetDirectionalVector(Int_t screenAxis, TEveVector& vec);
 
    ClassDef(TEveRhoZProjection, 0); // Rho/Z non-linear projection.
