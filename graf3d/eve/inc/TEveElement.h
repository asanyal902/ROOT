--- conflicted
+++ resolved
@@ -108,8 +108,6 @@
 
    static const char* ToString(Bool_t b);
 
-   static const char* ToString(Bool_t b);
-
 public:
    TEveElement();
    TEveElement(Color_t& main_color);
@@ -162,21 +160,13 @@
    Int_t   NumParents()    const { return  fParents.size();   }
    Bool_t  HasParents()    const { return !fParents.empty();  }
 
-<<<<<<< HEAD
-=======
    const List_t& RefChildren() const { return  fChildren;     }
->>>>>>> 84c4c19c
    List_i  BeginChildren()       { return  fChildren.begin(); }
    List_i  EndChildren()         { return  fChildren.end();   }
    List_ci BeginChildren() const { return  fChildren.begin(); }
    List_ci EndChildren()   const { return  fChildren.end();   }
-<<<<<<< HEAD
-   Int_t   NumChildren()   const { return  fChildren.size();  }
-   Bool_t  HasChildren()   const { return !fChildren.empty(); }
-=======
    Int_t   NumChildren()   const { return  fNumChildren;      }
    Bool_t  HasChildren()   const { return  fNumChildren != 0; }
->>>>>>> 84c4c19c
 
    Bool_t       HasChild(TEveElement* el);
    TEveElement* FindChild(const TString& name, const TClass* cls=0);
@@ -191,19 +181,11 @@
 
    Bool_t GetDestroyOnZeroRefCnt() const;
    void   SetDestroyOnZeroRefCnt(Bool_t d);
-<<<<<<< HEAD
 
    Int_t  GetDenyDestroy() const;
    void   IncDenyDestroy();
    void   DecDenyDestroy();
 
-=======
-
-   Int_t  GetDenyDestroy() const;
-   void   IncDenyDestroy();
-   void   DecDenyDestroy();
-
->>>>>>> 84c4c19c
    Int_t  GetParentIgnoreCnt() const;
    void   IncParentIgnoreCnt();
    void   DecParentIgnoreCnt();
@@ -254,12 +236,9 @@
    virtual void RemoveElements();
    virtual void RemoveElementsLocal();
 
-<<<<<<< HEAD
-=======
    virtual void AnnihilateElements();
    virtual void Annihilate();
 
->>>>>>> 84c4c19c
    virtual void ProjectChild(TEveElement* el, Bool_t same_depth=kTRUE);
    virtual void ProjectAllChildren(Bool_t same_depth=kTRUE);
 
@@ -344,8 +323,6 @@
       kCSCBApplyMainTransparencyToMatchingChildren = BIT(5)  // compound will apply transparency change to all children with matching color
    };
 
-<<<<<<< HEAD
-=======
    enum EDestruct
    {
       kNone,
@@ -353,7 +330,6 @@
       kAnnihilate
    };
 
->>>>>>> 84c4c19c
    UChar_t fCSCBits;
 
 public:
@@ -496,17 +472,13 @@
    TEveElementList(const TEveElementList& e);
    virtual ~TEveElementList() {}
 
-<<<<<<< HEAD
-=======
    virtual TObject* GetObject(const TEveException& /*eh*/="TEveElementList::GetObject ") const
    { const TObject* obj = this; return const_cast<TObject*>(obj); }
 
->>>>>>> 84c4c19c
    virtual TEveElementList* CloneElement() const;
 
    virtual const char* GetElementName()  const { return GetName();  }
    virtual const char* GetElementTitle() const { return GetTitle(); }
-<<<<<<< HEAD
 
    virtual void SetElementName (const char* name)
    { TNamed::SetName(name); NameTitleChanged(); }
@@ -514,15 +486,6 @@
    virtual void SetElementTitle(const char* title)
    { TNamed::SetTitle(title); NameTitleChanged(); }
 
-=======
-
-   virtual void SetElementName (const char* name)
-   { TNamed::SetName(name); NameTitleChanged(); }
-
-   virtual void SetElementTitle(const char* title)
-   { TNamed::SetTitle(title); NameTitleChanged(); }
-
->>>>>>> 84c4c19c
    virtual void SetElementNameTitle(const char* name, const char* title)
    { TNamed::SetNameTitle(name, title); NameTitleChanged(); }
 
@@ -553,10 +516,7 @@
    virtual ~TEveElementListProjected() {}
 
    virtual void UpdateProjection();
-<<<<<<< HEAD
-=======
    virtual TEveElement* GetProjectedAsElement() { return this; }
->>>>>>> 84c4c19c
 
    ClassDef(TEveElementListProjected, 0); // Projected TEveElementList.
 };
