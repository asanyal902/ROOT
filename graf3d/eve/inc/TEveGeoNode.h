--- conflicted
+++ resolved
@@ -46,12 +46,9 @@
 public:
    TEveGeoNode(TGeoNode* node);
 
-<<<<<<< HEAD
-=======
    virtual TObject* GetObject(const TEveException&) const
    { const TObject* obj = this; return const_cast<TObject*>(obj); }
 
->>>>>>> 84c4c19c
    virtual const char* GetName()  const;
    virtual const char* GetTitle() const;
    virtual const char* GetElementName()  const;
