// @(#)root/gl:$Id$
// Author:  Timur Pocheptsov  26/01/2007

/*************************************************************************
 * Copyright (C) 1995-2000, Rene Brun and Fons Rademakers.               *
 * All rights reserved.                                                  *
 *                                                                       *
 * For the licensing terms see $ROOTSYS/LICENSE.                         *
 * For the list of contributors see $ROOTSYS/README/CREDITS.             *
 *************************************************************************/

#include "Riostream.h"
#include <cctype>

#ifdef WIN32
#define NOMINMAX
#endif

#include "TVirtualX.h"
#include "TString.h"
#include "TROOT.h"

#include "TGLPlotCamera.h"
#include "TGLParametric.h"
#include "TGLIncludes.h"
#include "TVirtualPad.h"
#include "KeySymbols.h"
#include "Buttons.h"
#include "TString.h"
#include "TColor.h"
#include "TMath.h"

//______________________________________________________________________________
//
// A parametric surface is a surface defined by a parametric equation, involving
// two parameters (u, v):
//
// S(u, v) = (x(u, v), y(u, v), z(u, v)).
// For example, "limpet torus" surface can be defined as:
//    x = cos(u) / (sqrt(2) + sin(v))
//    y = sin(u) / (sqrt(2) + sin(v))
//    z = 1 / (sqrt(2) + cos(v)),
// where -pi <= u <= pi, -pi <= v <= pi.
//
//
// TGLParametricEquation * eq =
//    new TGLParametricEquation("Limpet_torus", "cos(u) / (sqrt(2.) + sin(v))",
//                              "sin(u) / (sqrt(2.) + sin(v))",
//                              "1 / (sqrt(2) + cos(v))");
//
// $ROOTSYS/tutorials/gl/glparametric.C contains more examples.
//
// Parametric equations can be specified:
//    1. by string expressions, as with TF2, but with 'u' instead of 'x' and
//       'v' instead of 'y'.
//    2. by function - see ParametricEquation_t declaration.

namespace
{

   //______________________________________________________________________________
   void ReplaceUVNames(TString &equation)
   {
      //User defines equations using names 'u' and 'v' for
      //parameters. But TF2 works with 'x' and 'y'. So,
      //find 'u' and 'v' (which are not parts of other names)
      //and replace them with 'x' and 'y' correspondingly.
      using namespace std;
      const Ssiz_t len = equation.Length();
      //TF2 requires 'y' in formula.
      //'v' <=> 'y', so if none 'v' was found, I'll append "+0*y" to the equation.
      Int_t vFound = 0;

      for (Ssiz_t i = 0; i < len;) {
         const char c = equation[i];
         if (!isalpha(c)) {
            ++i;
            continue;
         } else{
            ++i;
            if (c == 'u' || c == 'v') {
               //1. This 'u' or 'v' is the last symbol in a string or
               //2. After this 'u' or 'v' symbol, which cannot be part of longer name.
               if (i == len || (!isalpha(equation[i]) && !isdigit(equation[i]) && equation[i] != '_')) {
                  //Replace 'u' with 'x' or 'v' with 'y'.
                  equation[i - 1] = c == 'u' ? 'x' : (++vFound, 'y');
               } else {
                  //This 'u' or 'v' is the beginning of some longer name.
                  //Skip the remaining part of this name.
                  while (i < len && (isalpha(equation[i]) || isdigit(equation[i]) || equation[i] == '_'))
                     ++i;
               }
            } else {
               while (i < len && (isalpha(equation[i]) || isdigit(equation[i]) || equation[i] == '_'))
                  ++i;
            }
         }
      }

      if (!vFound)
         equation += "+0*y";
   }

}

ClassImp(TGLParametricEquation)

//______________________________________________________________________________
TGLParametricEquation::TGLParametricEquation(const TString &name, const TString &xFun, const TString &yFun,
                             const TString &zFun, Double_t uMin, Double_t uMax,
                             Double_t vMin, Double_t vMax)
                  : TNamed(name, name),
                    fEquation(0),
                    fURange(uMin, uMax),
                    fVRange(vMin, vMax),
                    fConstrained(kFALSE),
                    fModified(kFALSE)
{
   //Surface is defined by three strings.
   //ROOT does not use exceptions in ctors,
   //so, I have to use MakeZombie to let
   //external user know about errors.
   if (!xFun.Length() || !yFun.Length() || !zFun.Length()) {
      Error("TGLParametricEquation", "One of string expressions iz empty");
      MakeZombie();
      return;
   }

   TString equation(xFun);
   equation.ToLower();
   ReplaceUVNames(equation);
   fXEquation.reset(new TF2(name + "xEquation", equation.Data(), uMin, uMax, vMin, vMax));
   //Formula was incorrect.
   if (fXEquation->IsZombie()) {
      MakeZombie();
      return;
   }

   equation = yFun;
   equation.ToLower();
   ReplaceUVNames(equation);
   fYEquation.reset(new TF2(name + "yEquation", equation.Data(), uMin, uMax, vMin, vMax));
   //Formula was incorrect.
   if (fYEquation->IsZombie()) {
      MakeZombie();
      return;
   }

   equation = zFun;
   equation.ToLower();
   ReplaceUVNames(equation);
   fZEquation.reset(new TF2(name + "zEquation", equation.Data(), uMin, uMax, vMin, vMax));
   //Formula was incorrect.
   if (fZEquation->IsZombie())
      MakeZombie();
}

//______________________________________________________________________________
TGLParametricEquation::TGLParametricEquation(const TString &name, ParametricEquation_t equation,
                             Double_t uMin, Double_t uMax, Double_t vMin, Double_t vMax)
                  : TNamed(name, name),
                    fEquation(equation),
                    fURange(uMin, uMax),
                    fVRange(vMin, vMax),
                    fConstrained(kFALSE),
                    fModified(kFALSE)
{
   //Surface defined by user's function (see ParametricEquation_t declaration in TGLParametricEquation.h)
   if (!fEquation) {
      Error("TGLParametricEquation", "Function ptr is null");
      MakeZombie();
   }
}

//______________________________________________________________________________
Rgl::Range_t TGLParametricEquation::GetURange()const
{
   //[uMin, uMax]
   return fURange;
}

//______________________________________________________________________________
Rgl::Range_t TGLParametricEquation::GetVRange()const
{
   //[vMin, vMax]
   return fVRange;
}

//______________________________________________________________________________
Bool_t TGLParametricEquation::IsConstrained()const
{
   //Check is constrained.
   return fConstrained;
}

//______________________________________________________________________________
void TGLParametricEquation::SetConstrained(Bool_t c)
{
   //Set constrained.
   fConstrained = c;
}

//______________________________________________________________________________
Bool_t TGLParametricEquation::IsModified()const
{
   //Something was changed in parametric equation (or constrained option was changed).
   return fModified;
}

//______________________________________________________________________________
void TGLParametricEquation::SetModified(Bool_t m)
{
   //Set modified.
   fModified = m;
}

//______________________________________________________________________________
void TGLParametricEquation::EvalVertex(TGLVertex3 &newVertex, Double_t u, Double_t v)const
{
   //Calculate vertex.
   if (fEquation)
      return fEquation(newVertex, u, v);

   if (IsZombie())
      return;

   newVertex.X() = fXEquation->Eval(u, v);
   newVertex.Y() = fYEquation->Eval(u, v);
   newVertex.Z() = fZEquation->Eval(u, v);
}

//______________________________________________________________________________
Int_t TGLParametricEquation::DistancetoPrimitive(Int_t px, Int_t py)
{
   //Check, if parametric surface is under cursor.
   if (fPainter.get())
      return fPainter->DistancetoPrimitive(px, py);
   return 9999;
}

//______________________________________________________________________________
void TGLParametricEquation::ExecuteEvent(Int_t event, Int_t px, Int_t py)
{
   //Pass event to painter.
   if (fPainter.get())
      return fPainter->ExecuteEvent(event, px, py);
}

//______________________________________________________________________________
char *TGLParametricEquation::GetObjectInfo(Int_t /*px*/, Int_t /*py*/) const
{
   //No object info yet.

   static char mess[] = { "parametric surface" };
   return mess;
}

//______________________________________________________________________________
void TGLParametricEquation::Paint(Option_t * /*option*/)
{
   //Delegate paint.
   if (!fPainter.get())
      fPainter.reset(new TGLHistPainter(this));
   fPainter->Paint("dummyoption");
}

ClassImp(TGLParametricPlot)

//______________________________________________________________________________
TGLParametricPlot::TGLParametricPlot(TGLParametricEquation *eq,
                                     TGLPlotCamera *camera)
                      : TGLPlotPainter(camera),
                        fMeshSize(90),
                        fShowMesh(kFALSE),
                        fColorScheme(4),
                        fEquation(eq)
{
   //Constructor.
   InitGeometry();
   InitColors();
}

//______________________________________________________________________________
Bool_t TGLParametricPlot::InitGeometry()
{
   //Build mesh. The surface is 'immutable':
   //the only reason to rebuild it - the change in size or
   //if one of equations contain reference to TF2 function, whose
   //parameters were changed.

   // const Bool_t constrained = kTRUE;//fEquation->IsConstrained();

   if (fMeshSize * fMeshSize != (Int_t)fMesh.size() || fEquation->IsModified()) {
      if (fEquation->IsZombie())
         return kFALSE;

      fEquation->SetModified(kFALSE);

      fMesh.resize(fMeshSize * fMeshSize);
      fMesh.SetRowLen(fMeshSize);

      const Rgl::Range_t uRange(fEquation->GetURange());
      const Rgl::Range_t vRange(fEquation->GetVRange());

      const Double_t dU = (uRange.second - uRange.first) / (fMeshSize - 1);
      const Double_t dV = (vRange.second - vRange.first) / (fMeshSize - 1);
      const Double_t dd = 0.001;
      Double_t u = uRange.first;

      TGLVertex3 min;
      fEquation->EvalVertex(min, uRange.first, vRange.first);
      TGLVertex3 max(min), newVert, v1, v2;
      using namespace TMath;

      for (Int_t i = 0; i < fMeshSize; ++i) {
         Double_t v = vRange.first;
         for (Int_t j = 0; j < fMeshSize; ++j) {
            fEquation->EvalVertex(newVert, u, v);
            min.X() = Min(min.X(), newVert.X());
            max.X() = Max(max.X(), newVert.X());
            min.Y() = Min(min.Y(), newVert.Y());
            max.Y() = Max(max.Y(), newVert.Y());
            min.Z() = Min(min.Z(), newVert.Z());
            max.Z() = Max(max.Z(), newVert.Z());

            fMesh[i][j].fPos = newVert;

            v += dV;
         }
         u += dU;
      }

      const Double_t xRange = max.X() - min.X(), yRange = max.Y() - min.Y(), zRange = max.Z() - min.Z();
      const Double_t xS = 1. / xRange, yS = 1. / yRange, zS = 1. / zRange;

      for (Int_t i = 0; i < fMeshSize; ++i) {
         for (Int_t j = 0; j < fMeshSize; ++j) {
            TGLVertex3 &ver = fMesh[i][j].fPos;
            ver.X() *= xS, ver.Y() *= yS, ver.Z() *= zS;
         }
      }

      if (!xRange || !yRange || !zRange) {
         Error("InitGeometry", "Zero axis range");
         return kFALSE;
      }

      u = uRange.first;
      for (Int_t i = 0; i < fMeshSize; ++i) {
         Double_t v = vRange.first;
         for (Int_t j = 0; j < fMeshSize; ++j) {
            TGLVertex3 &ver = fMesh[i][j].fPos;
            fEquation->EvalVertex(v1, u + dd, v);
            fEquation->EvalVertex(v2, u, v + dd);
            v1.X() *= xS, v1.Y() *= yS, v1.Z() *= zS;
            v2.X() *= xS, v2.Y() *= yS, v2.Z() *= zS;
            Normal2Plane(ver.CArr(), v1.CArr(), v2.CArr(), fMesh[i][j].fNormal.Arr());
            v += dV;
         }
         u += dU;
      }

      using Rgl::Range_t;
      fBackBox.SetPlotBox(Range_t(min.X() * xS, max.X() * xS),
                          Range_t(min.Y() * yS, max.Y() * yS),
                          Range_t(min.Z() * zS, max.Z() * zS));
      if (fCamera) fCamera->SetViewVolume(fBackBox.Get3DBox());
   }

   return kTRUE;
}

//______________________________________________________________________________
void TGLParametricPlot::StartPan(Int_t px, Int_t py)
{
   //User clicks right mouse button (in a pad).
   fMousePosition.fX = px;
   fMousePosition.fY = fCamera->GetHeight() - py;
   fCamera->StartPan(px, py);
   fBoxCut.StartMovement(px, fCamera->GetHeight() - py);
}

//______________________________________________________________________________
void TGLParametricPlot::Pan(Int_t px, Int_t py)
{
   //User's moving mouse cursor, with middle mouse button pressed (for pad).
   //Calculate 3d shift related to 2d mouse movement.
   if (fSelectedPart) {
      SaveModelviewMatrix();
      SaveProjectionMatrix();
<<<<<<< HEAD
      
      fCamera->SetCamera();
      fCamera->Apply(fPadPhi, fPadTheta);
   
=======

      fCamera->SetCamera();
      fCamera->Apply(fPadPhi, fPadTheta);

>>>>>>> 84c4c19c
      if (fBoxCut.IsActive() && (fSelectedPart >= kXAxis && fSelectedPart <= kZAxis))
         fBoxCut.MoveBox(px, fCamera->GetHeight() - py, fSelectedPart);
      else
         fCamera->Pan(px, py);
<<<<<<< HEAD
         
=======

>>>>>>> 84c4c19c
      RestoreProjectionMatrix();
      RestoreModelviewMatrix();
   }

   fUpdateSelection = kTRUE;//
}

//______________________________________________________________________________
char *TGLParametricPlot::GetPlotInfo(Int_t /*px*/, Int_t /*py*/)
{
   //No object info yet.

   static char mess[] = { "parametric surface" };
   return mess;
}

//______________________________________________________________________________
void TGLParametricPlot::AddOption(const TString &/*option*/)
{
   //No additional options for parametric surfaces.
}

//______________________________________________________________________________
void TGLParametricPlot::ProcessEvent(Int_t event, Int_t /*px*/, Int_t py)
{
   //Change color/mesh size or switch on/off mesh/box cut.
   //Left double click - remove box cut.
   if (event == kButton1Double && fBoxCut.IsActive()) {
      fBoxCut.TurnOnOff();
      if (!gVirtualX->IsCmdThread())
         gROOT->ProcessLineFast(Form("((TGLPlotPainter *)0x%lx)->Paint()", (ULong_t)this));
      else
         Paint();
   } else if (event == kKeyPress) {
      if (py == kKey_c || py == kKey_C) {
         if (fHighColor)
            Info("ProcessEvent", "Switch to true color to use box cut");
         else {
            fBoxCut.TurnOnOff();
            fUpdateSelection = kTRUE;
         }
      } else if (py == kKey_s || py == kKey_S) {
         fColorScheme == 20 ? fColorScheme = -1 : ++fColorScheme;
         InitColors();//color scheme was changed! recalculate vertices colors.
      } else if (py == kKey_w || py == kKey_W) {
         fShowMesh = !fShowMesh;
      } else if (py == kKey_l || py == kKey_L) {
         fMeshSize == kHigh ? fMeshSize = kLow : fMeshSize += 15;
         InitGeometry();
         InitColors();
      }
   }
}

//______________________________________________________________________________
void TGLParametricPlot::InitGL()const
{
   //Initialize gl state.
   glEnable(GL_DEPTH_TEST);
   glEnable(GL_LIGHTING);
   glEnable(GL_LIGHT0);
   glDisable(GL_CULL_FACE);
   glLightModeli(GL_LIGHT_MODEL_TWO_SIDE, GL_TRUE);
}

//______________________________________________________________________________
void TGLParametricPlot::DeInitGL()const
{
   //Initialize gl state.
   glDisable(GL_DEPTH_TEST);
   glDisable(GL_LIGHTING);
   glDisable(GL_LIGHT0);
   glDisable(GL_CULL_FACE);
   glLightModeli(GL_LIGHT_MODEL_TWO_SIDE, GL_FALSE);
}

//______________________________________________________________________________
void TGLParametricPlot::DrawPlot()const
{
   //Draw parametric surface.

   //Shift plot to point of origin.
   const Rgl::PlotTranslation trGuard(this);

   if (!fSelectionPass) {
      SetSurfaceColor();
      if (fShowMesh) {
         glEnable(GL_POLYGON_OFFSET_FILL);
         glPolygonOffset(1.f, 1.f);
      }
   } else {
      Rgl::ObjectIDToColor(fSelectionBase, fHighColor);
   }

   glBegin(GL_TRIANGLES);

   for (Int_t i = 0; i < fMeshSize - 1; ++i) {
      for (Int_t j = 0; j < fMeshSize - 1; ++j) {
         if (fBoxCut.IsActive()) {
            using TMath::Min;
            using TMath::Max;
            const Double_t xMin = Min(Min(fMesh[i][j].fPos.X(), fMesh[i + 1][j].fPos.X()), Min(fMesh[i][j + 1].fPos.X(), fMesh[i + 1][j + 1].fPos.X()));
            const Double_t xMax = Max(Max(fMesh[i][j].fPos.X(), fMesh[i + 1][j].fPos.X()), Max(fMesh[i][j + 1].fPos.X(), fMesh[i + 1][j + 1].fPos.X()));
            const Double_t yMin = Min(Min(fMesh[i][j].fPos.Y(), fMesh[i + 1][j].fPos.Y()), Min(fMesh[i][j + 1].fPos.Y(), fMesh[i + 1][j + 1].fPos.Y()));
            const Double_t yMax = Max(Max(fMesh[i][j].fPos.Y(), fMesh[i + 1][j].fPos.Y()), Max(fMesh[i][j + 1].fPos.Y(), fMesh[i + 1][j + 1].fPos.Y()));
            const Double_t zMin = Min(Min(fMesh[i][j].fPos.Z(), fMesh[i + 1][j].fPos.Z()), Min(fMesh[i][j + 1].fPos.Z(), fMesh[i + 1][j + 1].fPos.Z()));
            const Double_t zMax = Max(Max(fMesh[i][j].fPos.Z(), fMesh[i + 1][j].fPos.Z()), Max(fMesh[i][j + 1].fPos.Z(), fMesh[i + 1][j + 1].fPos.Z()));

            if (fBoxCut.IsInCut(xMin, xMax, yMin, yMax, zMin, zMax))
               continue;
         }

         glNormal3dv(fMesh[i + 1][j + 1].fNormal.CArr());
         if(fColorScheme != -1)
            glMaterialfv(GL_FRONT_AND_BACK, GL_DIFFUSE, fMesh[i + 1][j + 1].fRGBA);
         glVertex3dv(fMesh[i + 1][j + 1].fPos.CArr());

         glNormal3dv(fMesh[i][j + 1].fNormal.CArr());
         if(fColorScheme != -1)
            glMaterialfv(GL_FRONT_AND_BACK, GL_DIFFUSE, fMesh[i][j + 1].fRGBA);
         glVertex3dv(fMesh[i][j + 1].fPos.CArr());

         glNormal3dv(fMesh[i][j].fNormal.CArr());
         if(fColorScheme != -1)
            glMaterialfv(GL_FRONT_AND_BACK, GL_DIFFUSE, fMesh[i][j].fRGBA);
         glVertex3dv(fMesh[i][j].fPos.CArr());

         glNormal3dv(fMesh[i + 1][j].fNormal.CArr());
         if(fColorScheme != -1)
            glMaterialfv(GL_FRONT_AND_BACK, GL_DIFFUSE, fMesh[i + 1][j].fRGBA);
         glVertex3dv(fMesh[i + 1][j].fPos.CArr());

         glNormal3dv(fMesh[i + 1][j + 1].fNormal.CArr());
         if(fColorScheme != -1)
            glMaterialfv(GL_FRONT_AND_BACK, GL_DIFFUSE, fMesh[i + 1][j + 1].fRGBA);
         glVertex3dv(fMesh[i + 1][j + 1].fPos.CArr());

         glNormal3dv(fMesh[i][j].fNormal.CArr());
         if(fColorScheme != -1)
            glMaterialfv(GL_FRONT_AND_BACK, GL_DIFFUSE, fMesh[i][j].fRGBA);
         glVertex3dv(fMesh[i][j].fPos.CArr());
      }
   }

   glEnd();

   if (!fSelectionPass && fShowMesh) {
      glDisable(GL_POLYGON_OFFSET_FILL);
      const TGLDisableGuard lightGuard(GL_LIGHTING);
      const TGLEnableGuard blendGuard(GL_BLEND);
      const TGLEnableGuard smoothGuard(GL_LINE_SMOOTH);

      glBlendFunc(GL_SRC_ALPHA, GL_ONE_MINUS_SRC_ALPHA);
      glColor4d(0., 0., 0., 0.5);
      glPolygonMode(GL_FRONT_AND_BACK, GL_LINE);

      for (Int_t i = 0; i < fMeshSize - 1; ++i) {
         for (Int_t j = 0; j < fMeshSize - 1; ++j) {
            if (fBoxCut.IsActive()) {
               using TMath::Min;
               using TMath::Max;
               const Double_t xMin = Min(Min(fMesh[i][j].fPos.X(), fMesh[i + 1][j].fPos.X()), Min(fMesh[i][j + 1].fPos.X(), fMesh[i + 1][j + 1].fPos.X()));
               const Double_t xMax = Max(Max(fMesh[i][j].fPos.X(), fMesh[i + 1][j].fPos.X()), Max(fMesh[i][j + 1].fPos.X(), fMesh[i + 1][j + 1].fPos.X()));
               const Double_t yMin = Min(Min(fMesh[i][j].fPos.Y(), fMesh[i + 1][j].fPos.Y()), Min(fMesh[i][j + 1].fPos.Y(), fMesh[i + 1][j + 1].fPos.Y()));
               const Double_t yMax = Max(Max(fMesh[i][j].fPos.Y(), fMesh[i + 1][j].fPos.Y()), Max(fMesh[i][j + 1].fPos.Y(), fMesh[i + 1][j + 1].fPos.Y()));
               const Double_t zMin = Min(Min(fMesh[i][j].fPos.Z(), fMesh[i + 1][j].fPos.Z()), Min(fMesh[i][j + 1].fPos.Z(), fMesh[i + 1][j + 1].fPos.Z()));
               const Double_t zMax = Max(Max(fMesh[i][j].fPos.Z(), fMesh[i + 1][j].fPos.Z()), Max(fMesh[i][j + 1].fPos.Z(), fMesh[i + 1][j + 1].fPos.Z()));

               if (fBoxCut.IsInCut(xMin, xMax, yMin, yMax, zMin, zMax))
                  continue;
            }
            glBegin(GL_POLYGON);
            glVertex3dv(fMesh[i][j].fPos.CArr());
            glVertex3dv(fMesh[i][j + 1].fPos.CArr());
            glVertex3dv(fMesh[i + 1][j + 1].fPos.CArr());
            glVertex3dv(fMesh[i + 1][j].fPos.CArr());
            glEnd();
         }
      }

      glPolygonMode(GL_FRONT_AND_BACK, GL_FILL);
   }

   if (fBoxCut.IsActive())
      fBoxCut.DrawBox(fSelectionPass, fSelectedPart);
}

//______________________________________________________________________________
void TGLParametricPlot::InitColors()
{
   //Calculate colors for vertices,
   //using one of 20 color themes.
   //-1 simple 'metal' surface.
   if (fColorScheme == -1)
      return;

   const Rgl::Range_t uRange(fEquation->GetURange());

   const Float_t dU = Float_t((uRange.second - uRange.first) / (fMeshSize - 1));
   Float_t u = Float_t(uRange.first);

   for (Int_t i = 0; i < fMeshSize; ++i) {
      for (Int_t j = 0; j < fMeshSize; ++j)
         Rgl::GetColor(u, uRange.first, uRange.second, fColorScheme, fMesh[i][j].fRGBA);
      u += dU;
   }
}

//______________________________________________________________________________
void TGLParametricPlot::DrawSectionXOZ()const
{
   //No such sections.
}

//______________________________________________________________________________
void TGLParametricPlot::DrawSectionYOZ()const
{
   //No such sections.
}

//______________________________________________________________________________
void TGLParametricPlot::DrawSectionXOY()const
{
   //No such sections.
}

//______________________________________________________________________________
void TGLParametricPlot::SetSurfaceColor()const
{
   //Set material properties.
   const Float_t specular[] = {1.f, 1.f, 1.f, 1.f};
   glMaterialfv(GL_FRONT_AND_BACK, GL_SPECULAR, specular);
   glMaterialf(GL_FRONT_AND_BACK, GL_SHININESS, 20.f);

   if (fColorScheme == -1) {
      const Float_t outerDiff[] = {0.5f, 0.42f, 0.f, 1.f};
      glMaterialfv(GL_FRONT, GL_DIFFUSE, outerDiff);
      const Float_t innerDiff[] = {0.5f, 0.2f,  0.f, 1.f};
      glMaterialfv(GL_BACK,  GL_DIFFUSE, innerDiff);
   }
}<|MERGE_RESOLUTION|>--- conflicted
+++ resolved
@@ -388,26 +388,15 @@
    if (fSelectedPart) {
       SaveModelviewMatrix();
       SaveProjectionMatrix();
-<<<<<<< HEAD
-      
+
       fCamera->SetCamera();
       fCamera->Apply(fPadPhi, fPadTheta);
-   
-=======
-
-      fCamera->SetCamera();
-      fCamera->Apply(fPadPhi, fPadTheta);
-
->>>>>>> 84c4c19c
+
       if (fBoxCut.IsActive() && (fSelectedPart >= kXAxis && fSelectedPart <= kZAxis))
          fBoxCut.MoveBox(px, fCamera->GetHeight() - py, fSelectedPart);
       else
          fCamera->Pan(px, py);
-<<<<<<< HEAD
-         
-=======
-
->>>>>>> 84c4c19c
+
       RestoreProjectionMatrix();
       RestoreModelviewMatrix();
    }
