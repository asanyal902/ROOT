// @(#)root/gl:$Id$
// Author: Bertrand Bellenot   29/01/2008

/*************************************************************************
 * Copyright (C) 1995-2008, Rene Brun and Fons Rademakers.               *
 * All rights reserved.                                                  *
 *                                                                       *
 * For the licensing terms see $ROOTSYS/LICENSE.                         *
 * For the list of contributors see $ROOTSYS/README/CREDITS.             *
 *************************************************************************/

//////////////////////////////////////////////////////////////////////////
//                                                                      //
// TGLEventHandler                                                      //
//                                                                      //
//////////////////////////////////////////////////////////////////////////


#include "TGLEventHandler.h"
#include "TGEventHandler.h"
#include "TGLViewer.h"
#include "TGLWidget.h"
#include "TGWindow.h"
#include "TPoint.h"
#include "TVirtualPad.h" // Remove when pad removed - use signal
#include "TVirtualX.h"
#include "TGClient.h"
#include "TVirtualGL.h"
#include "TGLOverlay.h"
#include "TGLLogicalShape.h"
#include "TGLPhysicalShape.h"
#include "TContextMenu.h"
#include "TGToolTip.h"
#include "KeySymbols.h"
#include "TGLAnnotation.h"
#include "TEnv.h"
#include "TMath.h"

//______________________________________________________________________________
//
// Base-class and default implementation of event-handler for TGLViewer.
//
// This allows for complete disentanglement of GL-viewer from GUI
// event handling. Further, alternative event-handlers can easily be
// designed and set at run-time.
//
// The signals about object being selected or hovered above are
// emitted via the TGLViewer itself.
//
// The following rootrc settings influence the behaviour:
// OpenGL.EventHandler.ViewerCentricControls:  1
// OpenGL.EventHandler.ArrowKeyFactor:        -1.0
// OpenGL.EventHandler.MouseDragFactor:       -1.0
// OpenGL.EventHandler.MouseWheelFactor:      -1.0


ClassImp(TGLEventHandler);

//______________________________________________________________________________
TGLEventHandler::TGLEventHandler(TGWindow *w, TObject *obj) :
   TGEventHandler      ("TGLEventHandler", w, obj),
   fGLViewer           ((TGLViewer *)obj),
   fMouseTimer         (0),
   fLastPos            (-1, -1),
   fLastMouseOverPos   (-1, -1),
   fLastMouseOverShape (0),
   fTooltip            (0),
   fActiveButtonID     (0),
   fLastEventState     (0),
   fIgnoreButtonUp     (kFALSE),
   fInPointerGrab      (kFALSE),
   fMouseTimerRunning  (kFALSE),
   fTooltipShown       (kFALSE),
   fTooltipPixelTolerance (3),
   fSecSelType(TGLViewer::kOnRequest),
   fDoInternalSelection(kTRUE),
   fViewerCentricControls(kFALSE)
{
   // Constructor.

   fMouseTimer = new TTimer(this, 80);
   fTooltip    = new TGToolTip(0, 0, "", 650);
   fTooltip->Hide();
   fViewerCentricControls = gEnv->GetValue("OpenGL.EventHandler.ViewerCentricControls", 0) != 0;
   fArrowKeyFactor   = gEnv->GetValue("OpenGL.EventHandler.ArrowKeyFactor",   1.0);
   fMouseDragFactor  = gEnv->GetValue("OpenGL.EventHandler.MouseDragFactor",  1.0);
   fMouseWheelFactor = gEnv->GetValue("OpenGL.EventHandler.MouseWheelFactor", 1.0);
}

//______________________________________________________________________________
TGLEventHandler::~TGLEventHandler()
{
   // Destructor.

   delete fMouseTimer;
   delete fTooltip;
}

//______________________________________________________________________________
void TGLEventHandler::GrabMouse()
{
   // Acquire mouse grab.

   if (!fInPointerGrab)
   {
      gVirtualX->GrabPointer(fGLViewer->GetGLWidget()->GetId(),
                             kButtonPressMask | kButtonReleaseMask | kPointerMotionMask,
                             kNone, kNone, kTRUE, kFALSE);
      fInPointerGrab = kTRUE;
   }
}

//______________________________________________________________________________
void TGLEventHandler::UnGrabMouse()
{
   // Release mouse grab.

   if (fInPointerGrab)
   {
      gVirtualX->GrabPointer(0, 0, 0, 0, kFALSE);
      fInPointerGrab = kFALSE;
   }
}

//______________________________________________________________________________
void TGLEventHandler::SelectForClicked(Event_t *event)
{
   // Run selection (optionally with on secondary selection) and emit
   // corresponding Clicked() signals.
   // Protected method.

   fGLViewer->RequestSelect(fLastPos.fX, fLastPos.fY);

   TGLPhysicalShape *pshp = fGLViewer->fSelRec.GetPhysShape();
   TGLLogicalShape  *lshp = pshp ? const_cast<TGLLogicalShape*>(pshp->GetLogical()) : 0;
   TObject          *obj  = lshp ? lshp->GetExternal() : 0;
      
   // secondary selection
   if (lshp && (event->fState & kKeyMod1Mask || (fSecSelType == TGLViewer::kOnRequest && lshp->AlwaysSecondarySelect())))
   {
      fGLViewer->RequestSecondarySelect(fLastPos.fX, fLastPos.fY);
      fGLViewer->fSecSelRec.SetMultiple(event->fState & kKeyControlMask);

      lshp->ProcessSelection(*fGLViewer->fRnrCtx, fGLViewer->fSecSelRec);

      switch (fGLViewer->fSecSelRec.GetSecSelResult())
      {
         case TGLSelectRecord::kEnteringSelection:
            fGLViewer->Clicked(obj, event->fCode, event->fState);
            break;
         case TGLSelectRecord::kLeavingSelection:
            fGLViewer->UnClicked(obj, event->fCode, event->fState);
            break;
         case TGLSelectRecord::kModifyingInternalSelection:
            fGLViewer->ReClicked(obj, event->fCode, event->fState);
            break;
         default:
            break;
      }
   }
   else
   {
      fGLViewer->Clicked(obj);
      fGLViewer->Clicked(obj, event->fCode, event->fState);
   }
}

//______________________________________________________________________________
void TGLEventHandler::SelectForMouseOver()
{
   // Run selection (optionally with on secondary selection) and emit
   // corresponding MouseOver() signals.
   // Protected method.

   fGLViewer->RequestSelect(fLastPos.fX, fLastPos.fY);

   TGLPhysicalShape *pshp = fGLViewer->fSelRec.GetPhysShape();
   TGLLogicalShape  *lshp = pshp ? const_cast<TGLLogicalShape*>(pshp->GetLogical()) : 0;
   TObject          *obj  = lshp ? lshp->GetExternal() : 0;

   if (lshp && (fSecSelType == TGLViewer::kOnRequest && lshp->AlwaysSecondarySelect()))
   {
      fGLViewer->RequestSecondarySelect(fLastPos.fX, fLastPos.fY);
      fGLViewer->fSecSelRec.SetMultiple(kFALSE);
      fGLViewer->fSecSelRec.SetHighlight(kTRUE);

      lshp->ProcessSelection(*fGLViewer->fRnrCtx, fGLViewer->fSecSelRec);

      fGLViewer->fSecSelRec.SetHighlight(kFALSE);

      switch (fGLViewer->fSecSelRec.GetSecSelResult())
      {
         case TGLSelectRecord::kEnteringSelection:
            fGLViewer->MouseOver(obj, fLastEventState);
            break;
         case TGLSelectRecord::kModifyingInternalSelection:
            fGLViewer->ReMouseOver(obj, fLastEventState);
            break;
         case TGLSelectRecord::kLeavingSelection:
            fGLViewer->UnMouseOver(obj, fLastEventState);
            break;
         default:
            break;
      }
   }
   else if (fLastMouseOverShape != pshp)
   {
      fGLViewer->MouseOver(pshp);
      fGLViewer->MouseOver(pshp, fLastEventState);
      fGLViewer->MouseOver(obj,  fLastEventState);
   }
   fLastMouseOverShape = pshp;
   fLastMouseOverPos   = fLastPos;
}

//==============================================================================

//______________________________________________________________________________
void TGLEventHandler::ExecuteEvent(Int_t event, Int_t px, Int_t py)
{
   // Process event of type 'event' - one of EEventType types,
   // occuring at window location px, py
   // This is provided for use when embedding GL viewer into pad

   /*enum EEventType {
   kNoEvent       =  0,
   kButton1Down   =  1, kButton2Down   =  2, kButton3Down   =  3, kKeyDown  =  4,
   kButton1Up     = 11, kButton2Up     = 12, kButton3Up     = 13, kKeyUp    = 14,
   kButton1Motion = 21, kButton2Motion = 22, kButton3Motion = 23, kKeyPress = 24,
   kButton1Locate = 41, kButton2Locate = 42, kButton3Locate = 43,
   kMouseMotion   = 51, kMouseEnter    = 52, kMouseLeave    = 53,
   kButton1Double = 61, kButton2Double = 62, kButton3Double = 63

   enum EGEventType {
   kGKeyPress, kKeyRelease, kButtonPress, kButtonRelease,
   kMotionNotify, kEnterNotify, kLeaveNotify, kFocusIn, kFocusOut,
   kExpose, kConfigureNotify, kMapNotify, kUnmapNotify, kDestroyNotify,
   kClientMessage, kSelectionClear, kSelectionRequest, kSelectionNotify,
   kColormapNotify, kButtonDoubleClick, kOtherEvent*/

   // Map our event EEventType (base/inc/Buttons.h) back to Event_t (base/inc/GuiTypes.h)
   // structure, and call appropriate HandleXyzz() function
   Event_t eventSt;
   eventSt.fX = px;
   eventSt.fY = py;
   eventSt.fState = 0;

   if (event != kKeyPress) {
      eventSt.fY -= Int_t((1 - gPad->GetHNDC() - gPad->GetYlowNDC()) * gPad->GetWh());
      eventSt.fX -= Int_t(gPad->GetXlowNDC() * gPad->GetWw());
   }

   switch (event) {
      case kMouseMotion:
         eventSt.fCode = kMouseMotion;
         eventSt.fType = kMotionNotify;
         HandleMotion(&eventSt);
         break;
      case kButton1Down:
      case kButton1Up:
      {
         eventSt.fCode = kButton1;
         eventSt.fType = event == kButton1Down ? kButtonPress:kButtonRelease;
         HandleButton(&eventSt);
      }
      break;
      case kButton2Down:
      case kButton2Up:
      {
         eventSt.fCode = kButton2;
         eventSt.fType = event == kButton2Down ? kButtonPress:kButtonRelease;
         HandleButton(&eventSt);
      }
      break;
      case kButton3Down:
      {
         eventSt.fState = kKeyShiftMask;
         eventSt.fCode = kButton1;
         eventSt.fType = kButtonPress;
         HandleButton(&eventSt);
      }
      break;
      case kButton3Up:
      {
         eventSt.fCode = kButton3;
         eventSt.fType = kButtonRelease;//event == kButton3Down ? kButtonPress:kButtonRelease;
         HandleButton(&eventSt);
      }
      break;
      case kButton1Double:
      case kButton2Double:
      case kButton3Double:
      {
         eventSt.fCode = kButton1Double ? kButton1 : kButton2Double ? kButton2 : kButton3;
         eventSt.fType = kButtonDoubleClick;
         HandleDoubleClick(&eventSt);
      }
      break;
      case kButton1Motion:
      case kButton2Motion:
      case kButton3Motion:
      {

         eventSt.fCode = event == kButton1Motion ? kButton1 : event == kButton2Motion ? kButton2 : kButton3;
         eventSt.fType = kMotionNotify;
         HandleMotion(&eventSt);
      }
      break;
      case kKeyPress: // We only care about full key 'presses' not individual down/up
      {
         eventSt.fType = kGKeyPress;
         eventSt.fCode = py; // px contains key code - need modifiers from somewhere
         HandleKey(&eventSt);
      }
      break;
      case 6://trick :)
         if (fGLViewer->CurrentCamera().Zoom(+50, kFALSE, kFALSE)) { //TODO : val static const somewhere
            if (fGLViewer->fGLDevice != -1) {
               gGLManager->MarkForDirectCopy(fGLViewer->fGLDevice, kTRUE);
               gVirtualX->SetDrawMode(TVirtualX::kCopy);
            }
            fGLViewer->RequestDraw();
         }
         break;
      case 5://trick :)
         if (fGLViewer->CurrentCamera().Zoom(-50, kFALSE, kFALSE)) { //TODO : val static const somewhere
            if (fGLViewer->fGLDevice != -1) {
               gGLManager->MarkForDirectCopy(fGLViewer->fGLDevice, kTRUE);
               gVirtualX->SetDrawMode(TVirtualX::kCopy);
            }
            fGLViewer->RequestDraw();
         }
         break;
      case 7://trick :)
         eventSt.fState = kKeyShiftMask;
         eventSt.fCode = kButton1;
         eventSt.fType = kButtonPress;
         HandleButton(&eventSt);
         break;
      default:
      {
        // Error("TGLEventHandler::ExecuteEvent", "invalid event type");
      }
   }
}

//______________________________________________________________________________
Bool_t TGLEventHandler::HandleEvent(Event_t *event)
{
   // Handle generic Event_t type 'event' - provided to catch focus changes
   // and terminate any interaction in viewer.

   if (event->fType == kFocusIn) {
      if (fGLViewer->fDragAction != TGLViewer::kDragNone) {
         Error("TGLEventHandler::HandleEvent", "active drag-action at focus-in.");
         fGLViewer->fDragAction = TGLViewer::kDragNone;
      }
      StartMouseTimer();
   }
   if (event->fType == kFocusOut) {
      if (fGLViewer->fDragAction != TGLViewer::kDragNone) {
         Warning("TGLEventHandler::HandleEvent", "drag-action active at focus-out.");
         fGLViewer->fDragAction = TGLViewer::kDragNone;
      }
      StopMouseTimer();
      ClearMouseOver();
   }

   return kTRUE;
}

//______________________________________________________________________________
Bool_t TGLEventHandler::HandleFocusChange(Event_t *event)
{
   // Handle generic Event_t type 'event' - provided to catch focus changes
   // and terminate any interaction in viewer.

   fGLViewer->MouseIdle(0, 0, 0);
   if (event->fType == kFocusIn) {
      if (fGLViewer->fDragAction != TGLViewer::kDragNone) {
         Error("TGLEventHandler::HandleFocusChange", "active drag-action at focus-in.");
         fGLViewer->fDragAction = TGLViewer::kDragNone;
      }
      StartMouseTimer();
      fGLViewer->Activated();
   }
   if (event->fType == kFocusOut) {
      if (fGLViewer->fDragAction != TGLViewer::kDragNone) {
         Warning("TGLEventHandler::HandleFocusChange", "drag-action active at focus-out.");
         fGLViewer->fDragAction = TGLViewer::kDragNone;
      }
      StopMouseTimer();
      ClearMouseOver();
   }

   return kTRUE;
}

//______________________________________________________________________________
Bool_t TGLEventHandler::HandleCrossing(Event_t *event)
{
   // Handle generic Event_t type 'event' - provided to catch focus changes
   // and terminate any interaction in viewer.

   // Ignore grab and ungrab events.
   if (event->fCode != 0) {
      return kTRUE;
   }

   fGLViewer->MouseIdle(0, 0, 0);
   if (event->fType == kEnterNotify) {
      if (fGLViewer->fDragAction != TGLViewer::kDragNone) {
         Error("TGLEventHandler::HandleCrossing", "active drag-action at enter-notify.");
         fGLViewer->fDragAction = TGLViewer::kDragNone;
      }
      StartMouseTimer();
      // Maybe, maybe not...
      fGLViewer->Activated();
   }
   if (event->fType == kLeaveNotify) {
      if (fGLViewer->fDragAction != TGLViewer::kDragNone) {
         Warning("TGLEventHandler::HandleCrossing", "drag-action active at leave-notify.");
         fGLViewer->fDragAction = TGLViewer::kDragNone;
      }
      StopMouseTimer();
      ClearMouseOver();
   }

   return kTRUE;
}

//______________________________________________________________________________
Bool_t TGLEventHandler::HandleButton(Event_t * event)
{
   // Handle mouse button 'event'.

   if (fGLViewer->IsLocked()) {
      if (gDebug>2) {
         Info("TGLEventHandler::HandleButton", "ignored - viewer is %s",
              fGLViewer->LockName(fGLViewer->CurrentLock()));
      }
      return kFALSE;
   }

   // Handle mouse-wheel events first.
   if (event->fCode > kButton3)
   {
      // On Win32 only button release events come for mouse wheel.
      // Note: Modifiers (ctrl/shift) disabled as fState doesn't seem to
      // have correct modifier flags with mouse wheel under Windows.

      if (event->fType == kButtonRelease)
      {
         Bool_t redraw = kFALSE;

         Int_t zoom = TMath::Nint(fMouseWheelFactor * ControlValue(50));
         switch(event->fCode)
         {
            case kButton5: // Zoom out (dolly or adjust camera FOV).
               redraw = fGLViewer->CurrentCamera().Zoom(zoom, kFALSE, kFALSE);
               break;

            case kButton4: // Zoom in (dolly or adjust camera FOV).
               redraw = fGLViewer->CurrentCamera().Zoom(-zoom, kFALSE, kFALSE);
               break;

            case kButton6:
            case kButton7: // Ignore for now.
               break;
         }

         if (redraw)
            fGLViewer->fRedrawTimer->RequestDraw(10, TGLRnrCtx::kLODMed);
      }
      return kTRUE;
   }

   // Now we know we have Button 1 -> 3.
   // Allow a single action/button down/up pairing - block others
   if (fActiveButtonID && event->fCode != fActiveButtonID)
   {
      return kTRUE;
   }
   else
   {
      fActiveButtonID = event->fCode;
   }


   // Button DOWN
   if (event->fType == kButtonPress)
   {
      GrabMouse();

      fGLViewer->MouseIdle(0, 0, 0);

      fButtonPushPos.fX = event->fX;
      fButtonPushPos.fY = event->fY;

      if (fGLViewer->GetPushAction() != TGLViewer::kPushStd)
      {
         fGLViewer->RequestSelect(event->fX, event->fY);
         if (fGLViewer->fSelRec.GetN() > 0)
         {
            TGLVector3 v(event->fX, event->fY, 0.5*fGLViewer->fSelRec.GetMinZ());
            fGLViewer->CurrentCamera().WindowToViewport(v);
            v = fGLViewer->CurrentCamera().ViewportToWorld(v);
            if (fGLViewer->GetPushAction() == TGLViewer::kPushCamCenter)
            {
               fGLViewer->CurrentCamera().SetExternalCenter(kTRUE);
               fGLViewer->CurrentCamera().SetCenterVec(v.X(), v.Y(), v.Z());
            }
            else
            {
               TGLSelectRecord& rec = fGLViewer->GetSelRec();
               TObject* obj = rec.GetObject();
               TGLRect& vp = fGLViewer->CurrentCamera().RefViewport();
               new TGLAnnotation(fGLViewer, obj->GetTitle(),
                                 event->fX * 1.0f/vp.Width(),
                                 1 - event->fY * 1.0f/vp.Height(), v);
            }

            fGLViewer->RequestDraw();
         }
         return kTRUE;
      }

      Bool_t handled = kFALSE;

      if (fGLViewer->fDragAction == TGLViewer::kDragNone && fGLViewer->fCurrentOvlElm)
      {
         if (fGLViewer->fCurrentOvlElm->Handle(*fGLViewer->fRnrCtx, fGLViewer->fOvlSelRec, event))
         {
            handled     = kTRUE;
            fGLViewer->fDragAction = TGLViewer::kDragOverlay;
            fGLViewer->RequestDraw();
         }
      }

      if ( ! handled)
      {
         switch(event->fCode)
         {
            // LEFT mouse button
            case kButton1:
            {
               fGLViewer->fDragAction = TGLViewer::kDragCameraRotate;
               if (fMouseTimer)
               {
                  fMouseTimer->TurnOff();
                  fMouseTimer->Reset();
               }
               break;
            }
            // MIDDLE mouse button
            case kButton2:
            {
               fGLViewer->fDragAction = TGLViewer::kDragCameraTruck;
               break;
            }
            // RIGHT mouse button
            case kButton3:
            {
               fGLViewer->fDragAction = TGLViewer::kDragCameraDolly;
               break;
            }
         }
      }
   }
   // Button UP
   else if (event->fType == kButtonRelease)
   {
      fActiveButtonID = 0;

      if (fInPointerGrab)
      {
         UnGrabMouse();
      }
      else
      {
         Warning("TGLEventHandler::HandleButton", "Unexpected button-release.");
      }

      if (fIgnoreButtonUp)
      {
         fIgnoreButtonUp = kFALSE;
         return kTRUE;
      }

      if (fGLViewer->GetPushAction() != TGLViewer::kPushStd)
      {
         // This should be 'tool' dependant.
         fGLViewer->fPushAction = TGLViewer::kPushStd;
         fGLViewer->RefreshPadEditor(fGLViewer);
         return kTRUE;
      }
      else if (fGLViewer->fDragAction == TGLViewer::kDragOverlay && fGLViewer->fCurrentOvlElm)
      {
         fGLViewer->fCurrentOvlElm->Handle(*fGLViewer->fRnrCtx, fGLViewer->fOvlSelRec, event);
         fGLViewer->OverlayDragFinished();
         if (fGLViewer->RequestOverlaySelect(event->fX, event->fY))
            fGLViewer->RequestDraw();
      }
      else if (fGLViewer->fDragAction >= TGLViewer::kDragCameraRotate &&
               fGLViewer->fDragAction <= TGLViewer::kDragCameraDolly)
      {
         fGLViewer->RequestDraw(TGLRnrCtx::kLODHigh);
      }

      fGLViewer->fDragAction = TGLViewer::kDragNone;

      if (fGLViewer->fGLDevice != -1)
      {
         gGLManager->MarkForDirectCopy(fGLViewer->fGLDevice, kFALSE);
      }

      if (event->fX == fButtonPushPos.fX && event->fY == fButtonPushPos.fY)
      {
         if (event->fCode == kButton1)
         {
            if (event->fState & kKeyShiftMask && fDoInternalSelection)
            {
               if (fGLViewer->RequestSelect(event->fX, event->fY))
               {
                  fGLViewer->ApplySelection();
               }
            }
            else
            {
               SelectForClicked(event);
            }
         }
         else if (event->fCode == kButton3)
         {
            Int_t    x, y;
            Window_t childdum;
            gVirtualX->TranslateCoordinates(fGLViewer->fGLWidget->GetId(), gClient->GetDefaultRoot()->GetId(),
                                            event->fX, event->fY, x, y, childdum);

            fGLViewer->RequestSelect(event->fX, event->fY);

            PopupContextMenu(fGLViewer->fSelRec.GetPhysShape(), event, x, y);
         }
      }

      if (event->fCode == kButton1 && fMouseTimer)
      {
         fMouseTimer->TurnOn();
      }
   }

   return kTRUE;
}

//______________________________________________________________________________
Bool_t TGLEventHandler::HandleDoubleClick(Event_t *event)
{
   // Handle mouse double click 'event'.

   if (fGLViewer->IsLocked()) {
      if (gDebug>3) {
         Info("TGLEventHandler::HandleDoubleClick", "ignored - viewer is %s",
            fGLViewer->LockName(fGLViewer->CurrentLock()));
      }
      return kFALSE;
   }

   if (event->fCode > 3)
      return kTRUE;

   if (fActiveButtonID)
      return kTRUE;

   fActiveButtonID = event->fCode;
   GrabMouse();

   fGLViewer->MouseIdle(0, 0, 0);
   if (event->fCode == kButton1)
   {
      fGLViewer->DoubleClicked();
      if (fGLViewer->GetSelected() == 0)
         fGLViewer->SelectionChanged();
   }
   return kTRUE;
}

//______________________________________________________________________________
Bool_t TGLEventHandler::HandleConfigureNotify(Event_t *event)
{
   // Handle configure notify 'event' - a window resize/movement.

   if (fGLViewer->IsLocked())
   {
      if (gDebug > 0) {
         Info("TGLEventHandler::HandleConfigureNotify", "ignored - viewer is %s",
            fGLViewer->LockName(fGLViewer->CurrentLock()));
      }
      return kFALSE;
   }
   if (event)
   {
      fGLViewer->SetViewport(event->fX, event->fY, event->fWidth, event->fHeight);
      fGLViewer->fRedrawTimer->RequestDraw(10, TGLRnrCtx::kLODMed);
   }
   return kTRUE;
}

//______________________________________________________________________________
Bool_t TGLEventHandler::HandleExpose(Event_t * event)
{
   // Handle window expose 'event' - show.

   if (event->fCount != 0) return kTRUE;

   if (fGLViewer->IsLocked()) {
      if (gDebug > 0) {
         Info("TGLViewer::HandleExpose", "ignored - viewer is %s",
            fGLViewer->LockName(fGLViewer->CurrentLock()));
      }
      return kFALSE;
   }

   fGLViewer->fRedrawTimer->RequestDraw(20, TGLRnrCtx::kLODHigh);
   return kTRUE;
}

//______________________________________________________________________________
Bool_t TGLEventHandler::HandleKey(Event_t *event)
{
   // Handle keyboard 'event'.

<<<<<<< HEAD
  if (fTooltipShown)
    fTooltip->Hide();
=======
   // We only handle key-press events.
   if (event->fType == kKeyRelease)
      return kTRUE;

   if (fTooltipShown)
      fTooltip->Hide();
>>>>>>> 84c4c19c

   fLastEventState = event->fState;

   fGLViewer->MouseIdle(0, 0, 0);
   if (fGLViewer->IsLocked()) {
      if (gDebug>3) {
         Info("TGLEventHandler::HandleKey", "ignored - viewer is %s",
              fGLViewer->LockName(fGLViewer->CurrentLock()));
      }
      return kFALSE;
   }

   char tmp[10] = {0};
   UInt_t keysym = 0;

   if (fGLViewer->fGLDevice == -1)
      gVirtualX->LookupString(event, tmp, sizeof(tmp), keysym);
   else
      keysym = event->fCode;
   fGLViewer->fRnrCtx->SetEventKeySym(keysym);

   Bool_t redraw = kFALSE;
   if (fGLViewer->fCurrentOvlElm &&
       fGLViewer->fCurrentOvlElm->Handle(*fGLViewer->fRnrCtx, fGLViewer->fOvlSelRec, event))
   {
      redraw = kTRUE;
   }
   else
   {
      const Bool_t mod1 = event->fState & kKeyControlMask;
      const Bool_t mod2 = event->fState & kKeyShiftMask;

      const Int_t shift = TMath::Nint(fArrowKeyFactor * ControlValue(10));

      switch (keysym)
      {
         case kKey_R:
         case kKey_r:
            fGLViewer->SetStyle(TGLRnrCtx::kFill);
            redraw = kTRUE;
            break;
         case kKey_E:
         case kKey_e:
            fGLViewer->SwitchColorSet();
            redraw = kTRUE;
            break;
         case kKey_W:
         case kKey_w:
            fGLViewer->SetStyle(TGLRnrCtx::kWireFrame);
            redraw = kTRUE;
            break;
         case kKey_T:
         case kKey_t:
            fGLViewer->SetStyle(TGLRnrCtx::kOutline);
            redraw = kTRUE;
            break;

         case kKey_F1:
            fGLViewer->RequestSelect(fLastPos.fX, fLastPos.fY);
            fGLViewer->MouseIdle(fGLViewer->fSelRec.GetPhysShape(), (UInt_t)fLastPos.fX, (UInt_t)fLastPos.fY);
            break;

            // Camera
         case kKey_Plus:
         case kKey_J:
         case kKey_j:
            redraw = fGLViewer->CurrentCamera().Dolly(shift, mod1, mod2);
            break;
         case kKey_Minus:
         case kKey_K:
         case kKey_k:
            redraw = fGLViewer->CurrentCamera().Dolly(-shift, mod1, mod2);
            break;
         case kKey_Up:
            redraw = fGLViewer->CurrentCamera().Truck(0, shift, mod1, mod2);
            break;
         case kKey_Down:
            redraw = fGLViewer->CurrentCamera().Truck(0, -shift, mod1, mod2);
            break;
         case kKey_Left:
            redraw = fGLViewer->CurrentCamera().Truck(-shift, 0, mod1, mod2);
            break;
         case kKey_Right:
            redraw = fGLViewer->CurrentCamera().Truck(shift, 0, mod1, mod2);
            break;
         case kKey_Home:
            if (mod1) {
               TGLCamera &cam = fGLViewer->CurrentCamera();
               cam.SetExternalCenter(!cam.GetExternalCenter());
               fGLViewer->RefreshPadEditor(fGLViewer);
            } else {
               fGLViewer->ResetCurrentCamera();
            }
<<<<<<< HEAD
               redraw = kTRUE;
=======
            redraw = kTRUE;
>>>>>>> 84c4c19c
            break;

            // Toggle debugging mode
         case kKey_d:
            fGLViewer->fDebugMode = !fGLViewer->fDebugMode;
            redraw = kTRUE;
            Info("OpenGL viewer debug mode : ", fGLViewer->fDebugMode ? "ON" : "OFF");
            break;
            // Forced rebuild for debugging mode
         case kKey_D:
            if (fGLViewer->fDebugMode) {
               Info("OpenGL viewer FORCED rebuild", " ");
               fGLViewer->UpdateScene();
            }
         default:;
      } // switch
   }

   if (redraw) {
      if (fGLViewer->fGLDevice != -1)
         gGLManager->MarkForDirectCopy(fGLViewer->fGLDevice, kTRUE);
      fGLViewer->RequestDraw();
   }

   return kTRUE;
}

//______________________________________________________________________________
Bool_t TGLEventHandler::HandleMotion(Event_t * event)
{
   // Handle mouse motion 'event'.

   fGLViewer->MouseIdle(0, 0, 0);
   if (fGLViewer->IsLocked()) {
      if (gDebug>3) {
         Info("TGLEventHandler::HandleMotion", "ignored - viewer is %s",
              fGLViewer->LockName(fGLViewer->CurrentLock()));
      }
      return kFALSE;
   }

   Bool_t processed = kFALSE, changed = kFALSE;
   Short_t lod = TGLRnrCtx::kLODMed;

   // Camera interface requires GL coords - Y inverted
   Int_t  xDelta = TMath::Nint(fMouseDragFactor * ControlValue(event->fX - fLastPos.fX));
   Int_t  yDelta = TMath::Nint(fMouseDragFactor * ControlValue(event->fY - fLastPos.fY));
   Bool_t mod1   = event->fState & kKeyControlMask;
   Bool_t mod2   = event->fState & kKeyShiftMask;

   if (fMouseTimerRunning) StopMouseTimer();

   if (fTooltipShown &&
       ( TMath::Abs(event->fXRoot - fTooltipPos.fX) > fTooltipPixelTolerance ||
         TMath::Abs(event->fYRoot - fTooltipPos.fY) > fTooltipPixelTolerance ))
   {
      RemoveTooltip();
   }

   if (fGLViewer->fDragAction == TGLViewer::kDragNone)
   {
      if (fGLViewer->fRedrawTimer->IsPending()) {
         if (gDebug > 2)
            Info("TGLEventHandler::HandleMotion", "Redraw pending, ignoring.");
         return kTRUE;
      }
      changed = fGLViewer->RequestOverlaySelect(event->fX, event->fY);
      if (fGLViewer->fCurrentOvlElm)
         processed = fGLViewer->fCurrentOvlElm->Handle(*fGLViewer->fRnrCtx, fGLViewer->fOvlSelRec, event);
      lod = TGLRnrCtx::kLODHigh;
      if ( ! processed && ! fMouseTimerRunning)
         StartMouseTimer();
   }
   else if (fGLViewer->fDragAction == TGLViewer::kDragCameraRotate)
   {
      processed = Rotate(xDelta, yDelta, mod1, mod2);
   }
   else if (fGLViewer->fDragAction == TGLViewer::kDragCameraTruck)
   {
      processed = fGLViewer->CurrentCamera().Truck(xDelta, -yDelta, mod1, mod2);
   }
   else if (fGLViewer->fDragAction == TGLViewer::kDragCameraDolly)
   {
      processed = fGLViewer->CurrentCamera().Dolly(yDelta - xDelta, mod1, mod2);
   }
   else if (fGLViewer->fDragAction == TGLViewer::kDragOverlay)
   {
      if (fGLViewer->fCurrentOvlElm)
         processed = fGLViewer->fCurrentOvlElm->Handle(*fGLViewer->fRnrCtx, fGLViewer->fOvlSelRec, event);
   }

   fLastPos.fX = event->fX;
   fLastPos.fY = event->fY;

   fLastGlobalPos.fX = event->fXRoot;
   fLastGlobalPos.fY = event->fYRoot;

   if (processed || changed) {
      if (fGLViewer->fGLDevice != -1) {
         gGLManager->MarkForDirectCopy(fGLViewer->fGLDevice, kTRUE);
         gVirtualX->SetDrawMode(TVirtualX::kCopy);
      }

      fGLViewer->RequestDraw(lod);
   }

   return processed;
}

//______________________________________________________________________________
Bool_t TGLEventHandler::Rotate(Int_t xDelta, Int_t yDelta, Bool_t mod1, Bool_t mod2)
{
   // Method to handle action TGLViewer::kDragCameraRotate.

   return fGLViewer->CurrentCamera().Rotate(xDelta, -yDelta, mod1, mod2);
}

//______________________________________________________________________________
Bool_t TGLEventHandler::HandleTimer(TTimer *t)
{
   // If mouse delay timer times out emit signal.

   if (t != fMouseTimer) return kFALSE;

   fMouseTimerRunning = kFALSE;

   if (fGLViewer->fRedrawTimer->IsPending()) {
      if (gDebug > 2)
         Info("TGLEventHandler::HandleTimer", "Redraw pending, ignoring.");
      return kTRUE;
   }

   if (fGLViewer->fDragAction == TGLViewer::kDragNone)
   {
      if (fLastMouseOverPos != fLastPos)
      {
         SelectForMouseOver();
      }
   }
   return kTRUE;
}

//______________________________________________________________________________
void TGLEventHandler::StartMouseTimer()
{
   // Start mouse timer in single-shot mode.

   fMouseTimer->Start(-1, kTRUE);
   fMouseTimerRunning = kTRUE;
}

//______________________________________________________________________________
void TGLEventHandler::StopMouseTimer()
{
   // Make sure mouse timers are not running.

   fMouseTimerRunning = kFALSE;
   fMouseTimer->Stop();
}

//______________________________________________________________________________
void TGLEventHandler::ClearMouseOver()
{
   // Clear mouse-over state and emit mouse-over signals.
   // Current overlay element is also told the mouse has left.

   fLastMouseOverPos.fX = fLastMouseOverPos.fY = -1;
   fLastMouseOverShape = 0;
   fGLViewer->MouseOver(fLastMouseOverShape);
   fGLViewer->MouseOver(fLastMouseOverShape, fLastEventState);
   fGLViewer->MouseOver((TObject*)0, fLastEventState);

   fGLViewer->ClearCurrentOvlElm();
}

//______________________________________________________________________________
void TGLEventHandler::Repaint()
{
   // Handle window expose 'event' - show.

   if (fGLViewer->IsLocked()) {
      if (gDebug > 0) {
         Info("TGLViewer::HandleExpose", "ignored - viewer is %s",
            fGLViewer->LockName(fGLViewer->CurrentLock()));
      }
      return;
   }
   fGLViewer->fRedrawTimer->RequestDraw(20, TGLRnrCtx::kLODHigh);
}

//______________________________________________________________________________
void TGLEventHandler::PopupContextMenu(TGLPhysicalShape* pshp, Event_t * /*event*/,
                                       Int_t gx, Int_t gy)
{
   // Popup context menu.

   if (!fGLViewer->fContextMenu)
   {
      fGLViewer->fContextMenu = new TContextMenu("glcm", "GL Viewer Context Menu");
   }

   if (pshp)
   {
      fActiveButtonID = 0;
      UnGrabMouse();

      pshp->InvokeContextMenu(*fGLViewer->fContextMenu, gx, gy);
   }

   // This is dangerous ... should have special menu, probably even
   // tool / context specific.
   // else 
   // {
   //    fGLViewer->fContextMenu->Popup(x, y, fGLViewer);
   // }
}

//______________________________________________________________________________
void TGLEventHandler::TriggerTooltip(const char* text)
{
   // Trigger display of tooltip.

   static UInt_t screenW = 0, screenH = 0;
   fTooltipPos   = fLastGlobalPos;
   fTooltipShown = kTRUE;
   fTooltip->SetText(text);
   Int_t x = fTooltipPos.fX + 16, y = fTooltipPos.fY + 16;
   if (screenW == 0 || screenH == 0) {
      screenW = gClient->GetDisplayWidth();
      screenH = gClient->GetDisplayHeight();
   }
   if (x + 5 + fTooltip->GetWidth() > screenW) {
      x = screenW - fTooltip->GetWidth() - 5;
      if (y + 5 + fTooltip->GetHeight() > screenH) {
         y -= (25 + fTooltip->GetHeight());
      }
   }
   if (y + 5 + fTooltip->GetHeight() > screenH) {
      y = screenH - fTooltip->GetHeight() - 10;
   }
   fTooltip->SetPosition(x, y);
   fTooltip->Reset();
}

//______________________________________________________________________________
void TGLEventHandler::RemoveTooltip()
{
   // Hide the tooltip.

   fTooltip->Hide();
   fTooltipShown = kFALSE;
}

//______________________________________________________________________________
void TGLEventHandler::SetMouseOverSelectDelay(Int_t ms)
{
   // Set delay of mouse-over probe (highlight).

   fMouseTimer->SetTime(ms);
}

//______________________________________________________________________________
void TGLEventHandler::SetMouseOverTooltipDelay(Int_t ms)
{
   // Set delay of tooltip timer.

   fTooltip->SetDelay(ms);
}<|MERGE_RESOLUTION|>--- conflicted
+++ resolved
@@ -729,17 +729,12 @@
 {
    // Handle keyboard 'event'.
 
-<<<<<<< HEAD
-  if (fTooltipShown)
-    fTooltip->Hide();
-=======
    // We only handle key-press events.
    if (event->fType == kKeyRelease)
       return kTRUE;
 
    if (fTooltipShown)
       fTooltip->Hide();
->>>>>>> 84c4c19c
 
    fLastEventState = event->fState;
 
@@ -833,11 +828,7 @@
             } else {
                fGLViewer->ResetCurrentCamera();
             }
-<<<<<<< HEAD
-               redraw = kTRUE;
-=======
             redraw = kTRUE;
->>>>>>> 84c4c19c
             break;
 
             // Toggle debugging mode
