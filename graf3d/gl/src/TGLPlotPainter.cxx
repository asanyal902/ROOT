// @(#)root/gl:$Id$
// Author:  Timur Pocheptsov  14/06/2006

/*************************************************************************
 * Copyright (C) 1995-2004, Rene Brun and Fons Rademakers.               *
 * All rights reserved.                                                  *
 *                                                                       *
 * For the licensing terms see $ROOTSYS/LICENSE.                         *
 * For the list of contributors see $ROOTSYS/README/CREDITS.             *
 *************************************************************************/
#include "Riostream.h"
#include <cstdio>

#include "TVirtualPad.h"
#include "TVirtualPS.h"
#include "TVirtualX.h"
#include "TGaxis.h"
#include "TGraph.h"
#include "TStyle.h"
#include "TError.h"
#include "TColor.h"
#include "TAxis.h"
#include "TMath.h"
#include "TList.h"
#include "TH2Poly.h"
#include "TH1.h"
#include "TH3.h"
#include "TF3.h"

#include "TGLPlotPainter.h"
#include "TGLPlotCamera.h"
#include "TGLIncludes.h"
#include "TGLAdapter.h"
#include "TGLOutput.h"
#include "TGL5D.h"
#include "gl2ps.h"

//______________________________________________________________________________
//
// Base class for plot-painters that provide GL rendering of various
// 2D and 3D histograms, functions and parametric surfaces.

ClassImp(TGLPlotPainter)

//______________________________________________________________________________
TGLPlotPainter::TGLPlotPainter(TH1 *hist, TGLPlotCamera *camera, TGLPlotCoordinates *coord,
                               Bool_t xoy, Bool_t xoz, Bool_t yoz)
                  : fPadColor(0),
                    fPadPhi(45.),
                    fPadTheta(0.),
                    fHist(hist),
                    fXAxis(hist->GetXaxis()),
                    fYAxis(hist->GetYaxis()),
                    fZAxis(hist->GetZaxis()),
                    fCoord(coord),
                    fCamera(camera),
                    fUpdateSelection(kTRUE),
                    fSelectionPass(kFALSE),
                    fSelectedPart(0),
                    fXOZSectionPos(0.),
                    fYOZSectionPos(0.),
                    fXOYSectionPos(0.),
                    fBackBox(xoy, xoz, yoz),
                    fBoxCut(&fBackBox),
                    fHighColor(kFALSE),
                    fSelectionBase(kTrueColorSelectionBase),
                    fDrawPalette(kFALSE)
{
   //TGLPlotPainter's ctor.
   if (gPad) {
      fPadPhi   = gPad->GetPhi();
      fPadTheta = gPad->GetTheta();
   }
}

//______________________________________________________________________________
TGLPlotPainter::TGLPlotPainter(TGL5DDataSet *data, TGLPlotCamera *camera, TGLPlotCoordinates *coord)
                  : fPadColor(0),
                    fPadPhi(45.),
                    fPadTheta(0.),
                    fHist(0),
                    fXAxis(data->GetXAxis()),
                    fYAxis(data->GetYAxis()),
                    fZAxis(data->GetZAxis()),
                    fCoord(coord),
                    fCamera(camera),
                    fUpdateSelection(kTRUE),
                    fSelectionPass(kFALSE),
                    fSelectedPart(0),
                    fXOZSectionPos(0.),
                    fYOZSectionPos(0.),
                    fXOYSectionPos(0.),
                    fBackBox(kFALSE, kFALSE, kFALSE),
                    fBoxCut(&fBackBox),
                    fHighColor(kFALSE),
                    fSelectionBase(kTrueColorSelectionBase),
                    fDrawPalette(kFALSE)
{
   //TGLPlotPainter's ctor.
   if (gPad) {
      fPadPhi   = gPad->GetPhi();
      fPadTheta = gPad->GetTheta();
   }
}

//______________________________________________________________________________
TGLPlotPainter::TGLPlotPainter(TGLPlotCamera *camera)
                  : fPadColor(0),
                    fPadPhi(45.),
                    fPadTheta(0.),
                    fHist(0),
                    fXAxis(0),
                    fYAxis(0),
                    fZAxis(0),
                    fCoord(0),
                    fCamera(camera),
                    fUpdateSelection(kTRUE),
                    fSelectionPass(kFALSE),
                    fSelectedPart(0),
                    fXOZSectionPos(0.),
                    fYOZSectionPos(0.),
                    fXOYSectionPos(0.),
                    fBackBox(kFALSE, kFALSE, kFALSE),
                    fBoxCut(&fBackBox),
                    fHighColor(kFALSE),
                    fSelectionBase(kTrueColorSelectionBase),
                    fDrawPalette(kFALSE)
{
   //TGLPlotPainter's ctor.
   if (gPad) {
      fPadPhi   = gPad->GetPhi();
      fPadTheta = gPad->GetTheta();
   }
}

//______________________________________________________________________________
void TGLPlotPainter::Paint()
{
   //Draw lego/surf/whatever you can.
   fHighColor = kFALSE;
   fSelectionBase = fHighColor ? kHighColorSelectionBase : kTrueColorSelectionBase;

   int vp[4] = {};
   glGetIntegerv(GL_VIEWPORT, vp);
      
   //GL pad painter does not use depth test,
   //so, switch it on now.
   glDepthMask(GL_TRUE);//[0
   //
   InitGL();
   //Save material/light properties in a stack.
   glPushAttrib(GL_LIGHTING_BIT);

   //Save projection and modelview matrix, used by glpad.
   SaveProjectionMatrix();
   SaveModelviewMatrix();
      
   //glOrtho etc.
   fCamera->SetCamera();
   //
   glClear(GL_DEPTH_BUFFER_BIT);
   //
/*   if (fCamera->ViewportChanged()) {
      std::cout<<"Set need update\n";
      fUpdateSelection = kTRUE;
   }*/
   //Set light.
   const Float_t pos[] = {0.f, 0.f, 0.f, 1.f};
   glLightfv(GL_LIGHT0, GL_POSITION, pos);
   //Set transformation - shift and rotate the scene.
   fCamera->Apply(fPadPhi, fPadTheta);
   fBackBox.FindFrontPoint();
   
   if (gVirtualPS)
      PrintPlot();



   DrawPlot();
   //Restore material properties from stack.
   glPopAttrib();
   //
   DeInitGL();//Disable/enable, what concrete plot painter enabled/disabled

   //Restore projection and modelview matrices.
   RestoreProjectionMatrix();
   RestoreModelviewMatrix();

   glViewport(vp[0], vp[1], vp[2], vp[3]);
   //GL pad painter does not use depth test, so,
   //switch it off now.
   glDepthMask(GL_FALSE);//0]
   
   if (fCoord && fCoord->GetCoordType() == kGLCartesian) {
   
      Bool_t old = gPad->TestBit(TGraph::kClipFrame);
      if (!old)
         gPad->SetBit(TGraph::kClipFrame);
      const Int_t viewport[] = {fCamera->GetX(), fCamera->GetY(), fCamera->GetWidth(), fCamera->GetHeight()};
      Rgl::DrawAxes(fBackBox.GetFrontPoint(), viewport, fBackBox.Get2DBox(), fCoord, fXAxis, fYAxis, fZAxis);
      if (fDrawPalette)
         DrawPaletteAxis();
         
      if (!old)
         gPad->ResetBit(TGraph::kClipFrame);
   } else if(fDrawPalette)
      DrawPaletteAxis();
<<<<<<< HEAD
=======

>>>>>>> 84c4c19c
}

//______________________________________________________________________________
void TGLPlotPainter::PrintPlot()const
{
   // Generate PS using gl2ps
   using namespace std;
   
   TGLOutput::StartEmbeddedPS();
   FILE *output = fopen(gVirtualPS->GetName(), "a");
   Int_t gl2psFormat = GL2PS_EPS;
   Int_t gl2psSort   = GL2PS_BSP_SORT;
   Int_t buffsize    = 0;
   Int_t state       = GL2PS_OVERFLOW;
   GLint gl2psoption = GL2PS_USE_CURRENT_VIEWPORT | 
                       GL2PS_SILENT               |
                       GL2PS_BEST_ROOT            |
                       GL2PS_OCCLUSION_CULL       |
                       0;

   while (state == GL2PS_OVERFLOW) {
      buffsize += 1024*1024;
      gl2psBeginPage ("ROOT Scene Graph", "ROOT", NULL,
                      gl2psFormat, gl2psSort, gl2psoption,
                      GL_RGBA, 0, NULL,0, 0, 0,
                      buffsize, output, NULL);
      DrawPlot();
      state = gl2psEndPage();
   }

   fclose(output);
   TGLOutput::CloseEmbeddedPS();
   glFlush();
}

//______________________________________________________________________________
Bool_t TGLPlotPainter::PlotSelected(Int_t px, Int_t py)
{
   //Read color buffer content to find selected object
   if (fUpdateSelection) {
      //Save projection and modelview matrix, used by glpad.
      glMatrixMode(GL_PROJECTION);//[1
      glPushMatrix();
      glMatrixMode(GL_MODELVIEW);//[2
      glPushMatrix();
   
      fSelectionPass = kTRUE;
      fCamera->SetCamera();
      
      glDepthMask(GL_TRUE);
      glClearColor(0.f, 0.f, 0.f, 0.f);
      glClear(GL_COLOR_BUFFER_BIT | GL_DEPTH_BUFFER_BIT);
      
      fCamera->Apply(fPadPhi, fPadTheta);
      DrawPlot();
      
      glFinish();
      //fSelection.ReadColorBuffer(fCamera->GetWidth(), fCamera->GetHeight());
      fSelection.ReadColorBuffer(fCamera->GetX(), fCamera->GetY(), fCamera->GetWidth(), fCamera->GetHeight());
      fSelectionPass   = kFALSE;
      fUpdateSelection = kFALSE;
      
      glDepthMask(GL_FALSE);
      glDisable(GL_DEPTH_TEST);
      
      //Restore projection and modelview matrices.
      glMatrixMode(GL_PROJECTION);//1]
      glPopMatrix();
      glMatrixMode(GL_MODELVIEW);//2]
      glPopMatrix();
   }
   
   //Convert from window top-bottom into gl bottom-top.
   px -= Int_t(gPad->GetXlowNDC() * gPad->GetWw());
   py -= Int_t(gPad->GetWh() - gPad->YtoAbsPixel(gPad->GetY1()));
   //py = fCamera->GetHeight() - py;
   //Y is a number of a row, x - column.
   std::swap(px, py);
   Int_t newSelected(Rgl::ColorToObjectID(fSelection.GetPixelColor(px, py), fHighColor));

   if (newSelected != fSelectedPart) {
      //New object was selected (or surface deselected) - re-paint.
      fSelectedPart = newSelected;
      gPad->Update();
   }

   return fSelectedPart ? kTRUE : kFALSE;
}

/*
//______________________________________________________________________________
void TGLPlotPainter::SetGLContext(Int_t context)
{
   //One plot can be painted in several gl contexts.
//   fGLContext = context;
}
 */
//______________________________________________________________________________
void TGLPlotPainter::SetPadColor(const TColor *c)
{
   //Used in a pad.
   fPadColor = c;
}

//______________________________________________________________________________
void TGLPlotPainter::SetFrameColor(const TColor *c)
{
   //Set plot's back box color.
   fBackBox.SetFrameColor(c);
}

//______________________________________________________________________________
void TGLPlotPainter::InvalidateSelection()
{
   //Selection must be updated.
   fUpdateSelection = kTRUE;
}

//______________________________________________________________________________
const TColor *TGLPlotPainter::GetPadColor()const
{
   //Get pad color.
   return fPadColor;
}

//______________________________________________________________________________
void TGLPlotPainter::MoveSection(Int_t px, Int_t py)
{
   //Create dynamic profile using selected plane
   const TGLVertex3 *frame = fBackBox.Get3DBox();
   const Int_t frontPoint  = fBackBox.GetFrontPoint();

   if (fSelectedPart == 1) {
      fXOYSectionPos = frame[0].Z();
      fSelectedPart = 6;
   } else if (fSelectedPart == 2) {
      if (frontPoint == 2) {
         fXOZSectionPos = frame[0].Y();
         fSelectedPart = 4;
      } else if (!frontPoint) {
         fXOZSectionPos = frame[2].Y();
         fSelectedPart = 4;
      } else if (frontPoint == 1) {
         fYOZSectionPos = frame[0].X();
         fSelectedPart = 5;
      } else if (frontPoint == 3) {
         fYOZSectionPos = frame[1].X();
         fSelectedPart = 5;
      }
   } else if (fSelectedPart == 3) {
      if (frontPoint == 2) {
         fYOZSectionPos = frame[0].X();
         fSelectedPart = 5;
      } else if (!frontPoint) {
         fYOZSectionPos = frame[1].X();
         fSelectedPart = 5;
      } else if (frontPoint == 1) {
         fXOZSectionPos = frame[2].Y();
         fSelectedPart = 4;
      } else if (frontPoint == 3) {
         fXOZSectionPos = frame[0].Y();
         fSelectedPart = 4;
      }
   }

   Double_t mv[16] = {0.};
   glGetDoublev(GL_MODELVIEW_MATRIX, mv);
   Double_t pr[16] = {0.};
   glGetDoublev(GL_PROJECTION_MATRIX, pr);
   Int_t vp[4] = {0};
   glGetIntegerv(GL_VIEWPORT, vp);
   Double_t winVertex[3] = {0.};

   if (fSelectedPart == 6)
      gluProject(0., 0., fXOYSectionPos, mv, pr, vp, &winVertex[0], &winVertex[1], &winVertex[2]);
   else
      gluProject(fSelectedPart == 5 ? fYOZSectionPos : 0.,
                 fSelectedPart == 4 ? fXOZSectionPos : 0.,
                 0., mv, pr, vp,
                 &winVertex[0], &winVertex[1], &winVertex[2]);
   winVertex[0] += px - fMousePosition.fX;
   winVertex[1] += py - fMousePosition.fY;
   Double_t newPoint[3] = {0.};
   gluUnProject(winVertex[0], winVertex[1], winVertex[2], mv, pr, vp,
                newPoint, newPoint + 1, newPoint + 2);

   if (fSelectedPart == 4)
      fXOZSectionPos = newPoint[1];
   else if (fSelectedPart == 5)
      fYOZSectionPos = newPoint[0];
   else
      fXOYSectionPos = newPoint[2];
}

//______________________________________________________________________________
void TGLPlotPainter::DrawSections()const
{
   //Draw sections (if any).
   const TGLVertex3 *frame = fBackBox.Get3DBox();

   if (fXOZSectionPos > frame[0].Y()) {
      if (fXOZSectionPos > frame[2].Y())
         fXOZSectionPos = frame[2].Y();
      const TGLVertex3 v1(frame[0].X(), fXOZSectionPos, frame[0].Z());
      const TGLVertex3 v2(frame[4].X(), fXOZSectionPos, frame[4].Z());
      const TGLVertex3 v3(frame[5].X(), fXOZSectionPos, frame[5].Z());
      const TGLVertex3 v4(frame[1].X(), fXOZSectionPos, frame[1].Z());

      if (fSelectionPass)
         Rgl::ObjectIDToColor(4, fHighColor);
      else if (fSelectedPart == 4)
         glMaterialfv(GL_FRONT_AND_BACK, GL_EMISSION, Rgl::gBlueEmission);

      glEnable(GL_POLYGON_OFFSET_FILL);
      glPolygonOffset(1.f, 1.f);
      Rgl::DrawQuadFilled(v1, v2, v3, v4, TGLVector3(0., 1., 0.));
      glDisable(GL_POLYGON_OFFSET_FILL);
      //Zlevels here.
      if (!fSelectionPass) {
         if (fSelectedPart == 4)
            glMaterialfv(GL_FRONT_AND_BACK, GL_EMISSION, Rgl::gNullEmission);
         const TGLDisableGuard lightGuard(GL_LIGHTING);
         const TGLEnableGuard  blendGuard(GL_BLEND);
         const TGLEnableGuard  lineSmooth(GL_LINE_SMOOTH);
         glHint(GL_LINE_SMOOTH_HINT, GL_NICEST);
         glDepthMask(GL_FALSE);
         DrawSectionXOZ();
         //Draw z-levels
         const TGLEnableGuard stippleGuard(GL_LINE_STIPPLE);//[1-1]
         const UShort_t stipple = 0x5555;
         glLineStipple(1, stipple);

         glColor3d(0., 0., 0.);
         glBegin(GL_LINES);
         for (UInt_t i = 0; i < fZLevels.size(); ++i) {
            glVertex3d(fBackBox.Get3DBox()[1].X(), fXOZSectionPos, fZLevels[i]);
            glVertex3d(fBackBox.Get3DBox()[0].X(), fXOZSectionPos, fZLevels[i]);
         }
         glEnd();
         glDepthMask(GL_TRUE);
      }
   }

   if (fYOZSectionPos > frame[0].X()) {
      if (fYOZSectionPos > frame[1].X())
         fYOZSectionPos = frame[1].X();
      TGLVertex3 v1(fYOZSectionPos, frame[0].Y(), frame[0].Z());
      TGLVertex3 v2(fYOZSectionPos, frame[3].Y(), frame[3].Z());
      TGLVertex3 v3(fYOZSectionPos, frame[7].Y(), frame[7].Z());
      TGLVertex3 v4(fYOZSectionPos, frame[4].Y(), frame[4].Z());

      if (fSelectionPass) {
         Rgl::ObjectIDToColor(5, fHighColor);
      } else if (fSelectedPart == 5)
         glMaterialfv(GL_FRONT_AND_BACK, GL_EMISSION, Rgl::gBlueEmission);

      glEnable(GL_POLYGON_OFFSET_FILL);
      glPolygonOffset(1.f, 1.f);
      Rgl::DrawQuadFilled(v1, v2, v3, v4, TGLVector3(1., 0., 0.));
      glDisable(GL_POLYGON_OFFSET_FILL);

      if (!fSelectionPass) {
         if (fSelectedPart == 5)
            glMaterialfv(GL_FRONT_AND_BACK, GL_EMISSION, Rgl::gNullEmission);
         const TGLDisableGuard lightHuard(GL_LIGHTING);
         const TGLEnableGuard blendGuard(GL_BLEND);
         const TGLEnableGuard lineSmooth(GL_LINE_SMOOTH);
         glHint(GL_LINE_SMOOTH_HINT, GL_NICEST);
         glDepthMask(GL_FALSE);
         DrawSectionYOZ();
         //Draw z-levels
         const TGLEnableGuard stippleGuard(GL_LINE_STIPPLE);//[1-1]
         glLineStipple(1, 0x5555);

         glColor3d(0., 0., 0.);
         glBegin(GL_LINES);
         for (UInt_t i = 0; i < fZLevels.size(); ++i) {
            glVertex3d(fYOZSectionPos, fBackBox.Get3DBox()[3].Y(), fZLevels[i]);
            glVertex3d(fYOZSectionPos, fBackBox.Get3DBox()[0].Y(), fZLevels[i]);
         }
         glEnd();
         glDepthMask(GL_TRUE);
      }
   }

   if (fXOYSectionPos > frame[0].Z()) {
      if (fXOYSectionPos > frame[4].Z())
         fXOYSectionPos = frame[4].Z();
      TGLVertex3 v1(frame[0].X(), frame[0].Y(), fXOYSectionPos);
      TGLVertex3 v2(frame[1].X(), frame[1].Y(), fXOYSectionPos);
      TGLVertex3 v3(frame[2].X(), frame[2].Y(), fXOYSectionPos);
      TGLVertex3 v4(frame[3].X(), frame[3].Y(), fXOYSectionPos);

      if (fSelectionPass) {
         Rgl::ObjectIDToColor(6, fHighColor);
      } else if (fSelectedPart == 6)
         glMaterialfv(GL_FRONT_AND_BACK, GL_EMISSION, Rgl::gBlueEmission);

      glEnable(GL_POLYGON_OFFSET_FILL);
      glPolygonOffset(1.f, 1.f);
      //if (fSelectionPass || fSelectedPart == 6)
      Rgl::DrawQuadFilled(v1, v2, v3, v4, TGLVector3(0., 0., 1.));
      glDisable(GL_POLYGON_OFFSET_FILL);

      if (!fSelectionPass) {
         if (fSelectedPart == 6)
            glMaterialfv(GL_FRONT_AND_BACK, GL_EMISSION, Rgl::gNullEmission);
         const TGLDisableGuard lightGuard(GL_LIGHTING);
         const TGLEnableGuard blendGuard(GL_BLEND);
         const TGLEnableGuard lineSmooth(GL_LINE_SMOOTH);
         glHint(GL_LINE_SMOOTH_HINT, GL_NICEST);
         glDepthMask(GL_FALSE);
         DrawSectionXOY();
         glDepthMask(GL_TRUE);
      }
   }
}

//______________________________________________________________________________
void TGLPlotPainter::ClearBuffers()const
{
/*
   // Clear buffer.
   Float_t rgb[3] = {1.f, 1.f, 1.f};
   if (const TColor *color = GetPadColor())
      color->GetRGB(rgb[0], rgb[1], rgb[2]);
   glClearColor(rgb[0], rgb[1], rgb[2], 1.);
   glClear(GL_COLOR_BUFFER_BIT | GL_DEPTH_BUFFER_BIT);
   */
}

//______________________________________________________________________________
void TGLPlotPainter::DrawPaletteAxis()const
{
   //Draw. Palette. Axis.
}

//______________________________________________________________________________
void TGLPlotPainter::SaveModelviewMatrix()const
{
   glMatrixMode(GL_MODELVIEW);
   glPushMatrix();
}

//______________________________________________________________________________
void TGLPlotPainter::SaveProjectionMatrix()const
{
   glMatrixMode(GL_PROJECTION);
   glPushMatrix();
}

//______________________________________________________________________________
void TGLPlotPainter::RestoreModelviewMatrix()const
{
   glMatrixMode(GL_MODELVIEW);
   glPopMatrix();
}

//______________________________________________________________________________
void TGLPlotPainter::RestoreProjectionMatrix()const
{
   glMatrixMode(GL_PROJECTION);
   glPopMatrix();
}

//______________________________________________________________________________
//
// Helper class for plot-painters holding information about axis
// ranges, numbers of bins and flags if certain axis is logartihmic.

ClassImp(TGLPlotCoordinates)

//______________________________________________________________________________
TGLPlotCoordinates::TGLPlotCoordinates()
                        : fCoordType(kGLCartesian),
                          fXScale(1.),
                          fYScale(1.),
                          fZScale(1.),
                          fXLog(kFALSE),
                          fYLog(kFALSE),
                          fZLog(kFALSE),
                          fModified(kFALSE),
                          fFactor(1.)
{
   //Constructor.
}

//______________________________________________________________________________
TGLPlotCoordinates::~TGLPlotCoordinates()
{
   //Destructor.
}

//______________________________________________________________________________
void TGLPlotCoordinates::SetCoordType(EGLCoordType type)
{
   //If coord type was changed, plot must reset sections (if any),
   //set fModified.
   if (fCoordType != type) {
      fModified = kTRUE;
      fCoordType = type;
   }
}

//______________________________________________________________________________
EGLCoordType TGLPlotCoordinates::GetCoordType()const
{
   // Get coordinates type.

   return fCoordType;
}

//______________________________________________________________________________
void TGLPlotCoordinates::SetXLog(Bool_t xLog)
{
   //If log changed, sections must be reset,
   //set fModified.
   if (fXLog != xLog) {
      fXLog = xLog;
      fModified = kTRUE;
   }
}

//______________________________________________________________________________
Bool_t TGLPlotCoordinates::GetXLog()const
{
   // Get X log.

   return fXLog;
}

//______________________________________________________________________________
void TGLPlotCoordinates::SetYLog(Bool_t yLog)
{
   //If log changed, sections must be reset,
   //set fModified.
   if (fYLog != yLog) {
      fYLog = yLog;
      fModified = kTRUE;
   }
}

//______________________________________________________________________________
Bool_t TGLPlotCoordinates::GetYLog()const
{
   // Get Y log.

   return fYLog;
}

//______________________________________________________________________________
void TGLPlotCoordinates::SetZLog(Bool_t zLog)
{
   //If log changed, sections must be reset,
   //set fModified.
   if (fZLog != zLog) {
      fZLog = zLog;
      fModified = kTRUE;
   }
}

//______________________________________________________________________________
Bool_t TGLPlotCoordinates::GetZLog()const
{
   // Get Z log.

   return fZLog;
}

//______________________________________________________________________________
void TGLPlotCoordinates::ResetModified()
{
   // Reset modified.

   fModified = !fModified;//kFALSE;
}

//______________________________________________________________________________
Bool_t TGLPlotCoordinates::Modified()const
{
   // Modified.

   return fModified;
}

//______________________________________________________________________________
Bool_t TGLPlotCoordinates::SetRanges(const TH1 *hist, Bool_t errors, Bool_t zBins)
{
   //Set bin ranges, ranges.
   switch (fCoordType) {
   case kGLPolar:
      return SetRangesPolar(hist);
   case kGLCylindrical:
      return SetRangesCylindrical(hist);
   case kGLSpherical:
      return SetRangesSpherical(hist);
   case kGLCartesian:
   default:
      return SetRangesCartesian(hist, errors, zBins);
   }
}

//______________________________________________________________________________
Int_t TGLPlotCoordinates::GetNXBins()const
{
   //Number of X bins.
   return fXBins.second - fXBins.first + 1;
}

//______________________________________________________________________________
Int_t TGLPlotCoordinates::GetNYBins()const
{
   //Number of Y bins.
   return fYBins.second - fYBins.first + 1;
}

//______________________________________________________________________________
Int_t TGLPlotCoordinates::GetNZBins()const
{
   //Number of Z bins.
   return fZBins.second - fZBins.first + 1;
}

//______________________________________________________________________________
const Rgl::BinRange_t &TGLPlotCoordinates::GetXBins()const
{
   //X bins range.
   return fXBins;
}

//______________________________________________________________________________
const Rgl::BinRange_t &TGLPlotCoordinates::GetYBins()const
{
   //Y bins range.
   return fYBins;
}

//______________________________________________________________________________
const Rgl::BinRange_t &TGLPlotCoordinates::GetZBins()const
{
   //Z bins range.
   return fZBins;
}

//______________________________________________________________________________
const Rgl::Range_t &TGLPlotCoordinates::GetXRange()const
{
   //X range.
   return fXRange;
}

//______________________________________________________________________________
Double_t TGLPlotCoordinates::GetXLength()const
{
   //X length.
   return fXRange.second - fXRange.first;
}

//______________________________________________________________________________
const Rgl::Range_t &TGLPlotCoordinates::GetYRange()const
{
   //Y range.
   return fYRange;
}

//______________________________________________________________________________
Double_t TGLPlotCoordinates::GetYLength()const
{
   //Y length.
   return fYRange.second - fYRange.first;
}


//______________________________________________________________________________
const Rgl::Range_t &TGLPlotCoordinates::GetZRange()const
{
   //Z range.
   return fZRange;
}

//______________________________________________________________________________
Double_t TGLPlotCoordinates::GetZLength()const
{
   //Z length.
   return fZRange.second - fZRange.first;
}


//______________________________________________________________________________
const Rgl::Range_t &TGLPlotCoordinates::GetXRangeScaled()const
{
   //Scaled range.
   return fXRangeScaled;
}

//______________________________________________________________________________
const Rgl::Range_t &TGLPlotCoordinates::GetYRangeScaled()const
{
   //Scaled range.
   return fYRangeScaled;
}

//______________________________________________________________________________
const Rgl::Range_t &TGLPlotCoordinates::GetZRangeScaled()const
{
   //Scaled range.
   return fZRangeScaled;
}

//______________________________________________________________________________
Double_t TGLPlotCoordinates::GetFactor()const
{
   // Get factor.

   return fFactor;
}

namespace {

Bool_t FindAxisRange(const TAxis *axis, Bool_t log, Rgl::BinRange_t &bins, Rgl::Range_t &range);
Bool_t FindAxisRange(const TH1 *hist, Bool_t logZ, const Rgl::BinRange_t &xBins,
                     const Rgl::BinRange_t &yBins, Rgl::Range_t &zRange,
                     Double_t &factor, Bool_t errors);

Bool_t FindAxisRange(TH2Poly *hist, Bool_t zLog, Rgl::Range_t &zRange);

}

//______________________________________________________________________________
Bool_t TGLPlotCoordinates::SetRangesCartesian(const TH1 *hist, Bool_t errors, Bool_t zAsBins)
{
   //Set bin ranges, ranges, etc.
   Rgl::BinRange_t xBins;
   Rgl::Range_t    xRange;
   if (!FindAxisRange(hist->GetXaxis(), fXLog, xBins, xRange)) {
      Error("TGLPlotCoordinates::SetRangesCartesian", "Cannot set X axis to log scale");
      return kFALSE;
   }

   Rgl::BinRange_t yBins;
   Rgl::Range_t    yRange;
   if (!FindAxisRange(hist->GetYaxis(), fYLog, yBins, yRange)) {
      Error("TGLPlotCoordinates::SetRangesCartesian", "Cannot set Y axis to log scale");
      return kFALSE;
   }

   Rgl::BinRange_t zBins;
   Rgl::Range_t zRange;
   Double_t factor = 1.;

   if (zAsBins) {
      if (!FindAxisRange(hist->GetZaxis(), fZLog, zBins, zRange)) {
         Error("TGLPlotCoordinates::SetRangesCartesian", "Cannot set Z axis to log scale");
         return kFALSE;
      }
   } else if (!FindAxisRange(hist, fZLog, xBins, yBins, zRange, factor, errors)) {
      Error("TGLPlotCoordinates::SetRangesCartesian",
            "Log scale is requested for Z, but maximum less or equal 0. (%f)", zRange.second);
      return kFALSE;
   }

   //Finds the maximum dimension and adjust scale coefficients
   const Double_t x = xRange.second - xRange.first;
   const Double_t y = yRange.second - yRange.first;
   const Double_t z = zRange.second - zRange.first;

   if (!x || !y || !z) {
      Error("TGLPlotCoordinates::SetRangesCartesian", "Zero axis range.");
      return kFALSE;
   }

   if (xRange != fXRange || yRange != fYRange || zRange != fZRange ||
       xBins != fXBins || yBins != fYBins || zBins != fZBins || fFactor != factor)
   {
      fModified = kTRUE;
   }

   fXRange = xRange, fXBins = xBins, fYRange = yRange, fYBins = yBins, fZRange = zRange, fZBins = zBins;
   fFactor = factor;
   /*
   const Double_t maxDim = TMath::Max(TMath::Max(x, y), z);
   fXScale = maxDim / x;
   fYScale = maxDim / y;
   fZScale = maxDim / z;
   */
   fXScale = 1. / x;
   fYScale = 1. / y;
   fZScale = 1. / z;

   fXRangeScaled.first = fXRange.first * fXScale, fXRangeScaled.second = fXRange.second * fXScale;
   fYRangeScaled.first = fYRange.first * fYScale, fYRangeScaled.second = fYRange.second * fYScale;
   fZRangeScaled.first = fZRange.first * fZScale, fZRangeScaled.second = fZRange.second * fZScale;

   return kTRUE;
}

<<<<<<< HEAD
=======
//
//______________________________________________________________________________
Bool_t TGLPlotCoordinates::SetRanges(TH2Poly *hist)
{
   //Set bin ranges, ranges, etc.
   Rgl::BinRange_t xBins;
   Rgl::Range_t    xRange;
   FindAxisRange(hist->GetXaxis(), kFALSE, xBins, xRange);//kFALSE == never logarithmic.

   Rgl::BinRange_t yBins;
   Rgl::Range_t    yRange;
   FindAxisRange(hist->GetYaxis(), kFALSE, yBins, yRange);//kFALSE == never logarithmic.

   Rgl::BinRange_t zBins;
   Rgl::Range_t zRange;
   Double_t factor = 1.;

   if (!FindAxisRange(hist, fZLog, zRange))
      return kFALSE;

   //Finds the maximum dimension and adjust scale coefficients
   const Double_t x = xRange.second - xRange.first;
   const Double_t y = yRange.second - yRange.first;
   const Double_t z = zRange.second - zRange.first;

   if (!x || !y || !z) {
      Error("TGLPlotCoordinates::SetRanges", "Zero axis range.");
      return kFALSE;
   }

   if (xRange != fXRange || yRange != fYRange || zRange != fZRange ||
       xBins != fXBins || yBins != fYBins || zBins != fZBins || fFactor != factor)
   {
      fModified = kTRUE;
   }

   fXRange = xRange, fXBins = xBins, fYRange = yRange, fYBins = yBins, fZRange = zRange, fZBins = zBins;
   fFactor = factor;

   fXScale = Rgl::gH2PolyScaleXY / x;
   fYScale = Rgl::gH2PolyScaleXY / y;
   fZScale = 1. / z;

   fXRangeScaled.first = fXRange.first * fXScale, fXRangeScaled.second = fXRange.second * fXScale;
   fYRangeScaled.first = fYRange.first * fYScale, fYRangeScaled.second = fYRange.second * fYScale;
   fZRangeScaled.first = fZRange.first * fZScale, fZRangeScaled.second = fZRange.second * fZScale;

   return kTRUE;
}
//

>>>>>>> 84c4c19c
//______________________________________________________________________________
Bool_t TGLPlotCoordinates::SetRanges(const TAxis *xAxis, const TAxis *yAxis, const TAxis *zAxis)
{
   //Set bin ranges, ranges, etc.
   Rgl::BinRange_t xBins;
   Rgl::Range_t    xRange;

   FindAxisRange(xAxis, kFALSE, xBins, xRange);

   Rgl::BinRange_t yBins;
   Rgl::Range_t    yRange;

   FindAxisRange(yAxis, kFALSE, yBins, yRange);

   Rgl::BinRange_t zBins;
   Rgl::Range_t zRange;
   Double_t factor = 1.;

   FindAxisRange(zAxis, kFALSE, zBins, zRange);

   //Finds the maximum dimension and adjust scale coefficients
   const Double_t x = xRange.second - xRange.first;
   const Double_t y = yRange.second - yRange.first;
   const Double_t z = zRange.second - zRange.first;

   if (!x || !y || !z) {
      Error("TGLPlotCoordinates::SetRangesCartesian", "Zero axis range.");
      return kFALSE;
   }

   if (xRange != fXRange || yRange != fYRange || zRange != fZRange ||
       xBins != fXBins || yBins != fYBins || zBins != fZBins || fFactor != factor)
   {
      fModified = kTRUE;
   }

   fXRange = xRange, fXBins = xBins, fYRange = yRange, fYBins = yBins, fZRange = zRange, fZBins = zBins;
   fFactor = factor;

/*   const Double_t maxDim = TMath::Max(TMath::Max(x, y), z);
   fXScale = maxDim / x;
   fYScale = maxDim / y;
   fZScale = maxDim / z;*/

   fXScale = 1. / x;
   fYScale = 1. / y;
   fZScale = 1. / z;

   fXRangeScaled.first = fXRange.first * fXScale, fXRangeScaled.second = fXRange.second * fXScale;
   fYRangeScaled.first = fYRange.first * fYScale, fYRangeScaled.second = fYRange.second * fYScale;
   fZRangeScaled.first = fZRange.first * fZScale, fZRangeScaled.second = fZRange.second * fZScale;

   return kTRUE;
}

//______________________________________________________________________________
Bool_t TGLPlotCoordinates::SetRangesPolar(const TH1 *hist)
{
   //Set bin ranges, ranges, etc.
   Rgl::BinRange_t xBins;
   Rgl::Range_t phiRange;
   const TAxis *xAxis = hist->GetXaxis();
   FindAxisRange(xAxis, kFALSE, xBins, phiRange);
   if (xBins.second - xBins.first + 1 > 360) {
      Error("TGLPlotCoordinates::SetRangesPolar", "To many PHI sectors");
      return kFALSE;
   }

   Rgl::BinRange_t yBins;
   Rgl::Range_t roRange;
   const TAxis *yAxis = hist->GetYaxis();
   FindAxisRange(yAxis, kFALSE, yBins, roRange);

   Rgl::Range_t zRange;
   Double_t factor = 1.;
   if (!FindAxisRange(hist, fZLog, xBins, yBins, zRange, factor, kFALSE))
   {
      Error("TGLPlotCoordinates::SetRangesPolar",
            "Log scale is requested for Z, but maximum less or equal 0. (%f)", zRange.second);
      return kFALSE;
   }

   const Double_t z = zRange.second - zRange.first;
   if (!z || !(phiRange.second - phiRange.first) || !(roRange.second - roRange.first)) {
      Error("TGLPlotCoordinates::SetRangesPolar", "Zero axis range.");
      return kFALSE;
   }

   if (phiRange != fXRange || roRange != fYRange || zRange != fZRange ||
       xBins != fXBins || yBins != fYBins || fFactor != factor)
   {
      fModified = kTRUE;
      fXRange = phiRange, fXBins = xBins;
      fYRange = roRange,  fYBins = yBins;
      fZRange = zRange;
      fFactor = factor;
   }

   //const Double_t maxDim = TMath::Max(2., z);
   fXScale = 0.5;//maxDim / 2.;
   fYScale = 0.5;//maxDim / 2.;
   fZScale = 1. / z;//maxDim / z;
   fXRangeScaled.first = -fXScale, fXRangeScaled.second = fXScale;
   fYRangeScaled.first = -fYScale, fYRangeScaled.second = fYScale;
   fZRangeScaled.first = fZRange.first * fZScale, fZRangeScaled.second = fZRange.second * fZScale;

   return kTRUE;
}

//______________________________________________________________________________
Bool_t TGLPlotCoordinates::SetRangesCylindrical(const TH1 *hist)
{
   // Set ranges cylindrical.

   Rgl::BinRange_t xBins, yBins;
   Rgl::Range_t angleRange, heightRange, radiusRange;
   const TAxis *xAxis = hist->GetXaxis();
   const TAxis *yAxis = hist->GetYaxis();
   Double_t factor = 1.;

   FindAxisRange(xAxis, kFALSE, xBins, angleRange);
   if (xBins.second - xBins.first + 1 > 360) {
      Error("TGLPlotCoordinates::SetRangesCylindrical", "To many PHI sectors");
      return kFALSE;
   }
   if (!FindAxisRange(yAxis, fYLog, yBins, heightRange)) {
      Error("TGLPlotCoordinates::SetRangesCylindrical", "Cannot set Y axis to log scale");
      return kFALSE;
   }
   FindAxisRange(hist, kFALSE, xBins, yBins, radiusRange, factor, kFALSE);

   const Double_t x = angleRange.second  - angleRange.first;
   const Double_t y = heightRange.second - heightRange.first;
   const Double_t z = radiusRange.second - radiusRange.first;

   if (!x || !y || !z) {
      Error("TGLPlotCoordinates::SetRangesCylindrical", "Zero axis range.");
      return kFALSE;
   }

   if (angleRange != fXRange  || heightRange != fYRange ||
       radiusRange != fZRange || xBins != fXBins ||
       yBins != fYBins || fFactor != factor)
   {
      fModified = kTRUE;
      fXRange = angleRange,  fXBins = xBins;
      fYRange = heightRange, fYBins = yBins;
      fZRange = radiusRange;
      fFactor = factor;
   }

   // const Double_t maxDim = TMath::Max(2., y);
   fXScale = 0.5;//maxDim / 2.;
   fYScale = 1. / y;//maxDim / y;
   fZScale = 0.5;//maxDim / 2.;
   fXRangeScaled.first = -fXScale, fXRangeScaled.second = fXScale;
   fYRangeScaled.first = fYRange.first * fYScale, fYRangeScaled.second = fYRange.second * fYScale;
   fZRangeScaled.first = -fZScale, fZRangeScaled.second = fZScale;

   return kTRUE;
}

//______________________________________________________________________________
Bool_t TGLPlotCoordinates::SetRangesSpherical(const TH1 *hist)
{
   // Set ranges spherical.

   Rgl::BinRange_t xBins;
   Rgl::Range_t phiRange;
   FindAxisRange(hist->GetXaxis(), kFALSE, xBins, phiRange);
   if (xBins.second - xBins.first + 1 > 360) {
      Error("TGLPlotCoordinates::SetRangesSpherical", "To many PHI sectors");
      return kFALSE;
   }

   Rgl::BinRange_t yBins;
   Rgl::Range_t thetaRange;
   FindAxisRange(hist->GetYaxis(), kFALSE, yBins, thetaRange);
   if (yBins.second - yBins.first + 1 > 180) {
      Error("TGLPlotCoordinates::SetRangesSpherical", "To many THETA sectors");
      return kFALSE;
   }

   Rgl::Range_t radiusRange;
   Double_t factor = 1.;
   FindAxisRange(hist, kFALSE, xBins, yBins, radiusRange, factor, kFALSE);

   if (xBins != fXBins || yBins != fYBins ||
       phiRange != fXRange || thetaRange != fYRange ||
       radiusRange != fZRange || fFactor != factor)
   {
      fModified = kTRUE;
      fXBins    = xBins;
      fYBins    = yBins;
      fXRange   = phiRange;
      fYRange   = thetaRange,
      fZRange   = radiusRange;
      fFactor   = factor;
   }

   fXScale = 0.5;
   fYScale = 0.5;
   fZScale = 0.5;
   fXRangeScaled.first = -fXScale, fXRangeScaled.second = fXScale;
   fYRangeScaled.first = -fYScale, fYRangeScaled.second = fYScale;
   fZRangeScaled.first = -fZScale, fZRangeScaled.second = fZScale;

   return kTRUE;
}

namespace {

//______________________________________________________________________________
Double_t FindMinBinWidth(const TAxis *axis)
{
   // Find minimal bin width.

   Int_t currBin = axis->GetFirst();
   Double_t width = axis->GetBinWidth(currBin);

   if (!axis->IsVariableBinSize())//equal bins
      return width;

   ++currBin;
   //variable size bins
   for (const Int_t lastBin = axis->GetLast(); currBin <= lastBin; ++currBin)
      width = TMath::Min(width, axis->GetBinWidth(currBin));

   return width;
}

//______________________________________________________________________________
Bool_t FindAxisRange(const TAxis *axis, Bool_t log, Rgl::BinRange_t &bins, Rgl::Range_t &range)
{
   //"Generic" function, can be used for X/Y/Z axis.
   //[low edge of first ..... up edge of last]
   //If log is true, at least up edge of last MUST be positive or function fails (1).
   //If log is true and low edge is negative, try to find bin with positive low edge, bin number
   //must be less or equal to last (2). If no such bin, function failes.
   //When looking for a such bin, I'm trying to find value which is 0.01 of
   //MINIMUM bin width (3) (if bins are equidimensional, first's bin width is OK).
   //But even such lookup can fail, so, it's a stupid idea to have negative ranges
   //and logarithmic scale :)

   bins.first = axis->GetFirst(), bins.second = axis->GetLast();
   range.first = axis->GetBinLowEdge(bins.first), range.second = axis->GetBinUpEdge(bins.second);

   if (log) {
      if (range.second <= 0.)
         return kFALSE;//(1)

      range.second = TMath::Log10(range.second);

      if (range.first <= 0.) {//(2)
         Int_t bin = axis->FindFixBin(FindMinBinWidth(axis) * 0.01);//(3)
         //Overflow or something stupid.
         if (bin > bins.second)
            return kFALSE;

         if (axis->GetBinLowEdge(bin) <= 0.) {
            ++bin;
            if (bin > bins.second)//Again, something stupid.
               return kFALSE;
         }

         bins.first = bin;
         range.first = axis->GetBinLowEdge(bin);
      }

      range.first = TMath::Log10(range.first);
   }

   return kTRUE;
}

//______________________________________________________________________________
Bool_t FindAxisRange(const TH1 *hist, Bool_t logZ, const Rgl::BinRange_t &xBins,
                     const Rgl::BinRange_t &yBins, Rgl::Range_t &zRange,
                     Double_t &factor, Bool_t errors)
{
   //First, look through hist to find minimum and maximum values.
   const Bool_t minimum = hist->GetMinimumStored() != -1111;
   const Bool_t maximum = hist->GetMaximumStored() != -1111;
   const Double_t margin = gStyle->GetHistTopMargin();

   zRange.second = hist->GetCellContent(xBins.first, yBins.first), zRange.first = zRange.second;
   Double_t summ = 0.;

   for (Int_t i = xBins.first; i <= xBins.second; ++i) {
      for (Int_t j = yBins.first; j <= yBins.second; ++j) {
         Double_t val = hist->GetCellContent(i, j);
         if (val > 0. && errors)
            val = TMath::Max(val, val + hist->GetCellError(i, j));
         zRange.second = TMath::Max(val, zRange.second);
         zRange.first = TMath::Min(val, zRange.first);
         summ += val;
      }
   }

   if (hist->GetMaximumStored() != -1111)
      zRange.second = hist->GetMaximumStored();
   if (hist->GetMinimumStored() != -1111)
      zRange.first = hist->GetMinimumStored();

   if (logZ && zRange.second <= 0.)
      return kFALSE;//cannot setup logarithmic scale

   if (zRange.first >= zRange.second)
      zRange.first = 0.001 * zRange.second;

   factor = hist->GetNormFactor() > 0. ? hist->GetNormFactor() : summ;
   if (summ) factor /= summ;
   if (!factor) factor = 1.;
   if (factor < 0.)
      Warning("TGLPlotPainter::ExtractAxisZInfo",
              "Negative factor, negative ranges - possible incorrect behavior");

   zRange.second *= factor;
   zRange.first  *= factor;

   if (logZ) {
      if (zRange.first <= 0.)
         zRange.first = TMath::Min(1., 0.001 * zRange.second);
      zRange.first = TMath::Log10(zRange.first);
      if (!minimum)
         zRange.first += TMath::Log10(0.5);
      zRange.second = TMath::Log10(zRange.second);
      if (!maximum)
         zRange.second += TMath::Log10(2*(0.9/0.95));//This magic numbers are from THistPainter.
      return kTRUE;
   }

   if (!maximum)
      zRange.second += margin * (zRange.second - zRange.first);
   if (!minimum) {
      if (gStyle->GetHistMinimumZero())
         zRange.first >= 0 ? zRange.first = 0. : zRange.first -= margin * (zRange.second - zRange.first);
      else
         zRange.first >= 0 && zRange.first - margin * (zRange.second - zRange.first) <= 0 ?
               zRange.first = 0 : zRange.first -= margin * (zRange.second - zRange.first);
   }

   return kTRUE;
}

//______________________________________________________________________________
Bool_t FindAxisRange(TH2Poly *hist, Bool_t logZ, Rgl::Range_t &zRange)
{
   //First, look through hist to find minimum and maximum values.
   TList *bins = hist->GetBins();
   if (!bins || !bins->GetEntries()) {
      Error("FindAxisRange", "TH2Poly returned empty list of bins");
      return kFALSE;
   }

   zRange.first  = hist->GetMinimum();
   zRange.second = hist->GetMaximum();

   if (zRange.first >= zRange.second)
      zRange.first = 0.001 * zRange.second;

   if (logZ) {
      if (zRange.second < 1e-20) {//OMG! Why is this code sooo bad and ugly? :)
         Error("FindAxisRange", "Failed to switch Z axis to logarithmic scale");
         return kFALSE;
      }

      if (zRange.first <= 0.)
         zRange.first = TMath::Min(1., 0.001 * zRange.second);

      zRange.first  = TMath::Log10(zRange.first);
      zRange.first += TMath::Log10(0.5);
      zRange.second = TMath::Log10(zRange.second);
      zRange.second += TMath::Log10(2 * (0.9 / 0.95));//These magic numbers come from THistPainter.

      return kTRUE;
   }

   const Double_t margin = gStyle->GetHistTopMargin();
   zRange.second += margin * (zRange.second - zRange.first);
   if (gStyle->GetHistMinimumZero())
      zRange.first >= 0 ? zRange.first = 0. : zRange.first -= margin * (zRange.second - zRange.first);
   else
      zRange.first >= 0 && zRange.first - margin * (zRange.second - zRange.first) <= 0 ?
         zRange.first = 0 : zRange.first -= margin * (zRange.second - zRange.first);

   return kTRUE;
}

}

//______________________________________________________________________________
//
// Used by plot-painters to determine the area of the plot that
// is cut away.

ClassImp(TGLBoxCut)

//______________________________________________________________________________
TGLBoxCut::TGLBoxCut(const TGLPlotBox *box)
               : fXLength(0.),
                 fYLength(0.),
                 fZLength(0.),
                 fPlotBox(box),
                 fActive(kFALSE),
                 fFactor(1.)
{
   //Constructor.
}

//______________________________________________________________________________
TGLBoxCut::~TGLBoxCut()
{
   //Destructor.
}

//______________________________________________________________________________
void TGLBoxCut::TurnOnOff()
{
   //Turn the box cut on/off.
   //If it's on, it will be placed in front point of a plot.
   fActive = !fActive;

   if (fActive) {
      ResetBoxGeometry();
   }
}
<<<<<<< HEAD

//______________________________________________________________________________
void TGLBoxCut::SetActive(Bool_t a)
{
   //Turn the box cut on/off.
   if (a == fActive)
      return;
   TurnOnOff();
}

//______________________________________________________________________________
=======

//______________________________________________________________________________
void TGLBoxCut::SetActive(Bool_t a)
{
   //Turn the box cut on/off.
   if (a == fActive)
      return;
   TurnOnOff();
}

//______________________________________________________________________________
>>>>>>> 84c4c19c
void TGLBoxCut::ResetBoxGeometry()
{
   //Set geometry using plot's back box.

   const Int_t frontPoint = fPlotBox->GetFrontPoint();
   const TGLVertex3 *box = fPlotBox->Get3DBox();
   const TGLVertex3 center((box[0].X() + box[1].X()) / 2, (box[0].Y() + box[2].Y()) / 2,
                           (box[0].Z() + box[4].Z()) / 2);
   fXLength = fFactor * (box[1].X() - box[0].X());
   fYLength = fFactor * (box[2].Y() - box[0].Y());
   fZLength = fFactor * (box[4].Z() - box[0].Z());

   switch(frontPoint){
   case 0:
      fCenter.X() = box[0].X();
      fCenter.Y() = box[0].Y();
      break;
   case 1:
      fCenter.X() = box[1].X();
      fCenter.Y() = box[0].Y();
      break;
   case 2:
      fCenter.X() = box[2].X();
      fCenter.Y() = box[2].Y();
      break;
   case 3:
      fCenter.X() = box[0].X();
      fCenter.Y() = box[2].Y();
      break;
   }

   fCenter.Z() = box[0].Z() * 0.5 + box[4].Z() * 0.5;
   AdjustBox();
}

//______________________________________________________________________________
void TGLBoxCut::DrawBox(Bool_t selectionPass, Int_t selected)const
{
   //Draw cut as a semi-transparent box.
   if (!selectionPass) {
      glDisable(GL_LIGHTING);
      glLineWidth(3.f);

      selected == TGLPlotPainter::kXAxis ? glColor3d(1., 1., 0.) : glColor3d(1., 0., 0.);
      glBegin(GL_LINES);
      glVertex3d(fXRange.first, (fYRange.first + fYRange.second) / 2, (fZRange.first + fZRange.second) / 2);
      glVertex3d(fXRange.second, (fYRange.first + fYRange.second) / 2, (fZRange.first + fZRange.second) / 2);
      glEnd();

      selected == TGLPlotPainter::kYAxis ? glColor3d(1., 1., 0.) : glColor3d(0., 1., 0.);
      glBegin(GL_LINES);
      glVertex3d((fXRange.first + fXRange.second) / 2, fYRange.first, (fZRange.first + fZRange.second) / 2);
      glVertex3d((fXRange.first + fXRange.second) / 2, fYRange.second, (fZRange.first + fZRange.second) / 2);
      glEnd();

      selected == TGLPlotPainter::kZAxis ? glColor3d(1., 1., 0.) : glColor3d(0., 0., 1.);
      glBegin(GL_LINES);
      glVertex3d((fXRange.first + fXRange.second) / 2, (fYRange.first + fYRange.second) / 2, fZRange.first);
      glVertex3d((fXRange.first + fXRange.second) / 2, (fYRange.first + fYRange.second) / 2, fZRange.second);
      glEnd();

      glLineWidth(1.f);
      glEnable(GL_LIGHTING);

      GLboolean oldBlendState = kFALSE;
      glGetBooleanv(GL_BLEND, &oldBlendState);

      if (!oldBlendState)
         glEnable(GL_BLEND);

      glBlendFunc(GL_SRC_ALPHA, GL_ONE_MINUS_SRC_ALPHA);


      const Float_t diffuseColor[] = {0.f, 0.f, 1.f, 0.1f};
      glMaterialfv(GL_FRONT_AND_BACK, GL_DIFFUSE, diffuseColor);

      Rgl::DrawBoxFront(fXRange.first, fXRange.second, fYRange.first, fYRange.second,
                        fZRange.first, fZRange.second, fPlotBox->GetFrontPoint());

      if (!oldBlendState)
         glDisable(GL_BLEND);
   } else {
      glLineWidth(5.f);
      Rgl::ObjectIDToColor(TGLPlotPainter::kXAxis, kFALSE);
      glBegin(GL_LINES);
      glVertex3d(fXRange.first, (fYRange.first + fYRange.second) / 2, (fZRange.first + fZRange.second) / 2);
      glVertex3d(fXRange.second, (fYRange.first + fYRange.second) / 2, (fZRange.first + fZRange.second) / 2);
      glEnd();

      Rgl::ObjectIDToColor(TGLPlotPainter::kYAxis, kFALSE);
      glBegin(GL_LINES);
      glVertex3d((fXRange.first + fXRange.second) / 2, fYRange.first, (fZRange.first + fZRange.second) / 2);
      glVertex3d((fXRange.first + fXRange.second) / 2, fYRange.second, (fZRange.first + fZRange.second) / 2);
      glEnd();

      Rgl::ObjectIDToColor(TGLPlotPainter::kZAxis, kFALSE);
      glBegin(GL_LINES);
      glVertex3d((fXRange.first + fXRange.second) / 2, (fYRange.first + fYRange.second) / 2, fZRange.first);
      glVertex3d((fXRange.first + fXRange.second) / 2, (fYRange.first + fYRange.second) / 2, fZRange.second);
      glEnd();
      glLineWidth(1.f);
   }
}

//______________________________________________________________________________
void TGLBoxCut::StartMovement(Int_t px, Int_t py)
{
   //Start cut's movement
   fMousePos.fX = px;
   fMousePos.fY = py;
}

//______________________________________________________________________________
void TGLBoxCut::MoveBox(Int_t px, Int_t py, Int_t axisID)
{
   //Move box cut along selected direction.
   Double_t mv[16] = {0.};
   glGetDoublev(GL_MODELVIEW_MATRIX, mv);
   Double_t pr[16] = {0.};
   glGetDoublev(GL_PROJECTION_MATRIX, pr);
   Int_t vp[4] = {0};
   glGetIntegerv(GL_VIEWPORT, vp);
   Double_t winVertex[3] = {0.};

   switch(axisID){
   case TGLPlotPainter::kXAxis :
      gluProject(fCenter.X(), 0., 0., mv, pr, vp, &winVertex[0], &winVertex[1], &winVertex[2]);
      break;
   case TGLPlotPainter::kYAxis :
      gluProject(0., fCenter.Y(), 0., mv, pr, vp, &winVertex[0], &winVertex[1], &winVertex[2]);
      break;
   case TGLPlotPainter::kZAxis :
      gluProject(0., 0., fCenter.Z(), mv, pr, vp, &winVertex[0], &winVertex[1], &winVertex[2]);
      break;
   }

   winVertex[0] += px - fMousePos.fX;
   winVertex[1] += py - fMousePos.fY;
   Double_t newPoint[3] = {0.};
   gluUnProject(winVertex[0], winVertex[1], winVertex[2], mv, pr, vp,
                newPoint, newPoint + 1, newPoint + 2);

   const TGLVertex3 *box = fPlotBox->Get3DBox();

   switch(axisID){
   case TGLPlotPainter::kXAxis :
      if (newPoint[0] >= box[1].X() + 0.4 * fXLength)
         break;
      if (newPoint[0] <= box[0].X() - 0.4 * fXLength)
         break;
      fCenter.X() = newPoint[0];
      break;
   case TGLPlotPainter::kYAxis :
      if (newPoint[1] >= box[2].Y() + 0.4 * fYLength)
         break;
      if (newPoint[1] <= box[0].Y() - 0.4 * fYLength)
         break;
      fCenter.Y() = newPoint[1];
      break;
   case TGLPlotPainter::kZAxis :
      if (newPoint[2] >= box[4].Z() + 0.4 * fZLength)
         break;
      if (newPoint[2] <= box[0].Z() - 0.4 * fZLength)
         break;
      fCenter.Z() = newPoint[2];
      break;
   }

   fMousePos.fX = px;
   fMousePos.fY = py;

   AdjustBox();
}

//______________________________________________________________________________
void TGLBoxCut::AdjustBox()
{
   //Box cut is limited by plot's sizes.
   const TGLVertex3 *box = fPlotBox->Get3DBox();

   fXRange.first  = fCenter.X() - fXLength / 2.;
   fXRange.second = fCenter.X() + fXLength / 2.;
   fYRange.first  = fCenter.Y() - fYLength / 2.;
   fYRange.second = fCenter.Y() + fYLength / 2.;
   fZRange.first  = fCenter.Z() - fZLength / 2.;
   fZRange.second = fCenter.Z() + fZLength / 2.;

   fXRange.first  = TMath::Max(fXRange.first,  box[0].X());
   fXRange.first  = TMath::Min(fXRange.first,  box[1].X());
   fXRange.second = TMath::Min(fXRange.second, box[1].X());
   fXRange.second = TMath::Max(fXRange.second, box[0].X());

   fYRange.first  = TMath::Max(fYRange.first,  box[0].Y());
   fYRange.first  = TMath::Min(fYRange.first,  box[2].Y());
   fYRange.second = TMath::Min(fYRange.second, box[2].Y());
   fYRange.second = TMath::Max(fYRange.second, box[0].Y());

   fZRange.first  = TMath::Max(fZRange.first,  box[0].Z());
   fZRange.first  = TMath::Min(fZRange.first,  box[4].Z());
   fZRange.second = TMath::Min(fZRange.second, box[4].Z());
   fZRange.second = TMath::Max(fZRange.second, box[0].Z());
}

//______________________________________________________________________________
Bool_t TGLBoxCut::IsInCut(Double_t xMin, Double_t xMax, Double_t yMin, Double_t yMax,
                          Double_t zMin, Double_t zMax)const
{
   //Check, if box defined by xmin/xmax etc. is in cut.
   if (((xMin >= fXRange.first && xMin < fXRange.second) || (xMax > fXRange.first && xMax <= fXRange.second)) &&
       ((yMin >= fYRange.first && yMin < fYRange.second) || (yMax > fYRange.first && yMax <= fYRange.second)) &&
       ((zMin >= fZRange.first && zMin < fZRange.second) || (zMax > fZRange.first && zMax <= fZRange.second)))
      return kTRUE;
   return kFALSE;
}


//______________________________________________________________________________
//
// A slice of a TH3.

ClassImp(TGLTH3Slice)

//______________________________________________________________________________
TGLTH3Slice::TGLTH3Slice(const TString &name, const TH3 *hist, const TGLPlotCoordinates *coord,
                         const TGLPlotBox *box, ESliceAxis axis)
               : TNamed(name, name),
                 fAxisType(axis),
                 fAxis(0),
                 fCoord(coord),
                 fBox(box),
                 fSliceWidth(1),
                 fHist(hist),
                 fF3(0)
{
   // Constructor.
   fAxis = fAxisType == kXOZ ? fHist->GetYaxis() : fAxisType == kYOZ ? fHist->GetXaxis() : fHist->GetZaxis();
}

//______________________________________________________________________________
TGLTH3Slice::TGLTH3Slice(const TString &name, const TH3 *hist, const TF3 *fun, const TGLPlotCoordinates *coord,
                         const TGLPlotBox *box, ESliceAxis axis)
               : TNamed(name, name),
                 fAxisType(axis),
                 fAxis(0),
                 fCoord(coord),
                 fBox(box),
                 fSliceWidth(1),
                 fHist(hist),
                 fF3(fun)
{
   // Constructor.
   fAxis = fAxisType == kXOZ ? fHist->GetYaxis() : fAxisType == kYOZ ? fHist->GetXaxis() : fHist->GetZaxis();
}

//______________________________________________________________________________
void TGLTH3Slice::SetSliceWidth(Int_t width)
{
   // Set Slice width.

   if (width <= 0)
      return;

   if (fAxis->GetLast() - fAxis->GetFirst() + 1 <= width)
      fSliceWidth = fAxis->GetLast() - fAxis->GetFirst() + 1;
   else
      fSliceWidth = width;
}

//______________________________________________________________________________
void TGLTH3Slice::DrawSlice(Double_t pos)const
{
   // Draw slice.
   Int_t bin = 0;
   for (Int_t i = fAxis->GetFirst(), e = fAxis->GetLast(); i <= e; ++i) {
      if (pos >= fAxis->GetBinLowEdge(i) && pos <= fAxis->GetBinUpEdge(i)) {
         bin = i;
         break;
      }
   }

   if (bin) {
      Int_t low = 1, up = 2;
      if (bin - fSliceWidth + 1 >= fAxis->GetFirst()) {
         low = bin - fSliceWidth + 1;
         up  = bin + 1;
      } else {
         low = fAxis->GetFirst();
         up  = bin + (fSliceWidth - (bin - fAxis->GetFirst() + 1)) + 1;
      }

      if (!fF3)
         FindMinMax(low, up);

      if (!PreparePalette())
         return;

      PrepareTexCoords(pos, low, up);

      fPalette.EnableTexture(GL_REPLACE);
      const TGLDisableGuard lightGuard(GL_LIGHTING);
      DrawSliceTextured(pos);
      fPalette.DisableTexture();
      //highlight bins in a slice.
      //DrawSliceFrame(low, up);
   }
}

//______________________________________________________________________________
void TGLTH3Slice::FindMinMax(Int_t /*low*/, Int_t /*up*/)const
{
   // Find minimum and maximum for slice.
  /* fMinMax.first = 0.;

   switch (fAxisType) {
   case kXOZ:
      for (Int_t level = low; level < up; ++ level)
         fMinMax.first += fHist->GetBinContent(fCoord->GetFirstXBin(), level, fCoord->GetFirstZBin());
      fMinMax.second = fMinMax.first;
      for (Int_t j = fCoord->GetFirstZBin(), jt = 0, ej = fCoord->GetLastZBin(); j <= ej; ++j, ++jt) {
         for (Int_t i = fCoord->GetFirstXBin(), it = 0, ei = fCoord->GetLastXBin(); i <= ei; ++i, ++it) {
            Double_t val = 0.;
            for (Int_t level = low; level < up; ++ level)
               val += fHist->GetBinContent(i, level, j);
            fMinMax.second = TMath::Max(fMinMax.second, val);
            fMinMax.first = TMath::Min(fMinMax.first, val);
         }
      }
      break;
   case kYOZ:
      for (Int_t level = low; level < up; ++ level)
         fMinMax.first += fHist->GetBinContent(level, fCoord->GetFirstYBin(), fCoord->GetFirstZBin());
      fMinMax.second = fMinMax.first;
      for (Int_t j = fCoord->GetFirstZBin(), jt = 0, ej = fCoord->GetLastZBin(); j <= ej; ++j, ++jt) {
         for (Int_t i = fCoord->GetFirstYBin(), it = 0, ei = fCoord->GetLastYBin(); i <= ei; ++i, ++it) {
            Double_t val = 0.;
            for (Int_t level = low; level < up; ++ level)
               val += fHist->GetBinContent(level, i, j);
            fMinMax.second = TMath::Max(fMinMax.second, val);
            fMinMax.first = TMath::Min(fMinMax.first, val);
         }
      }
      break;
   case kXOY:
      for (Int_t level = low; level < up; ++ level)
         fMinMax.first += fHist->GetBinContent(fCoord->GetFirstXBin(), fCoord->GetFirstYBin(), level);
      fMinMax.second = fMinMax.first;
      for (Int_t i = fCoord->GetFirstXBin(), ir = 0, ei = fCoord->GetLastXBin(); i <= ei; ++i, ++ir) {
         for (Int_t j = fCoord->GetFirstYBin(), jr = 0, ej = fCoord->GetLastYBin(); j <= ej; ++j, ++jr) {
            Double_t val = 0.;
            for (Int_t level = low; level < up; ++ level)
               val += fHist->GetBinContent(i, j, level);
            fMinMax.second = TMath::Max(fMinMax.second, val);
            fMinMax.first = TMath::Min(fMinMax.first, val);
         }
      }
      break;
   }*/
}

//______________________________________________________________________________
Bool_t TGLTH3Slice::PreparePalette()const
{
   //Initialize color palette.
   UInt_t paletteSize = ((TH1 *)fHist)->GetContour();
   if (!paletteSize && !(paletteSize = gStyle->GetNumberContours()))
      paletteSize = 20;

   return fPalette.GeneratePalette(paletteSize, fMinMax);
}

//______________________________________________________________________________
void TGLTH3Slice::PrepareTexCoords(Double_t pos, Int_t low, Int_t up)const
{
   // Prepare TexCoords.
   switch (fAxisType) {
   case kXOZ:
      fTexCoords.resize(fCoord->GetNXBins() * fCoord->GetNZBins());
      fTexCoords.SetRowLen(fCoord->GetNXBins());
      if (!fF3) {

         for (Int_t j = fCoord->GetFirstZBin(), jt = 0, ej = fCoord->GetLastZBin(); j <= ej; ++j, ++jt) {
            for (Int_t i = fCoord->GetFirstXBin(), it = 0, ei = fCoord->GetLastXBin(); i <= ei; ++i, ++it) {
               Double_t val = 0.;
               for (Int_t level = low; level < up; ++ level)
                  val += fHist->GetBinContent(i, level, j);
               fTexCoords[jt][it] = fPalette.GetTexCoord(val);
            }
         }
      } else {
         for (Int_t j = fCoord->GetFirstZBin(), jt = 0, ej = fCoord->GetLastZBin(); j <= ej; ++j, ++jt) {
            for (Int_t i = fCoord->GetFirstXBin(), it = 0, ei = fCoord->GetLastXBin(); i <= ei; ++i, ++it) {
               Double_t val = fF3->Eval(fHist->GetXaxis()->GetBinCenter(i), pos, fHist->GetZaxis()->GetBinCenter(j));
               if (val > fMinMax.second)
                  val = fMinMax.second;
               else if (val < fMinMax.first)
                  val = fMinMax.first;
               fTexCoords[jt][it] = fPalette.GetTexCoord(val);
            }
         }
      }
      break;
   case kYOZ:
      fTexCoords.resize(fCoord->GetNYBins() * fCoord->GetNZBins());
      fTexCoords.SetRowLen(fCoord->GetNYBins());
      if (!fF3) {
         for (Int_t j = fCoord->GetFirstZBin(), jt = 0, ej = fCoord->GetLastZBin(); j <= ej; ++j, ++jt) {
            for (Int_t i = fCoord->GetFirstYBin(), it = 0, ei = fCoord->GetLastYBin(); i <= ei; ++i, ++it) {
               Double_t val = 0.;
               for (Int_t level = low; level < up; ++ level)
                  val += fHist->GetBinContent(level, i, j);
               fTexCoords[jt][it] = fPalette.GetTexCoord(val);
            }
         }
      } else {
         for (Int_t j = fCoord->GetFirstZBin(), jt = 0, ej = fCoord->GetLastZBin(); j <= ej; ++j, ++jt) {
            for (Int_t i = fCoord->GetFirstXBin(), it = 0, ei = fCoord->GetLastXBin(); i <= ei; ++i, ++it) {
               Double_t val = fF3->Eval(pos, fHist->GetYaxis()->GetBinCenter(i), fHist->GetZaxis()->GetBinCenter(j));
               if (val > fMinMax.second)
                  val = fMinMax.second;
               else if (val < fMinMax.first)
                  val = fMinMax.first;
               fTexCoords[jt][it] = fPalette.GetTexCoord(val);
            }
         }
      }
      break;
   case kXOY:
      fTexCoords.resize(fCoord->GetNXBins() * fCoord->GetNYBins());
      fTexCoords.SetRowLen(fCoord->GetNYBins());
      if (!fF3) {
         for (Int_t i = fCoord->GetFirstXBin(), ir = 0, ei = fCoord->GetLastXBin(); i <= ei; ++i, ++ir) {
            for (Int_t j = fCoord->GetFirstYBin(), jr = 0, ej = fCoord->GetLastYBin(); j <= ej; ++j, ++jr) {
               Double_t val = 0.;
               for (Int_t level = low; level < up; ++ level)
                  val += fHist->GetBinContent(i, j, level);
               fTexCoords[ir][jr] = fPalette.GetTexCoord(val);
            }
         }
      } else {
         for (Int_t i = fCoord->GetFirstXBin(), it = 0, ei = fCoord->GetLastXBin(); i <= ei; ++i, ++it) {
            for (Int_t j = fCoord->GetFirstYBin(), jt = 0, ej = fCoord->GetLastYBin(); j <= ej; ++j, ++jt) {
               Double_t val = fF3->Eval(fHist->GetXaxis()->GetBinCenter(i), fHist->GetYaxis()->GetBinCenter(j), pos);
               if (val > fMinMax.second)
                  val = fMinMax.second;
               else if (val < fMinMax.first)
                  val = fMinMax.first;
               fTexCoords[it][jt] = fPalette.GetTexCoord(val);
            }
         }

      }
      break;
   }
}

//______________________________________________________________________________
void TGLTH3Slice::DrawSliceTextured(Double_t pos)const
{
   // Draw slice textured.

   const Double_t xScale = fCoord->GetXScale();
   const Double_t yScale = fCoord->GetYScale();
   const Double_t zScale = fCoord->GetZScale();
   const TAxis *xA = fHist->GetXaxis();
   const TAxis *yA = fHist->GetYaxis();
   const TAxis *zA = fHist->GetZaxis();

   switch (fAxisType) {
   case kXOZ:
      pos *= yScale;
      for (Int_t j = fCoord->GetFirstZBin(), jt = 0, ej = fCoord->GetLastZBin(); j < ej; ++j, ++jt) {
         for (Int_t i = fCoord->GetFirstXBin(), it = 0, ei = fCoord->GetLastXBin(); i < ei; ++i, ++it) {
            const Double_t xMin = xA->GetBinCenter(i) * xScale;
            const Double_t xMax = xA->GetBinCenter(i + 1) * xScale;
            const Double_t zMin = zA->GetBinCenter(j) * zScale;
            const Double_t zMax = zA->GetBinCenter(j + 1) * zScale;
            glBegin(GL_POLYGON);
            glTexCoord1d(fTexCoords[jt][it]);
            glVertex3d(xMin, pos, zMin);
            glTexCoord1d(fTexCoords[jt + 1][it]);
            glVertex3d(xMin, pos, zMax);
            glTexCoord1d(fTexCoords[jt + 1][it + 1]);
            glVertex3d(xMax, pos, zMax);
            glTexCoord1d(fTexCoords[jt][it + 1]);
            glVertex3d(xMax, pos, zMin);
            glEnd();
         }
      }
      break;
   case kYOZ:
      pos *= xScale;
      for (Int_t j = fCoord->GetFirstZBin(), jt = 0, ej = fCoord->GetLastZBin(); j < ej; ++j, ++jt) {
         for (Int_t i = fCoord->GetFirstYBin(), it = 0, ei = fCoord->GetLastYBin(); i < ei; ++i, ++it) {
            const Double_t yMin = yA->GetBinCenter(i) * yScale;
            const Double_t yMax = yA->GetBinCenter(i + 1) * yScale;
            const Double_t zMin = zA->GetBinCenter(j) * zScale;
            const Double_t zMax = zA->GetBinCenter(j + 1) * zScale;
            glBegin(GL_POLYGON);
            glTexCoord1d(fTexCoords[jt][it]);
            glVertex3d(pos, yMin, zMin);
            glTexCoord1d(fTexCoords[jt][it + 1]);
            glVertex3d(pos, yMax, zMin);
            glTexCoord1d(fTexCoords[jt + 1][it + 1]);
            glVertex3d(pos, yMax, zMax);
            glTexCoord1d(fTexCoords[jt + 1][it]);
            glVertex3d(pos, yMin, zMax);
            glEnd();
         }
      }
      break;
   case kXOY:
      pos *= zScale;
      for (Int_t j = fCoord->GetFirstXBin(), jt = 0, ej = fCoord->GetLastXBin(); j < ej; ++j, ++jt) {
         for (Int_t i = fCoord->GetFirstYBin(), it = 0, ei = fCoord->GetLastYBin(); i < ei; ++i, ++it) {
            const Double_t xMin = xA->GetBinCenter(j) * xScale;
            const Double_t xMax = xA->GetBinCenter(j + 1) * xScale;
            const Double_t yMin = yA->GetBinCenter(i) * yScale;
            const Double_t yMax = yA->GetBinCenter(i + 1) * yScale;
            glBegin(GL_POLYGON);
            glTexCoord1d(fTexCoords[jt + 1][it]);
            glVertex3d(xMax, yMin, pos);
            glTexCoord1d(fTexCoords[jt + 1][it + 1]);
            glVertex3d(xMax, yMax, pos);
            glTexCoord1d(fTexCoords[jt][it + 1]);
            glVertex3d(xMin, yMax, pos);
            glTexCoord1d(fTexCoords[jt][it]);
            glVertex3d(xMin, yMin, pos);
            glEnd();
         }
      }
      break;
   }
}

namespace {

//______________________________________________________________________________
void DrawBoxOutline(Double_t xMin, Double_t xMax, Double_t yMin,
                    Double_t yMax, Double_t zMin, Double_t zMax)
{
   glBegin(GL_LINE_LOOP);
   glVertex3d(xMin, yMin, zMin);
   glVertex3d(xMax, yMin, zMin);
   glVertex3d(xMax, yMax, zMin);
   glVertex3d(xMin, yMax, zMin);
   glEnd();

   glBegin(GL_LINE_LOOP);
   glVertex3d(xMin, yMin, zMax);
   glVertex3d(xMax, yMin, zMax);
   glVertex3d(xMax, yMax, zMax);
   glVertex3d(xMin, yMax, zMax);
   glEnd();

   glBegin(GL_LINES);
   glVertex3d(xMin, yMin, zMin);
   glVertex3d(xMin, yMin, zMax);
   glVertex3d(xMax, yMin, zMin);
   glVertex3d(xMax, yMin, zMax);
   glVertex3d(xMax, yMax, zMin);
   glVertex3d(xMax, yMax, zMax);
   glVertex3d(xMin, yMax, zMin);
   glVertex3d(xMin, yMax, zMax);
   glEnd();
}

}

//______________________________________________________________________________
void TGLTH3Slice::DrawSliceFrame(Int_t low, Int_t up)const
{
   // Draw slice frame.

   glColor3d(1., 0., 0.);
   const TGLVertex3 *box = fBox->Get3DBox();

   switch (fAxisType) {
   case kXOZ:
      DrawBoxOutline(box[0].X(), box[1].X(),
                     fAxis->GetBinLowEdge(low) * fCoord->GetYScale(),
                     fAxis->GetBinUpEdge(up - 1) * fCoord->GetYScale(),
                     box[0].Z(), box[4].Z());
      break;
   case kYOZ:
      DrawBoxOutline(fAxis->GetBinLowEdge(low) * fCoord->GetXScale(),
                     fAxis->GetBinUpEdge(up - 1) * fCoord->GetXScale(),
                     box[0].Y(), box[2].Y(),
                     box[0].Z(), box[4].Z());
      break;
   case kXOY:
      DrawBoxOutline(box[0].X(), box[1].X(),
                     box[0].Y(), box[2].Y(),
                     fAxis->GetBinLowEdge(low) * fCoord->GetZScale(),
                     fAxis->GetBinUpEdge(up - 1) * fCoord->GetZScale());
      break;
   }
}

namespace Rgl {

//______________________________________________________________________________
PlotTranslation::PlotTranslation(const TGLPlotPainter *painter)
                   : fPainter(painter)
{
   const TGLVertex3 *box = fPainter->fBackBox.Get3DBox();
   const Double_t center[] = {(box[0].X() + box[1].X()) / 2,
                              (box[0].Y() + box[2].Y()) / 2,
                              (box[0].Z() + box[4].Z()) / 2};

   fPainter->SaveModelviewMatrix();
   glTranslated(-center[0], -center[1], -center[2]);
}

//______________________________________________________________________________
PlotTranslation::~PlotTranslation()
{
   fPainter->RestoreModelviewMatrix();
}

namespace
{
<<<<<<< HEAD
   const Double_t lr = 0.85;
   const Double_t rr = 0.9;
}

//______________________________________________________________________________
void DrawPalette(const TGLPlotCamera * camera, const TGLLevelPalette & palette)
{
   //Draw. Palette.
   const TGLDisableGuard light(GL_LIGHTING);
   const TGLDisableGuard depth(GL_DEPTH_TEST);
   const TGLEnableGuard blend(GL_BLEND);

=======

const Double_t lr = 0.85;
const Double_t rr = 0.9;

}

//______________________________________________________________________________
void DrawPalette(const TGLPlotCamera * camera, const TGLLevelPalette & palette)
{
   //Draw. Palette.
   const TGLDisableGuard light(GL_LIGHTING);
   const TGLDisableGuard depth(GL_DEPTH_TEST);
   const TGLEnableGuard blend(GL_BLEND);

>>>>>>> 84c4c19c
   glBlendFunc(GL_SRC_ALPHA, GL_ONE_MINUS_SRC_ALPHA);

   glMatrixMode(GL_PROJECTION);
   glLoadIdentity();
   glOrtho(0, camera->GetWidth(), 0, camera->GetHeight(), -1., 1.);

   glMatrixMode(GL_MODELVIEW);
   glLoadIdentity();

   const Double_t leftX = camera->GetWidth() * lr;
   const Double_t rightX = camera->GetWidth() * rr;
   const Double_t margin = 0.1 * camera->GetHeight();
   const Double_t h = (camera->GetHeight() * 0.8) / palette.GetPaletteSize();

   for (Int_t i = 0, e = palette.GetPaletteSize(); i < e; ++i) {
      glBegin(GL_POLYGON);
      const UChar_t * color = palette.GetColour(i);
      glColor4ub(color[0], color[1], color[2], 150);
      glVertex2d(leftX, margin + i * h);
      glVertex2d(rightX, margin + i * h);
      glVertex2d(rightX, margin + (i + 1) * h);
      glVertex2d(leftX, margin + (i + 1) * h);
      glEnd();
   }

   const TGLEnableGuard  smoothGuard(GL_LINE_SMOOTH);
   glHint(GL_LINE_SMOOTH_HINT, GL_NICEST);
   glColor4d(0., 0., 0., 0.5);
<<<<<<< HEAD

   for (Int_t i = 0, e = palette.GetPaletteSize(); i < e; ++i) {
      glBegin(GL_LINE_LOOP);
      glVertex2d(leftX, margin + i * h);
      glVertex2d(rightX, margin + i * h);
      glVertex2d(rightX, margin + (i + 1) * h);
      glVertex2d(leftX, margin + (i + 1) * h);
      glEnd();
   }

}

//______________________________________________________________________________
void DrawPaletteAxis(const TGLPlotCamera * camera, const Range_t & minMax, Bool_t logZ)
{
   const Double_t x = gPad->AbsPixeltoX(Int_t(gPad->GetXlowNDC() * gPad->GetWw() + rr * camera->GetWidth()));
   const Double_t yMin = gPad->AbsPixeltoY(Int_t(camera->GetHeight() - camera->GetHeight() * 0.1
                                           + (1 - gPad->GetHNDC() - gPad->GetYlowNDC())
                                           * gPad->GetWh() + camera->GetY()));
   const Double_t yMax = gPad->AbsPixeltoY(Int_t(camera->GetHeight() - camera->GetHeight() * 0.9
                                           + (1 - gPad->GetHNDC() - gPad->GetYlowNDC())
                                           * gPad->GetWh() + camera->GetY()));
   Double_t zMin = minMax.first;
   Double_t zMax = minMax.second;

=======

   for (Int_t i = 0, e = palette.GetPaletteSize(); i < e; ++i) {
      glBegin(GL_LINE_LOOP);
      glVertex2d(leftX, margin + i * h);
      glVertex2d(rightX, margin + i * h);
      glVertex2d(rightX, margin + (i + 1) * h);
      glVertex2d(leftX, margin + (i + 1) * h);
      glEnd();
   }

}

//______________________________________________________________________________
void DrawPaletteAxis(const TGLPlotCamera * camera, const Range_t & minMax, Bool_t logZ)
{
   const Double_t x = gPad->AbsPixeltoX(Int_t(gPad->GetXlowNDC() * gPad->GetWw() + rr * camera->GetWidth()));
   const Double_t yMin = gPad->AbsPixeltoY(Int_t(camera->GetHeight() - camera->GetHeight() * 0.1
                                           + (1 - gPad->GetHNDC() - gPad->GetYlowNDC())
                                           * gPad->GetWh() + camera->GetY()));
   const Double_t yMax = gPad->AbsPixeltoY(Int_t(camera->GetHeight() - camera->GetHeight() * 0.9
                                           + (1 - gPad->GetHNDC() - gPad->GetYlowNDC())
                                           * gPad->GetWh() + camera->GetY()));
   Double_t zMin = minMax.first;
   Double_t zMax = minMax.second;

>>>>>>> 84c4c19c
   if (logZ) {
      zMin = TMath::Power(10, zMin);
      zMax = TMath::Power(10, zMax);
   }

   //Now, some stupid magic, to force ROOT's painting machine work as I want, not as it wants.
   const Bool_t logX = gPad->GetLogx();
   gPad->SetLogx(kFALSE);
   const Bool_t logY = gPad->GetLogy();
   gPad->SetLogy(kFALSE);

   TGaxis axisPainter(x, yMin, x, yMax, zMin, zMax, 510, logZ ? "G" : "");
   axisPainter.Paint();

   gPad->SetLogx(logX);
   gPad->SetLogy(logY);
}

<<<<<<< HEAD
=======
//Constant for TGLH2PolyPainter.
const Double_t gH2PolyScaleXY = 1.2;

>>>>>>> 84c4c19c
}
<|MERGE_RESOLUTION|>--- conflicted
+++ resolved
@@ -205,10 +205,7 @@
          gPad->ResetBit(TGraph::kClipFrame);
    } else if(fDrawPalette)
       DrawPaletteAxis();
-<<<<<<< HEAD
-=======
-
->>>>>>> 84c4c19c
+
 }
 
 //______________________________________________________________________________
@@ -905,8 +902,6 @@
    return kTRUE;
 }
 
-<<<<<<< HEAD
-=======
 //
 //______________________________________________________________________________
 Bool_t TGLPlotCoordinates::SetRanges(TH2Poly *hist)
@@ -958,7 +953,6 @@
 }
 //
 
->>>>>>> 84c4c19c
 //______________________________________________________________________________
 Bool_t TGLPlotCoordinates::SetRanges(const TAxis *xAxis, const TAxis *yAxis, const TAxis *zAxis)
 {
@@ -1386,7 +1380,6 @@
       ResetBoxGeometry();
    }
 }
-<<<<<<< HEAD
 
 //______________________________________________________________________________
 void TGLBoxCut::SetActive(Bool_t a)
@@ -1398,19 +1391,6 @@
 }
 
 //______________________________________________________________________________
-=======
-
-//______________________________________________________________________________
-void TGLBoxCut::SetActive(Bool_t a)
-{
-   //Turn the box cut on/off.
-   if (a == fActive)
-      return;
-   TurnOnOff();
-}
-
-//______________________________________________________________________________
->>>>>>> 84c4c19c
 void TGLBoxCut::ResetBoxGeometry()
 {
    //Set geometry using plot's back box.
@@ -2032,9 +2012,10 @@
 
 namespace
 {
-<<<<<<< HEAD
-   const Double_t lr = 0.85;
-   const Double_t rr = 0.9;
+
+const Double_t lr = 0.85;
+const Double_t rr = 0.9;
+
 }
 
 //______________________________________________________________________________
@@ -2045,22 +2026,6 @@
    const TGLDisableGuard depth(GL_DEPTH_TEST);
    const TGLEnableGuard blend(GL_BLEND);
 
-=======
-
-const Double_t lr = 0.85;
-const Double_t rr = 0.9;
-
-}
-
-//______________________________________________________________________________
-void DrawPalette(const TGLPlotCamera * camera, const TGLLevelPalette & palette)
-{
-   //Draw. Palette.
-   const TGLDisableGuard light(GL_LIGHTING);
-   const TGLDisableGuard depth(GL_DEPTH_TEST);
-   const TGLEnableGuard blend(GL_BLEND);
-
->>>>>>> 84c4c19c
    glBlendFunc(GL_SRC_ALPHA, GL_ONE_MINUS_SRC_ALPHA);
 
    glMatrixMode(GL_PROJECTION);
@@ -2089,7 +2054,6 @@
    const TGLEnableGuard  smoothGuard(GL_LINE_SMOOTH);
    glHint(GL_LINE_SMOOTH_HINT, GL_NICEST);
    glColor4d(0., 0., 0., 0.5);
-<<<<<<< HEAD
 
    for (Int_t i = 0, e = palette.GetPaletteSize(); i < e; ++i) {
       glBegin(GL_LINE_LOOP);
@@ -2115,33 +2079,6 @@
    Double_t zMin = minMax.first;
    Double_t zMax = minMax.second;
 
-=======
-
-   for (Int_t i = 0, e = palette.GetPaletteSize(); i < e; ++i) {
-      glBegin(GL_LINE_LOOP);
-      glVertex2d(leftX, margin + i * h);
-      glVertex2d(rightX, margin + i * h);
-      glVertex2d(rightX, margin + (i + 1) * h);
-      glVertex2d(leftX, margin + (i + 1) * h);
-      glEnd();
-   }
-
-}
-
-//______________________________________________________________________________
-void DrawPaletteAxis(const TGLPlotCamera * camera, const Range_t & minMax, Bool_t logZ)
-{
-   const Double_t x = gPad->AbsPixeltoX(Int_t(gPad->GetXlowNDC() * gPad->GetWw() + rr * camera->GetWidth()));
-   const Double_t yMin = gPad->AbsPixeltoY(Int_t(camera->GetHeight() - camera->GetHeight() * 0.1
-                                           + (1 - gPad->GetHNDC() - gPad->GetYlowNDC())
-                                           * gPad->GetWh() + camera->GetY()));
-   const Double_t yMax = gPad->AbsPixeltoY(Int_t(camera->GetHeight() - camera->GetHeight() * 0.9
-                                           + (1 - gPad->GetHNDC() - gPad->GetYlowNDC())
-                                           * gPad->GetWh() + camera->GetY()));
-   Double_t zMin = minMax.first;
-   Double_t zMax = minMax.second;
-
->>>>>>> 84c4c19c
    if (logZ) {
       zMin = TMath::Power(10, zMin);
       zMax = TMath::Power(10, zMax);
@@ -2160,10 +2097,7 @@
    gPad->SetLogy(logY);
 }
 
-<<<<<<< HEAD
-=======
 //Constant for TGLH2PolyPainter.
 const Double_t gH2PolyScaleXY = 1.2;
 
->>>>>>> 84c4c19c
-}
+}
