// @(#)root/gl:$Id$
// Author:  Richard Maunder  25/05/2005

/*************************************************************************
 * Copyright (C) 1995-2000, Rene Brun and Fons Rademakers.               *
 * All rights reserved.                                                  *
 *                                                                       *
 * For the licensing terms see $ROOTSYS/LICENSE.                         *
 * For the list of contributors see $ROOTSYS/README/CREDITS.             *
 *************************************************************************/

#include <algorithm>
#include <string>
#include <map>

#include "THLimitsFinder.h"
#include "TVirtualPad.h"
#include "TVirtualX.h"
#include "Riostream.h"
#include "TStyle.h"
#include "TGaxis.h"
#include "TColor.h"
#include "TError.h"
#include "TH1.h"
#include "TMath.h"
#include "TROOT.h"
#include "TClass.h"

#include "TGLBoundingBox.h"
#include "TGLCamera.h"
#include "TGLPlotPainter.h"
#include "TGLIncludes.h"
#include "TGLQuadric.h"
#include "TGLUtil.h"

//////////////////////////////////////////////////////////////////////////
//                                                                      //
// TGLVertex3                                                           //
//                                                                      //
// 3 component (x/y/z) vertex class                                     //
//                                                                      //
// This is part of collection of simple utility classes for GL only in  //
// TGLUtil.h/cxx. These provide const and non-const accessors Arr() &   //
// CArr() to a GL compatible internal field - so can be used directly   //
// with OpenGL C API calls - which TVector3 etc cannot (easily).        //
// They are not intended to be fully featured just provide minimum      //
// required.                                                            //
//////////////////////////////////////////////////////////////////////////

ClassImp(TGLVertex3);

//______________________________________________________________________________
TGLVertex3::TGLVertex3()
{
   // Construct a default (0.0, 0.0, 0.0) vertex
   Fill(0.0);
}

//______________________________________________________________________________
TGLVertex3::TGLVertex3(Double_t x, Double_t y, Double_t z)
{
   // Construct a vertex with components (x,y,z)
   Set(x,y,z);
}

//______________________________________________________________________________
TGLVertex3::TGLVertex3(Double_t* v)
{
   // Construct a vertex with components (v[0], v[1], v[2])
   Set(v[0], v[1], v[2]);
}

//______________________________________________________________________________
TGLVertex3::TGLVertex3(const TGLVertex3 & other)
{
   // Construct a vertex from 'other'
   Set(other);
}

//______________________________________________________________________________
TGLVertex3::~TGLVertex3()
{
   // Destroy vertex object
}

//______________________________________________________________________________
void TGLVertex3::Shift(TGLVector3 & shift)
{
   // Offset a vertex by vector 'shift'
   fVals[0] += shift[0];
   fVals[1] += shift[1];
   fVals[2] += shift[2];
}

//______________________________________________________________________________
void TGLVertex3::Shift(Double_t xDelta, Double_t yDelta, Double_t zDelta)
{
   // Offset a vertex by components (xDelta, yDelta, zDelta)
   fVals[0] += xDelta;
   fVals[1] += yDelta;
   fVals[2] += zDelta;
}

//______________________________________________________________________________
void TGLVertex3::Minimum(const TGLVertex3 & other)
{
   fVals[0] = TMath::Min(fVals[0], other.fVals[0]);
   fVals[1] = TMath::Min(fVals[1], other.fVals[1]);
   fVals[2] = TMath::Min(fVals[2], other.fVals[2]);
}

//______________________________________________________________________________
void TGLVertex3::Maximum(const TGLVertex3 & other)
{
   fVals[0] = TMath::Max(fVals[0], other.fVals[0]);
   fVals[1] = TMath::Max(fVals[1], other.fVals[1]);
   fVals[2] = TMath::Max(fVals[2], other.fVals[2]);
}

//______________________________________________________________________________
void TGLVertex3::Dump() const
{
   // Output vertex component values to std::cout
   std::cout << "(" << fVals[0] << "," << fVals[1] << "," << fVals[2] << ")" << std::endl;
}

//////////////////////////////////////////////////////////////////////////
//                                                                      //
// TGLVector3                                                           //
//                                                                      //
// 3 component (x/y/z) vector class                                     //
//                                                                      //
// This is part of collection of utility classes for GL in TGLUtil.h/cxx//
// These provide const and non-const accessors Arr() / CArr() to a GL   //
// compatible internal field - so can be used directly with OpenGL C API//
// calls. They are not intended to be fully featured just provide       //
// minimum required.                                                    //
//////////////////////////////////////////////////////////////////////////

ClassImp(TGLVector3);

//______________________________________________________________________________
TGLVector3::TGLVector3() :
   TGLVertex3()
{
   // Construct a default (0.0, 0.0, 0.0) vector
}

//______________________________________________________________________________
TGLVector3::TGLVector3(Double_t x, Double_t y, Double_t z) :
   TGLVertex3(x, y, z)
{
   // Construct a vector with components (x,y,z)
}

//______________________________________________________________________________
TGLVector3::TGLVector3(const TGLVector3 & other) :
   TGLVertex3(other.fVals[0], other.fVals[1], other.fVals[2])
{
   // Construct a vector from components of 'other'
}

//______________________________________________________________________________
TGLVector3::TGLVector3(const Double_t *src) :
   TGLVertex3(src[0], src[1], src[2])
{
   // Construct a vector with components (src[0], src[1], src[2])
}

//______________________________________________________________________________
TGLVector3::~TGLVector3()
{
   // Destroy vector object
}

//////////////////////////////////////////////////////////////////////////
//                                                                      //
// TGLLine3                                                             //
//                                                                      //
// 3D space, fixed length, line class, with direction / length 'vector',//
// passing through point 'vertex'. Just wraps a TGLVector3 / TGLVertex3 //
// pair.                                                                //
//////////////////////////////////////////////////////////////////////////

ClassImp(TGLLine3);

//______________________________________________________________________________
TGLLine3::TGLLine3(const TGLVertex3 & start, const TGLVertex3 & end) :
   fVertex(start), fVector(end - start)
{
   // Construct 3D line running from 'start' to 'end'
}

//______________________________________________________________________________
TGLLine3::TGLLine3(const TGLVertex3 & start, const TGLVector3 & vect) :
   fVertex(start), fVector(vect)
{
   // Construct 3D line running from 'start', magnitude 'vect'
}

//______________________________________________________________________________
TGLLine3::~TGLLine3()
{
   // Destroy 3D line object
}

//______________________________________________________________________________
void TGLLine3::Set(const TGLVertex3 & start, const TGLVertex3 & end)
{
   // Set 3D line running from 'start' to 'end'

   fVertex = start;
   fVector = end - start;
}

//______________________________________________________________________________
void TGLLine3::Set(const TGLVertex3 & start, const TGLVector3 & vect)
{
   // Set 3D line running from start, magnitude 'vect'
   fVertex = start;
   fVector = vect;
}

//______________________________________________________________________________
void TGLLine3::Draw() const
{
   // Draw line in current basic GL color. Assume we are in the correct reference
   // frame
   glBegin(GL_LINE_LOOP);
   glVertex3dv(fVertex.CArr());
   glVertex3dv(End().CArr());
   glEnd();
}

//////////////////////////////////////////////////////////////////////////
//                                                                      //
// TGLRect                                                              //
//                                                                      //
// Viewport (pixel base) 2D rectangle class                             //
//////////////////////////////////////////////////////////////////////////

ClassImp(TGLRect);

//______________________________________________________________________________
TGLRect::TGLRect() :
      fX(0), fY(0), fWidth(0), fHeight(0)
{
   // Construct empty rect object, corner (0,0), width/height 0
}

//______________________________________________________________________________
TGLRect::TGLRect(Int_t x, Int_t y, Int_t width, Int_t height) :
      fX(x), fY(y), fWidth(width), fHeight(height)
{
   // Construct rect object, corner (x,y), dimensions 'width', 'height'
}

//______________________________________________________________________________
TGLRect::TGLRect(Int_t x, Int_t y, UInt_t width, UInt_t height) :
      fX(x), fY(y), fWidth(width), fHeight(height)
{
   // Construct rect object, corner (x,y), dimensions 'width', 'height'
}


//______________________________________________________________________________
TGLRect::~TGLRect()
{
   // Destroy rect object
}

//______________________________________________________________________________
void TGLRect::Expand(Int_t x, Int_t y)
{
   // Expand the rect to encompass point (x,y)
   Int_t delX = x - fX;
   Int_t delY = y - fY;

   if (delX > fWidth) {
      fWidth = delX;
   }
   if (delY > fHeight) {
      fHeight = delY;
   }

   if (delX < 0) {
      fX = x;
      fWidth += -delX;
   }
   if (delY < 0) {
      fY = y;
      fHeight += -delY;
   }
}

//______________________________________________________________________________
Int_t TGLRect::Diagonal() const
{
   // Return the diagonal of the rectangle.

   const Double_t w = static_cast<Double_t>(fWidth);
   const Double_t h = static_cast<Double_t>(fHeight);
   return TMath::Nint(TMath::Sqrt(w*w + h*h));
}

//______________________________________________________________________________
EOverlap TGLRect::Overlap(const TGLRect & other) const
{
   // Return overlap result (kInside, kOutside, kPartial) of this
   // rect with 'other'
   if ((fX <= other.fX) && (fX + fWidth >= other.fX + other.fWidth) &&
       (fY <= other.fY) && (fY +fHeight >= other.fY + other.fHeight)) {
      return kInside;
   }
   else if ((fX >= other.fX + static_cast<Int_t>(other.fWidth)) ||
            (fX + static_cast<Int_t>(fWidth) <= other.fX) ||
            (fY >= other.fY + static_cast<Int_t>(other.fHeight)) ||
            (fY + static_cast<Int_t>(fHeight) <= other.fY)) {
      return kOutside;
   } else {
      return kPartial;
   }
}

//////////////////////////////////////////////////////////////////////////
//                                                                      //
// TGLPlane                                                             //
//                                                                      //
// 3D plane class - of format Ax + By + Cz + D = 0                      //
//                                                                      //
// This is part of collection of simple utility classes for GL only in  //
// TGLUtil.h/cxx. These provide const and non-const accessors Arr() &   //
// CArr() to a GL compatible internal field - so can be used directly   //
// with OpenGL C API calls - which TVector3 etc cannot (easily).        //
// They are not intended to be fully featured just provide minimum      //
// required.                                                            //
//////////////////////////////////////////////////////////////////////////

ClassImp(TGLPlane);

//______________________________________________________________________________
TGLPlane::TGLPlane()
{
   // Construct a default plane of x + y + z = 0
   Set(1.0, 1.0, 1.0, 0.0);
}

//______________________________________________________________________________
TGLPlane::TGLPlane(const TGLPlane & other)
{
   // Construct plane from 'other'
   Set(other);
}

//______________________________________________________________________________
TGLPlane::TGLPlane(Double_t a, Double_t b, Double_t c, Double_t d)
{
   // Construct plane with equation a.x + b.y + c.z + d = 0
   // with optional normalisation
   Set(a, b, c, d);
}

//______________________________________________________________________________
TGLPlane::TGLPlane(Double_t eq[4])
{
   // Construct plane with equation eq[0].x + eq[1].y + eq[2].z + eq[3] = 0
   // with optional normalisation
   Set(eq);
}

//______________________________________________________________________________
TGLPlane::TGLPlane(const TGLVertex3 & p1, const TGLVertex3 & p2,
                   const TGLVertex3 & p3)
{
   // Construct plane passing through 3 supplied points
   // with optional normalisation
   Set(p1, p2, p3);
}

//______________________________________________________________________________
TGLPlane::TGLPlane(const TGLVector3 & v, const TGLVertex3 & p)
{
   // Construct plane with supplied normal vector, passing through point
   // with optional normalisation
   Set(v, p);
}

//______________________________________________________________________________
TGLPlane::~TGLPlane()
{
   // Destroy plane object
}

//______________________________________________________________________________
void TGLPlane::Normalise()
{
   // Normalise the plane.

   Double_t mag = sqrt(fVals[0]*fVals[0] + fVals[1]*fVals[1] + fVals[2]*fVals[2]);

   if (mag == 0.0 ) {
      Error("TGLPlane::Normalise", "trying to normalise plane with zero magnitude normal");
      return;
   }
   mag = 1.0 / mag;
   fVals[0] *= mag;
   fVals[1] *= mag;
   fVals[2] *= mag;
   fVals[3] *= mag;
}

//______________________________________________________________________________
void TGLPlane::Dump() const
{
   // Output plane equation to std::out

   std::cout.precision(6);
   std::cout << "Plane : " << fVals[0] << "x + " << fVals[1] << "y + " << fVals[2] << "z + " << fVals[3] << std::endl;
}

//______________________________________________________________________________
void TGLPlane::Set(const TGLPlane & other)
{
   // Assign from other.

   fVals[0] = other.fVals[0];
   fVals[1] = other.fVals[1];
   fVals[2] = other.fVals[2];
   fVals[3] = other.fVals[3];
}

//______________________________________________________________________________
void TGLPlane::Set(Double_t a, Double_t b, Double_t c, Double_t d)
{
   // Set by values.

   fVals[0] = a;
   fVals[1] = b;
   fVals[2] = c;
   fVals[3] = d;
   Normalise();
}

//______________________________________________________________________________
void TGLPlane::Set(Double_t eq[4])
{
   // Set by array values.

   fVals[0] = eq[0];
   fVals[1] = eq[1];
   fVals[2] = eq[2];
   fVals[3] = eq[3];
   Normalise();
}

//______________________________________________________________________________
void TGLPlane::Set(const TGLVector3 & norm, const TGLVertex3 & point)
{
   // Set plane from a normal vector and in-plane point pair

   fVals[0] = norm[0];
   fVals[1] = norm[1];
   fVals[2] = norm[2];
   fVals[3] = -(fVals[0]*point[0] + fVals[1]*point[1] + fVals[2]*point[2]);
   Normalise();
}

//______________________________________________________________________________
void TGLPlane::Set(const TGLVertex3 & p1, const TGLVertex3 & p2, const TGLVertex3 & p3)
{
   // Set plane by three points.

   TGLVector3 norm = Cross(p2 - p1, p3 - p1);
   Set(norm, p2);
}

//______________________________________________________________________________
void TGLPlane::Negate()
{
   // Negate the plane.

   fVals[0] = -fVals[0];
   fVals[1] = -fVals[1];
   fVals[2] = -fVals[2];
   fVals[3] = -fVals[3];
}

//______________________________________________________________________________
Double_t TGLPlane::DistanceTo(const TGLVertex3 & vertex) const
{
   // Distance from plane to vertex.

   return (fVals[0]*vertex[0] + fVals[1]*vertex[1] + fVals[2]*vertex[2] + fVals[3]);
}

//______________________________________________________________________________
TGLVertex3 TGLPlane::NearestOn(const TGLVertex3 & point) const
{
   // Return nearest point on plane.

   TGLVector3 o = Norm() * (Dot(Norm(), TGLVector3(point[0], point[1], point[2])) + D() / Dot(Norm(), Norm()));
   TGLVertex3 v = point - o;
   return v;
}

// Some free functions for plane intersections

//______________________________________________________________________________
std::pair<Bool_t, TGLLine3> Intersection(const TGLPlane & p1, const TGLPlane & p2)
{
   // Find 3D line interestion of this plane with 'other'. Returns a std::pair
   //
   // first (Bool_t)                   second (TGLLine3)
   // kTRUE - planes intersect         intersection line between planes
   // kFALSE - no intersect (parallel) undefined
   TGLVector3 lineDir = Cross(p1.Norm(), p2.Norm());

   if (lineDir.Mag() == 0.0) {
      return std::make_pair(kFALSE, TGLLine3(TGLVertex3(0.0, 0.0, 0.0),
                                             TGLVector3(0.0, 0.0, 0.0)));
   }
   TGLVertex3 linePoint = Cross((p1.Norm()*p2.D() - p2.Norm()*p1.D()), lineDir) /
                           Dot(lineDir, lineDir);
   return std::make_pair(kTRUE, TGLLine3(linePoint, lineDir));
}

//______________________________________________________________________________
std::pair<Bool_t, TGLVertex3> Intersection(const TGLPlane & p1, const TGLPlane & p2, const TGLPlane & p3)
{
   Double_t denom = Dot(p1.Norm(), Cross(p2.Norm(), p3.Norm()));
   if (denom == 0.0) {
      return std::make_pair(kFALSE, TGLVertex3(0.0, 0.0, 0.0));
   }
   TGLVector3 vect = ((Cross(p2.Norm(),p3.Norm())* -p1.D()) -
                      (Cross(p3.Norm(),p1.Norm())*p2.D()) -
                      (Cross(p1.Norm(),p2.Norm())*p3.D())) / denom;
   TGLVertex3 interVert(vect.X(), vect.Y(), vect.Z());
   return std::make_pair(kTRUE, interVert);
}

//______________________________________________________________________________
std::pair<Bool_t, TGLVertex3> Intersection(const TGLPlane & plane, const TGLLine3 & line, Bool_t extend)
{
   // Find intersection of 3D space 'line' with this plane. If 'extend' is kTRUE
   // then line extents can be extended (infinite length) to find intersection.
   // If 'extend' is kFALSE the fixed extents of line is respected.
   //
   // The return a std::pair
   //
   // first (Bool_t)                   second (TGLVertex3)
   // kTRUE - line/plane intersect     intersection vertex on plane
   // kFALSE - no line/plane intersect undefined
   //
   // If intersection is not found (first == kFALSE) & 'extend' was kTRUE (infinite line)
   // this implies line and plane are parallel. If 'extend' was kFALSE, then
   // either line parallel or insuffient length.
   Double_t denom = -(plane.A()*line.Vector().X() +
                      plane.B()*line.Vector().Y() +
                      plane.C()*line.Vector().Z());

   if (denom == 0.0) {
      return std::make_pair(kFALSE, TGLVertex3(0.0, 0.0, 0.0));
   }

   Double_t num = plane.A()*line.Start().X() + plane.B()*line.Start().Y() +
                  plane.C()*line.Start().Z() + plane.D();
   Double_t factor = num/denom;

   // If not extending (projecting) line is length from start enough to reach plane?
   if (!extend && (factor < 0.0 || factor > 1.0)) {
      return std::make_pair(kFALSE, TGLVertex3(0.0, 0.0, 0.0));
   }

   TGLVector3 toPlane = line.Vector() * factor;
   return std::make_pair(kTRUE, line.Start() + toPlane);
}

//////////////////////////////////////////////////////////////////////////
//                                                                      //
// TGLMatrix                                                            //
//                                                                      //
// 16 component (4x4) transform matrix - column MAJOR as per GL.        //
// Provides limited support for adjusting the translation, scale and    //
// rotation components.                                                 //
//                                                                      //
// This is part of collection of simple utility classes for GL only in  //
// TGLUtil.h/cxx. These provide const and non-const accessors Arr() &   //
// CArr() to a GL compatible internal field - so can be used directly   //
// with OpenGL C API calls - which TVector3 etc cannot (easily).        //
// They are not intended to be fully featured just provide minimum      //
// required.                                                            //
//////////////////////////////////////////////////////////////////////////

ClassImp(TGLMatrix);

//______________________________________________________________________________
TGLMatrix::TGLMatrix()
{
   // Construct default identity matrix:
   //
   // 1 0 0 0
   // 0 1 0 0
   // 0 0 1 0
   // 0 0 0 1
   SetIdentity();
}

//______________________________________________________________________________
TGLMatrix::TGLMatrix(Double_t x, Double_t y, Double_t z)
{
   // Construct matrix with translation components x,y,z:
   //
   // 1 0 0 x
   // 0 1 0 y
   // 0 0 1 z
   // 0 0 0 1
   SetIdentity();
   SetTranslation(x, y, z);
}

//______________________________________________________________________________
TGLMatrix::TGLMatrix(const TGLVertex3 & translation)
{
   // Construct matrix with translation components x,y,z:
   //
   // 1 0 0 translation.X()
   // 0 1 0 translation.Y()
   // 0 0 1 translation.Z()
   // 0 0 0 1
   SetIdentity();
   SetTranslation(translation);
}

//______________________________________________________________________________
TGLMatrix::TGLMatrix(const TGLVertex3 & origin, const TGLVector3 & zAxis)
{
   // Construct matrix which when applied puts local origin at
   // 'origin' and the local Z axis in direction 'z'. Both
   // 'origin' and 'zAxisVec' are expressed in the parent frame
   SetIdentity();

   TGLVector3 zAxisInt(zAxis);
   zAxisInt.Normalise();
   TGLVector3 arbAxis;

   if (TMath::Abs(zAxisInt.X()) <= TMath::Abs(zAxisInt.Y()) && TMath::Abs(zAxisInt.X()) <= TMath::Abs(zAxisInt.Z())) {
      arbAxis.Set(1.0, 0.0, 0.0);
   } else if (TMath::Abs(zAxisInt.Y()) <= TMath::Abs(zAxisInt.X()) && TMath::Abs(zAxisInt.Y()) <= TMath::Abs(zAxisInt.Z())) {
      arbAxis.Set(0.0, 1.0, 0.0);
   } else {
      arbAxis.Set(0.0, 0.0, 1.0);
   }

   Set(origin, zAxis, Cross(zAxisInt, arbAxis));
}

//______________________________________________________________________________
TGLMatrix::TGLMatrix(const TGLVertex3 & origin, const TGLVector3 & zAxis, const TGLVector3 & xAxis)
{
   // Construct matrix which when applied puts local origin at
   // 'origin' and the local Z axis in direction 'z'. Both
   // 'origin' and 'zAxisVec' are expressed in the parent frame
   SetIdentity();
   Set(origin, zAxis, xAxis);
}

//______________________________________________________________________________
TGLMatrix::TGLMatrix(const Double_t vals[16])
{
   // Construct matrix using the 16 Double_t 'vals' passed,
   // ordering is maintained - i.e. should be column major
   // as we are
   Set(vals);
}

//______________________________________________________________________________
TGLMatrix::TGLMatrix(const TGLMatrix & other)
{
   // Construct matrix from 'other'
   *this = other;
}

//______________________________________________________________________________
TGLMatrix::~TGLMatrix()
{
   // Destroy matirx object
}

//______________________________________________________________________________
void TGLMatrix::MultRight(const TGLMatrix & rhs)
{
   // Multiply with matrix rhs on right.

  Double_t  B[4];
  Double_t* C = fVals;
  for(int r=0; r<4; ++r, ++C)
  {
    const Double_t* T = rhs.fVals;
    for(int c=0; c<4; ++c, T+=4)
      B[c] = C[0]*T[0] + C[4]*T[1] + C[8]*T[2] + C[12]*T[3];
    C[0] = B[0]; C[4] = B[1]; C[8] = B[2]; C[12] = B[3];
  }
}

//______________________________________________________________________________
void TGLMatrix::MultLeft (const TGLMatrix & lhs)
{
   // Multiply with matrix lhs on left.

   Double_t  B[4];
   Double_t* C = fVals;
   for (int c=0; c<4; ++c, C+=4)
   {
      const Double_t* T = lhs.fVals;
      for(int r=0; r<4; ++r, ++T)
         B[r] = T[0]*C[0] + T[4]*C[1] + T[8]*C[2] + T[12]*C[3];
      C[0] = B[0]; C[1] = B[1]; C[2] = B[2]; C[3] = B[3];
   }
}

//______________________________________________________________________________
void TGLMatrix::Set(const TGLVertex3 & origin, const TGLVector3 & zAxis, const TGLVector3 & xAxis)
{
   // Set matrix which when applied puts local origin at
   // 'origin' and the local Z axis in direction 'z'. Both
   // 'origin' and 'z' are expressed in the parent frame
   TGLVector3 zAxisInt(zAxis);
   zAxisInt.Normalise();

   TGLVector3 xAxisInt(xAxis);
   xAxisInt.Normalise();
   TGLVector3 yAxisInt = Cross(zAxisInt, xAxisInt);

   fVals[0] = xAxisInt.X(); fVals[4] = yAxisInt.X(); fVals[8 ] = zAxisInt.X(); fVals[12] = origin.X();
   fVals[1] = xAxisInt.Y(); fVals[5] = yAxisInt.Y(); fVals[9 ] = zAxisInt.Y(); fVals[13] = origin.Y();
   fVals[2] = xAxisInt.Z(); fVals[6] = yAxisInt.Z(); fVals[10] = zAxisInt.Z(); fVals[14] = origin.Z();
   fVals[3] = 0.0;          fVals[7] = 0.0;          fVals[11] = 0.0;          fVals[15] = 1.0;
}

//______________________________________________________________________________
void TGLMatrix::Set(const Double_t vals[16])
{
   // Set matrix using the 16 Double_t 'vals' passed,
   // ordering is maintained - i.e. should be column major.

   for (UInt_t i=0; i < 16; i++) {
      fVals[i] = vals[i];
   }
}

//______________________________________________________________________________
void TGLMatrix::SetIdentity()
{
   // Set matrix to identity.

   fVals[0] = 1.0; fVals[4] = 0.0; fVals[8 ] = 0.0; fVals[12] = 0.0;
   fVals[1] = 0.0; fVals[5] = 1.0; fVals[9 ] = 0.0; fVals[13] = 0.0;
   fVals[2] = 0.0; fVals[6] = 0.0; fVals[10] = 1.0; fVals[14] = 0.0;
   fVals[3] = 0.0; fVals[7] = 0.0; fVals[11] = 0.0; fVals[15] = 1.0;
}

//______________________________________________________________________________
void TGLMatrix::SetTranslation(Double_t x, Double_t y, Double_t z)
{
   // Set matrix translation components x,y,z.

   SetTranslation(TGLVertex3(x,y,z));
}

//______________________________________________________________________________
void TGLMatrix::SetTranslation(const TGLVertex3 & translation)
{
   // Set matrix translation components x,y,z.

   fVals[12] = translation[0];
   fVals[13] = translation[1];
   fVals[14] = translation[2];
}

//______________________________________________________________________________
TGLVector3 TGLMatrix::GetTranslation() const
{
   // Return the translation component of matrix.

   return TGLVector3(fVals[12], fVals[13], fVals[14]);
}

//______________________________________________________________________________
void TGLMatrix::Translate(const TGLVector3 & vect)
{
   // Shift matrix translation components by 'vect' in parent frame.

   fVals[12] += vect[0];
   fVals[13] += vect[1];
   fVals[14] += vect[2];
}

//______________________________________________________________________________
void TGLMatrix::MoveLF(Int_t ai, Double_t amount)
{
   // Translate in local frame.
   // i1, i2 are axes indices: 1 ~ x, 2 ~ y, 3 ~ z.

   const Double_t *C = fVals + 4*--ai;
   fVals[12] += amount*C[0]; fVals[13] += amount*C[1]; fVals[14] += amount*C[2];
}

//______________________________________________________________________________
void TGLMatrix::Move3LF(Double_t x, Double_t y, Double_t z)
{
   // Translate in local frame along all base vectors simultaneously.

   fVals[12] += x*fVals[0] + y*fVals[4] + z*fVals[8];
   fVals[13] += x*fVals[1] + y*fVals[5] + z*fVals[9];
   fVals[14] += x*fVals[2] + y*fVals[6] + z*fVals[10];
}

//______________________________________________________________________________
void TGLMatrix::Scale(const TGLVector3 & scale)
{
   // Set matrix axis scales to 'scale'. Note - this really sets
   // the overall (total) scaling for each axis - it does NOT
   // apply compounded scale on top of existing one
   TGLVector3 currentScale = GetScale();

   // x
   if (currentScale[0] != 0.0) {
      fVals[0] *= scale[0]/currentScale[0];
      fVals[1] *= scale[0]/currentScale[0];
      fVals[2] *= scale[0]/currentScale[0];
   } else {
      Error("TGLMatrix::Scale()", "zero scale div by zero");
   }
   // y
   if (currentScale[1] != 0.0) {
      fVals[4] *= scale[1]/currentScale[1];
      fVals[5] *= scale[1]/currentScale[1];
      fVals[6] *= scale[1]/currentScale[1];
   } else {
      Error("TGLMatrix::Scale()", "zero scale div by zero");
   }
   // z
   if (currentScale[2] != 0.0) {
      fVals[8] *= scale[2]/currentScale[2];
      fVals[9] *= scale[2]/currentScale[2];
      fVals[10] *= scale[2]/currentScale[2];
   } else {
      Error("TGLMatrix::Scale()", "zero scale div by zero");
   }
}

//______________________________________________________________________________
void TGLMatrix::Rotate(const TGLVertex3 & pivot, const TGLVector3 & axis, Double_t angle)
{
   // Update martix so resulting transform has been rotated about 'pivot'
   // (in parent frame), round vector 'axis', through 'angle' (radians)
   // Equivalent to glRotate function, but with addition of translation
   // and compounded on top of existing.
   TGLVector3 nAxis = axis;
   nAxis.Normalise();
   Double_t x = nAxis.X();
   Double_t y = nAxis.Y();
   Double_t z = nAxis.Z();
   Double_t c = TMath::Cos(angle);
   Double_t s = TMath::Sin(angle);

   // Calculate local rotation, with pre-translation to local pivot origin
   TGLMatrix rotMat;
   rotMat[ 0] = x*x*(1-c) + c;   rotMat[ 4] = x*y*(1-c) - z*s; rotMat[ 8] = x*z*(1-c) + y*s; rotMat[12] = pivot[0];
   rotMat[ 1] = y*x*(1-c) + z*s; rotMat[ 5] = y*y*(1-c) + c;   rotMat[ 9] = y*z*(1-c) - x*s; rotMat[13] = pivot[1];
   rotMat[ 2] = x*z*(1-c) - y*s; rotMat[ 6] = y*z*(1-c) + x*s; rotMat[10] = z*z*(1-c) + c;   rotMat[14] = pivot[2];
   rotMat[ 3] = 0.0;             rotMat[ 7] = 0.0;             rotMat[11] = 0.0;             rotMat[15] = 1.0;
   TGLMatrix localToWorld(-pivot);

   // TODO: Ugly - should use quaternions to avoid compound rounding errors and
   // triple multiplication
   *this = rotMat * localToWorld * (*this);
}

//______________________________________________________________________________
void TGLMatrix::RotateLF(Int_t i1, Int_t i2, Double_t amount)
{
   // Rotate in local frame. Does optimised version of MultRight.
   // i1, i2 are axes indices: 1 ~ x, 2 ~ y, 3 ~ z.

   if(i1 == i2) return;
   const Double_t cos = TMath::Cos(amount), sin = TMath::Sin(amount);
   Double_t  b1, b2;
   Double_t* c = fVals;
   --i1 <<= 2; --i2 <<= 2; // column major
   for(int r=0; r<4; ++r, ++c) {
      b1 = cos*c[i1] + sin*c[i2];
      b2 = cos*c[i2] - sin*c[i1];
      c[i1] = b1; c[i2] = b2;
   }
}

//______________________________________________________________________________
void TGLMatrix::RotatePF(Int_t i1, Int_t i2, Double_t amount)
{
   // Rotate in parent frame. Does optimised version of MultLeft.

   if(i1 == i2) return;

   // Optimized version:
   const Double_t cos = TMath::Cos(amount), sin = TMath::Sin(amount);
   Double_t  b1, b2;
   Double_t* C = fVals;
   --i1; --i2;
   for(int c=0; c<4; ++c, C+=4) {
      b1 = cos*C[i1] - sin*C[i2];
      b2 = cos*C[i2] + sin*C[i1];
      C[i1] = b1; C[i2] = b2;
   }
}

//______________________________________________________________________________
void TGLMatrix::TransformVertex(TGLVertex3 & vertex) const
{
   // Transform passed 'vertex' by this matrix - converts local frame to parent
   TGLVertex3 orig = vertex;
   for (UInt_t i = 0; i < 3; i++) {
      vertex[i] = orig[0] * fVals[0+i] + orig[1] * fVals[4+i] +
                  orig[2] * fVals[8+i] + fVals[12+i];
   }
}

//______________________________________________________________________________
void TGLMatrix::Transpose3x3()
{
   // Transpose the top left 3x3 matrix component along major diagonal
   // Supported as currently incompatability between TGeo and GL matrix
   // layouts for this 3x3 only. To be resolved.

   // TODO: Move this fix to the TBuffer3D filling side and remove
   //
   // 0  4  8 12
   // 1  5  9 13
   // 2  6 10 14
   // 3  7 11 15

   Double_t temp = fVals[4];
   fVals[4] = fVals[1];
   fVals[1] = temp;
   temp = fVals[8];
   fVals[8] = fVals[2];
   fVals[2] = temp;
   temp = fVals[9];
   fVals[9] = fVals[6];
   fVals[6] = temp;
}

//______________________________________________________________________________
Double_t TGLMatrix::Invert()
{
   // Invert the matrix, returns determinant.
   // Copied from TMatrixFCramerInv.

   Double_t* M = fVals;

   const Double_t det2_12_01 = M[1]*M[6]  - M[5]*M[2];
   const Double_t det2_12_02 = M[1]*M[10] - M[9]*M[2];
   const Double_t det2_12_03 = M[1]*M[14] - M[13]*M[2];
   const Double_t det2_12_13 = M[5]*M[14] - M[13]*M[6];
   const Double_t det2_12_23 = M[9]*M[14] - M[13]*M[10];
   const Double_t det2_12_12 = M[5]*M[10] - M[9]*M[6];
   const Double_t det2_13_01 = M[1]*M[7]  - M[5]*M[3];
   const Double_t det2_13_02 = M[1]*M[11] - M[9]*M[3];
   const Double_t det2_13_03 = M[1]*M[15] - M[13]*M[3];
   const Double_t det2_13_12 = M[5]*M[11] - M[9]*M[7];
   const Double_t det2_13_13 = M[5]*M[15] - M[13]*M[7];
   const Double_t det2_13_23 = M[9]*M[15] - M[13]*M[11];
   const Double_t det2_23_01 = M[2]*M[7]  - M[6]*M[3];
   const Double_t det2_23_02 = M[2]*M[11] - M[10]*M[3];
   const Double_t det2_23_03 = M[2]*M[15] - M[14]*M[3];
   const Double_t det2_23_12 = M[6]*M[11] - M[10]*M[7];
   const Double_t det2_23_13 = M[6]*M[15] - M[14]*M[7];
   const Double_t det2_23_23 = M[10]*M[15] - M[14]*M[11];


   const Double_t det3_012_012 = M[0]*det2_12_12 - M[4]*det2_12_02 + M[8]*det2_12_01;
   const Double_t det3_012_013 = M[0]*det2_12_13 - M[4]*det2_12_03 + M[12]*det2_12_01;
   const Double_t det3_012_023 = M[0]*det2_12_23 - M[8]*det2_12_03 + M[12]*det2_12_02;
   const Double_t det3_012_123 = M[4]*det2_12_23 - M[8]*det2_12_13 + M[12]*det2_12_12;
   const Double_t det3_013_012 = M[0]*det2_13_12 - M[4]*det2_13_02 + M[8]*det2_13_01;
   const Double_t det3_013_013 = M[0]*det2_13_13 - M[4]*det2_13_03 + M[12]*det2_13_01;
   const Double_t det3_013_023 = M[0]*det2_13_23 - M[8]*det2_13_03 + M[12]*det2_13_02;
   const Double_t det3_013_123 = M[4]*det2_13_23 - M[8]*det2_13_13 + M[12]*det2_13_12;
   const Double_t det3_023_012 = M[0]*det2_23_12 - M[4]*det2_23_02 + M[8]*det2_23_01;
   const Double_t det3_023_013 = M[0]*det2_23_13 - M[4]*det2_23_03 + M[12]*det2_23_01;
   const Double_t det3_023_023 = M[0]*det2_23_23 - M[8]*det2_23_03 + M[12]*det2_23_02;
   const Double_t det3_023_123 = M[4]*det2_23_23 - M[8]*det2_23_13 + M[12]*det2_23_12;
   const Double_t det3_123_012 = M[1]*det2_23_12 - M[5]*det2_23_02 + M[9]*det2_23_01;
   const Double_t det3_123_013 = M[1]*det2_23_13 - M[5]*det2_23_03 + M[13]*det2_23_01;
   const Double_t det3_123_023 = M[1]*det2_23_23 - M[9]*det2_23_03 + M[13]*det2_23_02;
   const Double_t det3_123_123 = M[5]*det2_23_23 - M[9]*det2_23_13 + M[13]*det2_23_12;

   const Double_t det = M[0]*det3_123_123 - M[4]*det3_123_023 +
      M[8]*det3_123_013 - M[12]*det3_123_012;

   if(det == 0) {
      Warning("TGLMatrix::Invert", "matrix is singular.");
      return 0;
   }

   const Double_t oneOverDet = 1.0/det;
   const Double_t mn1OverDet = - oneOverDet;

   M[0]  = det3_123_123 * oneOverDet;
   M[4]  = det3_023_123 * mn1OverDet;
   M[8]  = det3_013_123 * oneOverDet;
   M[12] = det3_012_123 * mn1OverDet;

   M[1]  = det3_123_023 * mn1OverDet;
   M[5]  = det3_023_023 * oneOverDet;
   M[9]  = det3_013_023 * mn1OverDet;
   M[13] = det3_012_023 * oneOverDet;

   M[2]  = det3_123_013 * oneOverDet;
   M[6]  = det3_023_013 * mn1OverDet;
   M[10] = det3_013_013 * oneOverDet;
   M[14] = det3_012_013 * mn1OverDet;

   M[3]  = det3_123_012 * mn1OverDet;
   M[7]  = det3_023_012 * oneOverDet;
   M[11] = det3_013_012 * mn1OverDet;
   M[15] = det3_012_012 * oneOverDet;

   return det;
}

//______________________________________________________________________________
TGLVector3 TGLMatrix::Multiply(const TGLVector3& v, Double_t w) const
{
   // Multiply vector.
   const Double_t* M = fVals;
   TGLVector3 r;
   r.X() = M[0]*v[0] + M[4]*v[1] +  M[8]*v[2] + M[12]*w;
   r.Y() = M[1]*v[0] + M[5]*v[1] +  M[9]*v[2] + M[13]*w;
   r.Z() = M[2]*v[0] + M[6]*v[1] + M[10]*v[2] + M[14]*w;
   return r;
}

//______________________________________________________________________________
TGLVector3 TGLMatrix::Rotate(const TGLVector3& v) const
{
   // Rotate vector. Translation is not applied.
   const Double_t* M = fVals;
   TGLVector3 r;
   r.X() = M[0]*v[0] + M[4]*v[1] +  M[8]*v[2];
   r.Y() = M[1]*v[0] + M[5]*v[1] +  M[9]*v[2];
   r.Z() = M[2]*v[0] + M[6]*v[1] + M[10]*v[2];
   return r;
}

//______________________________________________________________________________
void TGLMatrix::MultiplyIP(TGLVector3& v, Double_t w) const
{
   // Multiply vector in-place.
   const Double_t* M = fVals;
   Double_t r[3] = { v[0], v[1], v[2] };
   v.X() = M[0]*r[0] + M[4]*r[1] +  M[8]*r[2] + M[12]*w;
   v.Y() = M[1]*r[0] + M[5]*r[1] +  M[9]*r[2] + M[13]*w;
   v.Z() = M[2]*r[0] + M[6]*r[1] + M[10]*r[2] + M[14]*w;
}

//______________________________________________________________________________
void TGLMatrix::RotateIP(TGLVector3& v) const
{
   // Rotate vector in-place. Translation is not applied.
   const Double_t* M = fVals;
   Double_t r[3] = { v[0], v[1], v[2] };
   v.X() = M[0]*r[0] + M[4]*r[1] +  M[8]*r[2];
   v.Y() = M[1]*r[0] + M[5]*r[1] +  M[9]*r[2];
   v.Z() = M[2]*r[0] + M[6]*r[1] + M[10]*r[2];
}

//______________________________________________________________________________
TGLVector3 TGLMatrix::GetScale() const
{
   // Get local axis scaling factors
   TGLVector3 x(fVals[0], fVals[1], fVals[2]);
   TGLVector3 y(fVals[4], fVals[5], fVals[6]);
   TGLVector3 z(fVals[8], fVals[9], fVals[10]);
   return TGLVector3(x.Mag(), y.Mag(), z.Mag());
}

//______________________________________________________________________________
void TGLMatrix::Dump() const
{
   // Output 16 matrix components to std::cout
   //
   // 0  4   8  12
   // 1  5   9  13
   // 2  6  10  14
   // 3  7  11  15
   //
   std::cout.precision(6);
   for (Int_t x = 0; x < 4; x++) {
      std::cout << "[ ";
      for (Int_t y = 0; y < 4; y++) {
         std::cout << fVals[y*4 + x] << " ";
      }
      std::cout << "]" << std::endl;
   }
}


//==============================================================================
// TGLColor
<<<<<<< HEAD
//==============================================================================

//______________________________________________________________________________
//
// Class encapsulating color information in preferred GL format - an
// array of four unsigned bytes.
// Color index is also cached for easier interfacing with the
// traditional ROOT graphics.
//

ClassImp(TGLColor);

//______________________________________________________________________________
TGLColor::TGLColor()
{
   // Default constructor. Color is initialized to black.

   fRGBA[0] = fRGBA[1] = fRGBA[2] = 0;
   fRGBA[3] = 255;
   fIndex   = -1;
}

//______________________________________________________________________________
TGLColor::TGLColor(Int_t r, Int_t g, Int_t b, Int_t a)
{
   // Constructor from Int_t values.

   SetColor(r, g, b, a);
}

//______________________________________________________________________________
TGLColor::TGLColor(Float_t r, Float_t g, Float_t b, Float_t a)
{
   // Constructor from Float_t values.

   SetColor(r, g, b, a);
}

//______________________________________________________________________________
TGLColor::TGLColor(Color_t color_index, Char_t transparency)
{
   // Constructor from color-index and transparency.

   SetColor(color_index, transparency);
}

//______________________________________________________________________________
TGLColor::~TGLColor()
{
   // Dectructor.
}

//______________________________________________________________________________
TGLColor& TGLColor::operator=(const TGLColor& c)
{
   // Assignment operator.

   fRGBA[0] = c.fRGBA[0];
   fRGBA[1] = c.fRGBA[1];
   fRGBA[2] = c.fRGBA[2];
   fRGBA[3] = c.fRGBA[3];
   fIndex   = c.fIndex;
   return *this;
}

//______________________________________________________________________________
Color_t TGLColor::GetColorIndex() const
{
   // Returns color-index representing the color.

   if (fIndex == -1)
      fIndex = TColor::GetColor(fRGBA[0], fRGBA[1], fRGBA[2]);
   return fIndex;
}

//______________________________________________________________________________
Char_t TGLColor::GetTransparency() const
{
   // Returns transparecy value.

   return TMath::Nint(100.0*(1.0 - fRGBA[3]/255.0));
}

//______________________________________________________________________________
void TGLColor::SetColor(Int_t r, Int_t g, Int_t b, Int_t a)
{
   // Set color with Int_t values.

   fRGBA[0] = r;
   fRGBA[1] = g;
   fRGBA[2] = b;
   fRGBA[3] = a;
   fIndex   = -1;
}

//______________________________________________________________________________
void TGLColor::SetColor(Float_t r, Float_t g, Float_t b, Float_t a)
{
   // Set color with Float_t values.

   fRGBA[0] = (UChar_t)(255*r);
   fRGBA[1] = (UChar_t)(255*g);
   fRGBA[2] = (UChar_t)(255*b);
   fRGBA[3] = (UChar_t)(255*a);
   fIndex   = -1;
}

//______________________________________________________________________________
void TGLColor::SetColor(Color_t color_index)
{
   // Set color by color-index. Alpha is not changed.
   // If color_index is not valid, color is set to magenta.

   TColor* c = gROOT->GetColor(color_index);
   if (c)
   {
      fRGBA[0] = (UChar_t)(255*c->GetRed());
      fRGBA[1] = (UChar_t)(255*c->GetGreen());
      fRGBA[2] = (UChar_t)(255*c->GetBlue());
      fIndex   = color_index;
   }
   else
   {
      // Set to magenta.
      fRGBA[0] = 255;
      fRGBA[1] = 0;
      fRGBA[2] = 255;
      fIndex   = -1;
   }
}

//______________________________________________________________________________
void TGLColor::SetColor(Color_t color_index, Char_t transparency)
{
   // Set color by color-index and alpha from the transparency.
   // If color_index is not valid, color is set to magenta.

   UChar_t alpha = (255*(100 - transparency))/100;
   
   TColor* c = gROOT->GetColor(color_index);
   if (c)
   {
      fRGBA[0] = (UChar_t)(255*c->GetRed());
      fRGBA[1] = (UChar_t)(255*c->GetGreen());
      fRGBA[2] = (UChar_t)(255*c->GetBlue());
      fRGBA[3] = alpha;
      fIndex   = color_index;
   }
   else
   {
      // Set to magenta.
      fRGBA[0] = 255;
      fRGBA[1] = 0;
      fRGBA[2] = 255;
      fRGBA[3] = alpha;
      fIndex   = -1;
      return;
   }
}

//______________________________________________________________________________
void TGLColor::SetTransparency(Char_t transparency)
{
   // Set alpha from the transparency.

   fRGBA[3] = (255*(100 - transparency))/100;
}

//______________________________________________________________________________
TString TGLColor::AsString() const
{
   // Return string describing the color.

   return TString::Format("rgba:%02hhx/%02hhx/%02hhx/%02hhx",
                          fRGBA[0], fRGBA[1], fRGBA[2], fRGBA[3]);
}


//==============================================================================
// TGLColorSet
//==============================================================================

//______________________________________________________________________________
//
// Class encapsulating a set of colors used throughout standard rendering.
//

ClassImp(TGLColorSet);

//______________________________________________________________________________
TGLColorSet::TGLColorSet()
{
   // Constructor. Sets default for dark background.

   StdDarkBackground();
}

//______________________________________________________________________________
TGLColorSet::~TGLColorSet()
{
   // Destructor.
}

//______________________________________________________________________________
TGLColorSet& TGLColorSet::operator=(const TGLColorSet& s)
{
   // Assignment operator.

   fBackground = s.fBackground;
   fForeground = s.fForeground;
   fOutline    = s.fOutline;
   fMarkup     = s.fMarkup;
   for (Int_t i = 0; i < 5; ++i)
      fSelection[i] = s.fSelection[i];
   return *this;
}

//______________________________________________________________________________
void TGLColorSet::StdDarkBackground()
{
   // Set defaults for dark (black) background.

   fBackground .SetColor(0,   0,   0);
   fForeground .SetColor(255, 255, 255);
   fOutline    .SetColor(240, 255, 240);
   fMarkup     .SetColor(200, 200, 200);

   fSelection[0].SetColor(  0,   0,   0);
   fSelection[1].SetColor(255, 220, 220);
   fSelection[2].SetColor(255, 220, 220);
   fSelection[3].SetColor(200, 200, 255);
   fSelection[4].SetColor(200, 200, 255);
}

//______________________________________________________________________________
void TGLColorSet::StdLightBackground()
{
   // Set defaults for light (white) background.

   fBackground .SetColor(255, 255, 255);
   fForeground .SetColor(0,   0,   0);
   fOutline    .SetColor(0,   0,   0);
   fMarkup     .SetColor(55,  55,  55);

   fSelection[0].SetColor(0,   0,   0);
   fSelection[1].SetColor(200, 100, 100);
   fSelection[2].SetColor(200, 100, 100);
   fSelection[3].SetColor(100, 100, 200);
   fSelection[4].SetColor(100, 100, 200);
}


//==============================================================================
// TGLUtil
=======
>>>>>>> 84c4c19c
//==============================================================================

//______________________________________________________________________________
//
// Class encapsulating color information in preferred GL format - an
// array of four unsigned bytes.
// Color index is also cached for easier interfacing with the
// traditional ROOT graphics.
//

ClassImp(TGLColor);

//______________________________________________________________________________
TGLColor::TGLColor()
{
   // Default constructor. Color is initialized to black.

<<<<<<< HEAD
Float_t TGLUtil::fgPointSize      = 1.0f;
Float_t TGLUtil::fgLineWidth      = 1.0f;
Float_t TGLUtil::fgPointSizeScale = 1.0f;
Float_t TGLUtil::fgLineWidthScale = 1.0f;

const UChar_t TGLUtil::fgRed[4]    = { 230,   0,   0, 255 };
const UChar_t TGLUtil::fgGreen[4]  = {   0, 230,   0, 255 };
const UChar_t TGLUtil::fgBlue[4]   = {   0,   0, 230, 255 };
const UChar_t TGLUtil::fgYellow[4] = { 210, 210,   0, 255 };
const UChar_t TGLUtil::fgWhite[4]  = { 255, 255, 255, 255 };
const UChar_t TGLUtil::fgGrey[4]   = { 128, 128, 128, 100 };

#ifndef CALLBACK
#define CALLBACK
#endif

extern "C" {
#if defined(__APPLE_CC__) && __APPLE_CC__ > 4000 && __APPLE_CC__ < 5450 && !defined(__INTEL_COMPILER)
    typedef GLvoid (*tessfuncptr_t)(...);
#elif defined( __mips ) || defined( __linux__ ) || defined( __FreeBSD__ ) || defined( __OpenBSD__ ) || defined( __sun ) || defined (__CYGWIN__) || defined (__APPLE__)
    typedef GLvoid (*tessfuncptr_t)();
#elif defined ( WIN32)
    typedef GLvoid (CALLBACK *tessfuncptr_t)( );
#else
    #error "Error - need to define type tessfuncptr_t for this platform/compiler"
#endif
}

namespace
{

class TGLTesselatorWrap
{
protected:

public:
   GLUtesselator *fTess;

   TGLTesselatorWrap(tessfuncptr_t vertex_func) : fTess(0)
   {
      fTess = gluNewTess();
      if (!fTess)
         throw std::bad_alloc();

      gluTessCallback(fTess, (GLenum)GLU_BEGIN,  (tessfuncptr_t) glBegin);
      gluTessCallback(fTess, (GLenum)GLU_END,    (tessfuncptr_t) glEnd);
      gluTessCallback(fTess, (GLenum)GLU_VERTEX, vertex_func);
   }

   virtual ~TGLTesselatorWrap()
   {
      if (fTess)
         gluDeleteTess(fTess);
   }
};

}

//______________________________________________________________________________
GLUtesselator* TGLUtil::GetDrawTesselator3fv()
{
   // Returns a tesselator for direct drawing when using 3-vertices with
   // single precision.

   static TGLTesselatorWrap singleton((tessfuncptr_t) glVertex3fv);

   return singleton.fTess;
}

//______________________________________________________________________________
GLUtesselator* TGLUtil::GetDrawTesselator4fv()
{
   // Returns a tesselator for direct drawing when using 4-vertices with
   // single precision.

   static TGLTesselatorWrap singleton((tessfuncptr_t) glVertex4fv);

   return singleton.fTess;
}

//______________________________________________________________________________
GLUtesselator* TGLUtil::GetDrawTesselator3dv()
{
   // Returns a tesselator for direct drawing when using 3-vertices with
   // double precision.

   static TGLTesselatorWrap singleton((tessfuncptr_t) glVertex3dv);

   return singleton.fTess;
}

//______________________________________________________________________________
GLUtesselator* TGLUtil::GetDrawTesselator4dv()
{
   // Returns a tesselator for direct drawing when using 4-vertices with
   // double precision.

   static TGLTesselatorWrap singleton((tessfuncptr_t) glVertex4dv);

   return singleton.fTess;
=======
   fRGBA[0] = fRGBA[1] = fRGBA[2] = 0;
   fRGBA[3] = 255;
   fIndex   = -1;
>>>>>>> 84c4c19c
}

//______________________________________________________________________________
TGLColor::TGLColor(Int_t r, Int_t g, Int_t b, Int_t a)
{
   // Constructor from Int_t values.

   SetColor(r, g, b, a);
}

//______________________________________________________________________________
TGLColor::TGLColor(Float_t r, Float_t g, Float_t b, Float_t a)
{
   // Constructor from Float_t values.

   SetColor(r, g, b, a);
}

//______________________________________________________________________________
TGLColor::TGLColor(Color_t color_index, Char_t transparency)
{
   // Constructor from color-index and transparency.

   SetColor(color_index, transparency);
}

//______________________________________________________________________________
TGLColor::~TGLColor()
{
   // Dectructor.
}

//______________________________________________________________________________
TGLColor& TGLColor::operator=(const TGLColor& c)
{
   // Assignment operator.

   fRGBA[0] = c.fRGBA[0];
   fRGBA[1] = c.fRGBA[1];
   fRGBA[2] = c.fRGBA[2];
   fRGBA[3] = c.fRGBA[3];
   fIndex   = c.fIndex;
   return *this;
}

//______________________________________________________________________________
Color_t TGLColor::GetColorIndex() const
{
   // Returns color-index representing the color.

   if (fIndex == -1)
      fIndex = TColor::GetColor(fRGBA[0], fRGBA[1], fRGBA[2]);
   return fIndex;
}

//______________________________________________________________________________
Char_t TGLColor::GetTransparency() const
{
   // Returns transparecy value.

   return TMath::Nint(100.0*(1.0 - fRGBA[3]/255.0));
}

//______________________________________________________________________________
void TGLColor::SetColor(Int_t r, Int_t g, Int_t b, Int_t a)
{
   // Set color with Int_t values.

   fRGBA[0] = r;
   fRGBA[1] = g;
   fRGBA[2] = b;
   fRGBA[3] = a;
   fIndex   = -1;
}

//______________________________________________________________________________
void TGLColor::SetColor(Float_t r, Float_t g, Float_t b, Float_t a)
{
<<<<<<< HEAD
   // Returns true if color lockcount is greater than 0.

   return fgColorLockCount > 0;
}

//______________________________________________________________________________
void TGLUtil::Color(const TGLColor& color)
{
   // Set color from TGLColor.

   if (fgColorLockCount == 0) glColor4ubv(color.CArr());
}

//______________________________________________________________________________
void TGLUtil::ColorAlpha(const TGLColor& color, UChar_t alpha)
{
   // Set color from TGLColor and alpha value.

   if (fgColorLockCount == 0)
   {
      glColor4ub(color.GetRed(), color.GetGreen(), color.GetBlue(), alpha);
   }
}

//______________________________________________________________________________
void TGLUtil::ColorAlpha(const TGLColor& color, Float_t alpha)
{
   // Set color from TGLColor and alpha value.

   if (fgColorLockCount == 0)
   {
      glColor4ub(color.GetRed(), color.GetGreen(), color.GetBlue(), (UChar_t)(255*alpha));
   }
}

//______________________________________________________________________________
void TGLUtil::ColorAlpha(Color_t color_index, Float_t alpha)
=======
   // Set color with Float_t values.

   fRGBA[0] = (UChar_t)(255*r);
   fRGBA[1] = (UChar_t)(255*g);
   fRGBA[2] = (UChar_t)(255*b);
   fRGBA[3] = (UChar_t)(255*a);
   fIndex   = -1;
}

//______________________________________________________________________________
void TGLColor::SetColor(Color_t color_index)
>>>>>>> 84c4c19c
{
   // Set color by color-index. Alpha is not changed.
   // If color_index is not valid, color is set to magenta.

   TColor* c = gROOT->GetColor(color_index);
   if (c)
   {
      fRGBA[0] = (UChar_t)(255*c->GetRed());
      fRGBA[1] = (UChar_t)(255*c->GetGreen());
      fRGBA[2] = (UChar_t)(255*c->GetBlue());
      fIndex   = color_index;
   }
   else
   {
      // Set to magenta.
      fRGBA[0] = 255;
      fRGBA[1] = 0;
      fRGBA[2] = 255;
      fIndex   = -1;
   }
}

//______________________________________________________________________________
<<<<<<< HEAD
void TGLUtil::ColorTransparency(Color_t color_index, Char_t transparency)
=======
void TGLColor::SetColor(Color_t color_index, Char_t transparency)
>>>>>>> 84c4c19c
{
   // Set color by color-index and alpha from the transparency.
   // If color_index is not valid, color is set to magenta.

   UChar_t alpha = (255*(100 - transparency))/100;
   
   TColor* c = gROOT->GetColor(color_index);
   if (c)
   {
      fRGBA[0] = (UChar_t)(255*c->GetRed());
      fRGBA[1] = (UChar_t)(255*c->GetGreen());
      fRGBA[2] = (UChar_t)(255*c->GetBlue());
      fRGBA[3] = alpha;
      fIndex   = color_index;
   }
   else
   {
      // Set to magenta.
      fRGBA[0] = 255;
      fRGBA[1] = 0;
      fRGBA[2] = 255;
      fRGBA[3] = alpha;
      fIndex   = -1;
      return;
   }
}

//______________________________________________________________________________
void TGLColor::SetTransparency(Char_t transparency)
{
<<<<<<< HEAD
   // Wrapper for glColor3ub.
   if (fgColorLockCount == 0) glColor3ub(r, g, b);
=======
   // Set alpha from the transparency.

   fRGBA[3] = (255*(100 - transparency))/100;
>>>>>>> 84c4c19c
}

//______________________________________________________________________________
TString TGLColor::AsString() const
{
<<<<<<< HEAD
   // Wrapper for glColor4ub.
   if (fgColorLockCount == 0) glColor4ub(r, g, b, a);
=======
   // Return string describing the color.

   return TString::Format("rgba:%02hhx/%02hhx/%02hhx/%02hhx",
                          fRGBA[0], fRGBA[1], fRGBA[2], fRGBA[3]);
>>>>>>> 84c4c19c
}


//==============================================================================
// TGLColorSet
//==============================================================================

//______________________________________________________________________________
//
// Class encapsulating a set of colors used throughout standard rendering.
//

ClassImp(TGLColorSet);

//______________________________________________________________________________
TGLColorSet::TGLColorSet()
{
<<<<<<< HEAD
   // Wrapper for glColor3ubv.
   if (fgColorLockCount == 0) glColor3ubv(rgb);
=======
   // Constructor. Sets default for dark background.

   StdDarkBackground();
>>>>>>> 84c4c19c
}

//______________________________________________________________________________
TGLColorSet::~TGLColorSet()
{
<<<<<<< HEAD
   // Wrapper for glColor4ubv.
   if (fgColorLockCount == 0) glColor4ubv(rgba);
=======
   // Destructor.
>>>>>>> 84c4c19c
}

//______________________________________________________________________________
TGLColorSet& TGLColorSet::operator=(const TGLColorSet& s)
{
   // Assignment operator.

   fBackground = s.fBackground;
   fForeground = s.fForeground;
   fOutline    = s.fOutline;
   fMarkup     = s.fMarkup;
   for (Int_t i = 0; i < 5; ++i)
      fSelection[i] = s.fSelection[i];
   return *this;
}

//______________________________________________________________________________
void TGLColorSet::StdDarkBackground()
{
   // Set defaults for dark (black) background.

   fBackground .SetColor(0,   0,   0);
   fForeground .SetColor(255, 255, 255);
   fOutline    .SetColor(240, 255, 240);
   fMarkup     .SetColor(200, 200, 200);

   fSelection[0].SetColor(  0,   0,   0);
   fSelection[1].SetColor(255, 220, 220);
   fSelection[2].SetColor(255, 220, 220);
   fSelection[3].SetColor(200, 200, 255);
   fSelection[4].SetColor(200, 200, 255);
}

//______________________________________________________________________________
void TGLColorSet::StdLightBackground()
{
   // Set defaults for light (white) background.

   fBackground .SetColor(255, 255, 255);
   fForeground .SetColor(0,   0,   0);
   fOutline    .SetColor(0,   0,   0);
   fMarkup     .SetColor(55,  55,  55);

   fSelection[0].SetColor(0,   0,   0);
   fSelection[1].SetColor(200, 100, 100);
   fSelection[2].SetColor(200, 100, 100);
   fSelection[3].SetColor(100, 100, 200);
   fSelection[4].SetColor(100, 100, 200);
}


//==============================================================================
// TGLUtil
//==============================================================================

//______________________________________________________________________________
//
// Wrapper class for various misc static functions - error checking,
// draw helpers etc.
//

ClassImp(TGLUtil);

UInt_t TGLUtil::fgDefaultDrawQuality = 10;
UInt_t TGLUtil::fgDrawQuality        = fgDefaultDrawQuality;
UInt_t TGLUtil::fgColorLockCount     = 0;

Float_t TGLUtil::fgPointSize      = 1.0f;
Float_t TGLUtil::fgLineWidth      = 1.0f;
Float_t TGLUtil::fgPointSizeScale = 1.0f;
Float_t TGLUtil::fgLineWidthScale = 1.0f;

const UChar_t TGLUtil::fgRed[4]    = { 230,   0,   0, 255 };
const UChar_t TGLUtil::fgGreen[4]  = {   0, 230,   0, 255 };
const UChar_t TGLUtil::fgBlue[4]   = {   0,   0, 230, 255 };
const UChar_t TGLUtil::fgYellow[4] = { 210, 210,   0, 255 };
const UChar_t TGLUtil::fgWhite[4]  = { 255, 255, 255, 255 };
const UChar_t TGLUtil::fgGrey[4]   = { 128, 128, 128, 100 };

#ifndef CALLBACK
#define CALLBACK
#endif

extern "C"
{
#if defined(__APPLE_CC__) && __APPLE_CC__ > 4000 && __APPLE_CC__ < 5450 && !defined(__INTEL_COMPILER)
    typedef GLvoid (*tessfuncptr_t)(...);
#elif defined(__mips) || defined(__linux__) || defined(__FreeBSD__) || defined( __OpenBSD__ ) || defined(__sun) || defined (__CYGWIN__) || defined (__APPLE__)
    typedef GLvoid (*tessfuncptr_t)();
#elif defined (WIN32)
    typedef GLvoid (CALLBACK *tessfuncptr_t)();
#else
    #error "Error - need to define type tessfuncptr_t for this platform/compiler"
#endif
}

<<<<<<< HEAD
/******************************************************************************/
// Control for scaling of point-size and line-width.
/******************************************************************************/

//______________________________________________________________________________
Float_t TGLUtil::GetPointSizeScale()
{
   // Get global point-size scale.

   return fgPointSizeScale;
}

//______________________________________________________________________________
void TGLUtil::SetPointSizeScale(Float_t scale)
{
   // Set global point-size scale.

   fgPointSizeScale = scale;
}

//______________________________________________________________________________
Float_t TGLUtil::GetLineWidthScale()
{
   // Returns global line-width scale.

   return fgLineWidthScale;
}

//______________________________________________________________________________
void TGLUtil::SetLineWidthScale(Float_t scale)
{
   // Set global line-width scale.

   fgLineWidthScale = scale;
}

//______________________________________________________________________________
void TGLUtil::PointSize(Float_t point_size)
{
   // Set the point-size, taking the global scaling into account.
   // Wrapper for glPointSize.

   fgPointSize = point_size * fgPointSizeScale;
   glPointSize(fgPointSize);
}

//______________________________________________________________________________
void TGLUtil::LineWidth(Float_t line_width)
{
   // Set the line-width, taking the global scaling into account.
   // Wrapper for glLineWidth.

   fgLineWidth = line_width * fgLineWidthScale;
   glLineWidth(fgLineWidth);
}

//______________________________________________________________________________
Float_t TGLUtil::PointSize()
{
   // Get the point-size, taking the global scaling into account.

   return fgPointSize;
}

//______________________________________________________________________________
Float_t TGLUtil::LineWidth()
{
   // Get the line-width, taking the global scaling into account.

   return fgLineWidth;
}

/******************************************************************************/
// Rendering of polymarkers and lines from logical-shapes.
/******************************************************************************/
=======
namespace
{
>>>>>>> 84c4c19c

class TGLTesselatorWrap
{
protected:

public:
   GLUtesselator *fTess;

   TGLTesselatorWrap(tessfuncptr_t vertex_func) : fTess(0)
   {
      fTess = gluNewTess();
      if (!fTess)
         throw std::bad_alloc();

      gluTessCallback(fTess, (GLenum)GLU_BEGIN,  (tessfuncptr_t) glBegin);
      gluTessCallback(fTess, (GLenum)GLU_END,    (tessfuncptr_t) glEnd);
      gluTessCallback(fTess, (GLenum)GLU_VERTEX, vertex_func);
   }

   virtual ~TGLTesselatorWrap()
   {
      if (fTess)
         gluDeleteTess(fTess);
   }
};

}

//______________________________________________________________________________
<<<<<<< HEAD
=======
GLUtesselator* TGLUtil::GetDrawTesselator3fv()
{
   // Returns a tesselator for direct drawing when using 3-vertices with
   // single precision.

   static TGLTesselatorWrap singleton((tessfuncptr_t) glVertex3fv);

   return singleton.fTess;
}

//______________________________________________________________________________
GLUtesselator* TGLUtil::GetDrawTesselator4fv()
{
   // Returns a tesselator for direct drawing when using 4-vertices with
   // single precision.

   static TGLTesselatorWrap singleton((tessfuncptr_t) glVertex4fv);

   return singleton.fTess;
}

//______________________________________________________________________________
GLUtesselator* TGLUtil::GetDrawTesselator3dv()
{
   // Returns a tesselator for direct drawing when using 3-vertices with
   // double precision.

   static TGLTesselatorWrap singleton((tessfuncptr_t) glVertex3dv);

   return singleton.fTess;
}

//______________________________________________________________________________
GLUtesselator* TGLUtil::GetDrawTesselator4dv()
{
   // Returns a tesselator for direct drawing when using 4-vertices with
   // double precision.

   static TGLTesselatorWrap singleton((tessfuncptr_t) glVertex4dv);

   return singleton.fTess;
}

//______________________________________________________________________________
UInt_t TGLUtil::GetDrawQuality()
{
   //static: get draw quality
   return fgDrawQuality;
}

//______________________________________________________________________________
void TGLUtil::SetDrawQuality(UInt_t dq)
{
   //static: set draw quality
   fgDrawQuality = dq;
}

//______________________________________________________________________________
void TGLUtil::ResetDrawQuality()
{
   //static: reset draw quality
   fgDrawQuality = fgDefaultDrawQuality;
}

//______________________________________________________________________________
UInt_t TGLUtil::GetDefaultDrawQuality()
{
   //static: get default draw quality
   return fgDefaultDrawQuality;
}

//______________________________________________________________________________
void TGLUtil::SetDefaultDrawQuality(UInt_t dq)
{
   //static: set default draw quality
   fgDefaultDrawQuality = dq;
}

//______________________________________________________________________________
void TGLUtil::CheckError(const char * loc)
{
   // Check current GL error state, outputing details via ROOT
   // Error method if one
   GLenum errCode;
   const GLubyte *errString;

   if ((errCode = glGetError()) != GL_NO_ERROR) {
      errString = gluErrorString(errCode);
      if (loc) {
         Error(loc, "GL Error %s", (const char *)errString);
      } else {
         Error("TGLUtil::CheckError", "GL Error %s", (const char *)errString);
      }
   }
}

/******************************************************************************/
// Color wrapping functions
/******************************************************************************/

//______________________________________________________________________________
UInt_t TGLUtil::LockColor()
{
   // Prevent further color changes.

   return ++fgColorLockCount;
}

//______________________________________________________________________________
UInt_t TGLUtil::UnlockColor()
{
   // Allow color changes.

   if (fgColorLockCount)
      --fgColorLockCount;
   else
      Error("TGLUtil::UnlockColor", "fgColorLockCount already 0.");
   return fgColorLockCount;
}

//______________________________________________________________________________
Bool_t TGLUtil::IsColorLocked()
{
   // Returns true if color lockcount is greater than 0.

   return fgColorLockCount > 0;
}

//______________________________________________________________________________
void TGLUtil::Color(const TGLColor& color)
{
   // Set color from TGLColor.

   if (fgColorLockCount == 0) glColor4ubv(color.CArr());
}

//______________________________________________________________________________
void TGLUtil::ColorAlpha(const TGLColor& color, UChar_t alpha)
{
   // Set color from TGLColor and alpha value.

   if (fgColorLockCount == 0)
   {
      glColor4ub(color.GetRed(), color.GetGreen(), color.GetBlue(), alpha);
   }
}

//______________________________________________________________________________
void TGLUtil::ColorAlpha(const TGLColor& color, Float_t alpha)
{
   // Set color from TGLColor and alpha value.

   if (fgColorLockCount == 0)
   {
      glColor4ub(color.GetRed(), color.GetGreen(), color.GetBlue(), (UChar_t)(255*alpha));
   }
}

//______________________________________________________________________________
void TGLUtil::ColorAlpha(Color_t color_index, Float_t alpha)
{
   // Set color from color_index and GL-style alpha (default 1).

   if (fgColorLockCount == 0) {
      if (color_index < 0)
         color_index = 1;
      TColor* c = gROOT->GetColor(color_index);
      if (c)
         glColor4f(c->GetRed(), c->GetGreen(), c->GetBlue(), alpha);
   }
}

//______________________________________________________________________________
void TGLUtil::ColorTransparency(Color_t color_index, Char_t transparency)
{
   // Set color from color_index and ROOT-style transparency (default 0).

   if (fgColorLockCount == 0) {
      if (color_index < 0)
         color_index = 1;
      TColor* c = gROOT->GetColor(color_index);
      if (c)
         glColor4f(c->GetRed(), c->GetGreen(), c->GetBlue(), 1.0f - 0.01f*transparency);
   }
}

//______________________________________________________________________________
void TGLUtil::Color3ub(UChar_t r, UChar_t g, UChar_t b)
{
   // Wrapper for glColor3ub.
   if (fgColorLockCount == 0) glColor3ub(r, g, b);
}

//______________________________________________________________________________
void TGLUtil::Color4ub(UChar_t r, UChar_t g, UChar_t b, UChar_t a)
{
   // Wrapper for glColor4ub.
   if (fgColorLockCount == 0) glColor4ub(r, g, b, a);
}

//______________________________________________________________________________
void TGLUtil::Color3ubv(const UChar_t* rgb)
{
   // Wrapper for glColor3ubv.
   if (fgColorLockCount == 0) glColor3ubv(rgb);
}

//______________________________________________________________________________
void TGLUtil::Color4ubv(const UChar_t* rgba)
{
   // Wrapper for glColor4ubv.
   if (fgColorLockCount == 0) glColor4ubv(rgba);
}

//______________________________________________________________________________
void TGLUtil::Color3f(Float_t r, Float_t g, Float_t b)
{
   // Wrapper for glColor3f.
   if (fgColorLockCount == 0) glColor3f(r, g, b);
}

//______________________________________________________________________________
void TGLUtil::Color4f(Float_t r, Float_t g, Float_t b, Float_t a)
{
   // Wrapper for glColor4f.
   if (fgColorLockCount == 0) glColor4f(r, g, b, a);
}

//______________________________________________________________________________
void TGLUtil::Color3fv(const Float_t* rgb)
{
   // Wrapper for glColor3fv.
   if (fgColorLockCount == 0) glColor3fv(rgb);
}

//______________________________________________________________________________
void TGLUtil::Color4fv(const Float_t* rgba)
{
   // Wrapper for glColor4fv.
   if (fgColorLockCount == 0) glColor4fv(rgba);
}

/******************************************************************************/
// Control for scaling of point-size and line-width.
/******************************************************************************/

//______________________________________________________________________________
Float_t TGLUtil::GetPointSizeScale()
{
   // Get global point-size scale.

   return fgPointSizeScale;
}

//______________________________________________________________________________
void TGLUtil::SetPointSizeScale(Float_t scale)
{
   // Set global point-size scale.

   fgPointSizeScale = scale;
}

//______________________________________________________________________________
Float_t TGLUtil::GetLineWidthScale()
{
   // Returns global line-width scale.

   return fgLineWidthScale;
}

//______________________________________________________________________________
void TGLUtil::SetLineWidthScale(Float_t scale)
{
   // Set global line-width scale.

   fgLineWidthScale = scale;
}

//______________________________________________________________________________
void TGLUtil::PointSize(Float_t point_size)
{
   // Set the point-size, taking the global scaling into account.
   // Wrapper for glPointSize.

   fgPointSize = point_size * fgPointSizeScale;
   glPointSize(fgPointSize);
}

//______________________________________________________________________________
void TGLUtil::LineWidth(Float_t line_width)
{
   // Set the line-width, taking the global scaling into account.
   // Wrapper for glLineWidth.

   fgLineWidth = line_width * fgLineWidthScale;
   glLineWidth(fgLineWidth);
}

//______________________________________________________________________________
Float_t TGLUtil::PointSize()
{
   // Get the point-size, taking the global scaling into account.

   return fgPointSize;
}

//______________________________________________________________________________
Float_t TGLUtil::LineWidth()
{
   // Get the line-width, taking the global scaling into account.

   return fgLineWidth;
}

/******************************************************************************/
// Rendering of polymarkers and lines from logical-shapes.
/******************************************************************************/

void TGLUtil::BeginExtendPickRegion(Float_t scale)
{
   // Extend pick region for large point-sizes or line-widths.

   glMatrixMode(GL_PROJECTION);
   glPushMatrix();
   Float_t pm[16];
   glGetFloatv(GL_PROJECTION_MATRIX, pm);
   for (Int_t i=0; i<=12; i+=4) {
      pm[i] *= scale; pm[i+1] *= scale;
   }
   glLoadMatrixf(pm);
   glMatrixMode(GL_MODELVIEW);
}

void TGLUtil::EndExtendPickRegion()
{
   // End extension of the pick region.

   glMatrixMode(GL_PROJECTION);
   glPopMatrix();
   glMatrixMode(GL_MODELVIEW);
}

//______________________________________________________________________________
>>>>>>> 84c4c19c
void TGLUtil::RenderPolyMarkers(const TAttMarker& marker, Char_t transp,
                                Float_t* p, Int_t n,
                                Int_t pick_radius, Bool_t selection,
                                Bool_t sec_selection)
{
   // Render polymarkers at points specified by p-array.
   // Supports point and cross-like styles.

   if (n == 0) return;

   glPushAttrib(GL_ENABLE_BIT | GL_POINT_BIT | GL_LINE_BIT);

   glDisable(GL_LIGHTING);
   TGLUtil::ColorTransparency(marker.GetMarkerColor(), transp);

   Int_t s = marker.GetMarkerStyle();
   if (s == 2 || s == 3 || s == 5 || s == 28)
      RenderCrosses(marker, p, n, sec_selection);
   else
      RenderPoints(marker, p, n, pick_radius, selection, sec_selection);

   glPopAttrib();
}

//______________________________________________________________________________
void TGLUtil::RenderPoints(const TAttMarker& marker,
                           Float_t* op, Int_t n,
                           Int_t pick_radius, Bool_t selection,
                           Bool_t sec_selection)
{
   // Render markers as circular or square points.
   // Color is never changed.

   Int_t   style = marker.GetMarkerStyle();
   Float_t size  = 5*marker.GetMarkerSize();
   if (style == 4 || style == 20 || style == 24)
   {
      glEnable(GL_POINT_SMOOTH);
      if (style == 4 || style == 24) {
         glEnable(GL_BLEND);
         glBlendFunc(GL_SRC_ALPHA, GL_ONE_MINUS_SRC_ALPHA);
         glHint(GL_POINT_SMOOTH_HINT, GL_NICEST);
      }
   }
   else
   {
      glDisable(GL_POINT_SMOOTH);
      if      (style == 1) size = 1;
      else if (style == 6) size = 2;
      else if (style == 7) size = 3;
   }
   TGLUtil::PointSize(size);

   // During selection extend picking region for large point-sizes.
   Bool_t changePM = selection && PointSize() > pick_radius;
   if (changePM)
      BeginExtendPickRegion((Float_t) pick_radius / PointSize());

   Float_t* p = op;
   if (sec_selection)
   {
      glPushName(0);
      for (Int_t i=0; i<n; ++i, p+=3)
      {
         glLoadName(i);
         glBegin(GL_POINTS);
         glVertex3fv(p);
         glEnd();
      }
      glPopName();
   }
   else
   {
      glPushClientAttrib(GL_CLIENT_VERTEX_ARRAY_BIT);
      glVertexPointer(3, GL_FLOAT, 0, p);
      glEnableClientState(GL_VERTEX_ARRAY);
      { // Circumvent bug in ATI's linux drivers.
         Int_t nleft = n;
         Int_t ndone = 0;
         const Int_t maxChunk = 8192;
         while (nleft > maxChunk)
         {
            glDrawArrays(GL_POINTS, ndone, maxChunk);
            nleft -= maxChunk;
            ndone += maxChunk;
         }
         glDrawArrays(GL_POINTS, ndone, nleft);
      }
      glPopClientAttrib();
   }

   if (changePM)
      EndExtendPickRegion();
}

//______________________________________________________________________________
void TGLUtil::RenderCrosses(const TAttMarker& marker,
                            Float_t* op, Int_t n,
                            Bool_t sec_selection)
{
   // Render markers as crosses.
   // Color is never changed.

   if (marker.GetMarkerStyle() == 28)
   {
      glEnable(GL_BLEND);
      glEnable(GL_LINE_SMOOTH);
      TGLUtil::LineWidth(2);
   }
   else
   {
      glDisable(GL_LINE_SMOOTH);
      TGLUtil::LineWidth(1);
   }

   // cross dim
   const Float_t d = 2*marker.GetMarkerSize();
   Float_t* p = op;
   if (sec_selection)
   {
      glPushName(0);
      for (Int_t i=0; i<n; ++i, p+=3)
      {
         glLoadName(i);
         glBegin(GL_LINES);
         glVertex3f(p[0]-d, p[1],   p[2]);   glVertex3f(p[0]+d, p[1],   p[2]);
         glVertex3f(p[0],   p[1]-d, p[2]);   glVertex3f(p[0],   p[1]+d, p[2]);
         glVertex3f(p[0],   p[1],   p[2]-d); glVertex3f(p[0],   p[1],   p[2]+d);
         glEnd();
      }
      glPopName();
   }
   else
   {
      glBegin(GL_LINES);
      for (Int_t i=0; i<n; ++i, p+=3)
      {
         glVertex3f(p[0]-d, p[1],   p[2]);   glVertex3f(p[0]+d, p[1],   p[2]);
         glVertex3f(p[0],   p[1]-d, p[2]);   glVertex3f(p[0],   p[1]+d, p[2]);
         glVertex3f(p[0],   p[1],   p[2]-d); glVertex3f(p[0],   p[1],   p[2]+d);
      }
      glEnd();
   }

   // Anti-flickering -- when crosses get too small they
   // appear / disappear randomly.
   {
      glDisable(GL_POINT_SMOOTH);
      TGLUtil::PointSize(1);

      glPushClientAttrib(GL_CLIENT_VERTEX_ARRAY_BIT);
      glVertexPointer(3, GL_FLOAT, 0, op);
      glEnableClientState(GL_VERTEX_ARRAY);
      { // Circumvent bug in ATI's linux drivers.
         Int_t nleft = n;
         Int_t ndone = 0;
         const Int_t maxChunk = 8192;
         while (nleft > maxChunk)
         {
            glDrawArrays(GL_POINTS, ndone, maxChunk);
            nleft -= maxChunk;
            ndone += maxChunk;
         }
         glDrawArrays(GL_POINTS, ndone, nleft);
      }
      glPopClientAttrib();
   }
}

//______________________________________________________________________________
void TGLUtil::RenderPolyLine(const TAttLine& aline, Char_t transp,
                             Float_t* p, Int_t n,
                             Int_t pick_radius, Bool_t selection)
{
   // Render poly-line as specified by the p-array.

   if (n == 0) return;

   BeginAttLine(aline, transp, pick_radius, selection);

   Float_t* tp = p;
   glBegin(GL_LINE_STRIP);
   for (Int_t i=0; i<n; ++i, tp+=3)
      glVertex3fv(tp);
   glEnd();

   EndAttLine(pick_radius, selection);
}

//______________________________________________________________________________
void TGLUtil::BeginAttLine(const TAttLine& aline, Char_t transp,
                           Int_t pick_radius, Bool_t selection)
{
   // Setup drawing parrameters according to passed TAttLine.

   glPushAttrib(GL_ENABLE_BIT | GL_LINE_BIT);

   glDisable(GL_LIGHTING);
   TGLUtil::ColorTransparency(aline.GetLineColor(), transp);
   TGLUtil::LineWidth(aline.GetLineWidth());
   if (aline.GetLineStyle() > 1)
   {
      Int_t    fac = 1;
      UShort_t pat = 0xffff;
      switch (aline.GetLineStyle()) {
         case 2:  pat = 0x3333; break;
         case 3:  pat = 0x5555; break;
         case 4:  pat = 0xf040; break;
         case 5:  pat = 0xf4f4; break;
         case 6:  pat = 0xf111; break;
         case 7:  pat = 0xf0f0; break;
         case 8:  pat = 0xff11; break;
         case 9:  pat = 0x3fff; break;
         case 10: pat = 0x08ff; fac = 2; break;
      }

      glLineStipple(1, pat);
      glEnable(GL_LINE_STIPPLE);
   }

   // During selection extend picking region for large line-widths.
   if (selection && TGLUtil::LineWidth() > pick_radius)
      BeginExtendPickRegion((Float_t) pick_radius / TGLUtil::LineWidth());
}

//______________________________________________________________________________
void TGLUtil::EndAttLine(Int_t pick_radius, Bool_t selection)
{
   // Restore previous line drawing state.

   if (selection && TGLUtil::LineWidth() > pick_radius)
     EndExtendPickRegion();

   glPopAttrib(); 
}

/******************************************************************************/
// Rendering atoms used by TGLViewer / TGScene.
/******************************************************************************/

//______________________________________________________________________________
void TGLUtil::SetDrawColors(const UChar_t rgbai[4])
{
   // Set basic draw colors from 4 component 'rgba'
   // Used by other TGLUtil drawing routines
   //
   // Sets basic (unlit) color - glColor
   // and also GL materials (see OpenGL docs) thus:
   //
   // diffuse  : rgba
   // ambient  : 0.0 0.0 0.0 1.0
   // specular : 0.6 0.6 0.6 1.0
   // emission : rgba/4.0
   // shininess: 60.0
   //
   // emission is set so objects with no lights (but lighting still enabled)
   // are partially visible


   // Util function to setup GL color for both unlit and lit material
   Float_t rgba[4]     = {rgbai[0]/255.f, rgbai[1]/255.f, rgbai[2]/255.f, rgbai[3]/255.f};
   Float_t ambient[4]  = {0.0, 0.0, 0.0, 1.0};
   Float_t specular[4] = {0.6, 0.6, 0.6, 1.0};
   Float_t emission[4] = {rgba[0]/4.f, rgba[1]/4.f, rgba[2]/4.f, rgba[3]};

   glColor4fv(rgba);
   glMaterialfv(GL_FRONT, GL_DIFFUSE, rgba);
   glMaterialfv(GL_FRONT, GL_AMBIENT, ambient);
   glMaterialfv(GL_FRONT, GL_SPECULAR, specular);
   glMaterialfv(GL_FRONT, GL_EMISSION, emission);
   glMaterialf(GL_FRONT, GL_SHININESS, 60.0);
}

//______________________________________________________________________________
void TGLUtil::DrawSphere(const TGLVertex3 & position, Double_t radius,
                         const UChar_t rgba[4])
{
   // Draw sphere, centered on vertex 'position', with radius 'radius',
   // color 'rgba'
   static TGLQuadric quad;
   SetDrawColors(rgba);
   glPushMatrix();
   glTranslated(position.X(), position.Y(), position.Z());
   gluSphere(quad.Get(), radius, fgDrawQuality, fgDrawQuality);
   glPopMatrix();
}

//______________________________________________________________________________
void TGLUtil::DrawLine(const TGLLine3 & line, ELineHeadShape head, Double_t size,
                       const UChar_t rgba[4])
{
   // Draw thick line (tube) defined by 'line', with head at end shape
   // 'head' - box/arrow/none, (head) size 'size', color 'rgba'
   DrawLine(line.Start(), line.Vector(), head, size, rgba);
}

//______________________________________________________________________________
void TGLUtil::DrawLine(const TGLVertex3 & start, const TGLVector3 & vector,
                       ELineHeadShape head, Double_t size, const UChar_t rgba[4])
{
   // Draw thick line (tube) running from 'start', length 'vector',
   // with head at end of shape 'head' - box/arrow/none,
   // (head) size 'size', color 'rgba'
   static TGLQuadric quad;

   // Draw 3D line (tube) with optional head shape
   SetDrawColors(rgba);
   glPushMatrix();
   TGLMatrix local(start, vector);
   glMultMatrixd(local.CArr());

   Double_t headHeight=0;
   if (head == kLineHeadNone) {
      headHeight = 0.0;
   } else if (head == kLineHeadArrow) {
      headHeight = size*2.0;
   } else if (head == kLineHeadBox) {
      headHeight = size*1.4;
   }

   // Line (tube) component
   gluCylinder(quad.Get(), 0.25*size, 0.25*size, vector.Mag() - headHeight, fgDrawQuality, 1);
   gluQuadricOrientation(quad.Get(), (GLenum)GLU_INSIDE);
   gluDisk(quad.Get(), 0.0, 0.25*size, fgDrawQuality, 1);

   glTranslated(0.0, 0.0, vector.Mag() - headHeight); // Shift down local Z to end of line

   if (head == kLineHeadNone) {
      // Cap end of line
      gluQuadricOrientation(quad.Get(), (GLenum)GLU_OUTSIDE);
      gluDisk(quad.Get(), 0.0, size/4.0, fgDrawQuality, 1);
   }
   else if (head == kLineHeadArrow) {
      // Arrow base / end line cap
      gluDisk(quad.Get(), 0.0, size, fgDrawQuality, 1);
      // Arrow cone
      gluQuadricOrientation(quad.Get(), (GLenum)GLU_OUTSIDE);
      gluCylinder(quad.Get(), size, 0.0, headHeight, fgDrawQuality, 1);
   } else if (head == kLineHeadBox) {
      // Box
      // TODO: Drawing box should be simplier - maybe make
      // a static helper which BB + others use.
      // Single face tesselation - ugly lighting
      gluQuadricOrientation(quad.Get(), (GLenum)GLU_OUTSIDE);
      TGLBoundingBox box(TGLVertex3(-size*.7, -size*.7, 0.0),
                         TGLVertex3(size*.7, size*.7, headHeight));
      box.Draw(kTRUE);
   }
   glPopMatrix();
}

//______________________________________________________________________________
void TGLUtil::DrawRing(const TGLVertex3 & center, const TGLVector3 & normal,
                       Double_t radius, const UChar_t rgba[4])
{
   // Draw ring, centered on 'center', lying on plane defined by 'center' & 'normal'
   // of outer radius 'radius', color 'rgba'
   static TGLQuadric quad;

   // Draw a ring, round vertex 'center', lying on plane defined by 'normal' vector
   // Radius defines the outer radius
   TGLUtil::SetDrawColors(rgba);

   Double_t outer = radius;
   Double_t width = radius*0.05;
   Double_t inner = outer - width;

   // Shift into local system, looking down 'normal' vector, origin at center
   glPushMatrix();
   TGLMatrix local(center, normal);
   glMultMatrixd(local.CArr());

   // Shift half width so rings centered over center vertex
   glTranslated(0.0, 0.0, -width/2.0);

   // Inner and outer faces
   gluCylinder(quad.Get(), inner, inner, width, fgDrawQuality, 1);
   gluCylinder(quad.Get(), outer, outer, width, fgDrawQuality, 1);

   // Top/bottom
   gluQuadricOrientation(quad.Get(), (GLenum)GLU_INSIDE);
   gluDisk(quad.Get(), inner, outer, fgDrawQuality, 1);
   glTranslated(0.0, 0.0, width);
   gluQuadricOrientation(quad.Get(), (GLenum)GLU_OUTSIDE);
   gluDisk(quad.Get(), inner, outer, fgDrawQuality, 1);

   glPopMatrix();
}

/**************************************************************************/

//______________________________________________________________________________
void TGLUtil::DrawReferenceMarker(const TGLCamera  & camera,
                                  const TGLVertex3 & pos,
                                        Float_t      radius,
                                  const UChar_t    * rgba)
{
   // Draw a sphere- marker on world-coordinate 'pos' with pixel
   // radius 'radius'. Color argument is optional.

   static const UChar_t defColor[4] = { 250, 110, 0, 255 }; // Orange

   radius = camera.ViewportDeltaToWorld(pos, radius, radius).Mag();
   DrawSphere(pos, radius, rgba ? rgba : defColor);

}

//______________________________________________________________________________
void TGLUtil::DrawSimpleAxes(const TGLCamera      & camera,
                             const TGLBoundingBox & bbox,
                                   Int_t            axesType)
{
   // Draw simple xyz-axes for given bounding-box.

   if (axesType == kAxesNone)
      return;

   static const UChar_t axesColors[][4] = {
      {128,   0,   0, 255},  // -ive X axis light red
      {255,   0,   0, 255},  // +ive X axis deep red
      {  0, 128,   0, 255},  // -ive Y axis light green
      {  0, 255,   0, 255},  // +ive Y axis deep green
      {  0,   0, 128, 255},  // -ive Z axis light blue
      {  0,   0, 255, 255}   // +ive Z axis deep blue
   };

   static const UChar_t xyz[][8] = {
      {0x44, 0x44, 0x28, 0x10, 0x10, 0x28, 0x44, 0x44},
      {0x10, 0x10, 0x10, 0x10, 0x10, 0x28, 0x44, 0x44},
      {0x7c, 0x20, 0x10, 0x10, 0x08, 0x08, 0x04, 0x7c}
   };

   // Axes draw at fixed screen size - back project to world
   TGLVector3 pixelVector = camera.ViewportDeltaToWorld(bbox.Center(), 1, 1);
   Double_t   pixelSize   = pixelVector.Mag();

   // Find x/y/z min/max values
   Double_t min[3] = { bbox.XMin(), bbox.YMin(), bbox.ZMin() };
   Double_t max[3] = { bbox.XMax(), bbox.YMax(), bbox.ZMax() };

   for (UInt_t i = 0; i < 3; i++) {
      TGLVertex3 start;
      TGLVector3 vector;

      if (axesType == kAxesOrigin) {
         // Through origin axes
         start[(i+1)%3] = 0.0;
         start[(i+2)%3] = 0.0;
      } else {
         // Side axes
         start[(i+1)%3] = min[(i+1)%3];
         start[(i+2)%3] = min[(i+2)%3];
      }
      vector[(i+1)%3] = 0.0;
      vector[(i+2)%3] = 0.0;

      // -ive axis?
      if (min[i] < 0.0) {
         // Runs from origin?
         if (max[i] > 0.0) {
            start[i] = 0.0;
            vector[i] = min[i];
         } else {
            start[i] = max[i];
            vector[i] = min[i] - max[i];
         }
         DrawLine(start, vector, kLineHeadNone, pixelSize*2.5, axesColors[i*2]);
      }
      // +ive axis?
      if (max[i] > 0.0) {
         // Runs from origin?
         if (min[i] < 0.0) {
            start[i] = 0.0;
            vector[i] = max[i];
         } else {
            start[i] = min[i];
            vector[i] = max[i] - min[i];
         }
         DrawLine(start, vector, kLineHeadNone, pixelSize*2.5, axesColors[i*2 + 1]);
      }
   }

   // Draw origin sphere(s)
   if (axesType == kAxesOrigin) {
      // Single white origin sphere at 0, 0, 0
      DrawSphere(TGLVertex3(0.0, 0.0, 0.0), pixelSize*2.0, fgWhite);
   } else {
      for (UInt_t j = 0; j < 3; j++) {
         if (min[j] <= 0.0 && max[j] >= 0.0) {
            TGLVertex3 zero;
            zero[j] = 0.0;
            zero[(j+1)%3] = min[(j+1)%3];
            zero[(j+2)%3] = min[(j+2)%3];
            DrawSphere(zero, pixelSize*2.0, axesColors[j*2 + 1]);
         }
      }
   }

   glPixelStorei(GL_UNPACK_ALIGNMENT, 1);

   // Labels
   Double_t padPixels = 25.0;

   glDisable(GL_LIGHTING);
   for (UInt_t k = 0; k < 3; k++) {
      SetDrawColors(axesColors[k*2+1]);
      TGLVertex3 minPos, maxPos;
      if (axesType == kAxesOrigin) {
         minPos[(k+1)%3] = 0.0;
         minPos[(k+2)%3] = 0.0;
      } else {
         minPos[(k+1)%3] = min[(k+1)%3];
         minPos[(k+2)%3] = min[(k+2)%3];
      }
      maxPos = minPos;
      minPos[k] = min[k];
      maxPos[k] = max[k];

      TGLVector3 axis = maxPos - minPos;
      TGLVector3 axisViewport = camera.WorldDeltaToViewport(minPos, axis);

      // Skip drawning if viewport projection of axis very small - labels will overlap
      // Occurs with orthographic cameras
      if (axisViewport.Mag() < 1) {
         continue;
      }

      minPos -= camera.ViewportDeltaToWorld(minPos, padPixels*axisViewport.X()/axisViewport.Mag(),
                                                    padPixels*axisViewport.Y()/axisViewport.Mag());
      axisViewport = camera.WorldDeltaToViewport(maxPos, -axis);
      maxPos -= camera.ViewportDeltaToWorld(maxPos, padPixels*axisViewport.X()/axisViewport.Mag(),
                                                    padPixels*axisViewport.Y()/axisViewport.Mag());

      DrawNumber(Form("%.0f", min[k]), minPos, kTRUE); // Min value
      DrawNumber(Form("%.0f", max[k]), maxPos, kTRUE); // Max value

      // Axis name beside max value
      TGLVertex3 namePos = maxPos -
         camera.ViewportDeltaToWorld(maxPos, padPixels*axisViewport.X()/axisViewport.Mag(),
                                     padPixels*axisViewport.Y()/axisViewport.Mag());
      glRasterPos3dv(namePos.CArr());
      glBitmap(8, 8, 0.0, 4.0, 0.0, 0.0, xyz[k]); // Axis Name
   }
}

//______________________________________________________________________________
void TGLUtil::DrawNumber(const TString    & num,
                         const TGLVertex3 & pos,
                               Bool_t       center)
{
   // Draw number in string 'num' via internal 8x8-pixel bitmap on
   // vertex 'pos'. If 'center' is true, the number is centered on 'pos'.
   // Only numbers, '.', '-' and ' ' are supported.

   static const UChar_t digits[][8] = {
      {0x38, 0x44, 0x44, 0x44, 0x44, 0x44, 0x44, 0x38},//0
      {0x10, 0x10, 0x10, 0x10, 0x10, 0x70, 0x10, 0x10},//1
      {0x7c, 0x44, 0x20, 0x18, 0x04, 0x04, 0x44, 0x38},//2
      {0x38, 0x44, 0x04, 0x04, 0x18, 0x04, 0x44, 0x38},//3
      {0x04, 0x04, 0x04, 0x04, 0x7c, 0x44, 0x44, 0x44},//4
      {0x7c, 0x44, 0x04, 0x04, 0x7c, 0x40, 0x40, 0x7c},//5
      {0x7c, 0x44, 0x44, 0x44, 0x7c, 0x40, 0x40, 0x7c},//6
      {0x20, 0x20, 0x20, 0x10, 0x08, 0x04, 0x44, 0x7c},//7
      {0x38, 0x44, 0x44, 0x44, 0x38, 0x44, 0x44, 0x38},//8
      {0x7c, 0x44, 0x04, 0x04, 0x7c, 0x44, 0x44, 0x7c},//9
      {0x18, 0x18, 0x00, 0x00, 0x00, 0x00, 0x00, 0x00},//.
      {0x00, 0x00, 0x00, 0x00, 0x7c, 0x00, 0x00, 0x00},//-
      {0x00, 0x00, 0x00, 0x00, 0x00, 0x00, 0x00, 0x00} //space
   };

   Double_t xOffset = 0, yOffset = 0;
   if (center)
   {
      xOffset = 3.5 * num.Length();
      yOffset = 4.0;
   }

   glRasterPos3dv(pos.CArr());
   for (Ssiz_t i = 0, e = num.Length(); i < e; ++i) {
      if (num[i] == '.') {
         glBitmap(8, 8, xOffset, yOffset, 7.0, 0.0, digits[10]);
      } else if (num[i] == '-') {
         glBitmap(8, 8, xOffset, yOffset, 7.0, 0.0, digits[11]);
      } else if (num[i] == ' ') {
         glBitmap(8, 8, xOffset, yOffset, 7.0, 0.0, digits[12]);
      } else if (num[i] >= '0' && num[i] <= '9') {
         glBitmap(8, 8, xOffset, yOffset, 7.0, 0.0, digits[num[i] - '0']);
      }
   }
}


/**************************************************************************/
/**************************************************************************/

//______________________________________________________________________________
TGLCapabilitySwitch::TGLCapabilitySwitch(Int_t what, Bool_t state) :
   fWhat(what)
{
   // Constructor - change state only if necessary.

   fState = glIsEnabled(fWhat);
   fFlip  = (fState != state);
   if (fFlip)
      SetState(state);
}

//______________________________________________________________________________
TGLCapabilitySwitch::~TGLCapabilitySwitch()
{
   // Destructor - reset state if changed.

   if (fFlip)
      SetState(fState);
}

//______________________________________________________________________________
void TGLCapabilitySwitch::SetState(Bool_t s)
{
   if (s)
      glEnable(fWhat);
   else
      glDisable(fWhat);
}


//______________________________________________________________________________
TGLCapabilityEnabler::TGLCapabilityEnabler(Int_t what, Bool_t state) :
   fWhat(what)
{
   // Constructor - change state only if necessary.

   fFlip = ! glIsEnabled(fWhat) && state;
   if (fFlip)
      glEnable(fWhat);
}

//______________________________________________________________________________
TGLCapabilityEnabler::~TGLCapabilityEnabler()
{
   // Destructor - reset state if changed.

   if (fFlip)
      glDisable(fWhat);
}


//______________________________________________________________________________
TGLFloatHolder::TGLFloatHolder(Int_t what, Float_t state, void (*foo)(Float_t)) :
      fWhat(what), fState(0), fFlip(kFALSE), fFoo(foo)
   {
      glGetFloatv(fWhat, &fState);
      fFlip = (fState != state);
      if (fFlip) fFoo(state);
   }

//______________________________________________________________________________
TGLFloatHolder::~TGLFloatHolder()
   {
      if (fFlip) fFoo(fState);
   }


//______________________________________________________________________________
TGLEnableGuard::TGLEnableGuard(Int_t cap)
                  : fCap(cap)
{
   // TGLEnableGuard constructor.
   glEnable(GLenum(fCap));
}

//______________________________________________________________________________
TGLEnableGuard::~TGLEnableGuard()
{
   // TGLEnableGuard destructor.
   glDisable(GLenum(fCap));
}

//______________________________________________________________________________
TGLDisableGuard::TGLDisableGuard(Int_t cap)
                  : fCap(cap)
{
   // TGLDisableGuard constructor.
   glDisable(GLenum(fCap));
}

//______________________________________________________________________________
TGLDisableGuard::~TGLDisableGuard()
{
   // TGLDisableGuard destructor.
   glEnable(GLenum(fCap));
}

ClassImp(TGLSelectionBuffer);

//______________________________________________________________________________
TGLSelectionBuffer::TGLSelectionBuffer()
                        : fWidth(0), fHeight(0)
{
   // TGLSelectionBuffer constructor.
}

//______________________________________________________________________________
TGLSelectionBuffer::~TGLSelectionBuffer()
{
   // TGLSelectionBuffer destructor.
}

//______________________________________________________________________________
void TGLSelectionBuffer::ReadColorBuffer(Int_t w, Int_t h)
{
   // Read color buffer.
   fWidth = w;
   fHeight = h;
   fBuffer.resize(w * h * 4);
   glPixelStorei(GL_PACK_ALIGNMENT, 1);
   glReadPixels(0, 0, w, h, GL_RGBA, GL_UNSIGNED_BYTE, &fBuffer[0]);
}

//______________________________________________________________________________
void TGLSelectionBuffer::ReadColorBuffer(Int_t x, Int_t y, Int_t w, Int_t h)
{
   // Read color buffer.
   fWidth = w;
   fHeight = h;
   fBuffer.resize(w * h * 4);
   glPixelStorei(GL_PACK_ALIGNMENT, 1);
   glReadPixels(x, y, w, h, GL_RGBA, GL_UNSIGNED_BYTE, &fBuffer[0]);
}

//______________________________________________________________________________
const UChar_t *TGLSelectionBuffer::GetPixelColor(Int_t px, Int_t py)const
{
   // Get pixel color.
   if (px < 0)
      px = 0;
   if (py < 0)
      py = 0;

   if (UInt_t(px * fWidth * 4 + py * 4) > fBuffer.size())
      return &fBuffer[0];

   return &fBuffer[px * fWidth * 4 + py * 4];
}

namespace Rgl {

const Float_t gRedEmission[]    = {1.f, 0.f,  0.f, 1.f};
const Float_t gGreenEmission[]  = {0.f, 1.f,  0.f, 1.f};
const Float_t gBlueEmission[]   = {0.f, 0.f,  1.f, 1.f};
const Float_t gOrangeEmission[] = {1.f, 0.4f, 0.f, 1.f};
const Float_t gWhiteEmission[]  = {1.f, 1.f,  1.f, 1.f};
const Float_t gGrayEmission[]   = {0.3f,0.3f, 0.3f,1.f};
const Float_t gNullEmission[]   = {0.f, 0.f,  0.f, 1.f};

namespace {
   struct RGB_t {
      Int_t fRGB[3];
   };

   RGB_t gColorTriplets[] = {{{255, 0, 0}},
                              {{0, 255, 0}},
                              {{0, 0, 255}},
                              {{255, 255, 0}},
                              {{255, 0, 255}},
                              {{0, 255, 255}},
                              {{255, 255, 255}}};

   Bool_t operator < (const RGB_t &lhs, const RGB_t &rhs)
   {
      if (lhs.fRGB[0] < rhs.fRGB[0])
         return kTRUE;
      else if (lhs.fRGB[0] > rhs.fRGB[0])
         return kFALSE;
      else if (lhs.fRGB[1] < rhs.fRGB[1])
         return kTRUE;
      else if (lhs.fRGB[1] > rhs.fRGB[1])
         return kFALSE;
      else if (lhs.fRGB[2] < rhs.fRGB[2])
         return kTRUE;

      return kFALSE;
   }

   typedef std::map<Int_t, RGB_t> ColorLookupTable_t;
   typedef ColorLookupTable_t::const_iterator CLTCI_t;

   ColorLookupTable_t gObjectIDToColor;

   typedef std::map<RGB_t, Int_t> ObjectLookupTable_t;
   typedef ObjectLookupTable_t::const_iterator OLTCI_t;

   ObjectLookupTable_t gColorToObjectID;
}
//______________________________________________________________________________
void ObjectIDToColor(Int_t objectID, Bool_t highColor)
{
   //Object id encoded as rgb triplet.
   if (!highColor)
      glColor3ub(objectID & 0xff, (objectID & 0xff00) >> 8, (objectID & 0xff0000) >> 16);
   else {
      if (!gObjectIDToColor.size()) {
      //Initialize lookup tables.
         for (Int_t i = 0, id = 1; i < Int_t(sizeof gColorTriplets / sizeof(RGB_t)); ++i, ++id)
            gObjectIDToColor[id] = gColorTriplets[i];
         for (Int_t i = 0, id = 1; i < Int_t(sizeof gColorTriplets / sizeof(RGB_t)); ++i, ++id)
            gColorToObjectID[gColorTriplets[i]] = id;
      }

      CLTCI_t it = gObjectIDToColor.find(objectID);

      if (it != gObjectIDToColor.end())
         glColor3ub(it->second.fRGB[0], it->second.fRGB[1], it->second.fRGB[2]);
      else {
         Error("ObjectIDToColor", "No color for such object ID: %d", objectID);
         glColor3ub(0, 0, 0);
      }
   }
}

//______________________________________________________________________________
Int_t ColorToObjectID(const UChar_t *pixel, Bool_t highColor)
{
   if (!highColor)
      return pixel[0] | (pixel[1] << 8) | (pixel[2] << 16);
   else {
      if (!gObjectIDToColor.size())
         return 0;

      RGB_t triplet = {{pixel[0], pixel[1], pixel[2]}};
      OLTCI_t it = gColorToObjectID.find(triplet);

      if (it != gColorToObjectID.end())
         return it->second;
      else
         return 0;
   }
}


//______________________________________________________________________________
void DrawQuadOutline(const TGLVertex3 &v1, const TGLVertex3 &v2,
                     const TGLVertex3 &v3, const TGLVertex3 &v4)
{
   //Draw quad outline.
   glBegin(GL_LINE_LOOP);
   glVertex3dv(v1.CArr());
   glVertex3dv(v2.CArr());
   glVertex3dv(v3.CArr());
   glVertex3dv(v4.CArr());
   glEnd();
}

//______________________________________________________________________________
void DrawQuadFilled(const TGLVertex3 &v0, const TGLVertex3 &v1, const TGLVertex3 &v2,
                     const TGLVertex3 &v3, const TGLVector3 &normal)
{
   //Draw quad face.
   glBegin(GL_POLYGON);
   glNormal3dv(normal.CArr());
   glVertex3dv(v0.CArr());
   glVertex3dv(v1.CArr());
   glVertex3dv(v2.CArr());
   glVertex3dv(v3.CArr());
   glEnd();
}

//______________________________________________________________________________
void DrawQuadFilled(const Double_t *v0, const Double_t *v1, const Double_t *v2, const Double_t *v3,
                    const Double_t *normal)
{
   //Draw quad face.
   glBegin(GL_QUADS);
   glNormal3dv(normal);
   glVertex3dv(v0);
   glVertex3dv(v1);
   glVertex3dv(v2);
   glVertex3dv(v3);
   glEnd();
}

//______________________________________________________________________________
void DrawSmoothFace(const TGLVertex3 &v1, const TGLVertex3 &v2, const TGLVertex3 &v3,
                  const TGLVector3 &norm1, const TGLVector3 &norm2, const TGLVector3 &norm3)
{
   //Draws triangle face, each vertex has its own averaged normal
   glBegin(GL_POLYGON);
   glNormal3dv(norm1.CArr());
   glVertex3dv(v1.CArr());
   glNormal3dv(norm2.CArr());
   glVertex3dv(v2.CArr());
   glNormal3dv(norm3.CArr());
   glVertex3dv(v3.CArr());
   glEnd();
}

const Int_t    gBoxFrontQuads[][4] = {{0, 1, 2, 3}, {4, 0, 3, 5}, {4, 5, 6, 7}, {7, 6, 2, 1}};
const Double_t gBoxFrontNormals[][3] = {{-1., 0., 0.}, {0., -1., 0.}, {1., 0., 0.}, {0., 1., 0.}};
const Int_t    gBoxFrontPlanes[][2] = {{0, 1}, {1, 2}, {2, 3}, {3, 0}};

//______________________________________________________________________________
void DrawBoxFront(Double_t xMin, Double_t xMax, Double_t yMin, Double_t yMax,
                  Double_t zMin, Double_t zMax, Int_t fp)
{
   //Draws lego's bar as a 3d box
   if (zMax < zMin)
      std::swap(zMax, zMin);

   //Bottom is always drawn.
   glBegin(GL_POLYGON);
   glNormal3d(0., 0., -1.);
   glVertex3d(xMax, yMin, zMin);
   glVertex3d(xMin, yMin, zMin);
   glVertex3d(xMin, yMax, zMin);
   glVertex3d(xMax, yMax, zMin);
   glEnd();
   //Draw two visible front planes.
   const Double_t box[][3] = {{xMin, yMin, zMax}, {xMin, yMax, zMax}, {xMin, yMax, zMin}, {xMin, yMin, zMin},
                              {xMax, yMin, zMax}, {xMax, yMin, zMin}, {xMax, yMax, zMin}, {xMax, yMax, zMax}};
   const Int_t *verts = gBoxFrontQuads[gBoxFrontPlanes[fp][0]];

   glBegin(GL_POLYGON);
   glNormal3dv(gBoxFrontNormals[gBoxFrontPlanes[fp][0]]);
   glVertex3dv(box[verts[0]]);
   glVertex3dv(box[verts[1]]);
   glVertex3dv(box[verts[2]]);
   glVertex3dv(box[verts[3]]);
   glEnd();

   verts = gBoxFrontQuads[gBoxFrontPlanes[fp][1]];

   glBegin(GL_POLYGON);
   glNormal3dv(gBoxFrontNormals[gBoxFrontPlanes[fp][1]]);
   glVertex3dv(box[verts[0]]);
   glVertex3dv(box[verts[1]]);
   glVertex3dv(box[verts[2]]);
   glVertex3dv(box[verts[3]]);
   glEnd();

   //Top is always drawn.
   glBegin(GL_POLYGON);
   glNormal3d(0., 0., 1.);
   glVertex3d(xMax, yMin, zMax);
   glVertex3d(xMax, yMax, zMax);
   glVertex3d(xMin, yMax, zMax);
   glVertex3d(xMin, yMin, zMax);
   glEnd();
}

//______________________________________________________________________________
void DrawBoxFrontTextured(Double_t xMin, Double_t xMax, Double_t yMin,
                           Double_t yMax, Double_t zMin, Double_t zMax,
                           Double_t texMin, Double_t texMax, Int_t fp)
{
   //Draws lego's bar as a 3d box
   //LULULULU
   if (zMax < zMin) {
      std::swap(zMax, zMin);
      std::swap(texMax, texMin);
   }

   //Top and bottom are always drawn.
   glBegin(GL_POLYGON);
   glNormal3d(0., 0., 1.);
   glTexCoord1d(texMax);
   glVertex3d(xMax, yMin, zMax);
   glVertex3d(xMax, yMax, zMax);
   glVertex3d(xMin, yMax, zMax);
   glVertex3d(xMin, yMin, zMax);
   glEnd();

   glBegin(GL_POLYGON);
   glTexCoord1d(texMin);
   glNormal3d(0., 0., -1.);
   glVertex3d(xMax, yMin, zMin);
   glVertex3d(xMin, yMin, zMin);
   glVertex3d(xMin, yMax, zMin);
   glVertex3d(xMax, yMax, zMin);
   glEnd();
   //Draw two visible front planes.
   const Double_t box[][3] = {{xMin, yMin, zMax}, {xMin, yMax, zMax}, {xMin, yMax, zMin}, {xMin, yMin, zMin},
                              {xMax, yMin, zMax}, {xMax, yMin, zMin}, {xMax, yMax, zMin}, {xMax, yMax, zMax}};

   const Double_t tex[] = {texMax, texMax, texMin, texMin, texMax, texMin, texMin, texMax};
   const Int_t *verts = gBoxFrontQuads[gBoxFrontPlanes[fp][0]];

   glBegin(GL_POLYGON);
   glNormal3dv(gBoxFrontNormals[gBoxFrontPlanes[fp][0]]);
   glTexCoord1d(tex[verts[0]]);
   glVertex3dv(box[verts[0]]);
   glTexCoord1d(tex[verts[1]]);
   glVertex3dv(box[verts[1]]);
   glTexCoord1d(tex[verts[2]]);
   glVertex3dv(box[verts[2]]);
   glTexCoord1d(tex[verts[3]]);
   glVertex3dv(box[verts[3]]);
   glEnd();

   verts = gBoxFrontQuads[gBoxFrontPlanes[fp][1]];

   glBegin(GL_POLYGON);
   glNormal3dv(gBoxFrontNormals[gBoxFrontPlanes[fp][1]]);
   glTexCoord1d(tex[verts[0]]);
   glVertex3dv(box[verts[0]]);
   glTexCoord1d(tex[verts[1]]);
   glVertex3dv(box[verts[1]]);
   glTexCoord1d(tex[verts[2]]);
   glVertex3dv(box[verts[2]]);
   glTexCoord1d(tex[verts[3]]);
   glVertex3dv(box[verts[3]]);
   glEnd();
}


//______________________________________________________________________________
void DrawCylinder(TGLQuadric *quadric, Double_t xMin, Double_t xMax, Double_t yMin,
                  Double_t yMax, Double_t zMin, Double_t zMax)
{
   //Cylinder for lego3.
   GLUquadric *quad = quadric->Get();

   if (quad) {
      if (zMin > zMax)
         std::swap(zMin, zMax);
      const Double_t xCenter = xMin + (xMax - xMin) / 2;
      const Double_t yCenter = yMin + (yMax - yMin) / 2;
      const Double_t radius = TMath::Min((xMax - xMin) / 2, (yMax - yMin) / 2);

      glPushMatrix();
      glTranslated(xCenter, yCenter, zMin);
      gluCylinder(quad, radius, radius, zMax - zMin, 40, 1);
      glPopMatrix();
      glPushMatrix();
      glTranslated(xCenter, yCenter, zMax);
      gluDisk(quad, 0., radius, 40, 1);
      glPopMatrix();
      glPushMatrix();
      glTranslated(xCenter, yCenter, zMin);
      glRotated(180., 0., 1., 0.);
      gluDisk(quad, 0., radius, 40, 1);
      glPopMatrix();
   }
}

//______________________________________________________________________________
void DrawSphere(TGLQuadric *quadric, Double_t xMin, Double_t xMax, Double_t yMin,
                  Double_t yMax, Double_t zMin, Double_t zMax)
{
   //Cylinder for lego3.
   GLUquadric *quad = quadric->Get();

   if (quad) {
      const Double_t xCenter = xMin + (xMax - xMin) / 2;
      const Double_t yCenter = yMin + (yMax - yMin) / 2;
      const Double_t zCenter = zMin + (zMax - zMin) / 2;

      const Double_t radius = TMath::Min((zMax - zMin) / 2,
                                          TMath::Min((xMax - xMin) / 2, (yMax - yMin) / 2));

      glPushMatrix();
      glTranslated(xCenter, yCenter, zCenter);
      gluSphere(quad, radius, 10, 10);
      glPopMatrix();
   }
}


//______________________________________________________________________________
void DrawError(Double_t xMin, Double_t xMax, Double_t yMin,
               Double_t yMax, Double_t zMin, Double_t zMax)
{
   const Double_t xWid = xMax - xMin;
   const Double_t yWid = yMax - yMin;

   glBegin(GL_LINES);
   glVertex3d(xMin + xWid / 2, yMin + yWid / 2, zMin);
   glVertex3d(xMin + xWid / 2, yMin + yWid / 2, zMax);
   glEnd();

   glBegin(GL_LINES);
   glVertex3d(xMin + xWid / 2, yMin, zMin);
   glVertex3d(xMin + xWid / 2, yMax, zMin);
   glEnd();

   glBegin(GL_LINES);
   glVertex3d(xMin, yMin + yWid / 2, zMin);
   glVertex3d(xMax, yMin + yWid / 2, zMin);
   glEnd();
}

void CylindricalNormal(const Double_t *v, Double_t *normal)
{
   const Double_t n = TMath::Sqrt(v[0] * v[0] + v[1] * v[1]);
   if (n > 0.) {
      normal[0] = v[0] / n;
      normal[1] = v[1] / n;
      normal[2] = 0.;
   } else {
      normal[0] = v[0];
      normal[1] = v[1];
      normal[2] = 0.;
   }
}

void CylindricalNormalInv(const Double_t *v, Double_t *normal)
{
   const Double_t n = TMath::Sqrt(v[0] * v[0] + v[1] * v[1]);
   if (n > 0.) {
      normal[0] = -v[0] / n;
      normal[1] = -v[1] / n;
      normal[2] = 0.;
   } else {
      normal[0] = -v[0];
      normal[1] = -v[1];
      normal[2] = 0.;
   }
}

void DrawTrapezoid(const Double_t ver[][2], Double_t zMin, Double_t zMax, Bool_t color)
{
   //In polar coordinates, box became trapezoid.
   //Four faces need normal calculations.
   if (zMin > zMax)
      std::swap(zMin, zMax);
   //top
   glBegin(GL_POLYGON);
   glNormal3d(0., 0., 1.);
   glVertex3d(ver[0][0], ver[0][1], zMax);
   glVertex3d(ver[1][0], ver[1][1], zMax);
   glVertex3d(ver[2][0], ver[2][1], zMax);
   glVertex3d(ver[3][0], ver[3][1], zMax);
   glEnd();
   //bottom
   glBegin(GL_POLYGON);
   glNormal3d(0., 0., -1.);
   glVertex3d(ver[0][0], ver[0][1], zMin);
   glVertex3d(ver[3][0], ver[3][1], zMin);
   glVertex3d(ver[2][0], ver[2][1], zMin);
   glVertex3d(ver[1][0], ver[1][1], zMin);
   glEnd();
   //

   Double_t trapezoid[][3] = {{ver[0][0], ver[0][1], zMin}, {ver[1][0], ver[1][1], zMin},
                              {ver[2][0], ver[2][1], zMin}, {ver[3][0], ver[3][1], zMin},
                              {ver[0][0], ver[0][1], zMax}, {ver[1][0], ver[1][1], zMax},
                              {ver[2][0], ver[2][1], zMax}, {ver[3][0], ver[3][1], zMax}};
   Double_t normal[3] = {0.};
   glBegin(GL_POLYGON);
   CylindricalNormal(trapezoid[1], normal), glNormal3dv(normal), glVertex3dv(trapezoid[1]);
   CylindricalNormal(trapezoid[2], normal), glNormal3dv(normal), glVertex3dv(trapezoid[2]);
   CylindricalNormal(trapezoid[6], normal), glNormal3dv(normal), glVertex3dv(trapezoid[6]);
   CylindricalNormal(trapezoid[5], normal), glNormal3dv(normal), glVertex3dv(trapezoid[5]);
   glEnd();

   glBegin(GL_POLYGON);
   CylindricalNormalInv(trapezoid[0], normal), glNormal3dv(normal), glVertex3dv(trapezoid[0]);
   CylindricalNormalInv(trapezoid[4], normal), glNormal3dv(normal), glVertex3dv(trapezoid[4]);
   CylindricalNormalInv(trapezoid[7], normal), glNormal3dv(normal), glVertex3dv(trapezoid[7]);
   CylindricalNormalInv(trapezoid[3], normal), glNormal3dv(normal), glVertex3dv(trapezoid[3]);
   glEnd();

   glBegin(GL_POLYGON);
   if (color) {
      TMath::Normal2Plane(trapezoid[0], trapezoid[1], trapezoid[5], normal);
      glNormal3dv(normal);
   }
   glVertex3dv(trapezoid[0]);
   glVertex3dv(trapezoid[1]);
   glVertex3dv(trapezoid[5]);
   glVertex3dv(trapezoid[4]);
   glEnd();

   glBegin(GL_POLYGON);
   if (color) {
      TMath::Normal2Plane(trapezoid[3], trapezoid[7], trapezoid[6], normal);
      glNormal3dv(normal);
   }
   glVertex3dv(trapezoid[3]);
   glVertex3dv(trapezoid[7]);
   glVertex3dv(trapezoid[6]);
   glVertex3dv(trapezoid[2]);
   glEnd();
}

//______________________________________________________________________________
void DrawTrapezoidTextured(const Double_t ver[][2], Double_t zMin, Double_t zMax,
                           Double_t texMin, Double_t texMax)
{
   //In polar coordinates, box became trapezoid.
   //Four faces need normal calculations.
   if (zMin > zMax) {
      std::swap(zMin, zMax);
      std::swap(texMin, texMax);
   }

   //top
   glBegin(GL_POLYGON);
   glNormal3d(0., 0., 1.);
   glTexCoord1d(texMax);
   glVertex3d(ver[0][0], ver[0][1], zMax);
   glVertex3d(ver[1][0], ver[1][1], zMax);
   glVertex3d(ver[2][0], ver[2][1], zMax);
   glVertex3d(ver[3][0], ver[3][1], zMax);
   glEnd();
   //bottom
   glBegin(GL_POLYGON);
   glNormal3d(0., 0., -1.);
   glTexCoord1d(texMin);
   glVertex3d(ver[0][0], ver[0][1], zMin);
   glVertex3d(ver[3][0], ver[3][1], zMin);
   glVertex3d(ver[2][0], ver[2][1], zMin);
   glVertex3d(ver[1][0], ver[1][1], zMin);
   glEnd();
   //

   Double_t trapezoid[][3] = {{ver[0][0], ver[0][1], zMin}, {ver[1][0], ver[1][1], zMin},
                              {ver[2][0], ver[2][1], zMin}, {ver[3][0], ver[3][1], zMin},
                              {ver[0][0], ver[0][1], zMax}, {ver[1][0], ver[1][1], zMax},
                              {ver[2][0], ver[2][1], zMax}, {ver[3][0], ver[3][1], zMax}};
   Double_t normal[3] = {0.};
   glBegin(GL_POLYGON);
   CylindricalNormal(trapezoid[1], normal), glNormal3dv(normal), glTexCoord1d(texMin), glVertex3dv(trapezoid[1]);
   CylindricalNormal(trapezoid[2], normal), glNormal3dv(normal), glTexCoord1d(texMin), glVertex3dv(trapezoid[2]);
   CylindricalNormal(trapezoid[6], normal), glNormal3dv(normal), glTexCoord1d(texMax), glVertex3dv(trapezoid[6]);
   CylindricalNormal(trapezoid[5], normal), glNormal3dv(normal), glTexCoord1d(texMax), glVertex3dv(trapezoid[5]);
   glEnd();

   glBegin(GL_POLYGON);
   CylindricalNormalInv(trapezoid[0], normal), glNormal3dv(normal), glTexCoord1d(texMin), glVertex3dv(trapezoid[0]);
   CylindricalNormalInv(trapezoid[4], normal), glNormal3dv(normal), glTexCoord1d(texMax), glVertex3dv(trapezoid[4]);
   CylindricalNormalInv(trapezoid[7], normal), glNormal3dv(normal), glTexCoord1d(texMax), glVertex3dv(trapezoid[7]);
   CylindricalNormalInv(trapezoid[3], normal), glNormal3dv(normal), glTexCoord1d(texMin), glVertex3dv(trapezoid[3]);
   glEnd();

   glBegin(GL_POLYGON);
   TMath::Normal2Plane(trapezoid[0], trapezoid[1], trapezoid[5], normal);
   glNormal3dv(normal);
   glTexCoord1d(texMin);
   glVertex3dv(trapezoid[0]);
   glTexCoord1d(texMin);
   glVertex3dv(trapezoid[1]);
   glTexCoord1d(texMax);
   glVertex3dv(trapezoid[5]);
   glTexCoord1d(texMax);
   glVertex3dv(trapezoid[4]);
   glEnd();

   glBegin(GL_POLYGON);
   TMath::Normal2Plane(trapezoid[3], trapezoid[7], trapezoid[6], normal);
   glNormal3dv(normal);
   glTexCoord1d(texMin);
   glVertex3dv(trapezoid[3]);
   glTexCoord1d(texMax);
   glVertex3dv(trapezoid[7]);
   glTexCoord1d(texMax);
   glVertex3dv(trapezoid[6]);
   glTexCoord1d(texMin);
   glVertex3dv(trapezoid[2]);
   glEnd();
}

//______________________________________________________________________________
void DrawTrapezoidTextured2(const Double_t ver[][2], Double_t zMin, Double_t zMax,
                              Double_t texMin, Double_t texMax)
{
   //In polar coordinates, box became trapezoid.
   if (zMin > zMax)
      std::swap(zMin, zMax);

   const Double_t trapezoid[][3] = {{ver[0][0], ver[0][1], zMin}, {ver[1][0], ver[1][1], zMin},
                                    {ver[2][0], ver[2][1], zMin}, {ver[3][0], ver[3][1], zMin},
                                    {ver[0][0], ver[0][1], zMax}, {ver[1][0], ver[1][1], zMax},
                                    {ver[2][0], ver[2][1], zMax}, {ver[3][0], ver[3][1], zMax}};
   const Double_t tex[] = {texMin, texMax, texMax, texMin, texMin, texMax, texMax, texMin};
   //top
   glBegin(GL_POLYGON);
   glNormal3d(0., 0., 1.);
   glTexCoord1d(tex[4]), glVertex3dv(trapezoid[4]);
   glTexCoord1d(tex[5]), glVertex3dv(trapezoid[5]);
   glTexCoord1d(tex[6]), glVertex3dv(trapezoid[6]);
   glTexCoord1d(tex[7]), glVertex3dv(trapezoid[7]);
   glEnd();
   //bottom
   glBegin(GL_POLYGON);
   glNormal3d(0., 0., -1.);
   glTexCoord1d(tex[0]), glVertex3dv(trapezoid[0]);
   glTexCoord1d(tex[3]), glVertex3dv(trapezoid[3]);
   glTexCoord1d(tex[2]), glVertex3dv(trapezoid[2]);
   glTexCoord1d(tex[1]), glVertex3dv(trapezoid[1]);
   glEnd();
   //
   glBegin(GL_POLYGON);
   Double_t normal[3] = {};
   CylindricalNormal(trapezoid[1], normal), glNormal3dv(normal), glTexCoord1d(tex[1]), glVertex3dv(trapezoid[1]);
   CylindricalNormal(trapezoid[2], normal), glNormal3dv(normal), glTexCoord1d(tex[2]), glVertex3dv(trapezoid[2]);
   CylindricalNormal(trapezoid[6], normal), glNormal3dv(normal), glTexCoord1d(tex[6]), glVertex3dv(trapezoid[6]);
   CylindricalNormal(trapezoid[5], normal), glNormal3dv(normal), glTexCoord1d(tex[5]), glVertex3dv(trapezoid[5]);
   glEnd();

   glBegin(GL_POLYGON);
   CylindricalNormalInv(trapezoid[0], normal), glNormal3dv(normal), glTexCoord1d(tex[0]), glVertex3dv(trapezoid[0]);
   CylindricalNormalInv(trapezoid[4], normal), glNormal3dv(normal), glTexCoord1d(tex[4]), glVertex3dv(trapezoid[4]);
   CylindricalNormalInv(trapezoid[7], normal), glNormal3dv(normal), glTexCoord1d(tex[7]), glVertex3dv(trapezoid[7]);
   CylindricalNormalInv(trapezoid[3], normal), glNormal3dv(normal), glTexCoord1d(tex[3]), glVertex3dv(trapezoid[3]);
   glEnd();

   glBegin(GL_POLYGON);
   TMath::Normal2Plane(trapezoid[0], trapezoid[1], trapezoid[5], normal);
   glNormal3dv(normal);
   glTexCoord1d(tex[0]), glVertex3dv(trapezoid[0]);
   glTexCoord1d(tex[1]), glVertex3dv(trapezoid[1]);
   glTexCoord1d(tex[5]), glVertex3dv(trapezoid[5]);
   glTexCoord1d(tex[4]), glVertex3dv(trapezoid[4]);
   glEnd();

   glBegin(GL_POLYGON);
   TMath::Normal2Plane(trapezoid[3], trapezoid[7], trapezoid[6], normal);
   glNormal3dv(normal);
   glTexCoord1d(tex[3]), glVertex3dv(trapezoid[3]);
   glTexCoord1d(tex[7]), glVertex3dv(trapezoid[7]);
   glTexCoord1d(tex[6]), glVertex3dv(trapezoid[6]);
   glTexCoord1d(tex[2]), glVertex3dv(trapezoid[2]);
   glEnd();
}

//______________________________________________________________________________
void SphericalNormal(const Double_t *v, Double_t *normal)
{
   const Double_t n = TMath::Sqrt(v[0] * v[0] + v[1] * v[1] + v[2] * v[2]);
   if (n > 0.) {
      normal[0] = v[0] / n;
      normal[1] = v[1] / n;
      normal[2] = v[2] / n;
   } else {
      normal[0] = v[0];
      normal[1] = v[1];
      normal[2] = v[2];
   }
}

//______________________________________________________________________________
void SphericalNormalInv(const Double_t *v, Double_t *normal)
{
   const Double_t n = TMath::Sqrt(v[0] * v[0] + v[1] * v[1] + v[2] * v[2]);
   if (n > 0.) {
      normal[0] = -v[0] / n;
      normal[1] = -v[1] / n;
      normal[2] = -v[2] / n;
   } else {
      normal[0] = -v[0];
      normal[1] = -v[1];
      normal[2] = -v[2];
   }
}

//______________________________________________________________________________
void DrawTrapezoid(const Double_t ver[][3])
{
   Double_t normal[3] = {0.};

   glBegin(GL_POLYGON);
   TMath::Normal2Plane(ver[1], ver[2], ver[3], normal);
   glNormal3dv(normal);
   glVertex3dv(ver[0]);
   glVertex3dv(ver[1]);
   glVertex3dv(ver[2]);
   glVertex3dv(ver[3]);
   glEnd();
   //bottom
   glBegin(GL_POLYGON);
   TMath::Normal2Plane(ver[4], ver[7], ver[6], normal);
   glNormal3dv(normal);
   glVertex3dv(ver[4]);
   glVertex3dv(ver[7]);
   glVertex3dv(ver[6]);
   glVertex3dv(ver[5]);
   glEnd();
   //

   glBegin(GL_POLYGON);
   TMath::Normal2Plane(ver[0], ver[3], ver[7], normal);
   glNormal3dv(normal);
   glVertex3dv(ver[0]);
   glVertex3dv(ver[3]);
   glVertex3dv(ver[7]);
   glVertex3dv(ver[4]);
   glEnd();

   glBegin(GL_POLYGON);
   SphericalNormal(ver[3], normal), glNormal3dv(normal), glVertex3dv(ver[3]);
   SphericalNormal(ver[2], normal), glNormal3dv(normal), glVertex3dv(ver[2]);
   SphericalNormal(ver[6], normal), glNormal3dv(normal), glVertex3dv(ver[6]);
   SphericalNormal(ver[7], normal), glNormal3dv(normal), glVertex3dv(ver[7]);
   glEnd();

   glBegin(GL_POLYGON);
   TMath::Normal2Plane(ver[5], ver[6], ver[2], normal);
   glNormal3dv(normal);
   glVertex3dv(ver[5]);
   glVertex3dv(ver[6]);
   glVertex3dv(ver[2]);
   glVertex3dv(ver[1]);
   glEnd();

   glBegin(GL_POLYGON);
   SphericalNormalInv(ver[0], normal), glNormal3dv(normal), glVertex3dv(ver[0]);
   SphericalNormalInv(ver[4], normal), glNormal3dv(normal), glVertex3dv(ver[4]);
   SphericalNormalInv(ver[5], normal), glNormal3dv(normal), glVertex3dv(ver[5]);
   SphericalNormalInv(ver[1], normal), glNormal3dv(normal), glVertex3dv(ver[1]);
   glEnd();
}

//______________________________________________________________________________
void DrawTrapezoidTextured(const Double_t ver[][3], Double_t texMin, Double_t texMax)
{
   Double_t normal[3] = {};
   if (texMin > texMax)
      std::swap(texMin, texMax);

   const Double_t tex[] = {texMin, texMin, texMax, texMax, texMin, texMin, texMax, texMax};
   glBegin(GL_POLYGON);
   TMath::Normal2Plane(ver[0], ver[1], ver[2], normal);
   glNormal3dv(normal);
   glTexCoord1d(tex[0]), glVertex3dv(ver[0]);
   glTexCoord1d(tex[1]), glVertex3dv(ver[1]);
   glTexCoord1d(tex[2]), glVertex3dv(ver[2]);
   glTexCoord1d(tex[3]), glVertex3dv(ver[3]);
   glEnd();
   glBegin(GL_POLYGON);
   TMath::Normal2Plane(ver[4], ver[7], ver[6], normal);
   glNormal3dv(normal);
   glTexCoord1d(tex[4]), glVertex3dv(ver[4]);
   glTexCoord1d(tex[7]), glVertex3dv(ver[7]);
   glTexCoord1d(tex[6]), glVertex3dv(ver[6]);
   glTexCoord1d(tex[5]), glVertex3dv(ver[5]);
   glEnd();
   glBegin(GL_POLYGON);
   TMath::Normal2Plane(ver[0], ver[3], ver[7], normal);
   glNormal3dv(normal);
   glTexCoord1d(tex[0]), glVertex3dv(ver[0]);
   glTexCoord1d(tex[3]), glVertex3dv(ver[3]);
   glTexCoord1d(tex[7]), glVertex3dv(ver[7]);
   glTexCoord1d(tex[4]), glVertex3dv(ver[4]);
   glEnd();
   glBegin(GL_POLYGON);
   SphericalNormal(ver[3], normal), glNormal3dv(normal), glTexCoord1d(tex[3]), glVertex3dv(ver[3]);
   SphericalNormal(ver[2], normal), glNormal3dv(normal), glTexCoord1d(tex[2]), glVertex3dv(ver[2]);
   SphericalNormal(ver[6], normal), glNormal3dv(normal), glTexCoord1d(tex[6]), glVertex3dv(ver[6]);
   SphericalNormal(ver[7], normal), glNormal3dv(normal), glTexCoord1d(tex[7]), glVertex3dv(ver[7]);
   glEnd();
   glBegin(GL_POLYGON);
   TMath::Normal2Plane(ver[5], ver[6], ver[2], normal);
   glNormal3dv(normal);
   glTexCoord1d(tex[5]), glVertex3dv(ver[5]);
   glTexCoord1d(tex[6]), glVertex3dv(ver[6]);
   glTexCoord1d(tex[2]), glVertex3dv(ver[2]);
   glTexCoord1d(tex[1]), glVertex3dv(ver[1]);
   glEnd();
   glBegin(GL_POLYGON);
   SphericalNormalInv(ver[0], normal), glNormal3dv(normal), glTexCoord1d(tex[0]), glVertex3dv(ver[0]);
   SphericalNormalInv(ver[4], normal), glNormal3dv(normal), glTexCoord1d(tex[4]), glVertex3dv(ver[4]);
   SphericalNormalInv(ver[5], normal), glNormal3dv(normal), glTexCoord1d(tex[5]), glVertex3dv(ver[5]);
   SphericalNormalInv(ver[1], normal), glNormal3dv(normal), glTexCoord1d(tex[1]), glVertex3dv(ver[1]);
   glEnd();
}


void Draw2DAxis(TAxis *axis, Double_t xMin, Double_t yMin, Double_t xMax, Double_t yMax,
               Double_t min, Double_t max, Bool_t log, Bool_t z = kFALSE)
{
   //Axes are drawn with help of TGaxis class
   std::string option;
   option.reserve(20);

   if (xMin > xMax || z) option += "SDH=+";
   else option += "SDH=-";

   if (log) option += 'G';

   Int_t nDiv = axis->GetNdivisions();

   if (nDiv < 0) {
      option += 'N';
      nDiv = -nDiv;
   }

   TGaxis axisPainter;
   axisPainter.SetLineWidth(1);

<<<<<<< HEAD
   //______________________________________________________________________________
   void DrawAxes(Int_t fp, const Int_t *vp, const TGLVertex3 *box, const TGLPlotCoordinates *coord,
                 TAxis *xAxis, TAxis *yAxis, TAxis *zAxis)
   {
      //Using front point, find, where to draw axes and which labels to use for them
      //gVirtualX->SelectWindow(gGLManager->GetVirtualXInd(fGLDevice));
      //gVirtualX->SetDrawMode(TVirtualX::kCopy);//TCanvas by default sets in kInverse

      const Int_t left  = gFramePoints[fp][0];
      const Int_t right = gFramePoints[fp][1];
      const Double_t xLeft = gPad->AbsPixeltoX(Int_t(gPad->GetXlowNDC() * gPad->GetWw()
                                               + box[left].X() - vp[0]));
      const Double_t yLeft = gPad->AbsPixeltoY(Int_t(vp[3] - box[left].Y()
                                               + (1 - gPad->GetHNDC() - gPad->GetYlowNDC())
                                               * gPad->GetWh() + vp[1]));
      const Double_t xMid = gPad->AbsPixeltoX(Int_t(gPad->GetXlowNDC() * gPad->GetWw()
                                              + box[fp].X()  - vp[0]));
      const Double_t yMid = gPad->AbsPixeltoY(Int_t(vp[3] - box[fp].Y()
                                              + (1 - gPad->GetHNDC() - gPad->GetYlowNDC())
                                              * gPad->GetWh() + vp[1]));
      const Double_t xRight = gPad->AbsPixeltoX(Int_t(gPad->GetXlowNDC()
                                                * gPad->GetWw() + box[right].X() - vp[0]));
      const Double_t yRight = gPad->AbsPixeltoY(Int_t(vp[3] - box[right].Y()
                                                + (1 - gPad->GetHNDC() - gPad->GetYlowNDC())
                                                * gPad->GetWh() + vp[1]));
      const Double_t points[][2] = {{coord->GetXRange().first,  coord->GetYRange().first },
                                    {coord->GetXRange().second, coord->GetYRange().first },
                                    {coord->GetXRange().second, coord->GetYRange().second},
                                    {coord->GetXRange().first,  coord->GetYRange().second}};
      const Int_t    leftType      = gAxisType[fp][0];
      const Int_t    rightType     = gAxisType[fp][1];
      const Double_t leftLabel     = points[left][leftType];
      const Double_t leftMidLabel  = points[fp][leftType];
      const Double_t rightMidLabel = points[fp][rightType];
      const Double_t rightLabel    = points[right][rightType];

      if (xLeft - xMid || yLeft - yMid) {//To supress error messages from TGaxis
         TAxis *axis = leftType ? yAxis : xAxis;
         if (leftLabel < leftMidLabel)
            Draw2DAxis(axis, xLeft, yLeft, xMid, yMid, leftLabel, leftMidLabel,
                       leftType ? coord->GetYLog() : coord->GetXLog());
         else
            Draw2DAxis(axis, xMid, yMid, xLeft, yLeft, leftMidLabel, leftLabel,
                       leftType ? coord->GetYLog() : coord->GetXLog());
      }
=======
   static const Double_t zero = 0.001;

   if (TMath::Abs(xMax - xMin) >= zero || TMath::Abs(yMax - yMin) >= zero) {
      axisPainter.ImportAxisAttributes(axis);
      axisPainter.SetLabelOffset(axis->GetLabelOffset() + axis->GetTickLength());
>>>>>>> 84c4c19c

      if (log) {
         min = TMath::Power(10, min);
         max = TMath::Power(10, max);
      }
      //Option time display is required ?
      if (axis->GetTimeDisplay()) {
         option += 't';

         if (!strlen(axis->GetTimeFormatOnly()))
            axisPainter.SetTimeFormat(axis->ChooseTimeFormat(max - min));
         else
            axisPainter.SetTimeFormat(axis->GetTimeFormat());
      }

<<<<<<< HEAD
      const Double_t xUp = gPad->AbsPixeltoX(Int_t(gPad->GetXlowNDC() * gPad->GetWw()
                                             + box[left + 4].X() - vp[0]));
      const Double_t yUp = gPad->AbsPixeltoY(Int_t(vp[3] - box[left + 4].Y()
                                             + (1 - gPad->GetHNDC() - gPad->GetYlowNDC())
                                             * gPad->GetWh() + vp[1]));
      Draw2DAxis(zAxis, xLeft, yLeft, xUp, yUp, coord->GetZRange().first,
                 coord->GetZRange().second, coord->GetZLog(), kTRUE);
=======
      axisPainter.SetOption(option.c_str());
      axisPainter.PaintAxis(xMin, yMin, xMax, yMax, min, max, nDiv, option.c_str());
>>>>>>> 84c4c19c
   }
}

const Int_t gFramePoints[][2] = {{3, 1}, {0, 2}, {1, 3}, {2, 0}};
//Each point has two "neighbouring axes" (left and right). Axes types are 1 (ordinata) and 0 (abscissa)
const Int_t gAxisType[][2]    = {{1, 0}, {0, 1}, {1, 0}, {0, 1}};

//______________________________________________________________________________
void DrawAxes(Int_t fp, const Int_t *vp, const TGLVertex3 *box, const TGLPlotCoordinates *coord,
               TAxis *xAxis, TAxis *yAxis, TAxis *zAxis)
{
   //Using front point, find, where to draw axes and which labels to use for them
   //gVirtualX->SelectWindow(gGLManager->GetVirtualXInd(fGLDevice));
   //gVirtualX->SetDrawMode(TVirtualX::kCopy);//TCanvas by default sets in kInverse

   const Int_t left  = gFramePoints[fp][0];
   const Int_t right = gFramePoints[fp][1];
   const Double_t xLeft = gPad->AbsPixeltoX(Int_t(gPad->GetXlowNDC() * gPad->GetWw()
                                             + box[left].X() - vp[0]));
   const Double_t yLeft = gPad->AbsPixeltoY(Int_t(vp[3] - box[left].Y()
                                             + (1 - gPad->GetHNDC() - gPad->GetYlowNDC())
                                             * gPad->GetWh() + vp[1]));
   const Double_t xMid = gPad->AbsPixeltoX(Int_t(gPad->GetXlowNDC() * gPad->GetWw()
                                             + box[fp].X()  - vp[0]));
   const Double_t yMid = gPad->AbsPixeltoY(Int_t(vp[3] - box[fp].Y()
                                             + (1 - gPad->GetHNDC() - gPad->GetYlowNDC())
                                             * gPad->GetWh() + vp[1]));
   const Double_t xRight = gPad->AbsPixeltoX(Int_t(gPad->GetXlowNDC()
                                             * gPad->GetWw() + box[right].X() - vp[0]));
   const Double_t yRight = gPad->AbsPixeltoY(Int_t(vp[3] - box[right].Y()
                                             + (1 - gPad->GetHNDC() - gPad->GetYlowNDC())
                                             * gPad->GetWh() + vp[1]));
   const Double_t points[][2] = {{coord->GetXRange().first,  coord->GetYRange().first },
                                 {coord->GetXRange().second, coord->GetYRange().first },
                                 {coord->GetXRange().second, coord->GetYRange().second},
                                 {coord->GetXRange().first,  coord->GetYRange().second}};
   const Int_t    leftType      = gAxisType[fp][0];
   const Int_t    rightType     = gAxisType[fp][1];
   const Double_t leftLabel     = points[left][leftType];
   const Double_t leftMidLabel  = points[fp][leftType];
   const Double_t rightMidLabel = points[fp][rightType];
   const Double_t rightLabel    = points[right][rightType];

   if (xLeft - xMid || yLeft - yMid) {//To supress error messages from TGaxis
      TAxis *axis = leftType ? yAxis : xAxis;
      if (leftLabel < leftMidLabel)
         Draw2DAxis(axis, xLeft, yLeft, xMid, yMid, leftLabel, leftMidLabel,
                     leftType ? coord->GetYLog() : coord->GetXLog());
      else
         Draw2DAxis(axis, xMid, yMid, xLeft, yLeft, leftMidLabel, leftLabel,
                     leftType ? coord->GetYLog() : coord->GetXLog());
   }

   if (xRight - xMid || yRight - yMid) {//To supress error messages from TGaxis
      TAxis *axis = rightType ? yAxis : xAxis;

      if (rightMidLabel < rightLabel)
         Draw2DAxis(axis, xMid, yMid, xRight, yRight, rightMidLabel, rightLabel,
                     rightType ? coord->GetYLog() : coord->GetXLog());
      else
         Draw2DAxis(axis, xRight, yRight, xMid, yMid, rightLabel, rightMidLabel,
                     rightType ? coord->GetYLog() : coord->GetXLog());
   }

   const Double_t xUp = gPad->AbsPixeltoX(Int_t(gPad->GetXlowNDC() * gPad->GetWw()
                                          + box[left + 4].X() - vp[0]));
   const Double_t yUp = gPad->AbsPixeltoY(Int_t(vp[3] - box[left + 4].Y()
                                          + (1 - gPad->GetHNDC() - gPad->GetYlowNDC())
                                          * gPad->GetWh() + vp[1]));
   Draw2DAxis(zAxis, xLeft, yLeft, xUp, yUp, coord->GetZRange().first,
               coord->GetZRange().second, coord->GetZLog(), kTRUE);
}

void SetZLevels(TAxis *zAxis, Double_t zMin, Double_t zMax,
                  Double_t zScale, std::vector<Double_t> &zLevels)
{
   Int_t nDiv = zAxis->GetNdivisions() % 100;
   Int_t nBins = 0;
   Double_t binLow = 0., binHigh = 0., binWidth = 0.;
   THLimitsFinder::Optimize(zMin, zMax, nDiv, binLow, binHigh, nBins, binWidth, " ");
   zLevels.resize(nBins + 1);

   for (Int_t i = 0; i < nBins + 1; ++i)
      zLevels[i] = (binLow + i * binWidth) * zScale;
}

//______________________________________________________________________________
void DrawFaceTextured(const TGLVertex3 &v1, const TGLVertex3 &v2, const TGLVertex3 &v3,
                        Double_t t1, Double_t t2, Double_t t3, const TGLVector3 &norm1,
                        const TGLVector3 &norm2, const TGLVector3 &norm3)
{
   //Draw textured triangle

   glBegin(GL_POLYGON);
   glNormal3dv(norm1.CArr());
   glTexCoord1d(t1);
   glVertex3dv(v1.CArr());
   glNormal3dv(norm2.CArr());
   glTexCoord1d(t2);
   glVertex3dv(v2.CArr());
   glNormal3dv(norm3.CArr());
   glTexCoord1d(t3);
   glVertex3dv(v3.CArr());
   glEnd();
}

//______________________________________________________________________________
void DrawFaceTextured(const TGLVertex3 &v1, const TGLVertex3 &v2, const TGLVertex3 &v3,
                        Double_t t1, Double_t t2, Double_t t3, Double_t z,
                        const TGLVector3 &normal)
{
   //Draw textured triangle on a plane
   glBegin(GL_POLYGON);
   glNormal3dv(normal.CArr());
   glTexCoord1d(t1);
   glVertex3d(v1.X(), v1.Y(), z);
   glTexCoord1d(t2);
   glVertex3d(v2.X(), v2.Y(), z);
   glTexCoord1d(t3);
   glVertex3d(v3.X(), v3.Y(), z);
   glEnd();
}

//______________________________________________________________________________
void GetColor(Float_t v, Float_t vmin, Float_t vmax, Int_t type, Float_t *rgba)
{
   //This function creates color for parametric surface's vertex,
   //using its 'u' value.
   //I've found it in one of Apple's Carbon tutorials , and it's based
   //on Paul Bourke work. Very nice colors!!! :)
   Float_t dv,vmid;
   //Float_t c[] = {1.f, 1.f, 1.f};
   Float_t c1[3] = {}, c2[3] = {}, c3[3] = {};
   Float_t ratio ;
   rgba[3] = 1.f;

   if (v < vmin)
      v = vmin;
   if (v > vmax)
      v = vmax;
   dv = vmax - vmin;

   switch (type) {
   case 0:
      rgba[0] = 1.f;
      rgba[1] = 1.f;
      rgba[2] = 1.f;
   break;
   case 1:
   if (v < (vmin + 0.25 * dv)) {
      rgba[0] = 0;
      rgba[1] = 4 * (v - vmin) / dv;
      rgba[2] = 1;
   } else if (v < (vmin + 0.5 * dv)) {
      rgba[0] = 0;
      rgba[1] = 1;
      rgba[2] = 1 + 4 * (vmin + 0.25 * dv - v) / dv;
   } else if (v < (vmin + 0.75 * dv)) {
      rgba[0] = 4 * (v - vmin - 0.5 * dv) / dv;
      rgba[1] = 1;
      rgba[2] = 0;
   } else {
      rgba[0] = 1;
      rgba[1] = 1 + 4 * (vmin + 0.75 * dv - v) / dv;
      rgba[2] = 0;
   }
   break;
   case 2:
      rgba[0] = (v - vmin) / dv;
      rgba[1] = 0;
      rgba[2] = (vmax - v) / dv;
      break;
   case 3:
      rgba[0] = (v - vmin) / dv;
      rgba[1] = rgba[0];
      rgba[2] = rgba[0];
      break;
   case 4:
      if (v < (vmin + dv / 6.0)) {
         rgba[0] = 1;
         rgba[1] = 6 * (v - vmin) / dv;
         rgba[2] = 0;
      } else if (v < (vmin + 2.0 * dv / 6.0)) {
         rgba[0] = 1 + 6 * (vmin + dv / 6.0 - v) / dv;
         rgba[1] = 1;
         rgba[2] = 0;
      } else if (v < (vmin + 3.0 * dv / 6.0)) {
         rgba[0] = 0;
         rgba[1] = 1;
         rgba[2] = 6 * (v - vmin - 2.0 * dv / 6.0) / dv;
      } else if (v < (vmin + 4.0 * dv / 6.0)) {
         rgba[0] = 0;
         rgba[1] = 1 + 6 * (vmin + 3.0 * dv / 6.0 - v) / dv;
         rgba[2] = 1;
      } else if (v < (vmin + 5.0 * dv / 6.0)) {
         rgba[0] = 6 * (v - vmin - 4.0 * dv / 6.0) / dv;
         rgba[1] = 0;
         rgba[2] = 1;
      } else {
         rgba[0] = 1;
         rgba[1] = 0;
         rgba[2] = 1 + 6 * (vmin + 5.0 * dv / 6.0 - v) / dv;
      }
      break;
   case 5:
      rgba[0] = (v - vmin) / (vmax - vmin);
      rgba[1] = 1;
      rgba[2] = 0;
      break;
   case 6:
      rgba[0] = (v - vmin) / (vmax - vmin);
      rgba[1] = (vmax - v) / (vmax - vmin);
      rgba[2] = rgba[0];
      break;
   case 7:
      if (v < (vmin + 0.25 * dv)) {
         rgba[0] = 0;
         rgba[1] = 4 * (v - vmin) / dv;
         rgba[2] = 1 - rgba[1];
      } else if (v < (vmin + 0.5 * dv)) {
         rgba[0] = 4 * (v - vmin - 0.25 * dv) / dv;
         rgba[1] = 1 - rgba[0];
         rgba[2] = 0;
      } else if (v < (vmin + 0.75 * dv)) {
         rgba[1] = 4 * (v - vmin - 0.5 * dv) / dv;
         rgba[0] = 1 - rgba[1];
         rgba[2] = 0;
      } else {
         rgba[0] = 0;
         rgba[2] = 4 * (v - vmin - 0.75 * dv) / dv;
         rgba[1] = 1 - rgba[2];
      }
      break;
   case 8:
      if (v < (vmin + 0.5 * dv)) {
         rgba[0] = 2 * (v - vmin) / dv;
         rgba[1] = rgba[0];
         rgba[2] = rgba[0];
      } else {
         rgba[0] = 1 - 2 * (v - vmin - 0.5 * dv) / dv;
         rgba[1] = rgba[0];
         rgba[2] = rgba[0];
      }
      break;
   case 9:
      if (v < (vmin + dv / 3)) {
         rgba[2] = 3 * (v - vmin) / dv;
         rgba[1] = 0;
         rgba[0] = 1 - rgba[2];
      } else if (v < (vmin + 2 * dv / 3)) {
         rgba[0] = 0;
         rgba[1] = 3 * (v - vmin - dv / 3) / dv;
         rgba[2] = 1;
      } else {
         rgba[0] = 3 * (v - vmin - 2 * dv / 3) / dv;
         rgba[1] = 1 - rgba[0];
         rgba[2] = 1;
      }
      break;
   case 10:
      if (v < (vmin + 0.2 * dv)) {
         rgba[0] = 0;
         rgba[1] = 5 * (v - vmin) / dv;
         rgba[2] = 1;
      } else if (v < (vmin + 0.4 * dv)) {
         rgba[0] = 0;
         rgba[1] = 1;
         rgba[2] = 1 + 5 * (vmin + 0.2 * dv - v) / dv;
      } else if (v < (vmin + 0.6 * dv)) {
         rgba[0] = 5 * (v - vmin - 0.4 * dv) / dv;
         rgba[1] = 1;
         rgba[2] = 0;
      } else if (v < (vmin + 0.8 * dv)) {
         rgba[0] = 1;
         rgba[1] = 1 - 5 * (v - vmin - 0.6 * dv) / dv;
         rgba[2] = 0;
      } else {
         rgba[0] = 1;
         rgba[1] = 5 * (v - vmin - 0.8 * dv) / dv;
         rgba[2] = 5 * (v - vmin - 0.8 * dv) / dv;
      }
      break;
   case 11:
      c1[0] = 200 / 255.0; c1[1] =  60 / 255.0; c1[2] =   0 / 255.0;
      c2[0] = 250 / 255.0; c2[1] = 160 / 255.0; c2[2] = 110 / 255.0;
      rgba[0] = (c2[0] - c1[0]) * (v - vmin) / dv + c1[0];
      rgba[1] = (c2[1] - c1[1]) * (v - vmin) / dv + c1[1];
      rgba[2] = (c2[2] - c1[2]) * (v - vmin) / dv + c1[2];
      break;
   case 12:
      c1[0] =  55 / 255.0; c1[1] =  55 / 255.0; c1[2] =  45 / 255.0;
      c2[0] = 200 / 255.0; c2[1] =  60 / 255.0; c2[2] =   0 / 255.0;
      c3[0] = 250 / 255.0; c3[1] = 160 / 255.0; c3[2] = 110 / 255.0;
      ratio = 0.4;
      vmid = vmin + ratio * dv;
      if (v < vmid) {
         rgba[0] = (c2[0] - c1[0]) * (v - vmin) / (ratio*dv) + c1[0];
         rgba[1] = (c2[1] - c1[1]) * (v - vmin) / (ratio*dv) + c1[1];
         rgba[2] = (c2[2] - c1[2]) * (v - vmin) / (ratio*dv) + c1[2];
      } else {
         rgba[0] = (c3[0] - c2[0]) * (v - vmid) / ((1-ratio)*dv) + c2[0];
         rgba[1] = (c3[1] - c2[1]) * (v - vmid) / ((1-ratio)*dv) + c2[1];
         rgba[2] = (c3[2] - c2[2]) * (v - vmid) / ((1-ratio)*dv) + c2[2];
      }
      break;
   case 13:
      c1[0] =   0 / 255.0; c1[1] = 255 / 255.0; c1[2] =   0 / 255.0;
      c2[0] = 255 / 255.0; c2[1] = 150 / 255.0; c2[2] =   0 / 255.0;
      c3[0] = 255 / 255.0; c3[1] = 250 / 255.0; c3[2] = 240 / 255.0;
      ratio = 0.3;
      vmid = vmin + ratio * dv;
      if (v < vmid) {
         rgba[0] = (c2[0] - c1[0]) * (v - vmin) / (ratio*dv) + c1[0];
         rgba[1] = (c2[1] - c1[1]) * (v - vmin) / (ratio*dv) + c1[1];
         rgba[2] = (c2[2] - c1[2]) * (v - vmin) / (ratio*dv) + c1[2];
      } else {
         rgba[0] = (c3[0] - c2[0]) * (v - vmid) / ((1-ratio)*dv) + c2[0];
         rgba[1] = (c3[1] - c2[1]) * (v - vmid) / ((1-ratio)*dv) + c2[1];
         rgba[2] = (c3[2] - c2[2]) * (v - vmid) / ((1-ratio)*dv) + c2[2];
      }
      break;
   case 14:
      rgba[0] = 1;
      rgba[1] = 1 - (v - vmin) / dv;
      rgba[2] = 0;
      break;
   case 15:
      if (v < (vmin + 0.25 * dv)) {
         rgba[0] = 0;
         rgba[1] = 4 * (v - vmin) / dv;
         rgba[2] = 1;
      } else if (v < (vmin + 0.5 * dv)) {
         rgba[0] = 0;
         rgba[1] = 1;
         rgba[2] = 1 - 4 * (v - vmin - 0.25 * dv) / dv;
      } else if (v < (vmin + 0.75 * dv)) {
         rgba[0] = 4 * (v - vmin - 0.5 * dv) / dv;
         rgba[1] = 1;
         rgba[2] = 0;
      } else {
         rgba[0] = 1;
         rgba[1] = 1;
         rgba[2] = 4 * (v - vmin - 0.75 * dv) / dv;
      }
      break;
   case 16:
      if (v < (vmin + 0.5 * dv)) {
         rgba[0] = 0.0;
         rgba[1] = 2 * (v - vmin) / dv;
         rgba[2] = 1 - 2 * (v - vmin) / dv;
      } else {
         rgba[0] = 2 * (v - vmin - 0.5 * dv) / dv;
         rgba[1] = 1 - 2 * (v - vmin - 0.5 * dv) / dv;
         rgba[2] = 0.0;
      }
      break;
   case 17:
      if (v < (vmin + 0.5 * dv)) {
         rgba[0] = 1.0;
         rgba[1] = 1 - 2 * (v - vmin) / dv;
         rgba[2] = 2 * (v - vmin) / dv;
      } else {
         rgba[0] = 1 - 2 * (v - vmin - 0.5 * dv) / dv;
         rgba[1] = 2 * (v - vmin - 0.5 * dv) / dv;
         rgba[2] = 1.0;
      }
      break;
   case 18:
      rgba[0] = 0;
      rgba[1] = (v - vmin) / (vmax - vmin);
      rgba[2] = 1;
      break;
   case 19:
      rgba[0] = (v - vmin) / (vmax - vmin);
      rgba[1] = rgba[0];
      rgba[2] = 1;
      break;
   case 20:
      c1[0] =   0 / 255.0; c1[1] = 160 / 255.0; c1[2] =   0 / 255.0;
      c2[0] = 180 / 255.0; c2[1] = 220 / 255.0; c2[2] =   0 / 255.0;
      c3[0] = 250 / 255.0; c3[1] = 220 / 255.0; c3[2] = 170 / 255.0;
      ratio = 0.3;
      vmid = vmin + ratio * dv;
      if (v < vmid) {
         rgba[0] = (c2[0] - c1[0]) * (v - vmin) / (ratio*dv) + c1[0];
         rgba[1] = (c2[1] - c1[1]) * (v - vmin) / (ratio*dv) + c1[1];
         rgba[2] = (c2[2] - c1[2]) * (v - vmin) / (ratio*dv) + c1[2];
      } else {
         rgba[0] = (c3[0] - c2[0]) * (v - vmid) / ((1-ratio)*dv) + c2[0];
         rgba[1] = (c3[1] - c2[1]) * (v - vmid) / ((1-ratio)*dv) + c2[1];
         rgba[2] = (c3[2] - c2[2]) * (v - vmid) / ((1-ratio)*dv) + c2[2];
      }
      break;
   }
}

}

//______________________________________________________________________________
TGLLevelPalette::TGLLevelPalette()
                  : fContours(0),
                    fPaletteSize(0),
                    fTexture(0),
                    fMaxPaletteSize(0)
{
   //Ctor.
}

//______________________________________________________________________________
Bool_t TGLLevelPalette::GeneratePalette(UInt_t paletteSize, const Rgl::Range_t &zRange, Bool_t check)
{
   //Try to find colors for palette.
   if (!fMaxPaletteSize && check)
      glGetIntegerv(GL_MAX_TEXTURE_SIZE, &fMaxPaletteSize);

   if (!(zRange.second - zRange.first))
      return kFALSE;

   if (check && paletteSize > UInt_t(fMaxPaletteSize)) {
      Error("TGLLevelPalette::GeneratePalette",
            "Number of contours %d is too big for GL 1D texture, try to reduce it to %d",
            paletteSize, fMaxPaletteSize);
      return kFALSE;
   }

   UInt_t nearestPow2 = 2;
   while (nearestPow2 < paletteSize)
      nearestPow2 <<= 1;

   fTexels.resize(4 * nearestPow2);
   fPaletteSize = paletteSize;

   //Generate texels.
   const Int_t nColors = gStyle->GetNumberOfColors();

   //Map color index into index in real palette.

   for (UInt_t i = 0; i < paletteSize; ++i) {
      Int_t paletteInd = Int_t(nColors / Double_t(paletteSize) * i);
      if (paletteInd > nColors - 1)
         paletteInd = nColors - 1;
      Int_t colorInd = gStyle->GetColorPalette(paletteInd);

      if (const TColor *c = gROOT->GetColor(colorInd)) {
         Float_t rgb[3] = {};
         c->GetRGB(rgb[0], rgb[1], rgb[2]);
         fTexels[i * 4]     = UChar_t(rgb[0] * 255);
         fTexels[i * 4 + 1] = UChar_t(rgb[1] * 255);
         fTexels[i * 4 + 2] = UChar_t(rgb[2] * 255);
         fTexels[i * 4 + 3] = 200;//alpha
      }
   }

   fZRange = zRange;

   return kTRUE;
}

//______________________________________________________________________________
void TGLLevelPalette::SetContours(const std::vector<Double_t> *cont)
{
   //Clear :)
   fContours = cont;
}

//______________________________________________________________________________
void TGLLevelPalette::EnableTexture(Int_t mode)const
{
   //Enable 1D texture
   glEnable(GL_TEXTURE_1D);

   glGenTextures(1, &fTexture);
   
   glPixelStorei(GL_UNPACK_ALIGNMENT, 1);
   glBindTexture(GL_TEXTURE_1D, fTexture);
   glTexParameteri(GL_TEXTURE_1D, GL_TEXTURE_WRAP_S, GL_REPEAT);
   glTexParameteri(GL_TEXTURE_1D, GL_TEXTURE_MAG_FILTER, GL_NEAREST);
   glTexParameteri(GL_TEXTURE_1D, GL_TEXTURE_MIN_FILTER, GL_NEAREST);
   glTexImage1D(GL_TEXTURE_1D, 0, GL_RGBA, fTexels.size() / 4, 0,
                GL_RGBA, GL_UNSIGNED_BYTE, &fTexels[0]);
   glTexEnvi(GL_TEXTURE_ENV, GL_TEXTURE_ENV_MODE, GLint(mode));
}

//______________________________________________________________________________
void TGLLevelPalette::DisableTexture()const
{
   //Disable 1D texture
   glDeleteTextures(1, &fTexture);
   glDisable(GL_TEXTURE_1D);
}

//______________________________________________________________________________
Int_t TGLLevelPalette::GetPaletteSize()const
{
   //Get. Palette. Size.
   return Int_t(fPaletteSize);
}

//______________________________________________________________________________
Double_t TGLLevelPalette::GetTexCoord(Double_t z)const
{
   //Get tex coordinate
   if (!fContours)
      return (z - fZRange.first) / (fZRange.second - fZRange.first) * fPaletteSize / (fTexels.size() / 4);

   /*
   //This part is wrong. To be fixed.
   std::vector<Double_t>::size_type i = 0, e = fContours->size();

   if (!e)
      return 0.;

   for (; i < e - 1; ++i) {
      if (z >= (*fContours)[i] && z <= (*fContours)[i + 1])
         return i / Double_t(fTexels.size() / 4);
   }
   */

   return 1.;
}

//______________________________________________________________________________
const UChar_t *TGLLevelPalette::GetColour(Double_t z)const
{
   //Get color.
   const Int_t ind = Int_t((z - fZRange.first) / (fZRange.second - fZRange.first) * fPaletteSize);
   return &fTexels[ind * 4];
}

//______________________________________________________________________________
const UChar_t *TGLLevelPalette::GetColour(Int_t ind)const
{
   //Get color.
   return &fTexels[ind * 4];
}<|MERGE_RESOLUTION|>--- conflicted
+++ resolved
@@ -1108,7 +1108,6 @@
 
 //==============================================================================
 // TGLColor
-<<<<<<< HEAD
 //==============================================================================
 
 //______________________________________________________________________________
@@ -1363,429 +1362,6 @@
 
 //==============================================================================
 // TGLUtil
-=======
->>>>>>> 84c4c19c
-//==============================================================================
-
-//______________________________________________________________________________
-//
-// Class encapsulating color information in preferred GL format - an
-// array of four unsigned bytes.
-// Color index is also cached for easier interfacing with the
-// traditional ROOT graphics.
-//
-
-ClassImp(TGLColor);
-
-//______________________________________________________________________________
-TGLColor::TGLColor()
-{
-   // Default constructor. Color is initialized to black.
-
-<<<<<<< HEAD
-Float_t TGLUtil::fgPointSize      = 1.0f;
-Float_t TGLUtil::fgLineWidth      = 1.0f;
-Float_t TGLUtil::fgPointSizeScale = 1.0f;
-Float_t TGLUtil::fgLineWidthScale = 1.0f;
-
-const UChar_t TGLUtil::fgRed[4]    = { 230,   0,   0, 255 };
-const UChar_t TGLUtil::fgGreen[4]  = {   0, 230,   0, 255 };
-const UChar_t TGLUtil::fgBlue[4]   = {   0,   0, 230, 255 };
-const UChar_t TGLUtil::fgYellow[4] = { 210, 210,   0, 255 };
-const UChar_t TGLUtil::fgWhite[4]  = { 255, 255, 255, 255 };
-const UChar_t TGLUtil::fgGrey[4]   = { 128, 128, 128, 100 };
-
-#ifndef CALLBACK
-#define CALLBACK
-#endif
-
-extern "C" {
-#if defined(__APPLE_CC__) && __APPLE_CC__ > 4000 && __APPLE_CC__ < 5450 && !defined(__INTEL_COMPILER)
-    typedef GLvoid (*tessfuncptr_t)(...);
-#elif defined( __mips ) || defined( __linux__ ) || defined( __FreeBSD__ ) || defined( __OpenBSD__ ) || defined( __sun ) || defined (__CYGWIN__) || defined (__APPLE__)
-    typedef GLvoid (*tessfuncptr_t)();
-#elif defined ( WIN32)
-    typedef GLvoid (CALLBACK *tessfuncptr_t)( );
-#else
-    #error "Error - need to define type tessfuncptr_t for this platform/compiler"
-#endif
-}
-
-namespace
-{
-
-class TGLTesselatorWrap
-{
-protected:
-
-public:
-   GLUtesselator *fTess;
-
-   TGLTesselatorWrap(tessfuncptr_t vertex_func) : fTess(0)
-   {
-      fTess = gluNewTess();
-      if (!fTess)
-         throw std::bad_alloc();
-
-      gluTessCallback(fTess, (GLenum)GLU_BEGIN,  (tessfuncptr_t) glBegin);
-      gluTessCallback(fTess, (GLenum)GLU_END,    (tessfuncptr_t) glEnd);
-      gluTessCallback(fTess, (GLenum)GLU_VERTEX, vertex_func);
-   }
-
-   virtual ~TGLTesselatorWrap()
-   {
-      if (fTess)
-         gluDeleteTess(fTess);
-   }
-};
-
-}
-
-//______________________________________________________________________________
-GLUtesselator* TGLUtil::GetDrawTesselator3fv()
-{
-   // Returns a tesselator for direct drawing when using 3-vertices with
-   // single precision.
-
-   static TGLTesselatorWrap singleton((tessfuncptr_t) glVertex3fv);
-
-   return singleton.fTess;
-}
-
-//______________________________________________________________________________
-GLUtesselator* TGLUtil::GetDrawTesselator4fv()
-{
-   // Returns a tesselator for direct drawing when using 4-vertices with
-   // single precision.
-
-   static TGLTesselatorWrap singleton((tessfuncptr_t) glVertex4fv);
-
-   return singleton.fTess;
-}
-
-//______________________________________________________________________________
-GLUtesselator* TGLUtil::GetDrawTesselator3dv()
-{
-   // Returns a tesselator for direct drawing when using 3-vertices with
-   // double precision.
-
-   static TGLTesselatorWrap singleton((tessfuncptr_t) glVertex3dv);
-
-   return singleton.fTess;
-}
-
-//______________________________________________________________________________
-GLUtesselator* TGLUtil::GetDrawTesselator4dv()
-{
-   // Returns a tesselator for direct drawing when using 4-vertices with
-   // double precision.
-
-   static TGLTesselatorWrap singleton((tessfuncptr_t) glVertex4dv);
-
-   return singleton.fTess;
-=======
-   fRGBA[0] = fRGBA[1] = fRGBA[2] = 0;
-   fRGBA[3] = 255;
-   fIndex   = -1;
->>>>>>> 84c4c19c
-}
-
-//______________________________________________________________________________
-TGLColor::TGLColor(Int_t r, Int_t g, Int_t b, Int_t a)
-{
-   // Constructor from Int_t values.
-
-   SetColor(r, g, b, a);
-}
-
-//______________________________________________________________________________
-TGLColor::TGLColor(Float_t r, Float_t g, Float_t b, Float_t a)
-{
-   // Constructor from Float_t values.
-
-   SetColor(r, g, b, a);
-}
-
-//______________________________________________________________________________
-TGLColor::TGLColor(Color_t color_index, Char_t transparency)
-{
-   // Constructor from color-index and transparency.
-
-   SetColor(color_index, transparency);
-}
-
-//______________________________________________________________________________
-TGLColor::~TGLColor()
-{
-   // Dectructor.
-}
-
-//______________________________________________________________________________
-TGLColor& TGLColor::operator=(const TGLColor& c)
-{
-   // Assignment operator.
-
-   fRGBA[0] = c.fRGBA[0];
-   fRGBA[1] = c.fRGBA[1];
-   fRGBA[2] = c.fRGBA[2];
-   fRGBA[3] = c.fRGBA[3];
-   fIndex   = c.fIndex;
-   return *this;
-}
-
-//______________________________________________________________________________
-Color_t TGLColor::GetColorIndex() const
-{
-   // Returns color-index representing the color.
-
-   if (fIndex == -1)
-      fIndex = TColor::GetColor(fRGBA[0], fRGBA[1], fRGBA[2]);
-   return fIndex;
-}
-
-//______________________________________________________________________________
-Char_t TGLColor::GetTransparency() const
-{
-   // Returns transparecy value.
-
-   return TMath::Nint(100.0*(1.0 - fRGBA[3]/255.0));
-}
-
-//______________________________________________________________________________
-void TGLColor::SetColor(Int_t r, Int_t g, Int_t b, Int_t a)
-{
-   // Set color with Int_t values.
-
-   fRGBA[0] = r;
-   fRGBA[1] = g;
-   fRGBA[2] = b;
-   fRGBA[3] = a;
-   fIndex   = -1;
-}
-
-//______________________________________________________________________________
-void TGLColor::SetColor(Float_t r, Float_t g, Float_t b, Float_t a)
-{
-<<<<<<< HEAD
-   // Returns true if color lockcount is greater than 0.
-
-   return fgColorLockCount > 0;
-}
-
-//______________________________________________________________________________
-void TGLUtil::Color(const TGLColor& color)
-{
-   // Set color from TGLColor.
-
-   if (fgColorLockCount == 0) glColor4ubv(color.CArr());
-}
-
-//______________________________________________________________________________
-void TGLUtil::ColorAlpha(const TGLColor& color, UChar_t alpha)
-{
-   // Set color from TGLColor and alpha value.
-
-   if (fgColorLockCount == 0)
-   {
-      glColor4ub(color.GetRed(), color.GetGreen(), color.GetBlue(), alpha);
-   }
-}
-
-//______________________________________________________________________________
-void TGLUtil::ColorAlpha(const TGLColor& color, Float_t alpha)
-{
-   // Set color from TGLColor and alpha value.
-
-   if (fgColorLockCount == 0)
-   {
-      glColor4ub(color.GetRed(), color.GetGreen(), color.GetBlue(), (UChar_t)(255*alpha));
-   }
-}
-
-//______________________________________________________________________________
-void TGLUtil::ColorAlpha(Color_t color_index, Float_t alpha)
-=======
-   // Set color with Float_t values.
-
-   fRGBA[0] = (UChar_t)(255*r);
-   fRGBA[1] = (UChar_t)(255*g);
-   fRGBA[2] = (UChar_t)(255*b);
-   fRGBA[3] = (UChar_t)(255*a);
-   fIndex   = -1;
-}
-
-//______________________________________________________________________________
-void TGLColor::SetColor(Color_t color_index)
->>>>>>> 84c4c19c
-{
-   // Set color by color-index. Alpha is not changed.
-   // If color_index is not valid, color is set to magenta.
-
-   TColor* c = gROOT->GetColor(color_index);
-   if (c)
-   {
-      fRGBA[0] = (UChar_t)(255*c->GetRed());
-      fRGBA[1] = (UChar_t)(255*c->GetGreen());
-      fRGBA[2] = (UChar_t)(255*c->GetBlue());
-      fIndex   = color_index;
-   }
-   else
-   {
-      // Set to magenta.
-      fRGBA[0] = 255;
-      fRGBA[1] = 0;
-      fRGBA[2] = 255;
-      fIndex   = -1;
-   }
-}
-
-//______________________________________________________________________________
-<<<<<<< HEAD
-void TGLUtil::ColorTransparency(Color_t color_index, Char_t transparency)
-=======
-void TGLColor::SetColor(Color_t color_index, Char_t transparency)
->>>>>>> 84c4c19c
-{
-   // Set color by color-index and alpha from the transparency.
-   // If color_index is not valid, color is set to magenta.
-
-   UChar_t alpha = (255*(100 - transparency))/100;
-   
-   TColor* c = gROOT->GetColor(color_index);
-   if (c)
-   {
-      fRGBA[0] = (UChar_t)(255*c->GetRed());
-      fRGBA[1] = (UChar_t)(255*c->GetGreen());
-      fRGBA[2] = (UChar_t)(255*c->GetBlue());
-      fRGBA[3] = alpha;
-      fIndex   = color_index;
-   }
-   else
-   {
-      // Set to magenta.
-      fRGBA[0] = 255;
-      fRGBA[1] = 0;
-      fRGBA[2] = 255;
-      fRGBA[3] = alpha;
-      fIndex   = -1;
-      return;
-   }
-}
-
-//______________________________________________________________________________
-void TGLColor::SetTransparency(Char_t transparency)
-{
-<<<<<<< HEAD
-   // Wrapper for glColor3ub.
-   if (fgColorLockCount == 0) glColor3ub(r, g, b);
-=======
-   // Set alpha from the transparency.
-
-   fRGBA[3] = (255*(100 - transparency))/100;
->>>>>>> 84c4c19c
-}
-
-//______________________________________________________________________________
-TString TGLColor::AsString() const
-{
-<<<<<<< HEAD
-   // Wrapper for glColor4ub.
-   if (fgColorLockCount == 0) glColor4ub(r, g, b, a);
-=======
-   // Return string describing the color.
-
-   return TString::Format("rgba:%02hhx/%02hhx/%02hhx/%02hhx",
-                          fRGBA[0], fRGBA[1], fRGBA[2], fRGBA[3]);
->>>>>>> 84c4c19c
-}
-
-
-//==============================================================================
-// TGLColorSet
-//==============================================================================
-
-//______________________________________________________________________________
-//
-// Class encapsulating a set of colors used throughout standard rendering.
-//
-
-ClassImp(TGLColorSet);
-
-//______________________________________________________________________________
-TGLColorSet::TGLColorSet()
-{
-<<<<<<< HEAD
-   // Wrapper for glColor3ubv.
-   if (fgColorLockCount == 0) glColor3ubv(rgb);
-=======
-   // Constructor. Sets default for dark background.
-
-   StdDarkBackground();
->>>>>>> 84c4c19c
-}
-
-//______________________________________________________________________________
-TGLColorSet::~TGLColorSet()
-{
-<<<<<<< HEAD
-   // Wrapper for glColor4ubv.
-   if (fgColorLockCount == 0) glColor4ubv(rgba);
-=======
-   // Destructor.
->>>>>>> 84c4c19c
-}
-
-//______________________________________________________________________________
-TGLColorSet& TGLColorSet::operator=(const TGLColorSet& s)
-{
-   // Assignment operator.
-
-   fBackground = s.fBackground;
-   fForeground = s.fForeground;
-   fOutline    = s.fOutline;
-   fMarkup     = s.fMarkup;
-   for (Int_t i = 0; i < 5; ++i)
-      fSelection[i] = s.fSelection[i];
-   return *this;
-}
-
-//______________________________________________________________________________
-void TGLColorSet::StdDarkBackground()
-{
-   // Set defaults for dark (black) background.
-
-   fBackground .SetColor(0,   0,   0);
-   fForeground .SetColor(255, 255, 255);
-   fOutline    .SetColor(240, 255, 240);
-   fMarkup     .SetColor(200, 200, 200);
-
-   fSelection[0].SetColor(  0,   0,   0);
-   fSelection[1].SetColor(255, 220, 220);
-   fSelection[2].SetColor(255, 220, 220);
-   fSelection[3].SetColor(200, 200, 255);
-   fSelection[4].SetColor(200, 200, 255);
-}
-
-//______________________________________________________________________________
-void TGLColorSet::StdLightBackground()
-{
-   // Set defaults for light (white) background.
-
-   fBackground .SetColor(255, 255, 255);
-   fForeground .SetColor(0,   0,   0);
-   fOutline    .SetColor(0,   0,   0);
-   fMarkup     .SetColor(55,  55,  55);
-
-   fSelection[0].SetColor(0,   0,   0);
-   fSelection[1].SetColor(200, 100, 100);
-   fSelection[2].SetColor(200, 100, 100);
-   fSelection[3].SetColor(100, 100, 200);
-   fSelection[4].SetColor(100, 100, 200);
-}
-
-
-//==============================================================================
-// TGLUtil
 //==============================================================================
 
 //______________________________________________________________________________
@@ -1829,86 +1405,8 @@
 #endif
 }
 
-<<<<<<< HEAD
-/******************************************************************************/
-// Control for scaling of point-size and line-width.
-/******************************************************************************/
-
-//______________________________________________________________________________
-Float_t TGLUtil::GetPointSizeScale()
-{
-   // Get global point-size scale.
-
-   return fgPointSizeScale;
-}
-
-//______________________________________________________________________________
-void TGLUtil::SetPointSizeScale(Float_t scale)
-{
-   // Set global point-size scale.
-
-   fgPointSizeScale = scale;
-}
-
-//______________________________________________________________________________
-Float_t TGLUtil::GetLineWidthScale()
-{
-   // Returns global line-width scale.
-
-   return fgLineWidthScale;
-}
-
-//______________________________________________________________________________
-void TGLUtil::SetLineWidthScale(Float_t scale)
-{
-   // Set global line-width scale.
-
-   fgLineWidthScale = scale;
-}
-
-//______________________________________________________________________________
-void TGLUtil::PointSize(Float_t point_size)
-{
-   // Set the point-size, taking the global scaling into account.
-   // Wrapper for glPointSize.
-
-   fgPointSize = point_size * fgPointSizeScale;
-   glPointSize(fgPointSize);
-}
-
-//______________________________________________________________________________
-void TGLUtil::LineWidth(Float_t line_width)
-{
-   // Set the line-width, taking the global scaling into account.
-   // Wrapper for glLineWidth.
-
-   fgLineWidth = line_width * fgLineWidthScale;
-   glLineWidth(fgLineWidth);
-}
-
-//______________________________________________________________________________
-Float_t TGLUtil::PointSize()
-{
-   // Get the point-size, taking the global scaling into account.
-
-   return fgPointSize;
-}
-
-//______________________________________________________________________________
-Float_t TGLUtil::LineWidth()
-{
-   // Get the line-width, taking the global scaling into account.
-
-   return fgLineWidth;
-}
-
-/******************************************************************************/
-// Rendering of polymarkers and lines from logical-shapes.
-/******************************************************************************/
-=======
 namespace
 {
->>>>>>> 84c4c19c
 
 class TGLTesselatorWrap
 {
@@ -1938,8 +1436,6 @@
 }
 
 //______________________________________________________________________________
-<<<<<<< HEAD
-=======
 GLUtesselator* TGLUtil::GetDrawTesselator3fv()
 {
    // Returns a tesselator for direct drawing when using 3-vertices with
@@ -2283,7 +1779,6 @@
 }
 
 //______________________________________________________________________________
->>>>>>> 84c4c19c
 void TGLUtil::RenderPolyMarkers(const TAttMarker& marker, Char_t transp,
                                 Float_t* p, Int_t n,
                                 Int_t pick_radius, Bool_t selection,
@@ -3773,59 +3268,11 @@
    TGaxis axisPainter;
    axisPainter.SetLineWidth(1);
 
-<<<<<<< HEAD
-   //______________________________________________________________________________
-   void DrawAxes(Int_t fp, const Int_t *vp, const TGLVertex3 *box, const TGLPlotCoordinates *coord,
-                 TAxis *xAxis, TAxis *yAxis, TAxis *zAxis)
-   {
-      //Using front point, find, where to draw axes and which labels to use for them
-      //gVirtualX->SelectWindow(gGLManager->GetVirtualXInd(fGLDevice));
-      //gVirtualX->SetDrawMode(TVirtualX::kCopy);//TCanvas by default sets in kInverse
-
-      const Int_t left  = gFramePoints[fp][0];
-      const Int_t right = gFramePoints[fp][1];
-      const Double_t xLeft = gPad->AbsPixeltoX(Int_t(gPad->GetXlowNDC() * gPad->GetWw()
-                                               + box[left].X() - vp[0]));
-      const Double_t yLeft = gPad->AbsPixeltoY(Int_t(vp[3] - box[left].Y()
-                                               + (1 - gPad->GetHNDC() - gPad->GetYlowNDC())
-                                               * gPad->GetWh() + vp[1]));
-      const Double_t xMid = gPad->AbsPixeltoX(Int_t(gPad->GetXlowNDC() * gPad->GetWw()
-                                              + box[fp].X()  - vp[0]));
-      const Double_t yMid = gPad->AbsPixeltoY(Int_t(vp[3] - box[fp].Y()
-                                              + (1 - gPad->GetHNDC() - gPad->GetYlowNDC())
-                                              * gPad->GetWh() + vp[1]));
-      const Double_t xRight = gPad->AbsPixeltoX(Int_t(gPad->GetXlowNDC()
-                                                * gPad->GetWw() + box[right].X() - vp[0]));
-      const Double_t yRight = gPad->AbsPixeltoY(Int_t(vp[3] - box[right].Y()
-                                                + (1 - gPad->GetHNDC() - gPad->GetYlowNDC())
-                                                * gPad->GetWh() + vp[1]));
-      const Double_t points[][2] = {{coord->GetXRange().first,  coord->GetYRange().first },
-                                    {coord->GetXRange().second, coord->GetYRange().first },
-                                    {coord->GetXRange().second, coord->GetYRange().second},
-                                    {coord->GetXRange().first,  coord->GetYRange().second}};
-      const Int_t    leftType      = gAxisType[fp][0];
-      const Int_t    rightType     = gAxisType[fp][1];
-      const Double_t leftLabel     = points[left][leftType];
-      const Double_t leftMidLabel  = points[fp][leftType];
-      const Double_t rightMidLabel = points[fp][rightType];
-      const Double_t rightLabel    = points[right][rightType];
-
-      if (xLeft - xMid || yLeft - yMid) {//To supress error messages from TGaxis
-         TAxis *axis = leftType ? yAxis : xAxis;
-         if (leftLabel < leftMidLabel)
-            Draw2DAxis(axis, xLeft, yLeft, xMid, yMid, leftLabel, leftMidLabel,
-                       leftType ? coord->GetYLog() : coord->GetXLog());
-         else
-            Draw2DAxis(axis, xMid, yMid, xLeft, yLeft, leftMidLabel, leftLabel,
-                       leftType ? coord->GetYLog() : coord->GetXLog());
-      }
-=======
    static const Double_t zero = 0.001;
 
    if (TMath::Abs(xMax - xMin) >= zero || TMath::Abs(yMax - yMin) >= zero) {
       axisPainter.ImportAxisAttributes(axis);
       axisPainter.SetLabelOffset(axis->GetLabelOffset() + axis->GetTickLength());
->>>>>>> 84c4c19c
 
       if (log) {
          min = TMath::Power(10, min);
@@ -3841,18 +3288,8 @@
             axisPainter.SetTimeFormat(axis->GetTimeFormat());
       }
 
-<<<<<<< HEAD
-      const Double_t xUp = gPad->AbsPixeltoX(Int_t(gPad->GetXlowNDC() * gPad->GetWw()
-                                             + box[left + 4].X() - vp[0]));
-      const Double_t yUp = gPad->AbsPixeltoY(Int_t(vp[3] - box[left + 4].Y()
-                                             + (1 - gPad->GetHNDC() - gPad->GetYlowNDC())
-                                             * gPad->GetWh() + vp[1]));
-      Draw2DAxis(zAxis, xLeft, yLeft, xUp, yUp, coord->GetZRange().first,
-                 coord->GetZRange().second, coord->GetZLog(), kTRUE);
-=======
       axisPainter.SetOption(option.c_str());
       axisPainter.PaintAxis(xMin, yMin, xMax, yMax, min, max, nDiv, option.c_str());
->>>>>>> 84c4c19c
    }
 }
 
