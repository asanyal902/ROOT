--- conflicted
+++ resolved
@@ -35,10 +35,7 @@
 # include "FTGLPixmapFont.h"
 # include "FTGLBitmapFont.h"
 #endif
-<<<<<<< HEAD
-=======
-
->>>>>>> 84c4c19c
+
 
 //______________________________________________________________________________
 // TGLFont
@@ -270,7 +267,6 @@
    {
       case TGLFont::kRight:
          x = -urx;
-<<<<<<< HEAD
          break;
 
       case  TGLFont::kCenterH:
@@ -278,15 +274,6 @@
          break;
       default:
          break;
-=======
-         break;
-
-      case  TGLFont::kCenterH:
-         x = -urx*0.5;
-         break;
-      default:
-         break;
->>>>>>> 84c4c19c
    };
 
    switch (alignV)
@@ -410,16 +397,11 @@
 # else
       ttpath = gEnv->GetValue("Root.TTGLFontPath", "$(ROOTSYS)/fonts");
 # endif
-<<<<<<< HEAD
-      TObjString* name = (TObjString*)fgFontFileArray[fileID];
-      TString file = gSystem->Which(ttpath.Data(), Form("%s.ttf", name->GetString().Data()));
-=======
       {
          char *fp = gSystem->Which(ttpath, ((TObjString*)fgFontFileArray[fileID])->String() + ".ttf");
          file = fp;
          delete [] fp;
       }
->>>>>>> 84c4c19c
 
       FTFont* ftfont = 0;
       switch (mode)
