// @(#)root/gl:$Id$
// Author: Matevz Tadel 2007

/*************************************************************************
 * Copyright (C) 1995-2007, Rene Brun and Fons Rademakers.               *
 * All rights reserved.                                                  *
 *                                                                       *
 * For the licensing terms see $ROOTSYS/LICENSE.                         *
 * For the list of contributors see $ROOTSYS/README/CREDITS.             *
 *************************************************************************/

#include "TGLAxisPainter.h"

#include "TGLRnrCtx.h"
#include "TGLCamera.h"
#include "TGLIncludes.h"
#include "TGLRnrCtx.h"
#include "TGLFontManager.h"

#include "TAttAxis.h"
#include "TAxis.h"
#include "TH1.h"
#include "THLimitsFinder.h"

#include "TMath.h"
#include "TPRegexp.h"

//==============================================================================
// TGLAxisPainterBox
//==============================================================================

//______________________________________________________________________________
//
// Utility class to paint axis in GL.

ClassImp(TGLAxisPainter);

//______________________________________________________________________________
TGLAxisPainter::TGLAxisPainter():
   fExp(0),
   fMaxDigits(5),
   fDecimals(0),

   fAttAxis(0), fUseAxisColors(kTRUE),

   fFontMode(TGLFont::kTexture),
   fDir(1, 0, 0),
   fTMNDim(1),
<<<<<<< HEAD
   fLabelPixelFontSize(14),
   fTitlePixelFontSize(14),
=======
   fLabelPixelFontSize(14), fLabel3DFontSize(1.0),
   fTitlePixelFontSize(14), fTitle3DFontSize(1.0),
>>>>>>> 84c4c19c

   fLabelAlignH(TGLFont::kCenterH),
   fLabelAlignV(TGLFont::kCenterV),
   fAllZeroesRE(0)
{
   // Constructor.

   fAllZeroesRE = new TPMERegexp("[-+]?0\\.0*$", "o");
}


//______________________________________________________________________________
TGLAxisPainter::~TGLAxisPainter()
{
   // Destructor.

   delete fAllZeroesRE;
}

//______________________________________________________________________________
void TGLAxisPainter::SetLabelAlign(TGLFont::ETextAlignH_e h, TGLFont::ETextAlignV_e v)
{
   // Set label align.

   fLabelAlignH = h;
   fLabelAlignV = v;
}

//______________________________________________________________________________
void TGLAxisPainter::LabelsLimits(const char *label, Int_t &first, Int_t &last) const
{
   // Find first and last character of a label.

   last = strlen(label) - 1;
   for (Int_t i = 0; i <= last; i++) {
      if (strchr("1234567890-+.", label[i])) {
         first = i;
         return;
      }
   }
   Error("LabelsLimits", "attempt to draw a blank label");
}

//______________________________________________________________________________
void TGLAxisPainter::FormAxisValue(Double_t  val, TString &s) const
{
   // Returns formatted text suitable for display of value.

   s.Form(fFormat, val);
   s = s.Strip(TString::kLeading);

   if (s == "-." || s == "-0")
   {
      s  = "0";
      return;
   }

   Ssiz_t ld = s.Last('.') + 1;
   if (s.Length() - ld > fDecimals)
      s.Remove(ld + fDecimals);


   if (fDecimals == 0 && s.EndsWith("."))
      s.Remove(s.Length() -1);

   fAllZeroesRE->Substitute(s, "0", kFALSE);
}

//______________________________________________________________________________
void TGLAxisPainter::SetTextFormat(Double_t min, Double_t max, Double_t bw1)
{
   // Construct print format from given primary bin width.

   Double_t absMax = TMath::Max(TMath::Abs(min), TMath::Abs(max));
   Double_t epsilon = 1e-5;
   Double_t absMaxLog = TMath::Log10(absMax) + epsilon;

   fExp   = 0;
   Int_t if1, if2;
   Double_t xmicros = TMath::Power(10, -fMaxDigits);
   if (bw1 < xmicros && absMaxLog < 0) {
      // First case : bin width less than 0.001
      fExp = (Int_t)absMaxLog;
      if (fExp % 3 == 1) fExp += TMath::Sign(2, fExp);
      if (fExp % 3 == 2) fExp += TMath::Sign(1, fExp);
      if1     = fMaxDigits;
      if2     = fMaxDigits - 2;
   } else {
      // Use x 10 n format. (only powers of 3 allowed)
      Float_t af = (absMax > 1) ? absMaxLog : TMath::Log10(absMax * 0.0001);
      af += epsilon;
      Int_t clog = Int_t(af) + 1;

      if (clog > fMaxDigits) {
         while (1) {
            fExp++;
            absMax    /= 10;
            if (fExp % 3 == 0 && absMax <= TMath::Power(10, fMaxDigits - 1)) break;
         }
      } else if (clog < -fMaxDigits) {
         Double_t rne   = 1 / TMath::Power(10, fMaxDigits - 2);
         while (1) {
            fExp--;
            absMax  *= 10;
            if (fExp % 3 == 0 && absMax >= rne) break;
         }
      }

      Int_t na = 0;
      for (Int_t i = fMaxDigits - 1; i > 0; i--) {
         if (TMath::Abs(absMax) < TMath::Power(10, i)) na = fMaxDigits - i;
      }
      Double_t size =  TMath::Abs(max - min);
      Int_t ndyn = (Int_t)(size / bw1);
      while (ndyn) {
         if (size / ndyn <= 0.999 && na < fMaxDigits - 2) {
            na++;
            ndyn /= 10;
         } else break;
      }
      if2 = na;
      if1 = TMath::Max(clog + na, fMaxDigits) + 1;
   }

   // compose text format
   if (TMath::Min(min, max) < 0)if1 = if1 + 1;
   if1 = TMath::Min(if1, 32);

   // In some cases, if1 and if2 are too small....
   Double_t dwlabel = bw1 * TMath::Power(10, -fExp);
   while (dwlabel < TMath::Power(10, -if2)) {
      if1++;
      if2++;
   }
   if (if1 > 14) if1 = 14;
   if (if2 > 14) if2 = 14;
   if (if2) fFormat.Form("%%%d.%df", if1, if2);
   else     fFormat.Form("%%%d.%df", if1 + 1, 1);

   // get decimal number
   TString chtemp;
   chtemp.Form("%g", dwlabel);
   fDecimals = 0;
   if (chtemp.First('.') != kNPOS)
      fDecimals = chtemp.Length() - chtemp.First('.') - 1;
}

/**************************************************************************/
/**************************************************************************/
/**************************************************************************/
/**************************************************************************/

//
// Utility functions.

//______________________________________________________________________________
void TGLAxisPainter::RnrText(const TString &txt, const TGLVector3 &p, TGLFont::ETextAlignH_e aH, TGLFont::ETextAlignV_e aV, const TGLFont &font) const
{
   // Render text at the given position. Offset depends of text aligment.

   if (fFontMode == TGLFont::kPixmap || fFontMode ==  TGLFont::kBitmap)
   {
     font.Render(txt, p.X(), p.Y(), p.Z(), aH, aV);
   }
   else
   {
      // In case of non pixmap font, size is adjusted to the projected view in order to
      // be visible on zoom out. In other words texture and polygon fonts imitate
      // pixmap font behaviour.
      glPushMatrix();
      glTranslated(p.X(), p.Y(), p.Z());
      Double_t sc = fLabel3DFontSize/fLabelPixelFontSize;
      glScaled(sc, sc, 1);
      font.Render(txt, 0, 0, 0, aH, aV);
      glPopMatrix();
   }
}

//______________________________________________________________________________
void TGLAxisPainter::SetLabelFont(TGLRnrCtx &rnrCtx, const char* fontName, Int_t fontSize, Double_t size3d)
{
   // Set label font derived from TAttAxis.

   rnrCtx.RegisterFontNoScale(fontSize, fontName, fFontMode, fLabelFont);
   fLabel3DFontSize = size3d;
   fLabelPixelFontSize = fLabelFont.GetSize();
}

//______________________________________________________________________________
void TGLAxisPainter::RnrLabels() const
{
   // Render label reading prepared list ov value-pos pairs.

   if (fUseAxisColors)
      TGLUtil::Color(fAttAxis->GetLabelColor());

   glPushMatrix();

   Float_t off = fAttAxis->GetLabelOffset() +  fAttAxis->GetTickLength();
   TGLVector3 offVec = fTMOff[0] * off;
   glTranslated(offVec.X(), offVec.Y(), offVec.Z());

   fLabelFont.PreRender();
   Double_t p = 0.;
   TString s;
   for (LabVec_t::const_iterator it = fLabVec.begin(); it != fLabVec.end(); ++it) {
      FormAxisValue((*it).second, s);
      p = (*it).first;
      RnrText(s, fDir*p, fLabelAlignH, fLabelAlignV, fLabelFont);
   }

   fLabelFont.PostRender();
   glPopMatrix();
}

//______________________________________________________________________________
void TGLAxisPainter::SetTitleFont(TGLRnrCtx &rnrCtx, const char* fontName,
                                  Int_t fontSize, Double_t size3d)
{
   // Set title font derived from TAttAxis.

   rnrCtx.RegisterFontNoScale(fontSize, fontName, fFontMode, fTitleFont);
   fTitlePixelFontSize = fTitleFont.GetSize();
   fTitle3DFontSize = size3d;
}

//______________________________________________________________________________
void TGLAxisPainter::RnrTitle(const TString &txt, TGLVector3 &pos , TGLFont::ETextAlignH_e aH, TGLFont::ETextAlignV_e aV) const
{
   // Draw title at given position.

   if (fUseAxisColors)
      TGLUtil::Color(fAttAxis->GetTitleColor());

   TString title = (fExp) ? Form("%s [10^%d]", txt.Data(), fExp) : txt;
   fTitleFont.PreRender();
   RnrText(title, pos, aH, aV, fTitleFont);
   fTitleFont.PostRender();
}

//______________________________________________________________________________
void TGLAxisPainter::RnrLines() const
{
   // Render axis main line and tickmarks.

   if (fUseAxisColors)
      TGLUtil::Color(fAttAxis->GetAxisColor());

   TGLUtil::LineWidth(1);
   glBegin(GL_LINES);

   // Main line.
   //
   Float_t min = fTMVec.front().first;
   Float_t max = fTMVec.back().first;
   TGLVector3 start = fDir * min;
   TGLVector3 end   = fDir * max;
   glVertex3dv(start.Arr());
   glVertex3dv(end.Arr());

   // Tick-marks.
   // Support three possible directions and two orders.
   //
   Float_t tmsOrderFirst  = fAttAxis->GetTickLength();
   Float_t tmsOrderSecond = tmsOrderFirst * 0.5;
   TGLVector3 pos;
   TMVec_t::const_iterator it = fTMVec.begin();
   Int_t nt =  fTMVec.size()-1;
   it++;
   for (Int_t t = 1; t < nt; ++t, ++it) {
      pos = fDir * ((*it).first);
      for (Int_t dim = 0; dim < fTMNDim; dim++) {
         glVertex3dv(pos.Arr());
         if ((*it).second)
            glVertex3dv((pos + fTMOff[dim]*tmsOrderSecond).Arr());
         else
            glVertex3dv((pos + fTMOff[dim]*tmsOrderFirst).Arr());
      }
   }
   glEnd();
}

//______________________________________________________________________________
void TGLAxisPainter::PaintAxis(TGLRnrCtx &rnrCtx, TAxis* ax)
{
   // GL render TAxis.

   fAttAxis = ax;
   Double_t min = ax->GetXmin();
   Double_t max = ax->GetXmax();
   if (min == max)
   {
      Error("TGLAxisPainter::PaintAxis", "axis without range");
      return;
   }

   //______________________________________________________________________________
   // Fill lablels value-pos and tick-marks position-length.

   Int_t n1a = TMath::FloorNint(fAttAxis->GetNdivisions() / 100);
   Int_t n2a = fAttAxis->GetNdivisions() - n1a * 100;
   Int_t bn1, bn2;
   Double_t bw1, bw2; // primary , secondary bin width
   Double_t bl1, bh1, bl2, bh2; // bin low, high values

   // Read limits from users range
   THLimitsFinder::Optimize(min, max, n1a, bl1, bh1, bn1, bw1);
   THLimitsFinder::Optimize(bl1, bl1 + bw1, n2a, bl2, bh2, bn2, bw2);

   //______________________________________________________________________________

   // Get TM. First and last values are reserved for axis range
   //
   fTMVec.clear();
   fLabVec.clear();

   fTMVec.push_back(TM_t(min, -1));

   Double_t v1 = bl1;
   Double_t v2 = 0;
   for (Int_t t1 = 0; t1 <= bn1; t1++)
   {
      fTMVec.push_back(TM_t(v1, 0));
      fLabVec.push_back(Lab_t(v1, v1));
      v2 = v1 + bw2;
      for (Int_t t2 = 1; t2 < bn2; t2++)
      {
         if (v2 > max) break;
         fTMVec.push_back(TM_t(v2, 1));
         v2 += bw2;
      }
      v1 += bw1;
   }

   // complete low edges for 1.st order TM
   v2 = bl1 -bw2;
   while (v2 > min) {
      fTMVec.push_back(TM_t(v2, 1));
      v2 -= bw2;
   }

   fTMVec.push_back(TM_t(max, -1));

   //______________________________________________________________________________
   // Get labels. In this case trivial one-one mapping.

   Double_t p = bl1;
   fLabVec.clear();
   SetTextFormat(min, max, bw1);
   for (Int_t i = 0; i <= bn1; i++) {
      fLabVec.push_back(Lab_t(p, p));
      p += bw1;
   }

   //______________________________________________________________________________
   // Set font.

   // First projected axis length needed if use realtive font size.
   const char* labFontName   = TGLFontManager::GetFontNameFromId(fAttAxis->GetLabelFont());
   const char* titleFontName = TGLFontManager::GetFontNameFromId(fAttAxis->GetTitleFont());

   // pixel font size is set externaly for pixmap and bitmap fonts
   // for texture and polygon fonts font size is set here, to get font resolution
   if (fFontMode == TGLFont::kPolygon || fFontMode == TGLFont::kTexture)
   {
      GLdouble mm[16], pm[16];
      GLint    vp[4];
      glGetDoublev(GL_MODELVIEW_MATRIX,  mm);
      glGetDoublev(GL_PROJECTION_MATRIX, pm);
      glGetIntegerv(GL_VIEWPORT, vp);

      GLdouble dn[3], up[3];
      gluProject(fDir.X()*min, fDir.Y()*min, fDir.Z()*min, mm, pm, vp, &dn[0], &dn[1], &dn[2]);
      gluProject(fDir.X()*max, fDir.Y()*max, fDir.Z()*max, mm, pm, vp, &up[0], &up[1], &up[2]);
      Double_t len = TMath::Sqrt((up[0] - dn[0]) * (up[0] - dn[0]) +
                                 (up[1] - dn[1]) * (up[1] - dn[1]) +
                                 (up[2] - dn[2]) * (up[2] - dn[2]));

      fLabelPixelFontSize = TMath::Nint(len*fAttAxis->GetLabelSize());
      fTitlePixelFontSize = TMath::Nint(len*fAttAxis->GetTitleSize());
   }

   SetLabelFont(rnrCtx, labFontName,   fLabelPixelFontSize, (max - min)*fAttAxis->GetLabelSize());
   SetTitleFont(rnrCtx, titleFontName, fTitlePixelFontSize, (max - min)*fAttAxis->GetTitleSize());

   //______________________________________________________________________________
   // Draw.

   if (!fUseAxisColors)
      TGLUtil::Color(rnrCtx.ColorSet().Markup());

   glDisable(GL_LIGHTING);
   RnrLines();
   RnrLabels();

   if (ax->GetTitle())
      RnrTitle(ax->GetTitle(), fTitlePos, fLabelAlignH, fLabelAlignV);
}


//==============================================================================
// TGLAxisPainterBox
//==============================================================================

//______________________________________________________________________________
//
// Painter class for axes encompassing a 3D box.

ClassImp(TGLAxisPainterBox);

//______________________________________________________________________________
TGLAxisPainterBox::TGLAxisPainterBox() :
   TGLAxisPainter()
{
   // Constructor.

   fAxis[0] = fAxis[1] = fAxis[2] = 0;
}

//______________________________________________________________________________
TGLAxisPainterBox::~TGLAxisPainterBox()
{
   // Destructor.
}

//______________________________________________________________________________
void TGLAxisPainterBox::SetAxis3DTitlePos(TGLRnrCtx &rnrCtx)
{
   // Get position of axes and titles from projected corners.

   Double_t x0 =  fAxis[0]->GetXmin();
   Double_t x1 =  fAxis[0]->GetXmax();

   Double_t y0 =  fAxis[1]->GetXmin();
   Double_t y1 =  fAxis[1]->GetXmax();

   Double_t z0 =  fAxis[2]->GetXmin();
   Double_t z1 =  fAxis[2]->GetXmax();

   // project corner points
   const GLdouble *pm = rnrCtx.RefCamera().RefLastNoPickProjM().CArr();
   GLdouble mm[16];
   GLint    vp[4];
   glGetDoublev(GL_MODELVIEW_MATRIX,  mm);
   glGetIntegerv(GL_VIEWPORT, vp);
   GLdouble projX[4], projY[4], projZ[4];
   GLdouble cornerX[4];
   GLdouble cornerY[4];
   cornerX[0] = x0; cornerY[0] = y0;
   cornerX[1] = x1; cornerY[1] = y0;
   cornerX[2] = x1; cornerY[2] = y1;
   cornerX[3] = x0; cornerY[3] = y1;
   gluProject(cornerX[0], cornerY[0], z0, mm, pm, vp, &projX[0], &projY[0], &projZ[0]);
   gluProject(cornerX[1], cornerY[1], z0, mm, pm, vp, &projX[1], &projY[1], &projZ[1]);
   gluProject(cornerX[2], cornerY[2], z0, mm, pm, vp, &projX[2], &projY[2], &projZ[2]);
   gluProject(cornerX[3], cornerY[3], z0, mm, pm, vp, &projX[3], &projY[3], &projZ[3]);


   // Z axis location (left most corner)
   //
   Int_t idxLeft = 0;
   Float_t xt = projX[0];
   for (Int_t i = 1; i < 4; ++i) {
      if (projX[i] < xt) {
         xt  = projX[i];
         idxLeft = i;
      }
   }
   fAxisTitlePos[2].Set(cornerX[idxLeft], cornerY[idxLeft], z1);


   // XY axis location (closest to eye) first
   //
   Float_t zt = 1.f;
   Float_t zMin = 0.f;
   Int_t idxFront = 0;
   for (Int_t i = 0; i < 4; ++i) {
      if (projZ[i] < zt) {
         zt  = projZ[i];
         idxFront = i;
      }
      if (projZ[i] > zMin) zMin = projZ[i];
   }
   Int_t xyIdx = idxFront;
   if (zMin - zt < 1e-2) xyIdx = 0; // avoid flipping in front view


   switch (xyIdx) {
      case 0:
         fAxisTitlePos[0].Set(x1, y0, z0);
         fAxisTitlePos[1].Set(x0, y1, z0);
         break;
      case 1:
         fAxisTitlePos[0].Set(x1, y0, z0);
         fAxisTitlePos[1].Set(x0, y1, z0);
         break;
      case 2:
         fAxisTitlePos[0].Set(x0, y1, z0);
         fAxisTitlePos[1].Set(x1, y0, z0);
         break;
      case 3:
         fAxisTitlePos[0].Set(x1, y1, z0);
         fAxisTitlePos[1].Set(x0, y0, z0);
         break;
   }
}

//______________________________________________________________________________
void TGLAxisPainterBox::DrawAxis3D(TGLRnrCtx &rnrCtx)
{
   // Draw XYZ axis with bitmap font.

   // set font size first depending on size of projected axis
   TGLMatrix mm;
   GLdouble pm[16];
   GLint    vp[4];
   glGetDoublev(GL_MODELVIEW_MATRIX, mm.Arr());
   glGetDoublev(GL_PROJECTION_MATRIX, pm);
   glGetIntegerv(GL_VIEWPORT, vp);

   // determine bitmap font size from lenght of projected vertical
   GLdouble dn[3];
   GLdouble up[3];
   gluProject(fAxisTitlePos[2].X(), fAxisTitlePos[2].Y(), fAxis[2]->GetXmin(), mm.Arr(), pm, vp, &dn[0], &dn[1], &dn[2]);
   gluProject(fAxisTitlePos[2].X(), fAxisTitlePos[2].Y(), fAxis[2]->GetXmax(), mm.Arr(), pm, vp, &up[0], &up[1], &up[2]);
   Double_t len = TMath::Sqrt((up[0] - dn[0]) * (up[0] - dn[0]) +
                              (up[1] - dn[1]) * (up[1] - dn[1]) +
                              (up[2] - dn[2]) * (up[2] - dn[2]));
   SetLabelPixelFontSize(TMath::CeilNint(len*fAxis[2]->GetLabelSize()));
   SetTitlePixelFontSize(TMath::CeilNint(len*fAxis[2]->GetTitleSize()));


   // Z axis
   //
   // tickmark vector = 10 pixels left
   fAxis[2]->SetTickLength(1.); // leave this relative factor neutral
   TGLVertex3 worldRef(fAxisTitlePos[2].X(), fAxisTitlePos[2].Y(), fAxisTitlePos[2].Z());
   RefTMOff(0) = rnrCtx.RefCamera().ViewportDeltaToWorld(worldRef, -10, 0, &mm);
   SetTMNDim(1);
   RefDir().Set(0., 0., 1.);
   SetLabelAlign(TGLFont::kRight,  TGLFont::kBottom);
   glPushMatrix();
   glTranslatef(fAxisTitlePos[2].X(), fAxisTitlePos[2].Y(), 0);
   RefTitlePos().Set(RefTMOff(0).X(), RefTMOff(0).Y(),fAxisTitlePos[2].Z());
   PaintAxis(rnrCtx, fAxis[2]);
   glPopMatrix();

   // XY Axis
   //
   SetTMNDim(2);
   RefTMOff(1).Set(0, 0, fAxis[2]->GetXmin()- fAxis[2]->GetXmax());
   SetLabelAlign(TGLFont::kCenterH, TGLFont::kBottom);
   // X
   glPushMatrix();
   RefDir().Set(1, 0, 0);
   Float_t yOff = fAxis[0]->GetXmax() - fAxis[0]->GetXmin();
   yOff *= 0.5f;
   if (fAxisTitlePos[0].Y() < fAxis[1]->GetXmax()) yOff = -yOff;
   RefTMOff(0).Set(0, yOff, 0);
   glTranslatef(0, fAxisTitlePos[0].Y(), fAxisTitlePos[0].Z());
   RefTitlePos().Set(fAxisTitlePos[0].X(), yOff*1.5*fAxis[0]->GetTickLength(), 0);
   PaintAxis(rnrCtx, fAxis[0]);
   glPopMatrix();

   // Y
   glPushMatrix();
   RefDir().Set(0, 1, 0);
   Float_t xOff = fAxis[1]->GetXmax() - fAxis[1]->GetXmin();
   if (fAxisTitlePos[1].X() < fAxis[0]->GetXmax()) xOff = -xOff;
   RefTMOff(0).Set(xOff, 0, 0);
   glTranslatef(fAxisTitlePos[1].X(), 0, fAxisTitlePos[1].Z());
   RefTitlePos().Set(xOff*1.5*fAxis[1]->GetTickLength(), fAxisTitlePos[1].Y(), 0);
   PaintAxis(rnrCtx, fAxis[1]);
   glPopMatrix();
}

//______________________________________________________________________________
void TGLAxisPainterBox::PlotStandard(      TGLRnrCtx      &rnrCtx,
                                     const TH1            *histo,
                                     const TGLBoundingBox &bbox)
{
   //

   fAxis[0] = histo->GetXaxis();
   fAxis[1] = histo->GetYaxis();
   fAxis[2] = histo->GetZaxis();
   // fAxis[2]->SetTitle("Z");
   // fAxis[2]->SetLabelSize(0.04);
   // fAxis[2]->SetTitleSize(0.05);

   Double_t sx = (bbox.XMax() - bbox.XMin()) / (fAxis[0]->GetXmax() - fAxis[0]->GetXmin());
   Double_t sy = (bbox.YMax() - bbox.YMin()) / (fAxis[1]->GetXmax() - fAxis[1]->GetXmin());
   Double_t sz = (bbox.ZMax() - bbox.ZMin()) / (fAxis[2]->GetXmax() - fAxis[2]->GetXmin());

   // draw
   glPushMatrix();
   glScaled(sx, sy, sz);
   SetAxis3DTitlePos(rnrCtx);
   DrawAxis3D(rnrCtx);
   glPopMatrix();
}<|MERGE_RESOLUTION|>--- conflicted
+++ resolved
@@ -46,13 +46,8 @@
    fFontMode(TGLFont::kTexture),
    fDir(1, 0, 0),
    fTMNDim(1),
-<<<<<<< HEAD
-   fLabelPixelFontSize(14),
-   fTitlePixelFontSize(14),
-=======
    fLabelPixelFontSize(14), fLabel3DFontSize(1.0),
    fTitlePixelFontSize(14), fTitle3DFontSize(1.0),
->>>>>>> 84c4c19c
 
    fLabelAlignH(TGLFont::kCenterH),
    fLabelAlignV(TGLFont::kCenterV),
