// @(#)root/gl:$Id$
// Author:  Timur Pocheptsov  03/08/2004
// NOTE: This code moved from obsoleted TGLSceneObject.h / .cxx - see these
// attic files for previous CVS history

/*************************************************************************
 * Copyright (C) 1995-2006, Rene Brun and Fons Rademakers.               *
 * All rights reserved.                                                  *
 *                                                                       *
 * For the licensing terms see $ROOTSYS/LICENSE.                         *
 * For the list of contributors see $ROOTSYS/README/CREDITS.             *
 *************************************************************************/

#include "TGLFaceSet.h"
#include "TGLRnrCtx.h"
#include "TGLIncludes.h"

#include "TBuffer3D.h"
#include "TMath.h"

// For debug tracing
#include "TClass.h"
#include "TError.h"

<<<<<<< HEAD
=======
#include <stdexcept>

// Clone from TGLUtil -- typedefs needed for portable tesselator function typedef.

#ifndef CALLBACK
#define CALLBACK
#endif

extern "C"
{
#if defined(__APPLE_CC__) && __APPLE_CC__ > 4000 && __APPLE_CC__ < 5450 && !defined(__INTEL_COMPILER)
    typedef GLvoid (*tessfuncptr_t)(...);
#elif defined(__mips) || defined(__linux__) || defined(__FreeBSD__) || defined( __OpenBSD__ ) || defined(__sun) || defined (__CYGWIN__) || defined (__APPLE__)
    typedef GLvoid (*tessfuncptr_t)();
#elif defined (WIN32)
    typedef GLvoid (CALLBACK *tessfuncptr_t)();
#else
    #error "Error - need to define type tessfuncptr_t for this platform/compiler"
#endif
}

>>>>>>> 84c4c19c
//______________________________________________________________________________
//
// Implementss a native ROOT-GL representation of an arbitrary set of
// polygons.

ClassImp(TGLFaceSet);
<<<<<<< HEAD
=======

Bool_t TGLFaceSet::fgEnforceTriangles = kFALSE;
>>>>>>> 84c4c19c

//______________________________________________________________________________
TGLFaceSet::TGLFaceSet(const TBuffer3D & buffer) :
   TGLLogicalShape(buffer),
   fVertices(buffer.fPnts, buffer.fPnts + 3 * buffer.NbPnts()),
   fNormals(0)
{
   // constructor
   fNbPols = buffer.NbPols();

   if (fNbPols == 0) return;

   Int_t *segs = buffer.fSegs;
   Int_t *pols = buffer.fPols;

   Int_t descSize = 0;

   for (UInt_t i = 0, j = 1; i < fNbPols; ++i, ++j)
   {
      descSize += pols[j] + 1;
      j += pols[j] + 1;
   }

   fPolyDesc.resize(descSize);
   {//fix for scope
   for (UInt_t numPol = 0, currInd = 0, j = 1; numPol < fNbPols; ++numPol) {
      Int_t segmentInd = pols[j] + j;
      Int_t segmentCol = pols[j];
      Int_t s1 = pols[segmentInd];
      segmentInd--;
      Int_t s2 = pols[segmentInd];
      segmentInd--;
      Int_t segEnds[] = {segs[s1 * 3 + 1], segs[s1 * 3 + 2],
                         segs[s2 * 3 + 1], segs[s2 * 3 + 2]};
      Int_t numPnts[3] = {0};

      if (segEnds[0] == segEnds[2]) {
         numPnts[0] = segEnds[1], numPnts[1] = segEnds[0], numPnts[2] = segEnds[3];
      } else if (segEnds[0] == segEnds[3]) {
         numPnts[0] = segEnds[1], numPnts[1] = segEnds[0], numPnts[2] = segEnds[2];
      } else if (segEnds[1] == segEnds[2]) {
         numPnts[0] = segEnds[0], numPnts[1] = segEnds[1], numPnts[2] = segEnds[3];
      } else {
         numPnts[0] = segEnds[0], numPnts[1] = segEnds[1], numPnts[2] = segEnds[2];
      }

      fPolyDesc[currInd] = 3;
      Int_t sizeInd = currInd++;
      fPolyDesc[currInd++] = numPnts[0];
      fPolyDesc[currInd++] = numPnts[1];
      fPolyDesc[currInd++] = numPnts[2];
      Int_t lastAdded = numPnts[2];

      Int_t end = j + 1;
      for (; segmentInd != end; segmentInd--) {
         segEnds[0] = segs[pols[segmentInd] * 3 + 1];
         segEnds[1] = segs[pols[segmentInd] * 3 + 2];
         if (segEnds[0] == lastAdded) {
            fPolyDesc[currInd++] = segEnds[1];
            lastAdded = segEnds[1];
         } else {
            fPolyDesc[currInd++] = segEnds[0];
            lastAdded = segEnds[0];
         }
         ++fPolyDesc[sizeInd];
      }
      j += segmentCol + 2;
   }
   }
   //if (fgEnforceTriangles) {
   //   EnforceTriangles();
   //} else {
      CalculateNormals();
      //}
}

//______________________________________________________________________________
void TGLFaceSet::SetFromMesh(const RootCsg::TBaseMesh *mesh)
{
   // Should only be done on an empty faceset object
   assert(fNbPols == 0);

   UInt_t nv = mesh->NumberOfVertices();
   fVertices.reserve(3 * nv);
   fNormals.resize(mesh->NumberOfPolys() * 3);
   UInt_t i;

   for (i = 0; i < nv; ++i) {
      const Double_t *v = mesh->GetVertex(i);
      fVertices.insert(fVertices.end(), v, v + 3);
   }

   fNbPols = mesh->NumberOfPolys();

   UInt_t descSize = 0;

   for (i = 0; i < fNbPols; ++i) descSize += mesh->SizeOfPoly(i) + 1;

   fPolyDesc.reserve(descSize);

   for (UInt_t polyIndex = 0; polyIndex < fNbPols; ++polyIndex) {
      UInt_t polySize = mesh->SizeOfPoly(polyIndex);

      fPolyDesc.push_back(polySize);

      for(i = 0; i < polySize; ++i) fPolyDesc.push_back(mesh->GetVertexIndex(polyIndex, i));
   }

   if (fgEnforceTriangles) {
      EnforceTriangles();
   } else {
      CalculateNormals();
   }
}

//______________________________________________________________________________
void TGLFaceSet::EnforceTriangles()
{
   // Use GLU tesselator to replace all polygons with N > 3 with triangles.
   // After this call polygon descriptions are changed.
   // New vertices are not expected -- exception is thrown if this is
   // requested by the triangulator. Support for addin of new vertices can be
   // provided.
   // Normals are automatically recalculated at the end.

   class TriangleCollector
   {
   protected:
      Int_t              fNTriangles;
      Int_t              fNVertices;
      Int_t              fV0, fV1;
      GLenum             fType;
      std::vector<Int_t> fPolyDesc;

      void add_triangle(Int_t v0, Int_t v1, Int_t v2)
      {
         fPolyDesc.push_back(3);
         fPolyDesc.push_back(v0);
         fPolyDesc.push_back(v1);
         fPolyDesc.push_back(v2);
         ++fNTriangles;
      }

      void process_vertex(Int_t vi)
      {
         ++fNVertices;

         if (fV0 == -1) {
            fV0 = vi;
            return;
         }
         if (fV1 == -1) {
            fV1 = vi;
            return;
         }

         switch (fType)
         {
            case GL_TRIANGLES:
            {
               add_triangle(fV0, fV1, vi);
               fV0 = fV1 = -1;
               break;
            }
            case GL_TRIANGLE_STRIP:
            {
               if (fNVertices % 2 == 0)
                  add_triangle(fV1, fV0, vi);
               else
                  add_triangle(fV0, fV1, vi);
               fV0 = fV1;
               fV1 = vi;
               break;
            }
            case GL_TRIANGLE_FAN:
            {
               add_triangle(fV0, fV1, vi);
               fV1 = vi;
               break;
            }
            default:
            {
               throw std::runtime_error("TGLFaceSet::EnforceTriangles unexpected type in tess_vertex callback.");
            }
         }
      }

   public:
      TriangleCollector(GLUtesselator* ts) :
         fNTriangles(0), fNVertices(0), fV0(-1), fV1(-1), fType(GL_NONE)
      {
         gluTessCallback(ts, (GLenum)GLU_TESS_BEGIN_DATA,   (tessfuncptr_t) tess_begin);
         gluTessCallback(ts, (GLenum)GLU_TESS_VERTEX_DATA,  (tessfuncptr_t) tess_vertex);
         gluTessCallback(ts, (GLenum)GLU_TESS_COMBINE_DATA, (tessfuncptr_t) tess_combine);
         gluTessCallback(ts, (GLenum)GLU_TESS_END_DATA,     (tessfuncptr_t) tess_end);
      }

      Int_t               GetNTrianlges() { return fNTriangles; }
      std::vector<Int_t>& RefPolyDesc()   { return fPolyDesc; }

      static void tess_begin(GLenum type, TriangleCollector* tc)
      {
         tc->fNVertices = 0;
         tc->fV0 = tc->fV1 = -1;
         tc->fType = type;
      }

      static void tess_vertex(Int_t* vi, TriangleCollector* tc)
      {
         tc->process_vertex(*vi);
      }

      static void tess_combine(GLdouble /*coords*/[3], void* /*vertex_data*/[4], 
                               GLfloat  /*weight*/[4], void** /*outData*/, 
                               TriangleCollector* /*tc*/)
      {
         throw std::runtime_error("TGLFaceSet::EnforceTriangles tesselator requested vertex combining -- not supported yet.");
      }

      static void tess_end(TriangleCollector* tc)
      {
         tc->fType = GL_NONE;
      }
   };

   GLUtesselator *tess = gluNewTess();
   if (!tess) throw std::bad_alloc();

   TriangleCollector tc(tess);

   // Loop ...
   const Double_t *pnts = &fVertices[0];
   const Int_t    *pols = &fPolyDesc[0];

   for (UInt_t i = 0, j = 0; i < fNbPols; ++i)
   {
      Int_t npoints = pols[j++];

      gluTessBeginPolygon(tess, &tc);
      gluTessBeginContour(tess);

      for (Int_t k = 0; k < npoints; ++k, ++j)
      {
         gluTessVertex(tess, (Double_t*) pnts + pols[j] * 3, (GLvoid*) &pols[j]);
      }

      gluTessEndContour(tess);
      gluTessEndPolygon(tess);
   }

   gluDeleteTess(tess);

   fPolyDesc.swap(tc.RefPolyDesc());
   fNbPols = tc.GetNTrianlges();

   CalculateNormals();
}

//______________________________________________________________________________
void TGLFaceSet::DirectDraw(TGLRnrCtx & rnrCtx) const
{
   // Debug tracing
   if (gDebug > 4) {
      Info("TGLFaceSet::DirectDraw", "this %ld (class %s) LOD %d", (Long_t)this, IsA()->GetName(), rnrCtx.ShapeLOD());
   }

   if (fNbPols == 0) return;

   GLUtesselator  *tessObj = TGLUtil::GetDrawTesselator3dv();
   const Double_t *pnts = &fVertices[0];
   const Double_t *normals = &fNormals[0];
   const Int_t *pols = &fPolyDesc[0];

   for (UInt_t i = 0, j = 0; i < fNbPols; ++i) {
      Int_t npoints = pols[j++];

      if (tessObj && npoints > 4) {
         gluBeginPolygon(tessObj);
         gluNextContour(tessObj, (GLenum)GLU_UNKNOWN);
         glNormal3dv(normals + i * 3);

         for (Int_t k = 0; k < npoints; ++k, ++j) {
            gluTessVertex(tessObj, (Double_t *)pnts + pols[j] * 3, (Double_t *)pnts + pols[j] * 3);
         }
         gluEndPolygon(tessObj);
      } else {
         glBegin(GL_POLYGON);
         glNormal3dv(normals + i * 3);

         for (Int_t k = 0; k < npoints; ++k, ++j) {
            glVertex3dv(pnts + pols[j] * 3);
         }
         glEnd();
      }
   }
}

//______________________________________________________________________________
Int_t TGLFaceSet::CheckPoints(const Int_t *source, Int_t *dest) const
{
   // CheckPoints
   const Double_t * p1 = &fVertices[source[0] * 3];
   const Double_t * p2 = &fVertices[source[1] * 3];
   const Double_t * p3 = &fVertices[source[2] * 3];
   Int_t retVal = 1;

   if (Eq(p1, p2)) {
      dest[0] = source[0];
      if (!Eq(p1, p3) ) {
         dest[1] = source[2];
         retVal = 2;
      }
   } else if (Eq(p1, p3)) {
      dest[0] = source[0];
      dest[1] = source[1];
      retVal = 2;
   } else {
      dest[0] = source[0];
      dest[1] = source[1];
      retVal = 2;
      if (!Eq(p2, p3)) {
         dest[2] = source[2];
         retVal = 3;
      }
   }

   return retVal;
}

//______________________________________________________________________________
Bool_t TGLFaceSet::Eq(const Double_t *p1, const Double_t *p2)
{
   // test equality
   Double_t dx = TMath::Abs(p1[0] - p2[0]);
   Double_t dy = TMath::Abs(p1[1] - p2[1]);
   Double_t dz = TMath::Abs(p1[2] - p2[2]);
   return dx < 1e-10 && dy < 1e-10 && dz < 1e-10;
}

//______________________________________________________________________________
void TGLFaceSet::CalculateNormals()
{
   // CalculateNormals

<<<<<<< HEAD
=======
   fNormals.resize(3 *fNbPols);
>>>>>>> 84c4c19c
   if (fNbPols == 0) return;
   Double_t *pnts = &fVertices[0];
   for (UInt_t i = 0, j = 0; i < fNbPols; ++i) {
      Int_t polEnd = fPolyDesc[j] + j + 1;
      Int_t norm[] = {fPolyDesc[j + 1], fPolyDesc[j + 2], fPolyDesc[j + 3]};
      j += 4;
      Int_t check = CheckPoints(norm, norm), ngood = check;
      if (check == 3) {
         TMath::Normal2Plane(pnts + norm[0] * 3, pnts + norm[1] * 3,
                             pnts + norm[2] * 3, &fNormals[i * 3]);
         j = polEnd;
         continue;
      }
      while (j < (UInt_t)polEnd) {
         norm[ngood++] = fPolyDesc[j++];
         if (ngood == 3) {
            ngood = CheckPoints(norm, norm);
            if (ngood == 3) {
               TMath::Normal2Plane(pnts + norm[0] * 3, pnts + norm[1] * 3,
                                   pnts + norm[2] * 3, &fNormals[i * 3]);
               j = polEnd;
               break;
            }
         }
      }
   }
}

//______________________________________________________________________________
Bool_t TGLFaceSet::GetEnforceTriangles()
{
   // Get current state of static flag EnforceTriangles.

   return fgEnforceTriangles;
}

//______________________________________________________________________________
void TGLFaceSet::SetEnforceTriangles(Bool_t e)
{
   // Set state of static flag EnforceTriangles.
   // When this is set, all tesselations will be automatically converted into
   // triangle-only meshes.
   // This is needed to export TGeo shapes and CSG meshes to external
   // triangle-mesh libraries that can not handle arbitrary polygons.

   fgEnforceTriangles = e;
}<|MERGE_RESOLUTION|>--- conflicted
+++ resolved
@@ -22,8 +22,6 @@
 #include "TClass.h"
 #include "TError.h"
 
-<<<<<<< HEAD
-=======
 #include <stdexcept>
 
 // Clone from TGLUtil -- typedefs needed for portable tesselator function typedef.
@@ -45,18 +43,14 @@
 #endif
 }
 
->>>>>>> 84c4c19c
 //______________________________________________________________________________
 //
 // Implementss a native ROOT-GL representation of an arbitrary set of
 // polygons.
 
 ClassImp(TGLFaceSet);
-<<<<<<< HEAD
-=======
 
 Bool_t TGLFaceSet::fgEnforceTriangles = kFALSE;
->>>>>>> 84c4c19c
 
 //______________________________________________________________________________
 TGLFaceSet::TGLFaceSet(const TBuffer3D & buffer) :
@@ -401,10 +395,7 @@
 {
    // CalculateNormals
 
-<<<<<<< HEAD
-=======
    fNormals.resize(3 *fNbPols);
->>>>>>> 84c4c19c
    if (fNbPols == 0) return;
    Double_t *pnts = &fVertices[0];
    for (UInt_t i = 0, j = 0; i < fNbPols; ++i) {
