// @(#)root/gl:$Id$
// Author:  Matevz Tadel, Feb 2007
// Author:  Richard Maunder  25/05/2005
// Parts taken from original TGLRender by Timur Pocheptsov

/*************************************************************************
 * Copyright (C) 1995-2004, Rene Brun and Fons Rademakers.               *
 * All rights reserved.                                                  *
 *                                                                       *
 * For the licensing terms see $ROOTSYS/LICENSE.                         *
 * For the list of contributors see $ROOTSYS/README/CREDITS.             *
 *************************************************************************/

#include "TGLScene.h"
#include "TGLRnrCtx.h"
#include "TGLObject.h"
#include "TGLSelectRecord.h"
#include "TGLLogicalShape.h"
#include "TGLPhysicalShape.h"
#include "TGLCamera.h"
#include "TGLContext.h"
#include "TGLIncludes.h"

#include <TColor.h>
#include <TROOT.h>
#include <TClass.h>

#include <algorithm>

//==============================================================================
// TGLScene::TSceneInfo
//==============================================================================

//______________________________________________________________________
//
// Extend TGLSceneInfo for needs of TGLScene:
//
// 1. DrawElement vectors for opaque/transparent shapes which cache
// physicals that pass the clip tests (frustum and additional
// clip-object);
//
// 2. Statistics / debug information
//

//______________________________________________________________________________
TGLScene::TSceneInfo::TSceneInfo(TGLViewerBase* view, TGLScene* scene) :
   TGLSceneInfo (view, scene),
   fMinorStamp  (0),
   fOpaqueCnt   (0),
   fTranspCnt   (0),
   fAsPixelCnt  (0)
{
   // Constructor.
}

//______________________________________________________________________________
TGLScene::TSceneInfo::~TSceneInfo()
{
   // Destructor.
}

//______________________________________________________________________________
void TGLScene::TSceneInfo::ClearDrawElementVec(DrawElementVec_t& vec,
                                               Int_t maxSize)
{
   // Clear given vec and if it grew too large compared to the size of
   // shape-of-interest also resize it.

   if (vec.capacity() > (size_t) maxSize) {
      DrawElementVec_t foo;
      foo.reserve((size_t) maxSize);
      vec.swap(foo);
   } else {
      vec.clear();
   }
}

//______________________________________________________________________________
void TGLScene::TSceneInfo::ClearDrawElementPtrVec(DrawElementPtrVec_t& vec,
                                                  Int_t maxSize)
{
   // Clear given vec and if it grew too large compared to the size of
   // shape-of-interest also resize it.

   if (vec.capacity() > (size_t) maxSize) {
      DrawElementPtrVec_t foo;
      foo.reserve((size_t) maxSize);
      vec.swap(foo);
   } else {
      vec.clear();
   }
}

//______________________________________________________________________________
void TGLScene::TSceneInfo::ClearAfterRebuild()
{
   // Clear DrawElementVector fVisibleElement and optionally resize it
   // so that it doesn't take more space then required by all the
   // elements in the scene's draw-list.

   Int_t maxSize = (Int_t) fShapesOfInterest.size();

   ClearDrawElementVec(fVisibleElements, maxSize);
}

//______________________________________________________________________________
void TGLScene::TSceneInfo::ClearAfterUpdate()
{
   // Clear DrawElementPtrVectors and optionally resize them so that
   // they don't take more space then required by all the elements in
   // the scene's draw-list.

   Int_t maxSize = (Int_t) fShapesOfInterest.size();

   ClearDrawElementPtrVec(fOpaqueElements, maxSize);
   ClearDrawElementPtrVec(fTranspElements, maxSize);
   ClearDrawElementPtrVec(fSelOpaqueElements, maxSize);
   ClearDrawElementPtrVec(fSelTranspElements, maxSize);

   fMinorStamp = 0;
}

//______________________________________________________________________________
void TGLScene::TSceneInfo::Lodify(TGLRnrCtx& ctx)
{
   // Quantize LODs for gice render-context.

   for (DrawElementVec_i i = fVisibleElements.begin(); i != fVisibleElements.end(); ++i)
      i->fPhysical->QuantizeShapeLOD(i->fPixelLOD, ctx.CombiLOD(), i->fFinalLOD);
}

//______________________________________________________________________________
void TGLScene::TSceneInfo::PreDraw()
{
   // Prepare for drawing - fill DrawElementPtrVectors from the
   // contents of fVisibleElements if there was some change.

   if (fMinorStamp < fScene->GetMinorStamp())
   {
      fOpaqueElements.clear();
      fTranspElements.clear();
      fSelOpaqueElements.clear();
      fSelTranspElements.clear();

      for (DrawElementVec_i i = fVisibleElements.begin(); i != fVisibleElements.end(); ++i)
      {
         if (i->fPhysical->IsSelected())
         {
            if (i->fPhysical->IsTransparent())
               fSelTranspElements.push_back(&*i);
            else
               fSelOpaqueElements.push_back(&*i);
         } else {
            if (i->fPhysical->IsTransparent())
               fTranspElements.push_back(&*i);
            else
               fOpaqueElements.push_back(&*i);
         }
      }
      fMinorStamp = fScene->GetMinorStamp();
   }
}

//______________________________________________________________________________
void TGLScene::TSceneInfo::PostDraw()
{
   // Clean-up after drawing, nothing to be done here.
}

//______________________________________________________________________________
void TGLScene::TSceneInfo::ResetDrawStats()
{
   // Reset draw statistics.

   fOpaqueCnt  = 0;
   fTranspCnt  = 0;
   fAsPixelCnt = 0;
   fByShapeCnt.clear();
}

//______________________________________________________________________________
void TGLScene::TSceneInfo::UpdateDrawStats(const TGLPhysicalShape& shape,
                                           Short_t lod)
{
   // Update draw stats, for newly drawn 'shape'

   // Update opaque/transparent draw count
   if (shape.IsTransparent()) {
      ++fTranspCnt;
   } else {
      ++fOpaqueCnt;
   }

   if (lod == TGLRnrCtx::kLODPixel) {
      ++fAsPixelCnt;
   }

   // By type only done at higher debug level.
   if (gDebug>3) {
      // Update the stats
      TClass* logIsA = shape.GetLogical()->IsA();
      std::map<TClass*, UInt_t>::iterator it = fByShapeCnt.find(logIsA);
      if (it == fByShapeCnt.end()) {
         //do not need to check insert(.....).second, because it was stats.end() before
         it = fByShapeCnt.insert(std::make_pair(logIsA, 0u)).first;
      }

      it->second++;
   }
}

//______________________________________________________________________________
void TGLScene::TSceneInfo::DumpDrawStats()
{
   // Output draw stats to Info stream.

   if (gDebug>2)
   {
      TString out;
      // Draw/container counts
      out += Form("Drew scene (%s / %i LOD) - %i (Op %i Trans %i) %i pixel\n",
                  TGLRnrCtx::StyleName(LastStyle()), LastLOD(),
                  fOpaqueCnt + fTranspCnt, fOpaqueCnt, fTranspCnt, fAsPixelCnt);
      out += Form("\tInner phys nums: physicals=%d, of_interest=%lu, visible=%lu, op=%lu, trans=%lu",
                  ((TGLScene*)fScene)->GetMaxPhysicalID(),
                  (ULong_t)fShapesOfInterest.size(), (ULong_t)fVisibleElements.size(),
                  (ULong_t)fOpaqueElements.size(), (ULong_t)fTranspElements.size());

      // By shape type counts
      if (gDebug>3)
      {
         out += "\n\tStatistics by shape:\n";
         std::map<TClass*, UInt_t>::const_iterator it = fByShapeCnt.begin();
         while (it != fByShapeCnt.end()) {
            out += Form("\t%-20s  %u\n", it->first->GetName(), it->second);
            it++;
         }
      }
      Info("TGLScene::DumpDrawStats()", "%s",out.Data());
   }
}


//==============================================================================
// TGLScene
//==============================================================================

//______________________________________________________________________________
//
// TGLScene provides managememnt and rendering of ROOT's default 3D
// object representation as logical and physical shapes.
//
// A GL scene is the container for all the viewable objects (shapes)
// loaded into the viewer. It consists of two main stl::maps containing
// the TGLLogicalShape and TGLPhysicalShape collections, and interface
// functions enabling viewers to manage objects in these. The physical
// shapes defined the placement of copies of the logical shapes - see
// TGLLogicalShape/TGLPhysicalShape for more information on relationship
//
// The scene can be drawn by owning viewer, passing camera, draw style
// & quality (LOD), clipping etc - see Draw(). The scene can also be
// drawn for selection in similar fashion - see Select(). The scene
// keeps track of a single selected physical - which can be modified by
// viewers.
//
// The scene maintains a lazy calculated bounding box for the total
// scene extents, axis aligned round TGLPhysicalShape shapes.
//
// Currently a scene is owned exclusively by one viewer - however it is
// intended that it could easily be shared by multiple viewers - for
// efficiency and syncronisation reasons. Hence viewer variant objects
// camera, clips etc being owned by viewer and passed at draw/select

ClassImp(TGLScene);

//______________________________________________________________________________
TGLScene::TGLScene() :
   TGLSceneBase(),
   fGLCtxIdentity(0),
   fInSmartRefresh(kFALSE),
   fLastPointSizeScale (0),
   fLastLineWidthScale (0)
{}

//______________________________________________________________________________
TGLScene::~TGLScene()
{
   // Destroy scene objects
   TakeLock(kModifyLock);
   ReleaseGLCtxIdentity();
   DestroyPhysicals();
   DestroyLogicals();
   if (fGLCtxIdentity)
      fGLCtxIdentity->ReleaseClient();
   ReleaseLock(kModifyLock);
}

/**************************************************************************/
// GLCtxIdentity
/**************************************************************************/

//______________________________________________________________________________
void TGLScene::ReleaseGLCtxIdentity()
{
   // Release all GL resources for current context identity.
   // Requires iteration over all logical shapes.

   if (fGLCtxIdentity == 0) return;

   if (fGLCtxIdentity->IsValid())
   {
      // Purge logical's DLs
      LogicalShapeMapIt_t lit = fLogicalShapes.begin();
      while (lit != fLogicalShapes.end()) {
         lit->second->DLCachePurge();
         ++lit;
      }
   }
   else
   {
      // Drop logical's DLs
      LogicalShapeMapIt_t lit = fLogicalShapes.begin();
      while (lit != fLogicalShapes.end()) {
         lit->second->DLCacheDrop();
         ++lit;
      }
   }
   fGLCtxIdentity->ReleaseClient();
   fGLCtxIdentity = 0;
}

/**************************************************************************/
// SceneInfo management
/**************************************************************************/


//______________________________________________________________________________
TGLScene::TSceneInfo* TGLScene::CreateSceneInfo(TGLViewerBase* view)
{
   // Create a scene-info instance appropriate for this scene class.
   // Here we instantiate the inner class TSceneInfo that includes
   // camera/clipping specific draw-list containers.

   return new TSceneInfo(view, this);
}

//______________________________________________________________________________
inline Bool_t TGLScene::ComparePhysicalVolumes(const TGLPhysicalShape* shape1,
                                               const TGLPhysicalShape* shape2)
{
   // Compare 'shape1' and 'shape2' bounding box volumes - return kTRUE if
   // 'shape1' bigger than 'shape2'.

   return (shape1->BoundingBox().Volume() > shape2->BoundingBox().Volume());
}

//______________________________________________________________________________
inline Bool_t TGLScene::ComparePhysicalDiagonals(const TGLPhysicalShape* shape1,
                                                 const TGLPhysicalShape* shape2)
{
   // Compare 'shape1' and 'shape2' bounding box volumes - return kTRUE if
   // 'shape1' bigger than 'shape2'.

   return (shape1->BoundingBox().Diagonal() > shape2->BoundingBox().Diagonal());
}

//______________________________________________________________________________
void TGLScene::RebuildSceneInfo(TGLRnrCtx& rnrCtx)
{
   // Major change in scene, need to rebuild all-element draw-vector and
   // sort it.
   //
   // Sort the TGLPhysical draw list by shape bounding box diagonal, from
   // large to small. This makes dropout of shapes with time limited
   // Draw() calls must less noticable. As this does not use projected
   // size it only needs to be done after a scene content change - not
   // everytime scene drawn (potential camera/projection change).

   TSceneInfo* sinfo = dynamic_cast<TSceneInfo*>(rnrCtx.GetSceneInfo());
   if (sinfo == 0 || sinfo->GetScene() != this) {
      Error("TGLScene::RebuildSceneInfo", "Scene mismatch.");
      return;
   }

   TGLSceneBase::RebuildSceneInfo(rnrCtx);

   if (sinfo->fShapesOfInterest.capacity() > fPhysicalShapes.size()) {
      ShapeVec_t foo;
      foo.reserve(fPhysicalShapes.size());
      sinfo->fShapesOfInterest.swap(foo);
   } else {
      sinfo->fShapesOfInterest.clear();
   }

   PhysicalShapeMapIt_t pit = fPhysicalShapes.begin();
   while (pit != fPhysicalShapes.end())
   {
      TGLPhysicalShape      * pshp = pit->second;
      const TGLLogicalShape * lshp = pshp->GetLogical();
      if (rnrCtx.GetCamera()->OfInterest(pshp->BoundingBox(),
                                         lshp->IgnoreSizeForOfInterest()))
      {
         sinfo->fShapesOfInterest.push_back(pshp);
      }
      ++pit;
   }

   std::sort(sinfo->fShapesOfInterest.begin(), sinfo->fShapesOfInterest.end(),
             TGLScene::ComparePhysicalDiagonals);

   sinfo->ClearAfterRebuild();
}

//______________________________________________________________________________
void TGLScene::UpdateSceneInfo(TGLRnrCtx& rnrCtx)
{
   // Fill scene-info with information needed for rendering, take into
   // account the render-context (viewer state, camera, clipping).
   // Here we have to iterate over all the physical shapes and select
   // the visible ones. While at it, opaque and transparent shapes are
   // divided into two groups.

   TSceneInfo* sinfo = dynamic_cast<TSceneInfo*>(rnrCtx.GetSceneInfo());
   if (sinfo == 0 || sinfo->GetScene() != this) {
      Error("TGLScene::UpdateSceneInfo", "Scene mismatch.");
      return;
   }

   // Clean-up/reset, update of transformation matrices and clipping
   // planes done in base-class.
   TGLSceneBase::UpdateSceneInfo(rnrCtx);

   if (!sinfo->IsVisible())
      return;

   sinfo->fVisibleElements.clear();

   // Check individual physicals, build DrawElementList.

   Int_t  checkCount = 0;
   Bool_t timerp     = rnrCtx.IsStopwatchRunning();
   sinfo->ResetUpdateTimeouted();

   for (ShapeVec_i phys=sinfo->fShapesOfInterest.begin();
        phys!=sinfo->fShapesOfInterest.end();
        ++phys, ++checkCount)
   {
      const TGLPhysicalShape * drawShape = *phys;

      // TODO: Do small skipping first? Probably cheaper than frustum check
      // Profile relative costs? The frustum check could be done implictly
      // from the LOD as we project all 8 verticies of the BB onto viewport

      // Work out if we need to draw this shape - assume we do first
      Bool_t drawNeeded = kTRUE;

      // Draw test against passed clipping planes.
      // Do before camera clipping on assumption clip planes remove
      // more objects.
      if (sinfo->ClipMode() == TGLSceneInfo::kClipOutside)
      {
         // Draw not needed if outside any of the planes.
         std::vector<TGLPlane>::iterator pi = sinfo->ClipPlanes().begin();
         while (pi != sinfo->ClipPlanes().end())
         {
            if (drawShape->BoundingBox().Overlap(*pi) == kOutside)
            {
               drawNeeded = kFALSE;
               break;
            }
            ++pi;
         }
      }
      else if (sinfo->ClipMode() == TGLSceneInfo::kClipInside)
      {
         // Draw not needed if inside all the planes.
         std::vector<TGLPlane>::iterator pi = sinfo->ClipPlanes().begin();
         size_t cnt = 0;
         while (pi != sinfo->ClipPlanes().end())
         {
            EOverlap ovlp = drawShape->BoundingBox().Overlap(*pi);
            if (ovlp == kOutside)
               break;
            else if (ovlp == kInside)
               ++cnt;
            ++pi;
         }
         if (cnt == sinfo->ClipPlanes().size())
            drawNeeded = kFALSE;
      }

      // Test against camera frustum planes (here mode is Outside
      // implicitly).
      if (drawNeeded)
      {
         std::vector<TGLPlane>::iterator pi = sinfo->FrustumPlanes().begin();
         while (pi != sinfo->FrustumPlanes().end())
         {
            if (drawShape->BoundingBox().Overlap(*pi) == kOutside)
            {
               drawNeeded = kFALSE;
               break;
            }
            ++pi;
         }
      }

      // Draw? Then calculate lod and store ...
      if (drawNeeded)
      {
         DrawElement_t de(drawShape);
         drawShape->CalculateShapeLOD(rnrCtx, de.fPixelSize, de.fPixelLOD);
         sinfo->fVisibleElements.push_back(de);
      }

      // Terminate the traversal if over scene rendering limit.
      // Only test every 5000 objects as this is somewhat costly.
      if (timerp && (checkCount % 5000) == 0 && rnrCtx.HasStopwatchTimedOut())
      {
         sinfo->UpdateTimeouted();
         if (rnrCtx.ViewerLOD() == TGLRnrCtx::kLODHigh)
            Warning("TGLScene::UpdateSceneInfo",
                    "Timeout reached, not all elements processed.");
         break;
      }
   }

   sinfo->ClearAfterUpdate();

   // !!! MT Transparents should be sorted by their eye z-coordinate.
   // Need combined matrices in scene-info to do this.
   // Even more ... should z-sort contributions from ALL scenes!
}

//______________________________________________________________________________
void TGLScene::LodifySceneInfo(TGLRnrCtx& rnrCtx)
{
   // Setup LOD-dependant values in scene-info.
   // We have to perform LOD quantization for all draw-elements.

   TSceneInfo* sinfo = dynamic_cast<TSceneInfo*>(rnrCtx.GetSceneInfo());
   if (sinfo == 0 || sinfo->GetScene() != this) {
      Error("TGLScene::LodifySceneInfo", "Scene mismatch.");
      return;
   }

   TGLSceneBase::LodifySceneInfo(rnrCtx);

   sinfo->Lodify(rnrCtx);
}


/**************************************************************************/
// Rendering
/**************************************************************************/

//______________________________________________________________________________
void TGLScene::PreDraw(TGLRnrCtx& rnrCtx)
{
   // Initialize rendering.
   // Pass to base-class where most work is done.
   // Check if GL-ctx is shared with the previous one; if not
   // wipe display-lists of all logicals.

   TSceneInfo* sinfo = dynamic_cast<TSceneInfo*>(rnrCtx.GetSceneInfo());
   if (sinfo == 0 || sinfo->GetScene() != this) {
      TGLSceneInfo* si = rnrCtx.GetSceneInfo();
      Error("TGLScene::PreDraw", "%s", Form("SceneInfo mismatch (0x%lx, '%s').",
                                      (ULong_t)si, si ? si->IsA()->GetName() : "<>"));
      return;
   }

   // Setup ctx, check if Update/Lodify needed.
   TGLSceneBase::PreDraw(rnrCtx);

   TGLContextIdentity* cid = rnrCtx.GetGLCtxIdentity();
   if (cid != fGLCtxIdentity)
   {
      ReleaseGLCtxIdentity();
      fGLCtxIdentity = cid;
      fGLCtxIdentity->AddClientRef();
   }
   else
   {
      if (fLastPointSizeScale != TGLUtil::GetPointSizeScale() ||
          fLastLineWidthScale != TGLUtil::GetLineWidthScale())
      {
         // Clear logical's DLs
         LogicalShapeMapIt_t lit = fLogicalShapes.begin();
         while (lit != fLogicalShapes.end()) {
            lit->second->DLCacheClear();
            ++lit;
         }
      }
   }
   fLastPointSizeScale = TGLUtil::GetPointSizeScale();
   fLastLineWidthScale = TGLUtil::GetLineWidthScale();

   sinfo->PreDraw();

   // Reset-scene-info counters.
   sinfo->ResetDrawStats();
}

//______________________________________________________________________________
void TGLScene::RenderOpaque(TGLRnrCtx& rnrCtx)
{
   // Render opaque elements.

   TSceneInfo* sinfo = dynamic_cast<TSceneInfo*>(rnrCtx.GetSceneInfo());
   if (!sinfo->fOpaqueElements.empty())
       RenderAllPasses(rnrCtx, sinfo->fOpaqueElements, kTRUE);
}

//______________________________________________________________________________
void TGLScene::RenderTransp(TGLRnrCtx& rnrCtx)
{
   // Render transparent elements.

   TSceneInfo* sinfo = dynamic_cast<TSceneInfo*>(rnrCtx.GetSceneInfo());
   if (!sinfo->fTranspElements.empty())
       RenderAllPasses(rnrCtx, sinfo->fTranspElements, kTRUE);
}

//______________________________________________________________________________
void TGLScene::RenderSelOpaque(TGLRnrCtx& rnrCtx)
{
   // Render selected opaque elements.

   TSceneInfo* sinfo = dynamic_cast<TSceneInfo*>(rnrCtx.GetSceneInfo());
   if (!sinfo->fSelOpaqueElements.empty())
       RenderAllPasses(rnrCtx, sinfo->fSelOpaqueElements, kFALSE);
}

//______________________________________________________________________________
void TGLScene::RenderSelTransp(TGLRnrCtx& rnrCtx)
{
   // Render selected transparent elements.

   TSceneInfo* sinfo = dynamic_cast<TSceneInfo*>(rnrCtx.GetSceneInfo());
   if (!sinfo->fSelTranspElements.empty())
       RenderAllPasses(rnrCtx, sinfo->fSelTranspElements, kFALSE);
}

//______________________________________________________________________________
void TGLScene::PostDraw(TGLRnrCtx& rnrCtx)
{
   // Called after the rendering is finished.
   // In debug mode draw statistcs is dumped.
   // Parent's PostDraw is called for GL cleanup.

   TSceneInfo* sinfo = dynamic_cast<TSceneInfo*>(rnrCtx.GetSceneInfo());

   if (gDebug)
      sinfo->DumpDrawStats();

   sinfo->PostDraw();

   TGLSceneBase::PostDraw(rnrCtx);
}

//______________________________________________________________________________
void TGLScene::RenderAllPasses(TGLRnrCtx&           rnrCtx,
                               DrawElementPtrVec_t& elVec,
                               Bool_t               check_timeout)
{
   // Do full rendering of scene.
   //
   // First draw the opaques, then the transparents. For each we do
   // the number of passes required by draw mode and clipping setup.

   TSceneInfo* sinfo = dynamic_cast<TSceneInfo*>(rnrCtx.GetSceneInfo());
   assert(sinfo != 0);

   Short_t sceneStyle = rnrCtx.SceneStyle();

   // Setup GL for current draw style - fill, wireframe, outline
   Int_t        reqPasses  = 1; // default

   Short_t      rnrPass[2];
   rnrPass[0] = rnrPass[1] = TGLRnrCtx::kPassUndef;

   switch (sceneStyle)
   {
      case TGLRnrCtx::kFill:
      case TGLRnrCtx::kOutline:
      {
         glEnable(GL_LIGHTING);
         if (sinfo->ShouldClip()) {
            // Clip object - two sided lighting, two side polygons, don't cull (BACK) faces
            glLightModeli(GL_LIGHT_MODEL_TWO_SIDE, GL_TRUE);
            glPolygonMode(GL_FRONT_AND_BACK, GL_FILL);
            glDisable(GL_CULL_FACE);
         }
         // No clip - default single side lighting,
         // front polygons, cull (BACK) faces ok
         if (sceneStyle == TGLRnrCtx::kOutline) {
            reqPasses = 2;   // Outline needs two full draws
            rnrPass[0] = TGLRnrCtx::kPassOutlineFill;
            rnrPass[1] = TGLRnrCtx::kPassOutlineLine;
         } else {
            rnrPass[0] = TGLRnrCtx::kPassFill;
         }
         break;
      }
      case TGLRnrCtx::kWireFrame:
      {
         rnrPass[0] = TGLRnrCtx::kPassWireFrame;
         glDisable(GL_LIGHTING);
         glDisable(GL_CULL_FACE);
         glPolygonMode(GL_FRONT_AND_BACK, GL_LINE);
         break;
      }
      default:
      {
         assert(kFALSE);
      }
   }

   for (Int_t i = 0; i < reqPasses; ++i)
   {
      // For outline two full draws (fill + wireframe) required.
      // Do it this way to avoid costly GL state swaps on per drawable basis

      Short_t pass = rnrPass[i];
      rnrCtx.SetDrawPass(pass);

      if (pass == TGLRnrCtx::kPassOutlineFill)
      {
         // First pass - filled polygons
         glEnable(GL_POLYGON_OFFSET_FILL);
         glPolygonOffset(0.5f, 0.5f);
      }
      else if (pass == TGLRnrCtx::kPassOutlineLine)
      {
         // Second pass - outline (wireframe)
         TGLUtil::LineWidth(rnrCtx.SceneOLLineW());
         glDisable(GL_POLYGON_OFFSET_FILL);
         glDisable(GL_LIGHTING);

         // We are only showing back faces with clipping as a
         // better solution than completely invisible faces.
         // *Could* cull back faces and only outline on front like this:
         //    glEnable(GL_CULL_FACE);
         //    glPolygonMode(GL_FRONT_AND_BACK, GL_LINE);
         // However this means clipped back edges not shown - so do inside and out....
         glPolygonMode(GL_FRONT_AND_BACK, GL_LINE);
      }
      else if (pass == TGLRnrCtx::kPassWireFrame)
      {
         TGLUtil::LineWidth(rnrCtx.SceneWFLineW());
      }

      // If no clip object no plane sets to extract/pass
      if ( ! sinfo->ShouldClip())
      {
         RenderElements(rnrCtx, elVec, check_timeout);
      }
      else
      {
         // Get the clip plane set from the clipping object
         TGLPlaneSet_t & planeSet = sinfo->ClipPlanes();

         if (gDebug > 3)
         {
            Info("TGLScene::RenderAllPasses()",
                 "%ld active clip planes", (Long_t)planeSet.size());
         }
         // Limit to smaller of plane set size or GL implementation plane support
         Int_t maxGLPlanes;
         glGetIntegerv(GL_MAX_CLIP_PLANES, &maxGLPlanes);
         UInt_t maxPlanes = maxGLPlanes;
         UInt_t planeInd;
         if (planeSet.size() < maxPlanes) {
            maxPlanes = planeSet.size();
         }

         if (sinfo->ClipMode() == TGLSceneInfo::kClipOutside)
         {
            // Clip away scene outside of the clip object.
            // Load all clip planes (up to max) at once.
            for (UInt_t ii=0; ii<maxPlanes; ii++) {
               glClipPlane(GL_CLIP_PLANE0+ii, planeSet[ii].CArr());
               glEnable(GL_CLIP_PLANE0+ii);
            }

            // Draw scene once with full time slot, physicals have been
            // clipped during UpdateSceneInfo, so no need to repeat that.
            RenderElements(rnrCtx, elVec, check_timeout);
         }
         else
         {
            // Clip away scene inside of the clip object.
            // This requires number-of-clip-planes passes and can not
            // be entirely pre-computed (non-relevant planes are removed).
            std::vector<TGLPlane> activePlanes;
            for (planeInd=0; planeInd<maxPlanes; planeInd++)
            {
               activePlanes.push_back(planeSet[planeInd]);
               TGLPlane& p = activePlanes.back();
               p.Negate();
               glClipPlane(GL_CLIP_PLANE0+planeInd, p.CArr());
               glEnable(GL_CLIP_PLANE0+planeInd);

               // Draw scene with active planes, allocating fraction of time
               // for total planes.
               RenderElements(rnrCtx, elVec, check_timeout, &activePlanes);

               p.Negate();
               glClipPlane(GL_CLIP_PLANE0+planeInd, p.CArr());
            }
         }
         // Ensure all clip planes turned off again
         for (planeInd=0; planeInd<maxPlanes; planeInd++) {
            glDisable(GL_CLIP_PLANE0+planeInd);
         }
      }
   } // end for reqPasses

   // Reset gl modes to defaults
   glLightModeli(GL_LIGHT_MODEL_TWO_SIDE, GL_FALSE);
   glPolygonMode(GL_FRONT_AND_BACK, GL_FILL);
   glEnable(GL_CULL_FACE);
   glEnable(GL_LIGHTING);
}

//______________________________________________________________________________
void TGLScene::RenderElements(TGLRnrCtx&           rnrCtx,
                              DrawElementPtrVec_t& elVec,
                              Bool_t               check_timeout,
                              const TGLPlaneSet_t* clipPlanes)
{
   // Render DrawElements in elementVec with given timeout.
   // If clipPlanes is non-zero, test each element against its
   // clipping planes.

   TSceneInfo* sinfo = dynamic_cast<TSceneInfo*>(rnrCtx.GetSceneInfo());
   assert(sinfo != 0);

   Int_t drawCount = 0;

   for (DrawElementPtrVec_i i = elVec.begin(); i != elVec.end(); ++i)
   {
      const TGLPhysicalShape * drawShape = (*i)->fPhysical;

      Bool_t drawNeeded = kTRUE;

      // If clipping planes are passed as argument, we test against them.
      if (clipPlanes && IsOutside(drawShape->BoundingBox(), *clipPlanes))
         drawNeeded = kFALSE;

      // Draw?
      if (drawNeeded)
      {
         rnrCtx.SetShapeLOD((*i)->fFinalLOD);
         rnrCtx.SetShapePixSize((*i)->fPixelSize);
         glPushName(drawShape->ID());
         drawShape->Draw(rnrCtx);
         glPopName();
         ++drawCount;
         sinfo->UpdateDrawStats(*drawShape, rnrCtx.ShapeLOD());
      }

      // Terminate the draw if over opaque fraction timeout.
      // Only test every 2000 objects as this is somewhat costly.
      if (check_timeout && (drawCount % 2000) == 0 &&
          rnrCtx.HasStopwatchTimedOut())
      {
         if (rnrCtx.ViewerLOD() == TGLRnrCtx::kLODHigh)
             Warning("TGLScene::RenderElements",
                     "Timeout reached, not all elements rendered.");
         break;
      }
   }
}


/**************************************************************************/
// Selection
/**************************************************************************/

//______________________________________________________________________________
Bool_t TGLScene::ResolveSelectRecord(TGLSelectRecord& rec, Int_t curIdx)
{
   // Process selection record rec.
   // 'curIdx' is the item position where the scene should start
   // its processing.
   // Return TRUE if an object has been identified or FALSE otherwise.
   // The scene-info member of the record is already set by the caller.

   if (curIdx >= rec.GetN())
      return kFALSE;

   TGLPhysicalShape* pshp = FindPhysical(rec.GetItem(curIdx));
   if (pshp)
   {
      rec.SetTransparent(pshp->IsTransparent());
      rec.SetPhysShape(pshp);
      rec.SetObject(pshp->GetLogical()->GetExternal());
      rec.SetSpecific(0);
      return kTRUE;
   }
   return kFALSE;
}


/**************************************************************************/
// Bounding-box
/**************************************************************************/

//______________________________________________________________________________
void TGLScene::CalcBoundingBox() const
{
   // Encapsulates all physical shapes bounding box with axes aligned box.
   // Validity checked in the base-class.

   Double_t xMin, xMax, yMin, yMax, zMin, zMax;
   xMin = xMax = yMin = yMax = zMin = zMax = 0.0;
   PhysicalShapeMapCIt_t physicalShapeIt = fPhysicalShapes.begin();
   const TGLPhysicalShape * physicalShape;
   while (physicalShapeIt != fPhysicalShapes.end())
   {
      physicalShape = physicalShapeIt->second;
      if (!physicalShape)
      {
         assert(kFALSE);
         continue;
      }
      TGLBoundingBox box = physicalShape->BoundingBox();
      if (physicalShapeIt == fPhysicalShapes.begin()) {
         xMin = box.XMin(); xMax = box.XMax();
         yMin = box.YMin(); yMax = box.YMax();
         zMin = box.ZMin(); zMax = box.ZMax();
      } else {
         if (box.XMin() < xMin) { xMin = box.XMin(); }
         if (box.XMax() > xMax) { xMax = box.XMax(); }
         if (box.YMin() < yMin) { yMin = box.YMin(); }
         if (box.YMax() > yMax) { yMax = box.YMax(); }
         if (box.ZMin() < zMin) { zMin = box.ZMin(); }
         if (box.ZMax() > zMax) { zMax = box.ZMax(); }
      }
      ++physicalShapeIt;
   }
   fBoundingBox.SetAligned(TGLVertex3(xMin,yMin,zMin), TGLVertex3(xMax,yMax,zMax));
   fBoundingBoxValid = kTRUE;
}

/**************************************************************************/
// Logical shapes
/**************************************************************************/

//______________________________________________________________________________
void TGLScene::AdoptLogical(TGLLogicalShape& shape)
{
   // Adopt dynamically created logical 'shape' - add to internal map
   // and take responsibility for deleting.

   if (fLock != kModifyLock) {
      Error("TGLScene::AdoptLogical", "expected ModifyLock");
      return;
   }

   shape.fScene = this;
   fLogicalShapes.insert(LogicalShapeMapValueType_t(shape.ID(), &shape));
}

//______________________________________________________________________________
Bool_t TGLScene::DestroyLogical(TObject* logid, Bool_t mustFind)
{
   // Destroy logical shape defined by unique 'ID'.
   // Returns kTRUE if found/destroyed - kFALSE otherwise.
   //
   // If mustFind is true, an error is reported if the logical is not
   // found.

   if (fLock != kModifyLock) {
      Error("TGLScene::DestroyLogical", "expected ModifyLock");
      return kFALSE;
   }

   LogicalShapeMapIt_t lit = fLogicalShapes.find(logid);

   if (lit == fLogicalShapes.end()) {
      if (mustFind)
         Error("TGLScene::DestroyLogical", "logical not found in map.");
      return kFALSE;
   }

   TGLLogicalShape * logical = lit->second;
   UInt_t phid;
   while ((phid = logical->UnrefFirstPhysical()) != 0)
   {
      PhysicalShapeMapIt_t pit = fPhysicalShapes.find(phid);
      if (pit != fPhysicalShapes.end())
         DestroyPhysicalInternal(pit);
      else
         Warning("TGLScene::DestroyLogical", "an attached physical not found in map.");
   }
   assert(logical->Ref() == 0);
   fLogicalShapes.erase(lit);
   delete logical;
   InvalidateBoundingBox();
   IncTimeStamp();
   return kTRUE;
}

//______________________________________________________________________________
Int_t TGLScene::DestroyLogicals()
{
   // Destroy all logical shapes in scene.
   // Return number of destroyed logicals.

   if (fLock != kModifyLock) {
      Error("TGLScene::DestroyLogicals", "expected ModifyLock");
      return 0;
   }

   Int_t count = 0;
   LogicalShapeMapIt_t logicalShapeIt = fLogicalShapes.begin();
   const TGLLogicalShape * logicalShape;
   while (logicalShapeIt != fLogicalShapes.end()) {
      logicalShape = logicalShapeIt->second;
      if (logicalShape) {
         if (logicalShape->Ref() == 0) {
            fLogicalShapes.erase(logicalShapeIt++);
            delete logicalShape;
            ++count;
            continue;
         } else {
            assert(kFALSE);
         }
      } else {
         assert(kFALSE);
      }
      ++logicalShapeIt;
   }

   return count;
}

//______________________________________________________________________________
TGLLogicalShape * TGLScene::FindLogical(TObject* logid) const
{
   // Find and return logical shape identified by unqiue logid.
   // Returns 0 if not found.

   LogicalShapeMapCIt_t lit = fLogicalShapes.find(logid);
   if (lit != fLogicalShapes.end()) {
      return lit->second;
   } else {
      if (fInSmartRefresh)
         return FindLogicalSmartRefresh(logid);
      else
         return 0;
   }
}


/**************************************************************************/
// Physical shapes
/**************************************************************************/

//______________________________________________________________________________
void TGLScene::AdoptPhysical(TGLPhysicalShape & shape)
{
   // Adopt dynamically created physical 'shape' - add to internal map and take
   // responsibility for deleting
   if (fLock != kModifyLock) {
      Error("TGLScene::AdoptPhysical", "expected ModifyLock");
      return;
   }
   // TODO: Very inefficient check - disable
   assert(fPhysicalShapes.find(shape.ID()) == fPhysicalShapes.end());

   fPhysicalShapes.insert(PhysicalShapeMapValueType_t(shape.ID(), &shape));

   InvalidateBoundingBox();
   IncTimeStamp();
}

//______________________________________________________________________________
void TGLScene::DestroyPhysicalInternal(PhysicalShapeMapIt_t pit)
{
   // Virtual function to destroy a physical. Sub-classes might have
   // special checks to perform.
   // Caller should also invalidate the draw-list.

   delete pit->second;
   fPhysicalShapes.erase(pit);
}

//______________________________________________________________________________
Bool_t TGLScene::DestroyPhysical(UInt_t phid)
{
   // Destroy physical shape defined by unique 'ID'.
   // Returns kTRUE if found/destroyed - kFALSE otherwise.

   if (fLock != kModifyLock) {
      Error("TGLScene::DestroyPhysical", "expected ModifyLock.");
      return kFALSE;
   }

   PhysicalShapeMapIt_t pit = fPhysicalShapes.find(phid);

   if (pit == fPhysicalShapes.end()) {
      Error("TGLScene::DestroyPhysical::UpdatePhysical", "physical not found.");
      return kFALSE;
   }

   DestroyPhysicalInternal(pit);

   InvalidateBoundingBox();

   return kTRUE;
}

//______________________________________________________________________________
Int_t TGLScene::DestroyPhysicals()
{
   // Destroy physical shapes.

   if (fLock != kModifyLock) {
      Error("TGLScene::DestroyPhysicals", "expected ModifyLock");
      return 0;
   }

   // Loop over logicals -- it is much more efficient that way.
<<<<<<< HEAD
   
=======

>>>>>>> 84c4c19c
   UInt_t count = 0;

   LogicalShapeMapIt_t lit = fLogicalShapes.begin();
   while (lit != fLogicalShapes.end())
   {
      TGLLogicalShape *lshp = lit->second;
      if (lshp && lshp->Ref() != 0)
      {
         count += lshp->Ref();
         lshp->DestroyPhysicals();
      }
      ++lit;
   }

   assert (count == fPhysicalShapes.size());
   fPhysicalShapes.clear();

   if (count > 0) {
      InvalidateBoundingBox();
      IncTimeStamp();
   }

   return count;
}

//______________________________________________________________________________
TGLPhysicalShape* TGLScene::FindPhysical(UInt_t phid) const
{
   // Find and return physical shape identified by unqiue 'ID'.
   // Returns 0 if not found.

   PhysicalShapeMapCIt_t pit = fPhysicalShapes.find(phid);
   return (pit != fPhysicalShapes.end()) ? pit->second : 0;
}

//______________________________________________________________________________
UInt_t TGLScene::GetMaxPhysicalID()
{
   // Returns the maximum used physical id.
   // Returns 0 if empty.

   if (fPhysicalShapes.empty()) return 0;
   return (--fPhysicalShapes.end())->first;
}


/**************************************************************************/
// Update methods
/**************************************************************************/

//______________________________________________________________________________
Bool_t TGLScene::BeginUpdate()
{
   // Put scene in update mode, return true if lock acquired.

   Bool_t ok = TakeLock(kModifyLock);
   return ok;
}

//______________________________________________________________________________
void TGLScene::EndUpdate(Bool_t minorChange, Bool_t sceneChanged, Bool_t updateViewers)
{
   // Exit scene update mode.
   //
   // If sceneChanged is true (default), the scene timestamp is
   // increased and basic draw-lists etc will be rebuild on next draw
   // request. If you only changed colors or some other visual
   // parameters that do not affect object bounding-box or
   // transformation matrix, you can set it to false.
   //
   // If updateViewers is true (default), the viewers using this scene
   // will be tagged as changed. If sceneChanged is true the
   // updateViewers should be true as well, unless you take care of
   // the viewers elsewhere or in some other way.

   if (minorChange)
      IncMinorStamp();

   if (sceneChanged)
      IncTimeStamp();

   ReleaseLock(kModifyLock);

   if (updateViewers)
      TagViewersChanged();
}

//______________________________________________________________________________
void TGLScene::UpdateLogical(TObject* logid)
{
   // Drop display-lists for the logical (assume TGLObject/direct rendering).
   // Re-calculate the bounding box (also for all physicals).

   if (fLock != kModifyLock) {
      Error("TGLScene::UpdateLogical", "expected ModifyLock");
      return;
   }

   TGLLogicalShape* log = FindLogical(logid);

   if (log == 0) {
      Error("TGLScene::UpdateLogical", "logical not found");
      return;
   }

   log->DLCacheClear();
   log->UpdateBoundingBox();
}

//______________________________________________________________________________
void TGLScene::UpdatePhysical(UInt_t phid, Double_t* trans, UChar_t* col)
{
   // Reposition/recolor physical shape.

   if (fLock != kModifyLock) {
      Error("TGLScene::UpdatePhysical", "expected ModifyLock");
      return;
   }

   TGLPhysicalShape* phys = FindPhysical(phid);

   if (phys == 0) {
      Error("TGLScene::UpdatePhysical", "physical not found");
      return;
   }

   if (trans)  phys->SetTransform(trans);
   if (col)    phys->SetDiffuseColor(col);
}

//______________________________________________________________________________
void TGLScene::UpdatePhysical(UInt_t phid, Double_t* trans, Color_t cidx, UChar_t transp)
{
   // Reposition/recolor physical shape.

   if (fLock != kModifyLock) {
      Error("TGLScene::UpdatePhysical", "expected ModifyLock");
      return;
   }

   TGLPhysicalShape* phys = FindPhysical(phid);

   if (phys == 0) {
      Error("TGLScene::UpdatePhysical", "physical not found");
      return;
   }

   if (trans)
      phys->SetTransform(trans);
   if (cidx >= 0) {
      Float_t rgba[4];
      RGBAFromColorIdx(rgba, cidx, transp);
      phys->SetDiffuseColor(rgba);
   }
}

//______________________________________________________________________________
void TGLScene::UpdatePhysioLogical(TObject* logid, Double_t* trans, UChar_t* col)
{
   // Reposition/recolor physical for given logical (assume TGLObject and
   // a single physical).

   if (fLock != kModifyLock) {
      Error("TGLScene::UpdatePhysioLogical", "expected ModifyLock");
      return;
   }

   TGLLogicalShape* log = FindLogical(logid);

   if (log == 0) {
      Error("TGLScene::UpdatePhysioLogical", "logical not found");
      return;
   }

   if (log->Ref() != 1) {
      Warning("TGLScene::UpdatePhysioLogical", "expecting a single physical (%d).", log->Ref());
   }

   TGLPhysicalShape* phys = log->fFirstPhysical;
   if (trans)  phys->SetTransform(trans);
   if (col)    phys->SetDiffuseColor(col);
}

//______________________________________________________________________________
void TGLScene::UpdatePhysioLogical(TObject* logid, Double_t* trans, Color_t cidx, UChar_t transp)
{
   // Reposition/recolor physical for given logical (assume TGLObject and
   // a single physical).

   if (fLock != kModifyLock) {
      Error("TGLScene::UpdatePhysioLogical", "expected ModifyLock");
      return;
   }

   TGLLogicalShape* log = FindLogical(logid);

   if (log == 0) {
      Error("TGLScene::UpdatePhysioLogical", "logical not found");
      return;
   }

   if (log->Ref() != 1) {
      Warning("TGLScene::UpdatePhysioLogical", "expecting a single physical (%d).", log->Ref());
   }

   TGLPhysicalShape* phys = log->fFirstPhysical;
   if (trans)
      phys->SetTransform(trans);
   if (cidx >= 0) {
      Float_t rgba[4];
      RGBAFromColorIdx(rgba, cidx, transp);
      phys->SetDiffuseColor(rgba);
   }
}


/**************************************************************************/
// Smart refresh
/**************************************************************************/

//______________________________________________________________________________
UInt_t TGLScene::BeginSmartRefresh()
{
   // Moves logicals that support smart-refresh to intermediate cache.
   // Destroys the others and returns the number of destroyed ones.

   fSmartRefreshCache.swap(fLogicalShapes);
   // Remove all logicals that don't survive a refresh.
   UInt_t count = 0;
   LogicalShapeMapIt_t i = fSmartRefreshCache.begin();
   while (i != fSmartRefreshCache.end()) {
      if (i->second->KeepDuringSmartRefresh() == kFALSE) {
         LogicalShapeMapIt_t j = i++;
         delete j->second;
         fSmartRefreshCache.erase(j);
         ++count;
      } else {
         ++i;
      }
   }
   fInSmartRefresh = kTRUE;
   return count;
}

//______________________________________________________________________________
void TGLScene::EndSmartRefresh()
{
   // Wipes logicals in refresh-cache.

   fInSmartRefresh = kFALSE;

   LogicalShapeMapIt_t i = fSmartRefreshCache.begin();
   while (i != fSmartRefreshCache.end()) {
      delete i->second;
      ++i;
   }
   fSmartRefreshCache.clear();
}

//______________________________________________________________________________
TGLLogicalShape * TGLScene::FindLogicalSmartRefresh(TObject* ID) const
{
   // Find and return logical shape identified by unqiue 'ID' in refresh-cache.
   // Returns 0 if not found.

   LogicalShapeMapIt_t it = fSmartRefreshCache.find(ID);
   if (it != fSmartRefreshCache.end())
   {
      TGLLogicalShape* l_shape = it->second;
      fSmartRefreshCache.erase(it);
      if (l_shape->IsA() != TGLObject::GetGLRenderer(ID->IsA()))
      {
         Warning("TGLScene::FindLogicalSmartRefresh", "Wrong renderer-type found in cache.");
         delete l_shape;
         return 0;
      }
      // printf("TGLScene::SmartRefresh found cached: %p '%s' [%s] for %p\n",
      //    l_shape, l_shape->GetExternal()->GetName(),
      //    l_shape->GetExternal()->IsA()->GetName(), (void*) ID);
      LogicalShapeMap_t* lsm = const_cast<LogicalShapeMap_t*>(&fLogicalShapes);
      lsm->insert(LogicalShapeMapValueType_t(l_shape->ID(), l_shape));
      l_shape->DLCacheClear();
      l_shape->UpdateBoundingBox();
      return l_shape;
   } else {
      return 0;
   }
}


/**************************************************************************/
// Helpers
/**************************************************************************/

//______________________________________________________________________________
UInt_t TGLScene::SizeOfScene() const
{
   // Return memory cost of scene.
   // Warning: NOT CORRECT at present - doesn't correctly calculate size.
   // of logical shapes with dynamic internal contents.

   UInt_t size = sizeof(*this);

   printf("Size: Scene Only %u\n", size);

   LogicalShapeMapCIt_t logicalShapeIt = fLogicalShapes.begin();
   const TGLLogicalShape * logicalShape;
   while (logicalShapeIt != fLogicalShapes.end()) {
      logicalShape = logicalShapeIt->second;
      size += sizeof(*logicalShape);
      ++logicalShapeIt;
   }

   printf("Size: Scene + Logical Shapes %u\n", size);

   PhysicalShapeMapCIt_t physicalShapeIt = fPhysicalShapes.begin();
   const TGLPhysicalShape * physicalShape;
   while (physicalShapeIt != fPhysicalShapes.end()) {
      physicalShape = physicalShapeIt->second;
      size += sizeof(*physicalShape);
      ++physicalShapeIt;
   }

   printf("Size: Scene + Logical Shapes + Physical Shapes %u\n", size);

   return size;
}

//______________________________________________________________________________
void TGLScene::DumpMapSizes() const
{
   // Print sizes of logical nad physical-shape maps.

   printf("Scene: %u Logicals / %u Physicals\n",
          (UInt_t) fLogicalShapes.size(), (UInt_t) fPhysicalShapes.size());
}

//______________________________________________________________________________
void TGLScene::RGBAFromColorIdx(Float_t rgba[4], Color_t ci, Char_t transp)
{
   // Fill rgba color from ROOT color-index ci and transparency (0->100).

   TColor* c = gROOT->GetColor(ci);
   if(c)   c->GetRGB(rgba[0], rgba[1], rgba[2]);
   else    rgba[0] = rgba[1] = rgba[2] = 0.5;
   rgba[3] = 1.0f - transp/100.0f;
}

//______________________________________________________________________________
Bool_t TGLScene::IsOutside(const TGLBoundingBox & box,
                           const TGLPlaneSet_t  & planes)
{
   // Check if box is outside of all planes.

   for (TGLPlaneSet_ci p=planes.begin(); p!=planes.end(); ++p)
      if (box.Overlap(*p) == kOutside)
         return kTRUE;
   return kFALSE;
}<|MERGE_RESOLUTION|>--- conflicted
+++ resolved
@@ -1125,11 +1125,7 @@
    }
 
    // Loop over logicals -- it is much more efficient that way.
-<<<<<<< HEAD
-   
-=======
-
->>>>>>> 84c4c19c
+
    UInt_t count = 0;
 
    LogicalShapeMapIt_t lit = fLogicalShapes.begin();
