--- conflicted
+++ resolved
@@ -180,8 +180,6 @@
 {
    //Set the surface as stereo/non-stereo buffered.
    fStereo = db;
-<<<<<<< HEAD
-=======
 }
 
 //______________________________________________________________________________
@@ -268,5 +266,4 @@
    {
       fgAvailableSamples.push_back(*i);
    }
->>>>>>> 84c4c19c
 }