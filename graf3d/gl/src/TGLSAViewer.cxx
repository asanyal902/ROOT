--- conflicted
+++ resolved
@@ -345,11 +345,6 @@
    if (fFormat == 0)
       fFormat = new TGLFormat;
 
-<<<<<<< HEAD
-   ResetInitGL();
-
-=======
->>>>>>> 84c4c19c
    fGLWidget = TGLWidget::Create(*fFormat, fRightVerticalFrame, kTRUE, kTRUE, 0, 10, 10);
    fGLWidget->SetEventHandler(fEventHandler);
 
@@ -370,11 +365,6 @@
       return;
    }
 
-<<<<<<< HEAD
-   ResetInitGL();
-
-=======
->>>>>>> 84c4c19c
    fGLWidget->UnmapWindow();
    fGLWidget->SetEventHandler(0);
 
