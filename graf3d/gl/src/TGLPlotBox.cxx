--- conflicted
+++ resolved
@@ -212,16 +212,12 @@
    const Double_t zMin = f3DBox[0].Z();
    const Double_t zMax = f3DBox[4].Z();
 
-<<<<<<< HEAD
-   const Double_t uBox[][2] = {{-0.5, -0.5}, {0.5, -0.5}, {0.5, 0.5}, {-0.5, 0.5}};
-=======
    const Double_t uBox[][2] = {{-fRangeXU / 2., -fRangeYU / 2.},
                                { fRangeXU / 2., -fRangeYU / 2.},
                                { fRangeXU / 2.,  fRangeYU / 2.},
                                {-fRangeXU / 2.,  fRangeYU / 2.}};
    //const Double_t uBox[][2] = {{-1., -1.}, {1., -1.}, {1., 1.}, {-1., 1.}};
 
->>>>>>> 84c4c19c
 
    for (Int_t i = 0; i < 4; ++i) {
       gluProject(f3DBox[i].X(), f3DBox[i].Y(), zMin, mvMatrix, prMatrix, viewport,
