# Module.mk for gl module
# Copyright (c) 2000 Rene Brun and Fons Rademakers
#
# Author: Fons Rademakers, 29/2/2000

MODNAME      := gl
MODDIR       := $(ROOT_SRCDIR)/graf3d/$(MODNAME)
MODDIRS      := $(MODDIR)/src
MODDIRI      := $(MODDIR)/inc

GLDIR        := $(MODDIR)
GLDIRS       := $(GLDIR)/src
GLDIRI       := $(GLDIR)/inc

##### libRGL #####
GLL          := $(MODDIRI)/LinkDef.h
GLDS         := $(call stripsrc,$(MODDIRS)/G__GL.cxx)
GLDO         := $(GLDS:.cxx=.o)
GLDH         := $(GLDS:.cxx=.h)

GLH          := $(filter-out $(MODDIRI)/LinkDef%,$(wildcard $(MODDIRI)/*.h))
GLS          := $(filter-out $(MODDIRS)/G__%,$(wildcard $(MODDIRS)/*.cxx))

# Excluded from win32 builds
ifeq ($(ARCH),win32)
GLS          := $(filter-out $(MODDIRS)/TX11GL.cxx, $(GLS))
GLH          := $(filter-out $(MODDIRI)/TX11GL.h, $(GLH))
endif

# Excluded from rootcint
GLH1         := $(MODDIRI)/gl2ps.h $(MODDIRI)/CsgOps.h \
                $(MODDIRI)/TGLIncludes.h $(MODDIRI)/TGLWSIncludes.h \
                $(MODDIRI)/TGLContextPrivate.h $(MODDIRI)/TGLMarchingCubes.h \
		$(MODDIRI)/TKDEAdapter.h $(MODDIRI)/TGL5DPainter.h \
		$(MODDIRI)/TKDEFGT.h $(MODDIRI)/TGLIsoMesh.h

# Used by rootcint
GLH2         := $(filter-out $(GLH1), $(GLH))

ifneq ($(OPENGLLIB),)
GLLIBS       := $(OPENGLLIBDIR) $(OPENGLULIB) $(OPENGLLIB) \
                $(X11LIBDIR) -lX11 -lm
endif
ifeq ($(ARCH),win32)
GLLIBS       := opengl32.lib glu32.lib
endif

<<<<<<< HEAD
GLO          := $(GLS:.cxx=.o)
=======
GLO          := $(call stripsrc,$(GLS:.cxx=.o))
>>>>>>> 84c4c19c
GLDEP        := $(GLO:.o=.d) $(GLDO:.o=.d) $(GLO1:.o=.d)

GLLIB        := $(LPATH)/libRGL.$(SOEXT)
GLMAP        := $(GLLIB:.$(SOEXT)=.rootmap)

# used in the main Makefile
ALLHDRS      += $(patsubst $(MODDIRI)/%.h,include/%.h,$(GLH))
ALLLIBS      += $(GLLIB)
ALLMAPS      += $(GLMAP)

# include all dependency files
INCLUDEFILES += $(GLDEP)

##### local rules #####
.PHONY:         all-$(MODNAME) clean-$(MODNAME) distclean-$(MODNAME)

include/%.h:    $(GLDIRI)/%.h
		cp $< $@

$(GLLIB):       $(GLO) $(GLDO) $(ORDER_) $(MAINLIBS) $(GLLIBDEP) $(FTGLLIB) $(GLEWLIB)
		@$(MAKELIB) $(PLATFORM) $(LD) "$(LDFLAGS)" \
		   "$(SOFLAGS)" libRGL.$(SOEXT) $@ "$(GLO) $(GLO1) $(GLDO)" \
		   "$(GLLIBEXTRA) $(FTGLLIBDIR) $(FTGLLIBS) $(GLEWLIBDIR) $(GLEWLIBS) $(GLLIBS)"

$(GLDS):	$(GLH2) $(GLL) $(ROOTCINTTMPDEP)
		$(MAKEDIR)
		@echo "Generating dictionary $@..."
		$(ROOTCINTTMP) -f $@ -c $(GLH2) $(GLL)

$(GLMAP):       $(RLIBMAP) $(MAKEFILEDEP) $(GLL)
		$(RLIBMAP) -o $@ -l $(GLLIB) \
		   -d $(GLLIBDEPM) -c $(GLL)

all-$(MODNAME): $(GLLIB) $(GLMAP)

clean-$(MODNAME):
		@rm -f $(GLO) $(GLDO)

clean::         clean-$(MODNAME)

distclean-$(MODNAME): clean-$(MODNAME)
		@rm -f $(GLDEP) $(GLLIB) $(GLDS) $(GLDH) $(GLMAP)

distclean::     distclean-$(MODNAME)

##### extra rules ######
ifeq ($(ARCH),win32)
$(GLO) $(GLDO): CXXFLAGS += $(OPENGLINCDIR:%=-I%) -I$(WIN32GDKDIR)/gdk/src \
                            $(GDKDIRI:%=-I%) $(GLIBDIRI:%=-I%)
else
$(GLO) $(GLDO): CXXFLAGS += $(OPENGLINCDIR:%=-I%)
endif

<<<<<<< HEAD
$(GLDIRS)/TGLText.o: $(FREETYPEDEP)
$(GLDIRS)/TGLText.o: CXXFLAGS += $(FREETYPEINC) $(FTGLINCDIR:%=-I%) $(FTGLCPPFLAGS)

$(GLDIRS)/TGLFontManager.o: $(FREETYPEDEP)
$(GLDIRS)/TGLFontManager.o: CXXFLAGS += $(FREETYPEINC) $(FTGLINCDIR:%=-I%) $(FTGLCPPFLAGS)
=======
$(call stripsrc,$(GLDIRS)/TGLText.o): $(FREETYPEDEP)
$(call stripsrc,$(GLDIRS)/TGLText.o): CXXFLAGS += $(FREETYPEINC) $(FTGLINCDIR:%=-I%) $(FTGLCPPFLAGS)

$(call stripsrc,$(GLDIRS)/TGLFontManager.o): $(FREETYPEDEP)
$(call stripsrc,$(GLDIRS)/TGLFontManager.o): CXXFLAGS += $(FREETYPEINC) $(FTGLINCDIR:%=-I%) $(FTGLCPPFLAGS)

# Optimize dictionary with stl containers.
$(GLDO): NOOPT = $(OPT)
>>>>>>> 84c4c19c
<|MERGE_RESOLUTION|>--- conflicted
+++ resolved
@@ -45,11 +45,7 @@
 GLLIBS       := opengl32.lib glu32.lib
 endif
 
-<<<<<<< HEAD
-GLO          := $(GLS:.cxx=.o)
-=======
 GLO          := $(call stripsrc,$(GLS:.cxx=.o))
->>>>>>> 84c4c19c
 GLDEP        := $(GLO:.o=.d) $(GLDO:.o=.d) $(GLO1:.o=.d)
 
 GLLIB        := $(LPATH)/libRGL.$(SOEXT)
@@ -103,13 +99,6 @@
 $(GLO) $(GLDO): CXXFLAGS += $(OPENGLINCDIR:%=-I%)
 endif
 
-<<<<<<< HEAD
-$(GLDIRS)/TGLText.o: $(FREETYPEDEP)
-$(GLDIRS)/TGLText.o: CXXFLAGS += $(FREETYPEINC) $(FTGLINCDIR:%=-I%) $(FTGLCPPFLAGS)
-
-$(GLDIRS)/TGLFontManager.o: $(FREETYPEDEP)
-$(GLDIRS)/TGLFontManager.o: CXXFLAGS += $(FREETYPEINC) $(FTGLINCDIR:%=-I%) $(FTGLCPPFLAGS)
-=======
 $(call stripsrc,$(GLDIRS)/TGLText.o): $(FREETYPEDEP)
 $(call stripsrc,$(GLDIRS)/TGLText.o): CXXFLAGS += $(FREETYPEINC) $(FTGLINCDIR:%=-I%) $(FTGLCPPFLAGS)
 
@@ -117,5 +106,4 @@
 $(call stripsrc,$(GLDIRS)/TGLFontManager.o): CXXFLAGS += $(FREETYPEINC) $(FTGLINCDIR:%=-I%) $(FTGLCPPFLAGS)
 
 # Optimize dictionary with stl containers.
-$(GLDO): NOOPT = $(OPT)
->>>>>>> 84c4c19c
+$(GLDO): NOOPT = $(OPT)