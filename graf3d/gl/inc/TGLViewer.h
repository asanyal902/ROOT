// @(#)root/gl:$Id$
// Author:  Richard Maunder  25/05/2005

/*************************************************************************
 * Copyright (C) 1995-2004, Rene Brun and Fons Rademakers.               *
 * All rights reserved.                                                  *
 *                                                                       *
 * For the licensing terms see $ROOTSYS/LICENSE.                         *
 * For the list of contributors see $ROOTSYS/README/CREDITS.             *
 *************************************************************************/

#ifndef ROOT_TGLViewer
#define ROOT_TGLViewer

#include "TGLViewerBase.h"
#include "TGLRnrCtx.h"
#include "TGLSelectRecord.h"

#include "TVirtualViewer3D.h"
#include "TBuffer3D.h"

#include "TGLPerspectiveCamera.h"
#include "TGLOrthoCamera.h"
#include "TGLClip.h"

#include "TTimer.h"
#include "TPoint.h"

#include "TGEventHandler.h"

#include "GuiTypes.h"
#include "TQObject.h"

#include <vector>

class TGLSceneBase;
class TGLRedrawTimer;
class TGLViewerEditor;
class TGLWidget;
class TGLLightSet;
class TGLClipSet;
class TGLManipSet;
class TGLCameraOverlay;
class TGLContextIdentity;
class TGLAutoRotator;
class TTimer;

class TContextMenu;
class TGedEditor;
class TGLPShapeObj;

class TGLViewer : public TVirtualViewer3D,
                  public TGLViewerBase,
                  public TQObject

{
   friend class TGLOutput;
   friend class TGLEventHandler;
public:

   enum ECameraType { kCameraPerspXOZ,  kCameraPerspYOZ,  kCameraPerspXOY,
                      kCameraOrthoXOY,  kCameraOrthoXOZ,  kCameraOrthoZOY,
                      kCameraOrthoXnOY, kCameraOrthoXnOZ, kCameraOrthoZnOY };

   enum ESecSelType { // When to do secondary-selection:
      kOnRequest,     // - on request - when Mod1 is pressed or logical-shape requests it;
      kOnKeyMod1      // - only when Mod1 is pressed.
   };

private:
   TGLViewer(const TGLViewer &);             // Not implemented
   TGLViewer & operator=(const TGLViewer &); // Not implemented

   void InitSecondaryObjects();

protected:
   // External handles
   TVirtualPad   *fPad;         //! external pad - remove replace with signal

   // GUI Handles
   TContextMenu  *fContextMenu; //!

   // Cameras
   // TODO: Put in vector and allow external creation
   TGLPerspectiveCamera fPerspectiveCameraXOZ; //!
   TGLPerspectiveCamera fPerspectiveCameraYOZ; //!
   TGLPerspectiveCamera fPerspectiveCameraXOY; //!
   TGLOrthoCamera       fOrthoXOYCamera;       //!
   TGLOrthoCamera       fOrthoXOZCamera;       //!
   TGLOrthoCamera       fOrthoZOYCamera;       //!
   TGLOrthoCamera       fOrthoXnOYCamera;      //!
   TGLOrthoCamera       fOrthoXnOZCamera;      //!
   TGLOrthoCamera       fOrthoZnOYCamera;      //!
   TGLCamera           *fCurrentCamera;        //!
   TGLAutoRotator      *fAutoRotator;          //!

   // Stereo
   Bool_t               fStereo;               //! use stereo rendering
   Float_t              fStereoZeroParallax;   //! position of zero-parallax plane: 0 - near clipping plane, 1 - far clipping plane
   Float_t              fStereoEyeOffsetFac;   //!
   Float_t              fStereoFrustumAsymFac; //!

   // Stereo
   Bool_t               fStereo;               //! use stereo rendering
   Float_t              fStereoZeroParallax;   //! position of zero-parallax plane: 0 - near clipping plane, 1 - far clipping plane
   Float_t              fStereoEyeOffsetFac;   //!
   Float_t              fStereoFrustumAsymFac; //!

   // Lights
   TGLLightSet         *fLightSet;             //!
   // Clipping
   TGLClipSet          *fClipSet;              //!
   // Selected physical
   TGLSelectRecord      fCurrentSelRec;        //! select record in use as selected
   TGLSelectRecord      fSelRec;               //! select record from last select (should go to context)
   TGLSelectRecord      fSecSelRec;            //! select record from last secondary select (should go to context)
   TGLManipSet         *fSelectedPShapeRef;    //!
   // Overlay
   TGLOverlayElement   *fCurrentOvlElm;        //! current overlay element
   TGLOvlSelectRecord   fOvlSelRec;            //! select record from last overlay select

   TGEventHandler      *fEventHandler;         //! event handler
   TGedEditor          *fGedEditor;            //! GED editor
   TGLPShapeObj        *fPShapeWrap;

   // Mouse ineraction
public:
   enum EPushAction   { kPushStd,
                        kPushCamCenter, kPushAnnotate };
   enum EDragAction   { kDragNone,
                        kDragCameraRotate, kDragCameraTruck, kDragCameraDolly,
                        kDragOverlay };
protected:
   EPushAction          fPushAction;
   EDragAction          fDragAction;

   // Redraw timer
   TGLRedrawTimer      *fRedrawTimer;        //! timer for triggering redraws
   Float_t              fMaxSceneDrawTimeHQ; //! max time for scene rendering at high LOD (in ms)
   Float_t              fMaxSceneDrawTimeLQ; //! max time for scene rendering at high LOD (in ms)

   TGLRect        fViewport;       //! viewport - drawn area
   TGLColorSet    fDarkColorSet;   //! color-set with dark background
   TGLColorSet    fLightColorSet;  //! color-set with light background
   Float_t        fPointScale;     //! size scale for points
   Float_t        fLineScale;      //! width scale for lines
   Bool_t         fSmoothPoints;   //! smooth point edge rendering
   Bool_t         fSmoothLines;    //! smooth line edge rendering
   Int_t          fAxesType;       //! axes type
   Bool_t         fAxesDepthTest;  //! remove guides hidden-lines
   Bool_t         fReferenceOn;    //! reference marker on?
   TGLVertex3     fReferencePos;   //! reference position
   Bool_t         fDrawCameraCenter; //! reference marker on?
   TGLCameraOverlay  *fCameraOverlay; //! markup size of viewport in scene units

   Bool_t         fSmartRefresh;   //! cache logicals during scene rebuilds, use TAtt3D time-stamp to determine if they are still valid

   // Debug tracing (for scene rebuilds)
   Bool_t         fDebugMode;            //! debug mode (forced rebuild + draw scene/frustum/interest boxes)
   Bool_t         fIsPrinting;           //!
   TString        fPictureFileName;      //! default file-name for SavePicture()
   Float_t        fFader;                //! fade the view (0 - no fade/default, 1 - full fade/no rendering done)

   static TGLColorSet fgDefaultColorSet;                 //! a shared, default color-set
   static Bool_t      fgUseDefaultColorSetForNewViewers; //! name says it all


   ///////////////////////////////////////////////////////////////////////
   // Methods
   ///////////////////////////////////////////////////////////////////////

   virtual void SetupClipObject();

   // Drawing - can tidy up/remove lots when TGLManager added
   void InitGL();
   void PreDraw();
   void PostDraw();
   void FadeView(Float_t alpha);
   void MakeCurrent() const;
   void SwapBuffers() const;

   // Cameras
   void        SetViewport(Int_t x, Int_t y, Int_t width, Int_t height);
   void        SetViewport(const TGLRect& vp);
   void        SetupCameras(Bool_t reset);

protected:
   TGLWidget          *fGLWidget;
   Int_t               fGLDevice; //!for embedded gl viewer
   TGLContextIdentity *fGLCtxId;  //!for embedded gl viewer

   // Updata/camera-reset behaviour
   Bool_t           fIgnoreSizesOnUpdate;      // ignore sizes of bounding-boxes on update
   Bool_t           fResetCamerasOnUpdate;     // reposition camera on each update
   Bool_t           fResetCamerasOnNextUpdate; // reposition camera on next update

public:
   TGLViewer(TVirtualPad* pad, Int_t x, Int_t y, Int_t width, Int_t height);
   TGLViewer(TVirtualPad* pad);
   virtual ~TGLViewer();

   void ResetInitGL();

   // TVirtualViewer3D interface ... mostly a facade

   // Forward to TGLScenePad
   virtual Bool_t CanLoopOnPrimitives() const { return kTRUE; }
   virtual void   PadPaint(TVirtualPad* pad);
   // Actually used by GL-in-pad
   virtual Int_t  DistancetoPrimitive(Int_t px, Int_t py);
   virtual void   ExecuteEvent(Int_t event, Int_t px, Int_t py);
   // Only implemented because they're abstract ... should throw an
   // exception or assert they are not called.
   virtual Bool_t PreferLocalFrame() const { return kTRUE; }
   virtual void   BeginScene() {}
   virtual Bool_t BuildingScene() const { return kFALSE; }
   virtual void   EndScene() {}
   virtual Int_t  AddObject(const TBuffer3D&, Bool_t* = 0) { return TBuffer3D::kNone; }
   virtual Int_t  AddObject(UInt_t, const TBuffer3D&, Bool_t* = 0) { return TBuffer3D::kNone; }
   virtual Bool_t OpenComposite(const TBuffer3D&, Bool_t* = 0) { return kFALSE; }
   virtual void   CloseComposite() {}
   virtual void   AddCompositeOp(UInt_t) {}

   virtual void   PrintObjects();
   virtual void   ResetCameras()                { SetupCameras(kTRUE); }
   virtual void   ResetCamerasAfterNextUpdate() { fResetCamerasOnNextUpdate = kTRUE; }

   TGLWidget* GetGLWidget() { return fGLWidget; }

   virtual void  CreateGLWidget()  {}
   virtual void  DestroyGLWidget() {}

   Int_t   GetDev()          const           { return fGLDevice; }
   Bool_t  GetSmartRefresh() const           { return fSmartRefresh; }
   void    SetSmartRefresh(Bool_t smart_ref) { fSmartRefresh = smart_ref; }

   TGLColorSet& RefDarkColorSet()  { return fDarkColorSet;  }
   TGLColorSet& RefLightColorSet() { return fLightColorSet; }
   TGLColorSet& ColorSet()         { return * fRnrCtx->GetBaseColorSet(); }
   void         UseDarkColorSet();
   void         UseLightColorSet();
   void         SwitchColorSet();

   void         UseDefaultColorSet(Bool_t x);
   Bool_t       IsUsingDefaultColorSet() const;
   Bool_t       IsColorSetDark() const;

   void         SetClearColor(Color_t col);

   static TGLColorSet& GetDefaultColorSet();
   static void         UseDefaultColorSetForNewViewers(Bool_t x);
   static Bool_t       IsUsingDefaultColorSetForNewViewers();

   const TGLRect& RefViewport()      const { return fViewport; }
   Int_t          ViewportDiagonal() const { return fViewport.Diagonal(); }

   Float_t GetPointScale()    const { return fPointScale; }
   Float_t GetLineScale()     const { return fLineScale; }
   void    SetPointScale(Float_t s) { fPointScale = s; }
   void    SetLineScale (Float_t s) { fLineScale  = s; }
   Bool_t  GetSmoothPoints()  const { return fSmoothPoints; }
   Bool_t  GetSmoothLines()   const { return fSmoothLines; }
   void    SetSmoothPoints(Bool_t s){ fSmoothPoints = s; }
   void    SetSmoothLines(Bool_t s) { fSmoothLines  = s; }

   TGLLightSet* GetLightSet() const { return fLightSet; }
   TGLClipSet * GetClipSet()  const { return fClipSet; }
   Bool_t GetClipAutoUpdate() const   { return fClipSet->GetAutoUpdate(); }
   void   SetClipAutoUpdate(Bool_t x) { fClipSet->SetAutoUpdate(x); }

   // External GUI component interface
   TGLCamera & CurrentCamera() const { return *fCurrentCamera; }
   TGLCamera & RefCamera(ECameraType camera);
   void SetCurrentCamera(ECameraType camera);
   void SetOrthoCamera(ECameraType camera, Double_t zoom, Double_t dolly,
                             Double_t center[3], Double_t hRotate, Double_t vRotate);
   void SetPerspectiveCamera(ECameraType camera, Double_t fov, Double_t dolly,
                             Double_t center[3], Double_t hRotate, Double_t vRotate);
   void GetGuideState(Int_t & axesType, Bool_t & axesDepthTest, Bool_t & referenceOn, Double_t* referencePos) const;
   void SetGuideState(Int_t axesType, Bool_t axesDepthTest, Bool_t referenceOn, const Double_t* referencePos);
   void SetDrawCameraCenter(Bool_t x);
   Bool_t GetDrawCameraCenter() { return fDrawCameraCenter; }
   void   PickCameraCenter()    { fPushAction = kPushCamCenter; RefreshPadEditor(this); }
   void   PickAnnotate()        { fPushAction = kPushAnnotate;  RefreshPadEditor(this); }
   TGLCameraOverlay* GetCameraOverlay() const { return fCameraOverlay; }
   void SetCameraOverlay(TGLCameraOverlay* m) { fCameraOverlay = m; }
   TGLAutoRotator* GetAutoRotator();

   // Stereo
   Bool_t  GetStereo()               const { return fStereo; }
   Float_t GetStereoZeroParallax()   const { return fStereoZeroParallax;   }
   Float_t GetStereoEyeOffsetFac()   const { return fStereoEyeOffsetFac;   }
   Float_t GetStereoFrustumAsymFac() const { return fStereoFrustumAsymFac; }

<<<<<<< HEAD
   // Stereo
   Bool_t  GetStereo()               const { return fStereo; }
   Float_t GetStereoZeroParallax()   const { return fStereoZeroParallax;   }
   Float_t GetStereoEyeOffsetFac()   const { return fStereoEyeOffsetFac;   }
   Float_t GetStereoFrustumAsymFac() const { return fStereoFrustumAsymFac; }

=======
>>>>>>> 84c4c19c
   void SetStereo(Bool_t s)                { fStereo = s; }
   void SetStereoZeroParallax(Float_t f)   { fStereoZeroParallax   = f; }
   void SetStereoEyeOffsetFac(Float_t f)   { fStereoEyeOffsetFac   = f; }
   void SetStereoFrustumAsymFac(Float_t f) { fStereoFrustumAsymFac = f; }

   // Push / drag action
   EPushAction GetPushAction() const { return fPushAction; }
   EDragAction GetDragAction() const { return fDragAction; }

   const TGLPhysicalShape * GetSelected() const;


   // Draw and selection

   // Scene rendering timeouts
   Float_t GetMaxSceneDrawTimeHQ() const    { return fMaxSceneDrawTimeHQ; }
   Float_t GetMaxSceneDrawTimeLQ() const    { return fMaxSceneDrawTimeLQ; }
   void    SetMaxSceneDrawTimeHQ(Float_t t) { fMaxSceneDrawTimeHQ = t; }
   void    SetMaxSceneDrawTimeLQ(Float_t t) { fMaxSceneDrawTimeLQ = t; }

   // Request methods post cross thread request via TROOT::ProcessLineFast().
   void RequestDraw(Short_t LOD = TGLRnrCtx::kLODMed); // Cross thread draw request
   virtual void PreRender();
   virtual void PostRender();
<<<<<<< HEAD
   void DoDraw();
   void DoDrawMono();
   void DoDrawStereo();
=======
   void DoDraw(Bool_t swap_buffers=kTRUE);
   void DoDrawMono(Bool_t swap_buffers);
   void DoDrawStereo(Bool_t swap_buffers);
>>>>>>> 84c4c19c

   void DrawGuides();
   void DrawDebugInfo();

   Bool_t RequestSelect(Int_t x, Int_t y);          // Cross thread select request
   Bool_t DoSelect(Int_t x, Int_t y);               // First level selecton (shapes/objects).
   Bool_t RequestSecondarySelect(Int_t x, Int_t y); // Cross thread secondary select request
   Bool_t DoSecondarySelect(Int_t x, Int_t y);      // Second level selecton (inner structure).
   void   ApplySelection();

   Bool_t RequestOverlaySelect(Int_t x, Int_t y); // Cross thread select request
   Bool_t DoOverlaySelect(Int_t x, Int_t y);      // Window coords origin top left

   // Saving of screen image
   Bool_t SavePicture();
   Bool_t SavePicture(const TString &fileName);
   Bool_t SavePictureUsingBB (const TString &fileName);
   Bool_t SavePictureUsingFBO(const TString &fileName, Int_t w, Int_t h, Float_t pixel_object_scale=0);
   Bool_t SavePictureWidth (const TString &fileName, Int_t width, Bool_t pixel_object_scale=kTRUE);
   Bool_t SavePictureHeight(const TString &fileName, Int_t height, Bool_t pixel_object_scale=kTRUE);
   Bool_t SavePictureScale (const TString &fileName, Float_t scale, Bool_t pixel_object_scale=kTRUE);

   const char*  GetPictureFileName() const { return fPictureFileName.Data(); }
   void         SetPictureFileName(const TString& f) { fPictureFileName = f; }
   Float_t      GetFader() const { return fFader; }
   void         SetFader(Float_t x) { fFader = x; }
   void         AutoFade(Float_t fade, Float_t time=1, Int_t steps=10);

   // Update/camera-reset
   void   UpdateScene(Bool_t redraw=kTRUE);
   Bool_t GetIgnoreSizesOnUpdate() const        { return fIgnoreSizesOnUpdate; }
   void   SetIgnoreSizesOnUpdate(Bool_t v)      { fIgnoreSizesOnUpdate = v; }
   void   ResetCurrentCamera();
   Bool_t GetResetCamerasOnUpdate() const       { return fResetCamerasOnUpdate; }
   void   SetResetCamerasOnUpdate(Bool_t v)     { fResetCamerasOnUpdate = v; }

   virtual void PostSceneBuildSetup(Bool_t resetCameras);

   virtual void Activated() { Emit("Activated()"); } // *SIGNAL*

   virtual void MouseIdle(TGLPhysicalShape*,UInt_t,UInt_t); // *SIGNAL*
   virtual void MouseOver(TGLPhysicalShape*); // *SIGNAL*
   virtual void MouseOver(TGLPhysicalShape*, UInt_t state); // *SIGNAL*
   virtual void MouseOver(TObject *obj, UInt_t state); // *SIGNAL*
   virtual void ReMouseOver(TObject *obj, UInt_t state); // *SIGNAL*
   virtual void UnMouseOver(TObject *obj, UInt_t state); // *SIGNAL*

   virtual void Clicked(TObject *obj); //*SIGNAL*
   virtual void Clicked(TObject *obj, UInt_t button, UInt_t state); //*SIGNAL*
   virtual void ReClicked(TObject *obj, UInt_t button, UInt_t state); //*SIGNAL*
   virtual void UnClicked(TObject *obj, UInt_t button, UInt_t state); //*SIGNAL*
   virtual void DoubleClicked() { Emit("DoubleClicked()"); } // *SIGNAL*

   TGEventHandler *GetEventHandler() const { return fEventHandler; }
   virtual void    SetEventHandler(TGEventHandler *handler);

   TGedEditor*  GetGedEditor() const { return fGedEditor; }
   virtual void SetGedEditor(TGedEditor* ed) { fGedEditor = ed; }

   virtual void SelectionChanged();
   virtual void OverlayDragFinished();
   virtual void RefreshPadEditor(TObject* obj=0);

   virtual void RemoveOverlayElement(TGLOverlayElement* el);

   TGLSelectRecord&    GetSelRec()    { return fSelRec; }
   TGLOvlSelectRecord& GetOvlSelRec() { return fOvlSelRec; }
   TGLOverlayElement*  GetCurrentOvlElm() const { return fCurrentOvlElm; }
   void                ClearCurrentOvlElm();

   ClassDef(TGLViewer,0) // Standard ROOT GL viewer.
};



// TODO: Find a better place/way to do this
class TGLRedrawTimer : public TTimer
{
private:
   TGLViewer & fViewer;
   Short_t     fRedrawLOD;
   Bool_t      fPending;
public:
   TGLRedrawTimer(TGLViewer & viewer) :
      fViewer(viewer), fRedrawLOD(TGLRnrCtx::kLODHigh), fPending(kFALSE) {}
   ~TGLRedrawTimer() {}
   void RequestDraw(Int_t milliSec, Short_t redrawLOD)
   {
      if (fPending) TurnOff(); else fPending = kTRUE;
      if (redrawLOD < fRedrawLOD) fRedrawLOD = redrawLOD;
      TTimer::Start(milliSec, kTRUE);
   }
   Bool_t IsPending() const { return fPending; }
   virtual void Stop()
   {
      if (fPending) { TurnOff(); fPending = kFALSE; }
   }
   Bool_t Notify()
   {
      TurnOff();
      fPending = kFALSE;
      fViewer.RequestDraw(fRedrawLOD);
      fRedrawLOD = TGLRnrCtx::kLODHigh;
      return kTRUE;
   }
};

class TGLFaderHelper {
private:
   TGLFaderHelper(const TGLFaderHelper&); // Not implemented
   TGLFaderHelper& operator=(const TGLFaderHelper&); // Not implemented

public:
   TGLViewer *fViewer;
   Float_t    fFadeTarget;
   Float_t    fTime;
   Int_t      fNSteps;

   TGLFaderHelper() :
      fViewer(0), fFadeTarget(0), fTime(0), fNSteps(0) {}
   TGLFaderHelper(TGLViewer* v, Float_t fade, Float_t time, Int_t steps) :
      fViewer(v),fFadeTarget(fade), fTime(time), fNSteps(steps) {}
   virtual ~TGLFaderHelper() {}

   void MakeFadeStep();

   ClassDef(TGLFaderHelper, 0);
};

#endif // ROOT_TGLViewer<|MERGE_RESOLUTION|>--- conflicted
+++ resolved
@@ -100,12 +100,6 @@
    Float_t              fStereoEyeOffsetFac;   //!
    Float_t              fStereoFrustumAsymFac; //!
 
-   // Stereo
-   Bool_t               fStereo;               //! use stereo rendering
-   Float_t              fStereoZeroParallax;   //! position of zero-parallax plane: 0 - near clipping plane, 1 - far clipping plane
-   Float_t              fStereoEyeOffsetFac;   //!
-   Float_t              fStereoFrustumAsymFac; //!
-
    // Lights
    TGLLightSet         *fLightSet;             //!
    // Clipping
@@ -198,8 +192,6 @@
    TGLViewer(TVirtualPad* pad, Int_t x, Int_t y, Int_t width, Int_t height);
    TGLViewer(TVirtualPad* pad);
    virtual ~TGLViewer();
-
-   void ResetInitGL();
 
    // TVirtualViewer3D interface ... mostly a facade
 
@@ -292,15 +284,6 @@
    Float_t GetStereoEyeOffsetFac()   const { return fStereoEyeOffsetFac;   }
    Float_t GetStereoFrustumAsymFac() const { return fStereoFrustumAsymFac; }
 
-<<<<<<< HEAD
-   // Stereo
-   Bool_t  GetStereo()               const { return fStereo; }
-   Float_t GetStereoZeroParallax()   const { return fStereoZeroParallax;   }
-   Float_t GetStereoEyeOffsetFac()   const { return fStereoEyeOffsetFac;   }
-   Float_t GetStereoFrustumAsymFac() const { return fStereoFrustumAsymFac; }
-
-=======
->>>>>>> 84c4c19c
    void SetStereo(Bool_t s)                { fStereo = s; }
    void SetStereoZeroParallax(Float_t f)   { fStereoZeroParallax   = f; }
    void SetStereoEyeOffsetFac(Float_t f)   { fStereoEyeOffsetFac   = f; }
@@ -325,15 +308,9 @@
    void RequestDraw(Short_t LOD = TGLRnrCtx::kLODMed); // Cross thread draw request
    virtual void PreRender();
    virtual void PostRender();
-<<<<<<< HEAD
-   void DoDraw();
-   void DoDrawMono();
-   void DoDrawStereo();
-=======
    void DoDraw(Bool_t swap_buffers=kTRUE);
    void DoDrawMono(Bool_t swap_buffers);
    void DoDrawStereo(Bool_t swap_buffers);
->>>>>>> 84c4c19c
 
    void DrawGuides();
    void DrawDebugInfo();
