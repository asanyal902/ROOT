// @(#)root/gl:$Id$
// Author: Matevz Tadel  7/4/2006

/*************************************************************************
 * Copyright (C) 1995-2006, Rene Brun and Fons Rademakers.               *
 * All rights reserved.                                                  *
 *                                                                       *
 * For the licensing terms see $ROOTSYS/LICENSE.                         *
 * For the list of contributors see $ROOTSYS/README/CREDITS.             *
 *************************************************************************/

#ifndef ROOT_TGLObject
#define ROOT_TGLObject

#include "TGLLogicalShape.h"
#include "TMap.h"
<<<<<<< HEAD
=======
#include <stdexcept>
>>>>>>> 84c4c19c

class TClass;

class TGLObject : public TGLLogicalShape
{
private:
   static TMap    fgGLClassMap;
   static TClass* SearchGLRenderer(TClass* cls);

protected:
   mutable Bool_t fMultiColor; // Are multiple colors used for object rendering.

   Bool_t SetModelCheckClass(TObject* obj, TClass* cls);

   void   SetAxisAlignedBBox(Float_t xmin, Float_t xmax,
                             Float_t ymin, Float_t ymax,
                             Float_t zmin, Float_t zmax);
   void   SetAxisAlignedBBox(const Float_t* p);

   template <class TT> TT* SetModelDynCast(TObject* obj)
   {
      TT *ret = dynamic_cast<TT*>(obj);
      if (!ret) throw std::runtime_error("Object of wrong type passed.");
      fExternalObj = obj;
      return ret;
   }

   template <class TT> TT* DynCast(TObject* obj)
   {
      TT *ret = dynamic_cast<TT*>(obj);
      if (!ret) throw std::runtime_error("Object of wrong type passed.");
      return ret;
   }

public:
   TGLObject() : TGLLogicalShape(0), fMultiColor(kFALSE) {}
   virtual ~TGLObject() {}

   virtual Bool_t ShouldDLCache(const TGLRnrCtx& rnrCtx) const;

   // Kept from TGLLogicalShape
   // virtual ELODAxes SupportedLODAxes() const { return kLODAxesNone; }

   // Changed from TGLLogicalShape
   virtual Bool_t KeepDuringSmartRefresh() const { return kTRUE; }
   virtual void   UpdateBoundingBox();

   // TGLObject virtuals
   virtual Bool_t SetModel(TObject* obj, const Option_t* opt=0) = 0;
   virtual void   SetBBox() = 0;
   // Abstract method from TGLLogicalShape:
   // virtual void DirectDraw(TGLRnrCtx & rnrCtx) const = 0;

   // Interface to class .vs. classGL map.
   static TClass* GetGLRenderer(TClass* isa);

   ClassDef(TGLObject, 0); // Base-class for direct OpenGL renderers
};

#endif<|MERGE_RESOLUTION|>--- conflicted
+++ resolved
@@ -14,10 +14,7 @@
 
 #include "TGLLogicalShape.h"
 #include "TMap.h"
-<<<<<<< HEAD
-=======
 #include <stdexcept>
->>>>>>> 84c4c19c
 
 class TClass;
 
