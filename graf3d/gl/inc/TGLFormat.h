// @(#)root/gl:$Id$
// Author:  Timur Pocheptsov, Jun 2007

/*************************************************************************
 * Copyright (C) 1995-2004, Rene Brun and Fons Rademakers.               *
 * All rights reserved.                                                  *
 *                                                                       *
 * For the licensing terms see $ROOTSYS/LICENSE.                         *
 * For the list of contributors see $ROOTSYS/README/CREDITS.             *
 *************************************************************************/

#ifndef ROOT_TGLFormat
#define ROOT_TGLFormat

#include "Rtypes.h"

#include <vector>

/*
   TGLFormat class describes the pixel format of a drawing surface.
   It's a generic analog of PIXELFORMATDESCRIPTOR (win32) or
   array of integer constants array for glXChooseVisual (X11).
   This class is in a very preliminary state, different
   options have not been tested yet, only defaults.

   Surface can be:
   -RGBA
   -with/without depth buffer
   -with/without stencil buffer
   -with/without accum buffer
   -double/single buffered
*/

class TGLFormat
{
public:
   enum EFormatOptions
   {
      kNone         = 0,
      kDoubleBuffer = 1,
      kDepth        = 2,
      kAccum        = 4,
      kStencil      = 8,
<<<<<<< HEAD
      kStereo       = 16
=======
      kStereo       = 16,
      kMultiSample  = 32
>>>>>>> 84c4c19c
   };

private:
   Bool_t fDoubleBuffered;
   Bool_t fStereo;
<<<<<<< HEAD
   UInt_t fDepthSize;
   UInt_t fAccumSize;
   UInt_t fStencilSize;
   
=======
   Int_t  fDepthSize;
   Int_t  fAccumSize;
   Int_t  fStencilSize;
   Int_t  fSamples;

   static std::vector<Int_t> fgAvailableSamples;

   static Int_t GetDefaultSamples();
   static void  InitAvailableSamples();
>>>>>>> 84c4c19c

public:
   TGLFormat();
   TGLFormat(EFormatOptions options);

   //Virtual dtor only to supress warnings from g++ -
   //ClassDef adds virtual functions, so g++ wants virtual dtor.
   virtual ~TGLFormat();

   Bool_t operator == (const TGLFormat &rhs)const;
   Bool_t operator != (const TGLFormat &rhs)const;

   Int_t  GetDepthSize()const;
   void   SetDepthSize(Int_t depth);
   Bool_t HasDepth()const;

   Int_t  GetStencilSize()const;
   void   SetStencilSize(Int_t stencil);
   Bool_t HasStencil()const;

   Int_t  GetAccumSize()const;
   void   SetAccumSize(Int_t accum);
   Bool_t HasAccumBuffer()const;

   Bool_t IsDoubleBuffered()const;
   void   SetDoubleBuffered(Bool_t db);

   Bool_t IsStereo()const;
   void   SetStereo(Bool_t db);

<<<<<<< HEAD
   ClassDef(TGLFormat, 0) // Describes GL buffer format.
=======
   Int_t  GetSamples()const;
   void   SetSamples(Int_t samples);
   Bool_t HasMultiSampling()const;

   ClassDef(TGLFormat, 0); // Describes GL buffer format.
>>>>>>> 84c4c19c
};

#endif<|MERGE_RESOLUTION|>--- conflicted
+++ resolved
@@ -41,23 +41,13 @@
       kDepth        = 2,
       kAccum        = 4,
       kStencil      = 8,
-<<<<<<< HEAD
-      kStereo       = 16
-=======
       kStereo       = 16,
       kMultiSample  = 32
->>>>>>> 84c4c19c
    };
 
 private:
    Bool_t fDoubleBuffered;
    Bool_t fStereo;
-<<<<<<< HEAD
-   UInt_t fDepthSize;
-   UInt_t fAccumSize;
-   UInt_t fStencilSize;
-   
-=======
    Int_t  fDepthSize;
    Int_t  fAccumSize;
    Int_t  fStencilSize;
@@ -67,7 +57,6 @@
 
    static Int_t GetDefaultSamples();
    static void  InitAvailableSamples();
->>>>>>> 84c4c19c
 
 public:
    TGLFormat();
@@ -98,15 +87,11 @@
    Bool_t IsStereo()const;
    void   SetStereo(Bool_t db);
 
-<<<<<<< HEAD
-   ClassDef(TGLFormat, 0) // Describes GL buffer format.
-=======
    Int_t  GetSamples()const;
    void   SetSamples(Int_t samples);
    Bool_t HasMultiSampling()const;
 
    ClassDef(TGLFormat, 0); // Describes GL buffer format.
->>>>>>> 84c4c19c
 };
 
 #endif