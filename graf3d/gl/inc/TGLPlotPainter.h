// @(#)root/gl:$Id$
// Author:  Timur Pocheptsov  14/06/2006

/*************************************************************************
 * Copyright (C) 1995-2004, Rene Brun and Fons Rademakers.               *
 * All rights reserved.                                                  *
 *                                                                       *
 * For the licensing terms see $ROOTSYS/LICENSE.                         *
 * For the list of contributors see $ROOTSYS/README/CREDITS.             *
 *************************************************************************/

#ifndef ROOT_TGLPlotPainter
#define ROOT_TGLPlotPainter

#include <vector>

#ifndef ROOT_TVirtualGL
#include "TVirtualGL.h"
#endif
#ifndef ROOT_TGLPlotBox
#include "TGLPlotBox.h"
#endif
#ifndef ROOT_TPoint
#include "TPoint.h"
#endif
#ifndef ROOT_TGLUtil
#include "TGLUtil.h"
#endif
#ifndef ROOT_TNamed
#include "TNamed.h"
#endif

class TGLPlotCoordinates;
class TGLPlotCamera;
class TGL5DDataSet;
class TString;
class TColor;
class TAxis;
class TH1;
class TH3;
class TF3;

/*
   Box cut. When attached to a plot, cuts away a part of it.
   Can be moved in a plot's own area in X/Y/Z directions.
*/

class TGLBoxCut {
private:
   Double_t                   fXLength;
   Double_t                   fYLength;
   Double_t                   fZLength;
   TGLVertex3                 fCenter;
   Rgl::Range_t               fXRange;
   Rgl::Range_t               fYRange;
   Rgl::Range_t               fZRange;

   const TGLPlotBox * const   fPlotBox;
   Bool_t                     fActive;
   Double_t                   fFactor;

   TPoint                     fMousePos;

public:
   TGLBoxCut(const TGLPlotBox *plotBox);
   virtual ~TGLBoxCut();

   void   TurnOnOff();
   Bool_t IsActive()const{return fActive;}
   void   SetActive(Bool_t a);

   void   ResetBoxGeometry();
   
   void   SetFactor(Double_t f){fFactor = f;}

   void   DrawBox(Bool_t selectionPass, Int_t selected)const;

   void   StartMovement(Int_t px, Int_t py);
   void   MoveBox(Int_t px, Int_t py, Int_t axisID);

   Bool_t IsInCut(Double_t xMin, Double_t xMax, Double_t yMin, Double_t yMax,
                  Double_t zMin, Double_t zMax)const;

   template<class V>
   Bool_t IsInCut(const V * v) const
   {
      //Check, if box defined by xmin/xmax etc. is in cut.
      if (v[0] >= fXRange.first && v[0] < fXRange.second &&
          v[1] >= fYRange.first && v[1] < fYRange.second &&
          v[2] >= fZRange.first && v[2] < fZRange.second)
         return kTRUE;
      return kFALSE;
   }
   
   Rgl::Range_t GetXRange()const{return fXRange;}
   Rgl::Range_t GetYRange()const{return fYRange;}
   Rgl::Range_t GetZRange()const{return fZRange;}

private:
   void AdjustBox();

   ClassDef(TGLBoxCut, 0)//Cuts away part of a plot.
};

/*
   2D contour for TH3 slicing.
*/

class TGLTH3Slice : public TNamed {
public:
   enum ESliceAxis {kXOZ, kYOZ, kXOY};

private:
   ESliceAxis                fAxisType;
   TAxis                    *fAxis;
   mutable TGLLevelPalette   fPalette;

   const TGLPlotCoordinates *fCoord;
   const TGLPlotBox         *fBox;
   Int_t                     fSliceWidth;

   const TH3                *fHist;
   const TF3                *fF3;

   mutable TGL2DArray<Double_t> fTexCoords;

   mutable Rgl::Range_t         fMinMax;

public:
   TGLTH3Slice(const TString &sliceName,
               const TH3 *hist,
               const TGLPlotCoordinates *coord,
               const TGLPlotBox * box,
               ESliceAxis axis);
   TGLTH3Slice(const TString &sliceName,
               const TH3 *hist, const TF3 *fun,
               const TGLPlotCoordinates *coord,
               const TGLPlotBox * box,
               ESliceAxis axis);

   void   DrawSlice(Double_t pos)const;
   //SetSliceWidth must have "menu" comment.
   void   SetSliceWidth(Int_t width = 1); // *MENU*

   void   SetMinMax(const Rgl::Range_t &newRange)
   {
      fMinMax = newRange;
   }

   const TGLLevelPalette & GetPalette()const
   {
      return fPalette;
   }

private:
   void   PrepareTexCoords(Double_t pos, Int_t sliceBegin, Int_t sliceEnd)const;
   void   FindMinMax(Int_t sliceBegin, Int_t sliceEnd)const;
   Bool_t PreparePalette()const;
   void   DrawSliceTextured(Double_t pos)const;
   void   DrawSliceFrame(Int_t low, Int_t up)const;

   ClassDef(TGLTH3Slice, 0) // TH3 slice
};


/*
   TGLPlotPainter class defines interface to different plot painters.
*/

class TGLPlotPainter;

/*
Object of this class, created on stack in DrawPlot member-functions,
saves modelview matrix, moves plot to (0; 0; 0), and
restores modelview matrix in dtor.
*/

namespace Rgl {

class PlotTranslation {
public:
   PlotTranslation(const TGLPlotPainter *painter);
   ~PlotTranslation();

private:
   const TGLPlotPainter *fPainter;
};

}

class TGLPlotPainter : public TVirtualGLPainter {
   friend class Rgl::PlotTranslation;
private:
   const TColor         *fPadColor;

protected:
   Double_t              fPadPhi;
   Double_t              fPadTheta;
   TH1                  *fHist;
   TAxis                *fXAxis;
   TAxis                *fYAxis;
   TAxis                *fZAxis;

   TGLPlotCoordinates   *fCoord;
   TGLPlotCamera        *fCamera;
   TGLSelectionBuffer    fSelection;
   
   Bool_t                fUpdateSelection;
   Bool_t                fSelectionPass;
   Int_t                 fSelectedPart;
   TPoint                fMousePosition;
   mutable Double_t      fXOZSectionPos;
   mutable Double_t      fYOZSectionPos;
   mutable Double_t      fXOYSectionPos;
   TGLPlotBox            fBackBox;
   TGLBoxCut             fBoxCut;

   std::vector<Double_t> fZLevels;
   Bool_t                fHighColor;

   enum ESelectionBase{
      kHighColorSelectionBase = 7,
      kTrueColorSelectionBase = 10
   };

   ESelectionBase        fSelectionBase;
   mutable Bool_t        fDrawPalette;

public:
/*   TGLPlotPainter(TH1 *hist, TGLPlotCamera *camera, TGLPlotCoordinates *coord, Int_t context,
                  Bool_t xoySelectable, Bool_t xozSelectable, Bool_t yozSelectable);
   TGLPlotPainter(TGLPlotCamera *camera, Int_t context);*/
   TGLPlotPainter(TH1 *hist, TGLPlotCamera *camera, TGLPlotCoordinates *coord,
                  Bool_t xoySelectable, Bool_t xozSelectable, Bool_t yozSelectable);
   TGLPlotPainter(TGL5DDataSet *data, TGLPlotCamera *camera, TGLPlotCoordinates *coord);
   TGLPlotPainter(TGLPlotCamera *camera);

   const TGLPlotBox& RefBackBox() const { return fBackBox; }

   virtual void     InitGL()const = 0;
   virtual void     DeInitGL()const = 0;
   virtual void     DrawPlot()const = 0;
   virtual void     Paint();

   //Checks, if mouse cursor is above plot.
   virtual Bool_t   PlotSelected(Int_t px, Int_t py);
   //Init geometry does plot's specific initialization.
   virtual Bool_t   InitGeometry() = 0;

   virtual void     StartPan(Int_t px, Int_t py) = 0;
   //Pan function is already declared in TVirtualGLPainter.

   //Add string option, it can be a digit in "lego" or "surf".
   virtual void     AddOption(const TString &stringOption) = 0;
   //Function to process additional events (key presses, mouse clicks.)
   virtual void     ProcessEvent(Int_t event, Int_t px, Int_t py) = 0;
   //Used by GLpad
   void             SetPadColor(const TColor *color);
   
   virtual void     SetFrameColor(const TColor *frameColor);
   //Camera is external to painter, if zoom was changed, or camera
   //was rotated, selection must be invalidated.
   void             InvalidateSelection();

   enum ECutAxisID {
      kXAxis = 7,
      kYAxis = 8,
      kZAxis = 9
   };

   Bool_t           CutAxisSelected()const{return !fHighColor && fSelectedPart <= kZAxis && fSelectedPart >= kXAxis;}
   
protected:
   const TColor    *GetPadColor()const;
   //
   void             MoveSection(Int_t px, Int_t py);
   void             DrawSections()const;
   virtual void     DrawSectionXOZ()const = 0;
   virtual void     DrawSectionYOZ()const = 0;
   virtual void     DrawSectionXOY()const = 0;

   virtual void     DrawPaletteAxis()const;

   virtual void     ClearBuffers()const;

   void             PrintPlot()const;
   
   //Attention! After one of this methods was called,
   //the GL_MATRIX_MODE could become different from what
   //you had before the call: for example, SaveModelviewMatrix will 
   //change it to GL_MODELVIEW.
   void             SaveModelviewMatrix()const;
   void             SaveProjectionMatrix()const;
   
   void             RestoreModelviewMatrix()const;
   void             RestoreProjectionMatrix()const;

   ClassDef(TGLPlotPainter, 0) //Base for gl plots
};

/*
   Auxiliary class, which holds different
   information about plot's current coordinate system
*/

class TH2Poly;

class TGLPlotCoordinates {
private:
   EGLCoordType    fCoordType;

   Rgl::BinRange_t fXBins;
   Rgl::BinRange_t fYBins;
   Rgl::BinRange_t fZBins;

   Double_t        fXScale;
   Double_t        fYScale;
   Double_t        fZScale;

   Rgl::Range_t    fXRange;
   Rgl::Range_t    fYRange;
   Rgl::Range_t    fZRange;

   Rgl::Range_t    fXRangeScaled;
   Rgl::Range_t    fYRangeScaled;
   Rgl::Range_t    fZRangeScaled;

   Bool_t          fXLog;
   Bool_t          fYLog;
   Bool_t          fZLog;

   Bool_t          fModified;
   Double_t        fFactor;

public:
   TGLPlotCoordinates();
   virtual ~TGLPlotCoordinates();

   void         SetCoordType(EGLCoordType type);
   EGLCoordType GetCoordType()const;

   void   SetXLog(Bool_t xLog);
   Bool_t GetXLog()const;

   void   SetYLog(Bool_t yLog);
   Bool_t GetYLog()const;

   void   SetZLog(Bool_t zLog);
   Bool_t GetZLog()const;

   void   ResetModified();
   Bool_t Modified()const;
   //
   Bool_t SetRanges(const TH1 *hist, Bool_t errors = kFALSE, Bool_t zBins = kFALSE);
   //
<<<<<<< HEAD
=======
   Bool_t SetRanges(TH2Poly *hist);
   //
>>>>>>> 84c4c19c
   Bool_t SetRanges(const TAxis *xAxis, const TAxis *yAxis, const TAxis *zAxis);

   Int_t  GetNXBins()const;
   Int_t  GetNYBins()const;
   Int_t  GetNZBins()const;

   const Rgl::BinRange_t &GetXBins()const;
   const Rgl::BinRange_t &GetYBins()const;
   const Rgl::BinRange_t &GetZBins()const;

   const Rgl::Range_t    &GetXRange()const;
   Double_t               GetXLength()const;
   const Rgl::Range_t    &GetYRange()const;
   Double_t               GetYLength()const;
   const Rgl::Range_t    &GetZRange()const;
   Double_t               GetZLength()const;

   const Rgl::Range_t    &GetXRangeScaled()const;
   const Rgl::Range_t    &GetYRangeScaled()const;
   const Rgl::Range_t    &GetZRangeScaled()const;

   Double_t GetXScale()const{return fXScale;}
   Double_t GetYScale()const{return fYScale;}
   Double_t GetZScale()const{return fZScale;}

   Int_t    GetFirstXBin()const{return fXBins.first;}
   Int_t    GetLastXBin()const{return fXBins.second;}
   Int_t    GetFirstYBin()const{return fYBins.first;}
   Int_t    GetLastYBin()const{return fYBins.second;}
   Int_t    GetFirstZBin()const{return fZBins.first;}
   Int_t    GetLastZBin()const{return fZBins.second;}

   Double_t GetFactor()const;

private:
   Bool_t SetRangesPolar(const TH1 *hist);
   Bool_t SetRangesCylindrical(const TH1 *hist);
   Bool_t SetRangesSpherical(const TH1 *hist);

   Bool_t SetRangesCartesian(const TH1 *hist, Bool_t errors = kFALSE, Bool_t zBins = kFALSE);

   TGLPlotCoordinates(const TGLPlotCoordinates &);
   TGLPlotCoordinates &operator = (const TGLPlotCoordinates &);

   ClassDef(TGLPlotCoordinates, 0)//Auxilary class, holds plot dimensions.
};

class TGLLevelPalette;

namespace Rgl {

void DrawPalette(const TGLPlotCamera * camera, const TGLLevelPalette & palette);
void DrawPaletteAxis(const TGLPlotCamera * camera, const Range_t & minMax, Bool_t logZ);
<<<<<<< HEAD
=======

//Polygonal histogram (TH2Poly) is slightly stretched along x and y.
extern const Double_t gH2PolyScaleXY;
>>>>>>> 84c4c19c

}

#endif<|MERGE_RESOLUTION|>--- conflicted
+++ resolved
@@ -353,11 +353,8 @@
    //
    Bool_t SetRanges(const TH1 *hist, Bool_t errors = kFALSE, Bool_t zBins = kFALSE);
    //
-<<<<<<< HEAD
-=======
    Bool_t SetRanges(TH2Poly *hist);
    //
->>>>>>> 84c4c19c
    Bool_t SetRanges(const TAxis *xAxis, const TAxis *yAxis, const TAxis *zAxis);
 
    Int_t  GetNXBins()const;
@@ -411,12 +408,9 @@
 
 void DrawPalette(const TGLPlotCamera * camera, const TGLLevelPalette & palette);
 void DrawPaletteAxis(const TGLPlotCamera * camera, const Range_t & minMax, Bool_t logZ);
-<<<<<<< HEAD
-=======
 
 //Polygonal histogram (TH2Poly) is slightly stretched along x and y.
 extern const Double_t gH2PolyScaleXY;
->>>>>>> 84c4c19c
 
 }
 
