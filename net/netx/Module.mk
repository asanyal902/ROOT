--- conflicted
+++ resolved
@@ -74,12 +74,8 @@
 		   "$(SOFLAGS)" libNetx.$(SOEXT) $@ "$(NETXO) $(NETXDO)" \
 		   "$(NETXLIBEXTRA)"
 
-<<<<<<< HEAD
-$(NETXDS):      $(NETXH1) $(NETXL) $(XROOTDETAG) $(ROOTCINTTMPDEP) $(XRDPLUGINS)
-=======
 $(NETXDS):      $(NETXH1) $(NETXL) $(XROOTDMAKE) $(ROOTCINTTMPDEP) $(XRDPLUGINS)
 		$(MAKEDIR)
->>>>>>> 84c4c19c
 		@echo "Generating dictionary $@..."
 		$(ROOTCINTTMP) -f $@ -c $(NETXINCEXTRA) $(NETXH) $(NETXL)
 
@@ -99,11 +95,7 @@
 distclean::     distclean-$(MODNAME)
 
 ##### extra rules ######
-<<<<<<< HEAD
-$(NETXO) $(NETXDO): $(XROOTDETAG) $(XRDHDRS)
-=======
 $(NETXO) $(NETXDO): $(XROOTDMAKE) $(XRDHDRS)
->>>>>>> 84c4c19c
 $(NETXO) $(NETXDO): CXXFLAGS += $(NETXINCEXTRA) $(EXTRA_XRDFLAGS)
 ifeq ($(PLATFORM),win32)
 $(NETXO) $(NETXDO): CXXFLAGS += -DNOGDI $(NETXINCEXTRA) $(EXTRA_XRDFLAGS)
