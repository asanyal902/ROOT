--- conflicted
+++ resolved
@@ -695,11 +695,7 @@
                    gFile, dev, ino, smode, gUser.c_str(), (int) getpid());
       if (write(fid, tmsg, strlen(tmsg)) == -1)
          Error(ErrSys, kErrFatal, "RootdCheckTab: error writing %s", sfile);
-<<<<<<< HEAD
-      if (tmsg && tmsg != msg)
-=======
       if (tmsg != msg)
->>>>>>> 84c4c19c
          delete[] tmsg;
    }
 
