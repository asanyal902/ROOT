--- conflicted
+++ resolved
@@ -1,8 +1,4 @@
-<<<<<<< HEAD
-#              $Id: GNUmake.rules.sunCCamd,v 1.9 2010/04/14 21:01:26 abh Exp $
-=======
 #              $Id: GNUmake.rules.sunCCamd,v 1.10 2010/07/29 01:23:10 abh Exp $
->>>>>>> 84c4c19c
 
 #------------------------------------------------------------------------------#
 #              R u l e s   f o r   g e n e r i c   s u n C C                   #
@@ -22,11 +18,5 @@
 
 TYPELIBS   = -R/usr/lib/amd64 -L/usr/lib/amd64 -L/lib/amd64 \
              -lposix4 -lsocket -lnsl $(PTHREAD) -ldl
-<<<<<<< HEAD
-TYPELIBMT  = -lmtmalloc
-TYPELIBSF  = -lsendfile
-TYPELIBSM  = -lsunmath
-=======
 TYPELIBMT  = -lumem
-TYPELIBSF  = -lsendfile
->>>>>>> 84c4c19c
+TYPELIBSF  = -lsendfile