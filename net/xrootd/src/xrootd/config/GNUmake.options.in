<<<<<<< HEAD
#              $Id: GNUmake.options.in,v 1.9 2009/07/21 12:07:52 furano Exp $
=======
#              $Id: GNUmake.options.in,v 1.10 2010/07/29 01:23:10 abh Exp $
>>>>>>> 84c4c19c

#------------------------------------------------------------------------------#
#                          I n i t i a l   R u l e s                           #
#------------------------------------------------------------------------------#

all:
	@/bin/mkdir -p $(BINDIR) $(LIBDIR) $(OBJDIR)
	@@macosx_target_setting@$(MAKE) $(TYPE)all @dbgopt@ XrdDEBUG=@dbgflg@ --no-print-directory

$(TYPE)all:
	@$(MAKE) anything --no-print-directory \
ARCH=$(ARCH) \
CC="$(TYPECC)"    \
CF64="$(TYPECF64)" \
CF32="$(TYPECF32)" \
CFOP="$(@buildopt@)" \
LD="$(TYPELD)" \
LDOP="$(@buildopt@)" \
LDSO="$(TYPELDSO)" \
LIBS=" @ldsyslibs@ $(TYPELIBS)" \
<<<<<<< HEAD
LIBM="$(TYPELIBSM)" \
=======
>>>>>>> 84c4c19c
TYPE="$(TYPE)"

perlmodule:
	@/bin/mkdir -p $(BINDIR) $(LIBDIR) $(OBJDIR)
	@$(MAKE) $(TYPE)perlmodule @dbgopt@ XrdDEBUG=@dbgflg@ --no-print-directory

$(TYPE)perlmodule:
	@$(MAKE) perlmod --no-print-directory \
ARCH=$(ARCH) \
CC="$(TYPECC)"    \
CF64="$(TYPECF64)" \
CF32="$(TYPECF32)" \
CFOP="$(@buildopt@)" \
LD="$(TYPELD)" \
LDOP="$(@buildopt@)" \
LDSO="$(TYPELDSO)" \
LIBS=" @ldsyslibs@ $(TYPELIBS)" \
<<<<<<< HEAD
LIBM="$(TYPELIBSM)" \
=======
>>>>>>> 84c4c19c
TYPE="$(TYPE)"

clean:
	@$(MAKE) remove             --no-print-directory
	@$(MAKE) remove DBGSFX=_dbg --no-print-directory
	@echo Make clean done.

remove: FORCE
	@rm -f $(OBJECTS) $(TARGETS)

FORCE: ;<|MERGE_RESOLUTION|>--- conflicted
+++ resolved
@@ -1,8 +1,4 @@
-<<<<<<< HEAD
-#              $Id: GNUmake.options.in,v 1.9 2009/07/21 12:07:52 furano Exp $
-=======
 #              $Id: GNUmake.options.in,v 1.10 2010/07/29 01:23:10 abh Exp $
->>>>>>> 84c4c19c
 
 #------------------------------------------------------------------------------#
 #                          I n i t i a l   R u l e s                           #
@@ -23,10 +19,6 @@
 LDOP="$(@buildopt@)" \
 LDSO="$(TYPELDSO)" \
 LIBS=" @ldsyslibs@ $(TYPELIBS)" \
-<<<<<<< HEAD
-LIBM="$(TYPELIBSM)" \
-=======
->>>>>>> 84c4c19c
 TYPE="$(TYPE)"
 
 perlmodule:
@@ -44,10 +36,6 @@
 LDOP="$(@buildopt@)" \
 LDSO="$(TYPELDSO)" \
 LIBS=" @ldsyslibs@ $(TYPELIBS)" \
-<<<<<<< HEAD
-LIBM="$(TYPELIBSM)" \
-=======
->>>>>>> 84c4c19c
 TYPE="$(TYPE)"
 
 clean:
