--- conflicted
+++ resolved
@@ -1,8 +1,4 @@
-<<<<<<< HEAD
-#              $Id: GNUmake.env.in,v 1.32 2010/01/13 11:41:22 ganis Exp $
-=======
 #              $Id: GNUmake.env.in,v 1.34 2010/09/13 12:40:46 ganis Exp $
->>>>>>> 84c4c19c
 
 #------------------------------------------------------------------------------#
 #                       C o m m o n   V a r i a b l e s                        #
@@ -42,11 +38,8 @@
 CFFSTATAT  = @hasfstatat@
 CFREADLINE = @hasreadline@
 CFHASLIBZ  = @haslibz@
-<<<<<<< HEAD
-=======
 CFHASLIBDNSSD  = @haslibdnssd@
 CFHASLIBAVAHI  = @haslibavahi@
->>>>>>> 84c4c19c
 CFNOSTRICTALIAS = @nostrictalias@
 CFHASOLDHDRS = @hasoldhdrs@
 CFHASXRDCRYPTO = @hasxrdcrypto@
@@ -96,14 +89,11 @@
 # flag for libz linking
 LIBZ = @libz@
 
-<<<<<<< HEAD
-=======
 #flag for Bonjour and Avahi libraries
 BUILDBJR = @buildbjr@
 LIBDNSSD = @libdnssd@
 LIBAVAHI = @libavahi@
 
->>>>>>> 84c4c19c
 # flag for libreadline linking
 LIBREADLINE = @libreadline@
 
