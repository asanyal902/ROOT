--- conflicted
+++ resolved
@@ -57,11 +57,7 @@
 
 private:
       void calcSpace();
-<<<<<<< HEAD
-const char Scale(long long inval, long &outval);
-=======
       char Scale(long long inval, long &outval);
->>>>>>> 84c4c19c
       void SpaceMsg(int why);
       void UpdtSpace();
 
