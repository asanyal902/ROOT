--- conflicted
+++ resolved
@@ -1,8 +1,4 @@
-<<<<<<< HEAD
-#              $Id: GNUmakefile,v 1.21 2010/05/26 01:22:55 abh Exp $
-=======
 #              $Id: GNUmakefile,v 1.25 2010/07/30 03:18:41 abh Exp $
->>>>>>> 84c4c19c
 
 #------------------------------------------------------------------------------#
 #                       C o m m o n   V a r i a b l e s                        #
@@ -10,19 +6,12 @@
   
 include ../GNUmake.env
 
-<<<<<<< HEAD
-BINLIBS = -L$(LIBDIR) -lXrdOss -lXrdFrm -lXrdOuc -lXrdNet -lXrdOuc -lXrd -lXrdSys $(TYPELIBSF)
-
-LIBDEPS = $(LIBDIR)/libXrdOss.a $(LIBDIR)/libXrdOuc.a $(LIBDIR)/libXrdNet.a \
-          $(LIBDIR)/libXrdFrm.a $(LIBDIR)/libXrdSys.a $(LIBDIR)/libXrd.a
-=======
 BINLIBS = -L$(LIBDIR) -lXrdOss -lXrdFrm -lXrdNet -lXrdOuc -lXrdNetUtil \
                       -lXrd -lXrdSys $(TYPELIBSF)
 
 LIBDEPS =  $(LIBDIR)/libXrdFrm.a     $(LIBDIR)/libXrdNet.a \
            $(LIBDIR)/libXrdNetUtil.a $(LIBDIR)/libXrdOss.a \
            $(LIBDIR)/libXrdOuc.a     $(LIBDIR)/libXrdSys.a $(LIBDIR)/libXrd.a
->>>>>>> 84c4c19c
 
 #------------------------------------------------------------------------------#
 #                             C o m p o n e n t s                              #
@@ -178,12 +167,8 @@
 	$(ECHO)$(CC) -c $(CFLAGS) $(INCLUDE) -o $(OBJDIR)/XrdCmsCache.o XrdCmsCache.cc
 
 $(OBJDIR)/XrdCmsClientConfig.o: XrdCmsClientConfig.cc   XrdCmsClientConfig.hh \
-<<<<<<< HEAD
-                                XrdCmsClientMsg.hh      XrdCmsTrace.hh \
-=======
                                 XrdCmsClientMsg.hh      XrdCmsSecurity.hh \
                                 XrdCmsTrace.hh \
->>>>>>> 84c4c19c
                                 XrdNetDNS.hh            XrdSysHeaders.hh \
                                 XrdOuca2x.hh            XrdOucEnv.hh \
                                 XrdOucStream.hh         XrdOucTList.hh \
