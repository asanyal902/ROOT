/******************************************************************************/
/*                                                                            */
/*                      X r d C m s P r e p a r e . c c                       */
/*                                                                            */
/* (c) 2007 by the Board of Trustees of the Leland Stanford, Jr., University  */
/*                            All Rights Reserved                             */
/*   Produced by Andrew Hanushevsky for Stanford University under contract    */
/*              DE-AC02-76-SFO0515 with the Department of Energy              */
/******************************************************************************/

//         $Id$

// Original Version: 1.11 2007/08/08 19:18:47 abh

const char *XrdCmsPrepareCVSID = "$Id$";
  
#include <fcntl.h>
#include <stdlib.h>
#include <unistd.h>
#include <sys/types.h>
#include <sys/stat.h>

#include "XrdCms/XrdCmsConfig.hh"
#include "XrdCms/XrdCmsPrepare.hh"
#include "XrdCms/XrdCmsTrace.hh"
#include "XrdFrm/XrdFrmProxy.hh"
#include "XrdNet/XrdNetMsg.hh"
#include "XrdOss/XrdOss.hh"
#include "XrdOuc/XrdOucEnv.hh"
#include "XrdOuc/XrdOucMsubs.hh"
#include "XrdOuc/XrdOucTList.hh"
#include "XrdSys/XrdSysError.hh"

using namespace XrdCms;

/******************************************************************************/
/*                        S t a t i c   O b j e c t s                         */
/******************************************************************************/
  
XrdCmsPrepare   XrdCms::PrepQ;

/******************************************************************************/
/*          G l o b a l s   &   E x t e r n a l   F u n c t i o n s           */
/******************************************************************************/

// This function is applied to all prepare queue entries. It checks if the file
// in online and if so, returns a -1 to delete the entry from the queue. O/W
// it returns a zero which keeps the entry in the queue. The key is the LFN.
//
int XrdCmsScrubScan(const char *key, char *cip, void *xargp)
{
   struct stat buf;

// Use oss interface to determine whether the file exists or not
//
   return (Config.ossFS->Stat(key, &buf, XRDOSS_resonly) ? 0 : -1);
}

/******************************************************************************/
/*                           C o n s t r u c t o r                            */
/******************************************************************************/
  
XrdCmsPrepare::XrdCmsPrepare() : XrdJob("Prep cache scrubber"),
                                 prepSched(&Say)
{prepif   = 0;
 preppid  = 0;
 resetcnt = scrub2rst = 3;
 scrubtime= 20*60;
 NumFiles = 0;
 lastemsg = time(0);
 Relay    = new XrdNetMsg(&Say);
 PrepFrm  = 0;
 prepOK   = 0;
}

/******************************************************************************/
/*                                   A d d                                    */
/******************************************************************************/
  
int XrdCmsPrepare::Add(XrdCmsPrepArgs &pargs)
{
   char *pdata[XrdOucMsubs::maxElem+2], prtybuff[8], *pP=prtybuff;
   int rc, pdlen[XrdOucMsubs::maxElem + 2];

// Check if we are using the built-in mechanism
//
   if (PrepFrm)
      {rc = PrepFrm->Add('+',pargs.path,  pargs.opaque,pargs.Ident,pargs.reqid,
                             pargs.notify,pargs.mode,atoi(pargs.prty));
       if (rc) Say.Emsg("Add", rc, "prepare", pargs.path);
          else {PTMutex.Lock();
                if (!PTable.Add(pargs.path, 0, 0, Hash_data_is_key)) NumFiles++;
                PTMutex.UnLock();
               }
       return rc == 0;
      }

// Restart the scheduler if need be
//
   PTMutex.Lock();
   if (!prepif || !prepSched.isAlive())
      {Say.Emsg("Add","No prepare manager; prepare",pargs.reqid,"ignored.");
       PTMutex.UnLock();
       return 0;
      }

// Write out the header line
//
   if (!prepMsg)
      {*pP++ = pargs.prty[0]; *pP = '\0';
       pdata[0] = (char *)"+ ";               pdlen[0] = 2;
       pdata[1] = pargs.reqid;                pdlen[1] = strlen(pargs.reqid);
       pdata[2] = (char *)" ";                pdlen[2] = 1;
       pdata[3] = pargs.notify;               pdlen[3] = strlen(pargs.notify);
       pdata[4] = (char *)" ";                pdlen[4] = 1;
       pdata[5] = prtybuff;                   pdlen[5] = strlen(prtybuff);
       pdata[6] = (char *)" ";                pdlen[6] = 1;
       pdata[7] = pargs.mode;                 pdlen[7] = strlen(pargs.mode);
       pdata[8] = (char *)" ";                pdlen[8] = 1;
       pdata[9] = pargs.path;                 pdlen[9] = strlen(pargs.path);
       pdata[10] = (char *)"\n";              pdlen[10] = 1;
       pdata[11]= 0;                          pdlen[11]= 0;
      if (!(rc = prepSched.Put((const char **)pdata, (const int *)pdlen)))
         if (!PTable.Add(pargs.path, 0, 0, Hash_data_is_key)) NumFiles++;
      } else {
       int Oflag = (index(pargs.mode, (int)'w') ? O_RDWR : 0);
       mode_t Prty = atoi(pargs.prty);
       XrdOucEnv Env(pargs.opaque);
       XrdOucMsubsInfo Info(pargs.Ident, &Env,  N2N,   pargs.path,
                            pargs.notify, Prty, Oflag, pargs.mode, pargs.reqid);
       int k = prepMsg->Subs(Info, pdata, pdlen);
       pdata[k]   = (char *)"\n"; pdlen[k++] = 1;
       pdata[k]   = 0;            pdlen[k]   = 0;
       if (!(rc = prepSched.Put((const char **)pdata, (const int *)pdlen)))
          if (!PTable.Add(pargs.path, 0, 0, Hash_data_is_key)) NumFiles++;
      }

// All done
//
   PTMutex.UnLock();
   return rc == 0;
}

/******************************************************************************/
/*                                   D e l                                    */
/******************************************************************************/
  
int XrdCmsPrepare::Del(char *reqid)
{
   char *pdata[4];
   int rc, pdlen[4];

// Use our built-in mechanism if so wanted
//
   if (PrepFrm)
      {if ((rc = PrepFrm->Del('-', reqid)))
          Say.Emsg("Del", rc, "unprepare", reqid);
       return rc == 0;
      }

// Restart the scheduler if need be
//
   PTMutex.Lock();
   if (!prepif || !prepSched.isAlive())
      {Say.Emsg("Del","No prepare manager; unprepare",reqid,"ignored.");
       PTMutex.UnLock();
       return 0;
      }

// Write out the delete request
//
   pdata[0] = (char *)"- ";
   pdlen[0] = 2;
   pdata[1] = reqid;
   pdlen[1] = strlen(reqid);
   pdata[2] = (char *)"\n";
   pdlen[2] = 1;
   pdata[3] = (char *)0;
   pdlen[3] = 0;
   rc = prepSched.Put((const char **)pdata, (const int *)pdlen);
   PTMutex.UnLock();
   return rc == 0;
}
 
/******************************************************************************/
/*                                  D o I t                                   */
/******************************************************************************/
  
void XrdCmsPrepare::DoIt()
{
// Simply scrub the cache
//
   Scrub();
   Sched->Schedule((XrdJob *)this,scrubtime+time(0));
}

/******************************************************************************/
/*                                E x i s t s                                 */
/******************************************************************************/
  
int  XrdCmsPrepare::Exists(char *path)
{
   int Found;

// Lock the hash table
//
   PTMutex.Lock();

// Look up the entry
//
   Found = (NumFiles ? PTable.Find(path) != 0 : 0);

// All done
//
   PTMutex.UnLock();
   return Found;
}
 
/******************************************************************************/
/*                                  G o n e                                   */
/******************************************************************************/
  
void XrdCmsPrepare::Gone(char *path)
{

// Lock the hash table
//
   PTMutex.Lock();

// Delete the entry
//
   if (NumFiles > 0 && PTable.Del(path) == 0) NumFiles--;

// All done
//
   PTMutex.UnLock();
}

/******************************************************************************/
/*                                I n f o r m                                 */
/******************************************************************************/
  
void XrdCmsPrepare::Inform(const char *cmd, XrdCmsPrepArgs *pargs)
{
   EPNAME("Inform")
   struct iovec Msg[8];
   char *mdest, *minfo;

// See if requestor wants a response
//
   if (!index(pargs->mode, (int)'n')
   ||  strncmp("udp://", pargs->notify, 6)
   ||  !Relay)
      {DEBUG(pargs->Ident <<' ' <<cmd <<' ' <<pargs->reqid <<" not sent to "
                          <<pargs->notify);
       return;
      }

// Extract out destination and argument
//
   mdest = pargs->notify+6;
   if ((minfo = index(mdest, (int)'/')))
      {*minfo = '\0'; minfo++;}
   if (!minfo || !*minfo) minfo = (char *)"*";
   DEBUG("Sending " <<mdest <<": " <<cmd <<' '<<pargs->reqid <<' ' <<minfo);

// Create message to be sent
//
   Msg[0].iov_base = (char *)cmd;  Msg[0].iov_len  = strlen(cmd);
   Msg[1].iov_base = (char *)" ";  Msg[1].iov_len  = 1;
   Msg[2].iov_base = pargs->reqid; Msg[2].iov_len  = strlen(pargs->reqid);
   Msg[3].iov_base = (char *)" ";  Msg[3].iov_len  = 1;
   Msg[4].iov_base = minfo;        Msg[4].iov_len  = strlen(minfo);
   Msg[5].iov_base = (char *)" ";  Msg[5].iov_len  = 1;
   Msg[6].iov_base = pargs->path;  Msg[6].iov_len  = (pargs->pathlen)-1;
   Msg[7].iov_base = (char *)"\n"; Msg[7].iov_len  = 1;

// Send the message and return
//
   Relay->Send(Msg, 8, mdest);
}

/******************************************************************************/
/*                               P r e p a r e                                */
/******************************************************************************/

void XrdCmsPrepare::Prepare(XrdCmsPrepArgs *pargs)
{
   EPNAME("Prepare");
   int rc;

// Check if this file is not online, prepare it
//
   if (!(rc = isOnline(pargs->path)))
      {DEBUG("Preparing " <<pargs->reqid <<' ' <<pargs->notify <<' ' 
                          <<pargs->prty <<' ' <<pargs->mode <<' ' <<pargs->path);
       if (!Config.DiskSS) Say.Emsg("Prepare","staging disallowed; ignoring prep",
                                    pargs->Ident, pargs->reqid);
          else Add(*pargs);
       return;
      }

// If the file is really online, inform the requestor
//
   if (rc > 0) Inform("avail", pargs);
}

/******************************************************************************/
/*                                 R e s e t                                  */
/******************************************************************************/

void XrdCmsPrepare::Reset(const char *iName, const char *aPath, int aMode)
{
   EPNAME("Reset");
   char baseAP[1024], *Slash;

// This is a call from the configurator. No need to do anything if we have
// no interface to initialize.
//
   if (!prepif) return;

// If this is a built-in mechanism, then allocate the prepare interface
// and initialize it. This is a one-time thing and it better work right away.
// In any case, do a standard reset.
//
   if (!*prepif)
      {PrepFrm = new XrdFrmProxy(Say.logger(), iName);
       DEBUG("Initializing internal FRM prepare interface.");
       strcpy(baseAP, aPath); baseAP[strlen(baseAP)-1] = '\0';
       if ((Slash = rindex(baseAP, '/'))) *Slash = '\0';
       if (!(prepOK = PrepFrm->Init(XrdFrmProxy::opStg, baseAP, aMode)))
          {Say.Emsg("Reset", "Built-in prepare init failed; prepare disabled.");
           return;
          }
      }

// Reset the interface and schedule a scrub
//
   Reset();
   if (scrubtime) Sched->Schedule((XrdJob *)this,scrubtime+time(0));

}

/******************************************************************************/
/*                              s e t P a r m s                               */
/******************************************************************************/
  
int XrdCmsPrepare::setParms(int rcnt, int stime, int deco)
{if (rcnt  > 0) resetcnt  = scrub2rst = rcnt;
 if (stime > 0) scrubtime = stime;
 doEcho = deco;
 return 0;
}

int XrdCmsPrepare::setParms(const char *ifpgm, char *ifmsg)
{if (ifpgm)
<<<<<<< HEAD
    {char *Slash = (char *) rindex(ifpgm, '/');
=======
    {const char *Slash = rindex(ifpgm, '/');
>>>>>>> 84c4c19c
     if (prepif) free(prepif);
     if (Slash && !strcmp(Slash+1, "frm_xfragent")) ifpgm = "";
     prepif = strdup(ifpgm);
    }
 if (ifmsg)
    {if (prepMsg) delete prepMsg;
     prepMsg = new XrdOucMsubs(&Say);
     if (!(prepMsg->Parse("prepmsg", ifmsg)))
        {delete prepMsg; prepMsg = 0; return 1;}
    }
 return 0;
}
 
/******************************************************************************/
/*                       P r i v a t e   M e t h o d s                        */
/******************************************************************************/
/******************************************************************************/
/*                              i s O n l i n e                               */
/******************************************************************************/
  
int XrdCmsPrepare::isOnline(char *path)
{
   static const int Sopts = XRDOSS_resonly | XRDOSS_updtatm;
   struct stat buf;

// Issue the stat() via oss plugin. If it indicates the file is not there is
// still might be logically here because it's in a staging queue.
//
   if (Config.ossFS->Stat(path, &buf, Sopts))
      {if (Config.DiskSS && Exists(path)) return -1;
          else return 0;
      }
   return 1;
}

/******************************************************************************/
/*                                 R e s e t                                  */
/******************************************************************************/
  
void XrdCmsPrepare::Reset()  // Must be called with PTMutex locked!
{
   char *lp,  *pdata[] = {(char *)"?\n", 0};
   int         pdlen[] = {2, 0};

// Hanlde via built-in mechanism
//
   if (PrepFrm)
      {XrdFrmProxy::Queues State(XrdFrmProxy::opStg);
       char Buff[1024];
       if (prepOK)
          {PTable.Purge(); NumFiles = 0;
           while(PrepFrm->List(State, Buff, sizeof(Buff)))
                {PTable.Add(Buff, 0, 0, Hash_data_is_key); NumFiles++;
                 if (doEcho) Say.Emsg("Reset","Prepare pending for",Buff);
                }
          }
       return;
      }

// Check if we really have an interface to reset
//
   if (!prepif)
      {Say.Emsg("Reset", "Prepare program not specified; prepare disabled.");
       return;
      }

// Do it the slow external way
//
   if (!prepSched.isAlive() && !startIF()) return;
   if (prepSched.Put((const char **)pdata, (const int *)pdlen))
      {Say.Emsg("Prepare", prepSched.LastError(), "write to", prepif);
       prepSched.Drain(); prepOK = 0;
      }
      else {PTable.Purge(); NumFiles = 0;
            while((lp = prepSched.GetLine()) && *lp)
                 {PTable.Add(lp, 0, 0, Hash_data_is_key); NumFiles++;
                  if (doEcho) Say.Emsg("Reset","Prepare pending for",lp);
                 }
           }
}
  
/******************************************************************************/
/*                                 S c r u b                                  */
/******************************************************************************/
  
void XrdCmsPrepare::Scrub()
{
     PTMutex.Lock();
     if (scrub2rst <= 0)
        {Reset();
         scrub2rst = resetcnt;
        }
        else {PTable.Apply(XrdCmsScrubScan, (void *)0);
              scrub2rst--;
             }
     if (!PrepFrm && !prepSched.isAlive()) startIF();
     PTMutex.UnLock();
}

/******************************************************************************/
/*                               s t a r t I F                                */
/******************************************************************************/
  
int XrdCmsPrepare::startIF()  // Must be called with PTMutex locked!
{   
   EPNAME("startIF")

// If we are using a local interface then there is nothing to start.
//
   if (PrepFrm) return prepOK;

// Complain if there is no external prepare program
//
   if (!prepif)
      {Say.Emsg("startIF","Prepare program not specified; prepare disabled.");
       return (prepOK = 0);
      }

// Setup the external program
//
   DEBUG("Prepare: Starting " <<prepif);
   if (prepSched.Exec(prepif, 1))
      {time_t eNow = time(0);
       prepOK = 0;
       if ((eNow - lastemsg) >= 60)
          {lastemsg = eNow;
           Say.Emsg("Prepare", prepSched.LastError(), "start", prepif);
          }
      } else prepOK = 1;

// All done
//
   return prepOK;
}<|MERGE_RESOLUTION|>--- conflicted
+++ resolved
@@ -354,11 +354,7 @@
 
 int XrdCmsPrepare::setParms(const char *ifpgm, char *ifmsg)
 {if (ifpgm)
-<<<<<<< HEAD
-    {char *Slash = (char *) rindex(ifpgm, '/');
-=======
     {const char *Slash = rindex(ifpgm, '/');
->>>>>>> 84c4c19c
      if (prepif) free(prepif);
      if (Slash && !strcmp(Slash+1, "frm_xfragent")) ifpgm = "";
      prepif = strdup(ifpgm);
