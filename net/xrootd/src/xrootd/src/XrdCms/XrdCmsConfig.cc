--- conflicted
+++ resolved
@@ -840,16 +840,6 @@
 //
    while(plp)
         {Opts = plp->Flag();
-<<<<<<< HEAD
-         npinfo.rwvec = (Opts & (XRDEXP_GLBLRO | XRDEXP_NOTRW) ? 0 : 1);
-         npinfo.ssvec = (Opts & XRDEXP_STAGE ? 1 : 0);
-         if (PathList.Find(plp->Path(), opinfo))
-            Say.Emsg("Config","Ignoring unexpected duplicate path",plp->Path());
-            else if (!(Opts & XRDEXP_LOCAL))
-                    {PathList.Insert(plp->Path(), &npinfo);
-                     if (npinfo.ssvec) DiskSS = 1;
-                    }
-=======
          if (!(Opts & XRDEXP_LOCAL))
             {npinfo.rwvec = (Opts & (XRDEXP_GLBLRO | XRDEXP_NOTRW) ? 0 : 1);
              npinfo.ssvec = (Opts & XRDEXP_STAGE ? 1 : 0);
@@ -857,7 +847,6 @@
                 Say.Emsg("Config","Ignoring duplicate export path",plp->Path());
                 else if (npinfo.ssvec) DiskSS = 1;
             }
->>>>>>> 84c4c19c
           plp = plp->Next();
          }
 
@@ -900,16 +889,11 @@
   
 int XrdCmsConfig::PidFile()
 {
-    static const char *envPIDFN = "XRDCMSPIDFN=";
     int rc, xfd;
     const char *clID;
     char buff[1024];
     char pidFN[1200], *ppath=XrdOucUtils::genPath(pidPath,
-<<<<<<< HEAD
-                              (strcmp("anon",myInsName)?myInsName:0));
-=======
                              XrdOucUtils::InstName(myInsName,0));
->>>>>>> 84c4c19c
     const char *xop = 0;
 
     if ((rc = XrdOucUtils::makePath(ppath, XrdOucUtils::pathMode)))
@@ -945,16 +929,9 @@
             }
 
      if (xop) Say.Emsg("Config", errno, xop, pidFN);
-<<<<<<< HEAD
-        else {char *benv = (char *) malloc(strlen(envPIDFN) + strlen(pidFN) + 2);
-              sprintf(benv,"%s=%s", envPIDFN, pidFN); putenv(benv);
-             }
-
-=======
         else XrdOucEnv::Export("XRDCMSPIDFN", pidFN);
 
      free(ppath);
->>>>>>> 84c4c19c
      return xop != 0;
 }
 
@@ -1072,64 +1049,17 @@
   
 char *XrdCmsConfig::setupSid()
 {
-<<<<<<< HEAD
-   static const char *envCNAME = "XRDCMSCLUSTERID";
-   XrdOucTList *tpF, *tp = (NanList ? NanList : ManList);
-   const char *insName = (myInsName ? myInsName : "anon");
-   char sidbuff[8192], *sidend = sidbuff+sizeof(sidbuff)-32, *sp, *cP;
-   char *fMan, *fp, *xp, sfx; 
-   int n;
-
-// The system ID starts with the semi-unique name of this node
+   XrdOucTList *tp = (NanList ? NanList : ManList);
+   char sfx;
+
+// Determine what type of role we are playing
 //
    if (isManager && isServer) sfx = 'u';
       else sfx = (isManager ? 'm' : 's');
-   sp = sidbuff + sprintf(sidbuff, "%s-%c ", insName, sfx); cP = sp;
-
-// Develop a unique cluster name for this cluster
-//
-   if (!tp) {strcpy(sp, myInstance); sp += strlen(myInstance);}
-      else {tpF = tp;
-            fMan = tp->text + strlen(tp->text) - 1;
-            while((tp = tp->next))
-                 {fp = fMan; xp = tp->text + strlen(tp->text) - 1;
-                  do {if (*fp != *xp) break;
-                      xp--;
-                     } while(fp-- != tpF->text);
-                  if ((n = xp - tp->text + 1) > 0)
-                     {sp += sprintf(sp, "%d", tp->val);
-                      if (sp+n >= sidend) return (char *)0;
-                      strncpy(sp, tp->text, n); sp += n;
-                     }
-                 }
-            sp += sprintf(sp, "%d", tpF->val);
-            n = strlen(tpF->text);
-            if (sp+n >= sidend) return (char *)0;
-            strcpy(sp, tpF->text); sp += n;
-           }
-
-// Set envar to hold the cluster name
-//
-   *sp = '\0';
-   char *benv = (char *) malloc(strlen(envCNAME) + strlen(cP) + 2);
-   sprintf(benv,"%s=%s", envCNAME, cP); putenv(benv);
-
-// Return the system ID
-//
-   return  strdup(sidbuff);
-=======
-   XrdOucTList *tp = (NanList ? NanList : ManList);
-   char sfx;
-
-// Determine what type of role we are playing
-//
-   if (isManager && isServer) sfx = 'u';
-      else sfx = (isManager ? 'm' : 's');
 
 // Generate the system ID and set the cluster ID
 //
    return XrdCmsSecurity::setSystemID(tp, myInsName, myName, sfx);
->>>>>>> 84c4c19c
 }
 
 /******************************************************************************/
