///////////////////////////////////////////////////////////////////////////
//                                                                      //
// XrdClient                                                            //
//                                                                      //
// Author: Fabrizio Furano (INFN Padova, 2004)                          //
// Adapted from TXNetFile (root.cern.ch) originally done by             //
//  Alvise Dorigo, Fabrizio Furano                                      //
//          INFN Padova, 2003                                           //
//                                                                      //
// A UNIX reference client for xrootd.                                  //
//                                                                      //
//////////////////////////////////////////////////////////////////////////

//         $Id$

const char *XrdClientCVSID = "$Id$";

#include "XrdClient/XrdClient.hh"
#include "XrdClient/XrdClientDebug.hh"
#include "XrdClient/XrdClientUrlSet.hh"
#include "XrdClient/XrdClientConn.hh"
#include "XrdClient/XrdClientEnv.hh"
#include "XrdClient/XrdClientConnMgr.hh"
#include "XrdClient/XrdClientSid.hh"
#include "XrdClient/XrdClientMStream.hh"
#include "XrdClient/XrdClientReadV.hh"
#include "XrdOuc/XrdOucCRC.hh"
#include "XrdClient/XrdClientReadAhead.hh"
#include "XrdClient/XrdClientCallback.hh"

#include <stdio.h>
#ifndef WIN32
#include <unistd.h>
#endif

#include <sys/types.h>
#include <sys/stat.h>
#include <fcntl.h>
#include <signal.h>


XrdSysSemWait     XrdClient::fConcOpenSem(DFLT_MAXCONCURRENTOPENS);

//_____________________________________________________________________________
// Calls the Open func in order to parallelize the Open requests
//
void *FileOpenerThread(void *arg, XrdClientThread *thr) {
   // Function executed in the garbage collector thread
   XrdClient *thisObj = (XrdClient *)arg;

   thr->SetCancelDeferred();
   thr->SetCancelOn();


   bool res = thisObj->TryOpen(thisObj->fOpenPars.mode, thisObj->fOpenPars.options, false);
   if (thisObj->fXrdCcb) thisObj->fXrdCcb->OpenComplete(thisObj, thisObj->fXrdCcbArg, res);

   return 0;
}


//_____________________________________________________________________________
XrdClient::XrdClient(const char *url,
                     XrdClientCallback *XrdCcb,
                     void *XrdCcbArg) : XrdClientAbs(XrdCcb, XrdCcbArg)  {

   fReadAheadMgr = 0;
   fReadTrimBlockSize = 0;
   fOpenerTh = 0;
   fOpenProgCnd = new XrdSysCondVar(0);
   fReadWaitData = new XrdSysCondVar(0);
   
   memset(&fStatInfo, 0, sizeof(fStatInfo));
   memset(&fOpenPars, 0, sizeof(fOpenPars));
   memset(&fCounters, 0, sizeof(fCounters));
   
   // Pick-up the latest setting of the debug level
   DebugSetLevel(EnvGetLong(NAME_DEBUG));
   
   if (!ConnectionManager)
      Info(XrdClientDebug::kUSERDEBUG,
           "Create",
<<<<<<< HEAD
           "(C) 2004-2010 by the Xrootd group. XrdClient $Revision: 1.156 $ - Xrootd version: " << XrdVSTRING);
=======
           "(C) 2004-2010 by the Xrootd group. XrdClient $Revision: 1.157 $ - Xrootd version: " << XrdVSTRING);
>>>>>>> 84c4c19c
   
#ifndef WIN32
   signal(SIGPIPE, SIG_IGN);
#endif
   
   fInitialUrl = url;
   
   fConnModule = new XrdClientConn();
   
   
   if (!fConnModule) {
      Error("Create","Object creation failed.");
      abort();
   }
   
   fConnModule->SetRedirHandler(this);
   
   int CacheSize = EnvGetLong(NAME_READCACHESIZE);
   int RaSize = EnvGetLong(NAME_READAHEADSIZE);
   int RmPolicy = EnvGetLong(NAME_READCACHEBLKREMPOLICY);
   int ReadAheadStrategy = EnvGetLong(NAME_READAHEADSTRATEGY);

   SetReadAheadStrategy(ReadAheadStrategy);
   SetBlockReadTrimming(EnvGetLong(NAME_READTRIMBLKSZ));

   fUseCache = (CacheSize > 0);
   SetCacheParameters(CacheSize, RaSize, RmPolicy);
}

//_____________________________________________________________________________
XrdClient::~XrdClient()
{

   if (IsOpen_wait()) Close();

   // Terminate the opener thread
   fOpenProgCnd->Lock();

   if (fOpenerTh) {
      fOpenerTh->Cancel();
      fOpenerTh->Join();
      delete fOpenerTh;
      fOpenerTh = 0;
   }

   fOpenProgCnd->UnLock(); 

   if (fConnModule)
      delete fConnModule;

   if (fReadAheadMgr) delete fReadAheadMgr;
   fReadAheadMgr = 0;

   delete fReadWaitData;
   delete fOpenProgCnd;

   PrintCounters();
}

//_____________________________________________________________________________
bool XrdClient::IsOpen_inprogress()
{
   // Non blocking access to the 'inprogress' flag
   bool res;

   if (!fOpenProgCnd) return false;

   fOpenProgCnd->Lock();
   res = fOpenPars.inprogress;
   fOpenProgCnd->UnLock();

   return res;
};

//_____________________________________________________________________________
bool XrdClient::IsOpen_wait() {
    bool res;

    if (!fOpenProgCnd) return false;

    fOpenProgCnd->Lock();

    if (fOpenPars.inprogress) {
	fOpenProgCnd->Wait();

	if (fOpenerTh) {
            // To prevent deadlocks in the case of
            // accesses from the Open() callback
            fOpenProgCnd->UnLock();

            fOpenerTh->Join();
	    delete fOpenerTh;
	    fOpenerTh = 0;

            // We need the lock again... sigh
            fOpenProgCnd->Lock();
	}
    }
    res = fOpenPars.opened;
    fOpenProgCnd->UnLock();

    return res;
};

//_____________________________________________________________________________
void XrdClient::TerminateOpenAttempt() {
    fOpenProgCnd->Lock();

    fOpenPars.inprogress = false;
    fOpenProgCnd->Broadcast();
    fOpenProgCnd->UnLock();

    fConcOpenSem.Post();

    //cout << "Mytest " << time(0) << " File: " << fUrl.File << " - Open finished." << endl;
}

//_____________________________________________________________________________
bool XrdClient::Open(kXR_unt16 mode, kXR_unt16 options, bool doitparallel) {
    short locallogid;
  
    // But we initialize the internal params...
    fOpenPars.opened = FALSE;  
    fOpenPars.options = options;
    fOpenPars.mode = mode;  

    // Now we try to set up the first connection
    // We cycle through the list of urls given in fInitialUrl
  

    // Max number of tries
    int connectMaxTry = EnvGetLong(NAME_FIRSTCONNECTMAXCNT);

    fConnModule->SetOpTimeLimit(EnvGetLong(NAME_TRANSACTIONTIMEOUT));

    // Construction of the url set coming from the resolution of the hosts given
    XrdClientUrlSet urlArray(fInitialUrl);
    if (!urlArray.IsValid()) {
	Error("Open", "The URL provided is incorrect.");
	return FALSE;
    }

    XrdClientUrlInfo unfo(fInitialUrl);
    if (unfo.File == "") {
      Error("Open", "The URL provided is incorrect.");
      return FALSE;
    }
    

    //
    // Now start the connection phase, picking randomly from UrlArray
    //
    urlArray.Rewind();
    locallogid = -1;
    int urlstried = 0;
    for (int connectTry = 0;
	 (connectTry < connectMaxTry) && (!fConnModule->IsConnected()); 
	 connectTry++) {

	XrdClientUrlInfo *thisUrl = 0;
	urlstried = (urlstried == urlArray.Size()) ? 0 : urlstried;

        if ( fConnModule->IsOpTimeLimitElapsed(time(0)) ) {
           // We have been so unlucky and wasted too much time in connecting and being redirected
           fConnModule->Disconnect(TRUE);
           Error("Open", "Access to server failed: Too much time elapsed without success.");
           break;
        }

	bool nogoodurl = TRUE;
	while (urlArray.Size() > 0) {

	  unsigned int seed = XrdOucCRC::CRC32((const unsigned char*)unfo.File.c_str(), unfo.File.length());

	    // Get an url from the available set
	    if ((thisUrl = urlArray.GetARandomUrl(seed))) {

		if (fConnModule->CheckHostDomain(thisUrl->Host)) {
		    nogoodurl = FALSE;

		    Info(XrdClientDebug::kHIDEBUG, "Open", "Trying to connect to " <<
			 thisUrl->Host << ":" << thisUrl->Port << ". Connect try " <<
			 connectTry+1);
		    locallogid = fConnModule->Connect(*thisUrl, this);
		    // To find out if we have tried the whole URLs set
		    urlstried++;
		    break;
		} else {
		    // Invalid domain: drop the url and move to next, if any
		    urlArray.EraseUrl(thisUrl);
		    continue;
		}
	    }
	}
	if (nogoodurl) {
	    Error("Open", "Access denied to all URL domains requested");
	    break;
	}

	// We are connected to a host. Let's handshake with it.
	if (fConnModule->IsConnected()) {

	    // Now the have the logical Connection ID, that we can use as streamid for 
	    // communications with the server

	    Info(XrdClientDebug::kHIDEBUG, "Open",
		 "The logical connection id is " << fConnModule->GetLogConnID() <<
		 ".");

	    fConnModule->SetUrl(*thisUrl);
	    fUrl = *thisUrl;
        
	    Info(XrdClientDebug::kHIDEBUG, "Open", "Working url is " << thisUrl->GetUrl());
        
	    // after connection deal with server
	    if (!fConnModule->GetAccessToSrv()) {

               if (fConnModule->GetRedirCnt() >= fConnModule->GetMaxRedirCnt()) {
                  // We have been so unlucky.
                  // The max number of redirections was exceeded while logging in
                  fConnModule->Disconnect(TRUE);
                  Error("Open", "Access to server failed: Max redirections exceeded. This means typically 'too many errors'.");
                  break;
               }

		if (fConnModule->LastServerError.errnum == kXR_NotAuthorized) {
		    if (urlstried == urlArray.Size()) {
			// Authentication error: we tried all the indicated URLs:
			// does not make much sense to retry
			fConnModule->Disconnect(TRUE);
			XrdOucString msg(fConnModule->LastServerError.errmsg);
			msg.erasefromend(1);
			Error("Open", "Authentication failure: " << msg);
                        connectTry = connectMaxTry;
		    } else {
			XrdOucString msg(fConnModule->LastServerError.errmsg);
			msg.erasefromend(1);
			Info(XrdClientDebug::kHIDEBUG, "Open",
			     "Authentication failure: " << msg);
		    }
		} else {
                   fConnModule->Disconnect(TRUE);
		    Error("Open", "Access to server failed: error: " <<
			  fConnModule->LastServerError.errnum << " (" << 
			  fConnModule->LastServerError.errmsg << ") - retrying.");
		}
            }
	    else {
		Info(XrdClientDebug::kUSERDEBUG, "Open", "Access to server granted.");
		break;
	    }
	}
     
	// The server denied access. We have to disconnect.
	Info(XrdClientDebug::kHIDEBUG, "Open", "Disconnecting.");
     
	fConnModule->Disconnect(FALSE);
     
	if (connectTry < connectMaxTry-1) {

	    if (DebugLevel() >= XrdClientDebug::kUSERDEBUG)
		Info(XrdClientDebug::kUSERDEBUG, "Open",
		     "Connection attempt failed. Sleeping " <<
		     EnvGetLong(NAME_RECONNECTWAIT) << " seconds.");
     
	    sleep(EnvGetLong(NAME_RECONNECTWAIT));

	}

    } //for connect try

    if (!fConnModule->IsConnected()) {
	return FALSE;
    }

  
    //
    // Variable initialization
    // If the server is a new xrootd ( load balancer or data server)
    //
    if ((fConnModule->GetServerType() != kSTRootd) && 
	(fConnModule->GetServerType() != kSTNone)) {
	// Now we are connected to a server that didn't redirect us after the 
	// login/auth phase
	// let's continue with the openfile sequence

	Info(XrdClientDebug::kUSERDEBUG,
	     "Open", "Opening the remote file " << fUrl.File); 

	if (!TryOpen(mode, options, doitparallel)) {
	    Error("Open", "Error opening the file " <<
		  fUrl.File << " on host " << fUrl.Host << ":" <<
		  fUrl.Port);

            if (fXrdCcb && !doitparallel) 
               fXrdCcb->OpenComplete(this, fXrdCcbArg, false);

	    return FALSE;

	} else {

	    if (doitparallel) {
		Info(XrdClientDebug::kUSERDEBUG, "Open", "File open in progress.");
	    }
	    else {
		Info(XrdClientDebug::kUSERDEBUG, "Open", "File opened succesfully.");
                if (fXrdCcb) 
                   fXrdCcb->OpenComplete(this, fXrdCcbArg, true);
            }

	}

    } else {
	// the server is an old rootd
	if (fConnModule->GetServerType() == kSTRootd) {
	    return FALSE;
	}
	if (fConnModule->GetServerType() == kSTNone) {
	    return FALSE;
	}
    }


    return TRUE;

}

//_____________________________________________________________________________
int XrdClient::Read(void *buf, long long offset, int len) {
    XrdClientIntvList cacheholes;
    long blkstowait;
    char *tmpbuf = (char *)buf;

    Info( XrdClientDebug::kHIDEBUG, "Read",
	  "Read(offs=" << offset <<
	  ", len=" << len << ")" );

    if (!IsOpen_wait()) {
	Error("Read", "File not opened.");
	return 0;
    }

    // Set the max transaction duration
    fConnModule->SetOpTimeLimit(EnvGetLong(NAME_TRANSACTIONTIMEOUT));

    fCounters.ReadRequests++;

    int cachesize = 0;
    long long cachebytessubmitted = 0;
    long long cachebyteshit = 0;
    long long cachemisscount = 0;
    float cachemissrate = 0.0;
    long long cachereadreqcnt = 0;
    float cachebytesusefulness = 0.0;
    bool cachegood = fConnModule->GetCacheInfo(cachesize, cachebytessubmitted,
					       cachebyteshit, cachemisscount,
					       cachemissrate, cachereadreqcnt,
					       cachebytesusefulness);


    // Note: old servers do not support unsolicited responses for reads
    // We also use the plain sync reading if the size of the block is excessive
    // or no cache at all is used
    if (!fUseCache || !cachegood ||
	(cachesize < len) ||
	(fConnModule->GetServerProtocol() < 0x00000270) ) {
	// Without caching

	// Prepare a request header 
	ClientRequest readFileRequest;
	memset( &readFileRequest, 0, sizeof(readFileRequest) );
	fConnModule->SetSID(readFileRequest.header.streamid);
	readFileRequest.read.requestid = kXR_read;
	memcpy( readFileRequest.read.fhandle, fHandle, sizeof(fHandle) );
	readFileRequest.read.offset = offset;
	readFileRequest.read.rlen = len;
	readFileRequest.read.dlen = 0;

	if (!fConnModule->SendGenCommand(&readFileRequest, 0, 0, (void *)buf,
                                         FALSE, (char *)"ReadBuffer")) return 0;

        fCounters.ReadBytes += fConnModule->LastServerResp.dlen;
	return fConnModule->LastServerResp.dlen;
    }


    // Ok, from now on we are sure that we have to deal with the cache

    // Do the read ahead
    long long araoffset;
    long aralen;
    if (fReadAheadMgr && fUseCache &&
        !fReadAheadMgr->GetReadAheadHint(offset, len, araoffset, aralen, fReadTrimBlockSize) &&
        fConnModule->CacheWillFit(aralen)) {

       long long o = araoffset;
       long l = aralen;

       while (l > 0) {
<<<<<<< HEAD
          long ll = xrdmin(1048576, l);
=======
          long ll = xrdmin(4*1024*1024, l);
>>>>>>> 84c4c19c
          Read_Async(o, ll, true);
          l -= ll;
          o += ll;
       }

    }

    struct XrdClientStatInfo stinfo;
    Stat(&stinfo);
    len = xrdmax(0, xrdmin(len, stinfo.size - offset));

    bool retrysync = false;
    long totbytes = 0;
    bool cachehit = true;

	// we cycle until we get all the needed data
	do {
 	    fReadWaitData->Lock();

	    cacheholes.Clear();
	    blkstowait = 0;
	    long bytesgot = 0;


	    


	    if (!retrysync) {



	      

		bytesgot = fConnModule->GetDataFromCache(tmpbuf+totbytes, offset + totbytes,
							 len + offset - 1,
							 true,
							 cacheholes, blkstowait);

                totbytes += bytesgot;

		Info(XrdClientDebug::kHIDEBUG, "Read",
		     "Cache response: got " << bytesgot << "@" << offset + totbytes << " bytes. Holes= " <<
		     cacheholes.GetSize() << " Outstanding= " << blkstowait);

		// If the cache gives the data to us
		//  we don't need to ask the server for them... in principle!
		if( bytesgot >= len ) {

		    // The cache gave us all the requested data

		    Info(XrdClientDebug::kHIDEBUG, "Read",
			 "Found data in cache. len=" << len <<
			 " offset=" << offset);

		    fReadWaitData->UnLock();

                    if (cachehit) fCounters.ReadHits++;
                    fCounters.ReadBytes += len;
		    return len;
		}


		// We are here if the cache did not give all the data to us
		// We should have a list of blocks to request
		for (int i = 0; i < cacheholes.GetSize(); i++) {
		    long long o;
		    long l;
	    
		    o = cacheholes[i].beginoffs;
		    l = cacheholes[i].endoffs - o + 1;


		    Info( XrdClientDebug::kUSERDEBUG, "Read",
			  "Hole in the cache: offs=" << o <<
			  ", len=" << l );


                    XrdClientReadAheadMgr::TrimReadRequest(o, l, 0, fReadTrimBlockSize);

		    Read_Async(o, l, false);

                    cachehit = false;
		}
	

	    }

	    // If we got nothing from the cache let's do it sync and exit!
	    // Note that this part has the side effect of triggering the recovery actions
	    //  if we get here after an error (or timeout)
	    // Hence it's not a good idea to make async also this read
	    // Remember also that a sync read request must not be modified if it's going to be
	    //  written into the application-given buffer
	    if (retrysync || (!bytesgot && !blkstowait && !cacheholes.GetSize())) {

                cachehit = false;

 	        fReadWaitData->UnLock();

                memset(&fConnModule->LastServerError, 0, sizeof(fConnModule->LastServerError));
                fConnModule->LastServerError.errnum = kXR_noErrorYet;

		Info( XrdClientDebug::kHIDEBUG, "Read",
		      "Read(offs=" << offset <<
		      ", len=" << len << "). Going sync." );

                if ((fReadTrimBlockSize > 0) && !retrysync) {
                   long long offs = offset;
                   long l = len;

                   XrdClientReadAheadMgr::TrimReadRequest(offs, l, 0, fReadTrimBlockSize);
                   Read_Async(offs, l, false);
                   blkstowait++;
                } else {

                   // Prepare a request header 
                   ClientRequest readFileRequest;
                   memset( &readFileRequest, 0, sizeof(readFileRequest) );
                   fConnModule->SetSID(readFileRequest.header.streamid);
                   readFileRequest.read.requestid = kXR_read;
                   memcpy( readFileRequest.read.fhandle, fHandle, sizeof(fHandle) );
                   readFileRequest.read.offset = offset;
                   readFileRequest.read.rlen = len;
                   readFileRequest.read.dlen = 0;

                   if (!fConnModule->SendGenCommand(&readFileRequest, 0, 0, (void *)buf,
                                                    FALSE, (char *)"ReadBuffer"))
                      return 0;

                   fCounters.ReadBytes += len;
                   return len;
                }

                retrysync = false;
	    }

	    // Now it's time to sleep
	    // This thread will be awakened when new data will arrive
	    if ( (blkstowait > 0) || cacheholes.GetSize() ) {
		Info( XrdClientDebug::kHIDEBUG, "Read",
		      "Waiting " << blkstowait+cacheholes.GetSize() << "outstanding blocks." );

		if (!fConnModule->IsPhyConnConnected() ||
		    fReadWaitData->Wait( EnvGetLong(NAME_REQUESTTIMEOUT) ) ||
                    (fConnModule->LastServerError.errnum != kXR_noErrorYet) ) {

                   fConnModule->LastServerError.errnum = kXR_noErrorYet;

                  if (DebugLevel() >= XrdClientDebug::kUSERDEBUG) {
                    fConnModule->PrintCache();

		    Error( "Read",
                           "Timeout or error waiting outstanding blocks. "
                           "Retrying sync! "
                           "List of outstanding reqs follows." );
                    ConnectionManager->SidManager()->PrintoutOutstandingRequests();
                  }

		    retrysync = true;
		}

		

	    }
	
	    fReadWaitData->UnLock();

	} while ((blkstowait > 0) || cacheholes.GetSize());

        // To lower caching overhead in copy-like applications
        if (EnvGetLong(NAME_REMUSEDCACHEBLKS)) {
           Info(XrdClientDebug::kHIDEBUG, "Read",
                "Removing used blocks " << 0 << "->" << offset );
           fConnModule->RemoveDataFromCache(0, offset);
        }


    if (cachehit) fCounters.ReadHits++;
    fCounters.ReadBytes += len;
    return len;
}

//_____________________________________________________________________________
kXR_int64 XrdClient::ReadV(char *buf, kXR_int64 *offsets, int *lens, int nbuf)
{
    // If buf==0 then the request is considered as asynchronous

   if (!nbuf) return 0;

    if (!IsOpen_wait()) {
       Error("ReadV", "File not opened.");
       return 0;
    }

    // This means problems in getting the protocol version
    if ( fConnModule->GetServerProtocol() < 0 ) {
       Info(XrdClientDebug::kHIDEBUG, "ReadV",
            "Problems retrieving protocol version run by the server" );
       return -1;
    }

    // This means the server won't support it
    if ( fConnModule->GetServerProtocol() < 0x00000247 ) {
       Info(XrdClientDebug::kHIDEBUG, "ReadV",
            "The server is an old version " << fConnModule->GetServerProtocol() <<
	    " and doesn't support vectored reading" );
       return -1;
    }

    Stat(0);


    // Set the max transaction duration
    fConnModule->SetOpTimeLimit(EnvGetLong(NAME_TRANSACTIONTIMEOUT));

    // We pre-process the request list in order to make it compliant
    //  with the restrictions imposed by the server
    XrdClientVector<XrdClientReadVinfo> reqvect(nbuf);

    // First we want to know how much data we expect
    kXR_int64 maxbytes = 0;
    for (int ii = 0; ii < nbuf; ii++)
      maxbytes += lens[ii];

    // Then we get a suggestion about the splitsize to use
    int spltsize = 0;
    int reqsperstream = 0;
    XrdClientMStream::GetGoodSplitParameters(fConnModule, spltsize, reqsperstream, maxbytes);

    // To optimize the splitting for the readv, we need the greater multiple
    // of READV_MAXCHUNKSIZE... maybe yes, maybe not...
    // if (spltsize > 2*READV_MAXCHUNKSIZE) blah blah

    // Each subchunk must not exceed spltsize bytes
    for (int ii = 0; ii < nbuf; ii++)
      XrdClientReadV::PreProcessChunkRequest(reqvect, offsets[ii], lens[ii],
					     fStatInfo.size,
					     spltsize );


    int i = 0, startitem = 0;
    kXR_int64 res = 0, bytesread = 0;

    if (buf)
       fCounters.ReadVRequests++;
    else
       fCounters.ReadVAsyncRequests++;
    

    while ( i < reqvect.GetSize() ) {

      // Here we have the sequence of fixed blocks to request
      // We want to request single readv reqs which
      //  - are compliant with the max number of blocks the server supports
      //  - do not request more than maxbytes bytes each
      kXR_int64 tmpbytes = 0;

      int maxchunkcnt = READV_MAXCHUNKS;
      if (EnvGetLong(NAME_MULTISTREAMCNT) > 0)
         maxchunkcnt = reqvect.GetSize() / EnvGetLong(NAME_MULTISTREAMCNT)+1;

      if (maxchunkcnt < 2) maxchunkcnt = 2;
      if (maxchunkcnt > READV_MAXCHUNKS) maxchunkcnt = READV_MAXCHUNKS;

      int chunkcnt = 0;
      while ( i < reqvect.GetSize() ) {
	if (chunkcnt >= maxchunkcnt) break;
	if (tmpbytes + reqvect[i].len > spltsize) break;
	tmpbytes += reqvect[i].len;
	chunkcnt++;
	i++;
      }


      if (i-startitem == 1) {
         if (buf) {
            // Synchronous
            fCounters.ReadVSubRequests++;
            fCounters.ReadVSubChunks++;
            fCounters.ReadVBytes += reqvect[startitem].len;
            res = Read(buf, reqvect[startitem].offset, reqvect[startitem].len);
            
         } else {
            // Asynchronous, res stays the same
            fCounters.ReadVAsyncSubRequests++;
            fCounters.ReadVAsyncSubChunks++;
            fCounters.ReadVAsyncBytes += reqvect[startitem].len;
            Read_Async(reqvect[startitem].offset, reqvect[startitem].len, false);
         }
      } else {
         if (buf) {

            res = XrdClientReadV::ReqReadV(fConnModule, fHandle, buf+bytesread,
                                           reqvect, startitem, i-startitem,
                                           fConnModule->GetParallelStreamToUse(reqsperstream) );
            fCounters.ReadVSubRequests++;
            fCounters.ReadVSubChunks += i-startitem;
            fCounters.ReadVBytes += res;
         }
         else {
            res = XrdClientReadV::ReqReadV(fConnModule, fHandle, 0,
                                           reqvect, startitem, i-startitem,
                                           fConnModule->GetParallelStreamToUse(reqsperstream) );
            fCounters.ReadVAsyncSubRequests++;
            fCounters.ReadVAsyncSubChunks += i-startitem;
            fCounters.ReadVAsyncBytes += res;
         }
      }

      // The next bunch of chunks to request starts from here
      startitem = i;

      if ( res < 0 )
	break;

      bytesread += res;

    }

    if (!buf && !fConnModule->CacheWillFit(bytesread+bytesread/4)) {
       Info(XrdClientDebug::kUSERDEBUG, "ReadV",
         "Excessive async readv size " << bytesread+bytesread/4 << ". Fixing cache size." );
       SetCacheParameters(bytesread, -1, -1);
    }

    // pos will indicate the size of the data read
    // Even if we were able to read only a part of the buffer !!!
    return bytesread;
}


//_____________________________________________________________________________
bool XrdClient::Write(const void *buf, long long offset, int len) {

    if (!IsOpen_wait()) {
	Error("WriteBuffer", "File not opened.");
	return FALSE;
    }


    // Set the max transaction duration
    fConnModule->SetOpTimeLimit(EnvGetLong(NAME_TRANSACTIONTIMEOUT));

    fCounters.WrittenBytes += len;
    fCounters.WriteRequests++;

    // Prepare request
    ClientRequest writeFileRequest;
    memset( &writeFileRequest, 0, sizeof(writeFileRequest) );
    fConnModule->SetSID(writeFileRequest.header.streamid);
    writeFileRequest.write.requestid = kXR_write;
    memcpy( writeFileRequest.write.fhandle, fHandle, sizeof(fHandle) );

    bool ret = false;

    if (!fUseCache) {
      // Silly situation but worth handling
      writeFileRequest.write.pathid = 0;
      writeFileRequest.write.dlen = len;
      writeFileRequest.write.offset = offset;
      ret = fConnModule->SendGenCommand(&writeFileRequest, (void *)buf, 0, 0,
					FALSE, (char *)"Write");

      if (ret && fStatInfo.stated)
         fStatInfo.size = xrdmax(fStatInfo.size, offset + len);

      return ret;
    }

    // Soft checkpoint, we check just for timeouts in old outstanding write requests
    // An unrecoverable error in an old request gives no sense to continue here.
    // Rather unfortunate but happens. One more weird metaphor of life?!?!?
    if (!fConnModule->DoWriteSoftCheckPoint()) return false;

    fConnModule->RemoveDataFromCache(offset, offset+len-1, true);

    XrdClientVector<XrdClientMStream::ReadChunk> rl;
    XrdClientMStream::SplitReadRequest(fConnModule, offset, len, rl);
    kXR_char *cbuf = (kXR_char *)buf;
    int writtenok = 0;

    for (int i = 0; i < rl.GetSize(); i++) {

      writeFileRequest.write.offset = rl[i].offset;
      writeFileRequest.write.dlen = rl[i].len;
      writeFileRequest.write.pathid = rl[i].streamtosend;
   
      // The req is sent only asynchronously. So, the only bottleneck here is the kernel
      // and its tcp buffer sizes... and the network of course. But beware of the crappy
      // default tcp settings of the various SLCs
      XReqErrorType b;
      int cnt = 0;
      do {
	b = fConnModule->WriteToServer_Async(&writeFileRequest, (kXR_char *)buf+(rl[i].offset-offset), rl[i].streamtosend);
	ret = (b == kOK);
	if (b != kNOMORESTREAMS) break;

	// There are no more slots for outstanding requests
	// Asking for a hard checkpoint is a good way to waste some time
	// and to wait for some slots to be free
	// The only drawback is that the mechanism needs enough memory to fill
	// the pipeline given by the network+server latency, or the max number of available slots
	if (!fConnModule->DoWriteHardCheckPoint()) break;
      } while (cnt < 10);

      if (b != kOK) {
	// We need to deal with errors while sending the request
	// So, if there is an error or timeout while sending the req, it has to be retried sync
	// in order to trigger immediately the normal retry mechanism, if needed
	// Try again the write op, but in sync mode
	writeFileRequest.write.pathid = 0;
	ret = fConnModule->SendGenCommand(&writeFileRequest, (kXR_char *)buf+(rl[i].offset-offset), 0, 0,
					  FALSE, (char *)"Write");
	if (!ret) break;
      }
      writtenok += rl[i].len;
      cbuf += rl[i].len;
    }

    if (ret && fStatInfo.stated)
       fStatInfo.size = xrdmax(fStatInfo.size, offset + writtenok);

    return ret;
}


//_____________________________________________________________________________
bool XrdClient::Sync()
{
    // Flushes un-written data

 
    if (!IsOpen_wait()) {
	Error("Sync", "File not opened.");
	return FALSE;
    }

    if (!fConnModule->DoWriteHardCheckPoint()) return false;


    // Set the max transaction duration
    fConnModule->SetOpTimeLimit(EnvGetLong(NAME_TRANSACTIONTIMEOUT));

    // Prepare request
    ClientRequest flushFileRequest;
    memset( &flushFileRequest, 0, sizeof(flushFileRequest) );

    fConnModule->SetSID(flushFileRequest.header.streamid);

    flushFileRequest.sync.requestid = kXR_sync;

    memcpy(flushFileRequest.sync.fhandle, fHandle, sizeof(fHandle));

    flushFileRequest.sync.dlen = 0;

    return fConnModule->SendGenCommand(&flushFileRequest, 0, 0, 0, 
                                       FALSE, (char *)"Sync");
  
}

//_____________________________________________________________________________
bool XrdClient::TryOpen(kXR_unt16 mode, kXR_unt16 options, bool doitparallel) {
   
    int thrst = 0;

    fOpenPars.inprogress = true;

    if (doitparallel) {

	for (int i = 0; i < DFLT_MAXCONCURRENTOPENS; i++) {

	    fConcOpenSem.Wait();
	    fOpenerTh = new XrdClientThread(FileOpenerThread);

	    thrst = fOpenerTh->Run(this);     
	    if (!thrst) {
		// The thread start seems OK. This open will go in parallel

		//if (fOpenerTh->Detach())
		//    Error("XrdClient", "Thread detach failed. Low system resources?");

		return true;
	    }

	    // Note: the Post() here is intentionally missing.

	    Error("XrdClient", "Parallel open thread start failed. Low system"
		  " resources? Res=" << thrst << " Count=" << i);
	    delete fOpenerTh;
	    fOpenerTh = 0;

	}

	// If we are here it seems that this machine cannot start open threads at all
	// In this desperate situation we try to go sync anyway.
	for (int i = 0; i < DFLT_MAXCONCURRENTOPENS; i++) fConcOpenSem.Post();

	Error("XrdClient", "All the parallel open thread start attempts failed."
	      " Desperate situation. Going sync.");
     
	doitparallel = false;
    }

    // First attempt to open a remote file
    bool lowopenRes = LowOpen(fUrl.File.c_str(), mode, options);
    if (lowopenRes) {

	// And here we fire up the needed parallel streams
	XrdClientMStream::EstablishParallelStreams(fConnModule);
        int retc;

        if (!fConnModule->IsConnected()) {
           fOpenPars.opened = false;
           retc = false;
        } else retc = true;
        
        TerminateOpenAttempt();
        return retc; 

    }

    // If the open request failed for the error "file not found" proceed, 
    // otherwise return FALSE
    if ( (fConnModule->LastServerResp.status != kXR_error) ||
         ((fConnModule->LastServerResp.status == kXR_error) &&
          (fConnModule->LastServerError.errnum != kXR_NotFound)) ){

	TerminateOpenAttempt();

	return FALSE;
    }


    // If connected to a host saying "File not Found" or similar then...

    // If we are currently connected to a host which is different
    // from the one we formerly connected, then we resend the request
    // specifyng the supposed failing server as opaque info
    if (fConnModule->GetLBSUrl() &&
	( (fConnModule->GetCurrentUrl().Host != fConnModule->GetLBSUrl()->Host) ||
          (fConnModule->GetCurrentUrl().Port != fConnModule->GetLBSUrl()->Port) ) ) {
	XrdOucString opinfo;

	opinfo = "&tried=" + fConnModule->GetCurrentUrl().Host;

	Info(XrdClientDebug::kUSERDEBUG,
	     "Open", "Back to " << fConnModule->GetLBSUrl()->Host <<
	     ". Refreshing cache. Opaque info: " << opinfo);

        // First disconnect the current logical connection (otherwise spurious
        // connection will stay around and create problems with processing of
        // unsolicited messages)
        fConnModule->Disconnect(FALSE);

	if ( (fConnModule->GoToAnotherServer(*fConnModule->GetLBSUrl()) == kOK) &&
	     LowOpen(fUrl.File.c_str(), mode, options | kXR_refresh,
		     (char *)opinfo.c_str() ) ) {

	    // And here we fire up the needed parallel streams
	    XrdClientMStream::EstablishParallelStreams(fConnModule);

	    TerminateOpenAttempt();

	    return TRUE;
	}
	else {

	    Error("Open", "Error opening the file.");
	    TerminateOpenAttempt();

	    return FALSE;
	}

    }

    TerminateOpenAttempt();
    return FALSE;

}

//_____________________________________________________________________________
bool XrdClient::LowOpen(const char *file, kXR_unt16 mode, kXR_unt16 options,
			char *additionalquery) {

    // Low level Open method
    XrdOucString finalfilename(file);

    if ((fConnModule->fRedirOpaque.length() > 0) || additionalquery) {
	finalfilename += "?";

	if (fConnModule->fRedirOpaque.length() > 0)
	  finalfilename += fConnModule->fRedirOpaque;

	if (additionalquery)
	  finalfilename += additionalquery;
    }





    // Send a kXR_open request in order to open the remote file
    ClientRequest openFileRequest;

    char buf[1024];
    struct ServerResponseBody_Open *openresp = (struct ServerResponseBody_Open *)buf;

    memset(&openFileRequest, 0, sizeof(openFileRequest));

    fConnModule->SetSID(openFileRequest.header.streamid);

    openFileRequest.header.requestid = kXR_open;

    openFileRequest.open.options = options | kXR_retstat;

    // Set the open mode field
    openFileRequest.open.mode = mode;

    // Set the length of the data (in this case data describes the path and 
    // file name)
    openFileRequest.open.dlen = finalfilename.length();

    // Send request to server and receive response
    bool resp = fConnModule->SendGenCommand(&openFileRequest,
					    (const void *)finalfilename.c_str(),
					    0, openresp, false, (char *)"Open");

    if (resp && (fConnModule->LastServerResp.status == 0)) {
       // Get the file handle to use for future read/write...
       if (fConnModule->LastServerResp.dlen >= (kXR_int32)sizeof(fHandle)) {

          memcpy( fHandle, openresp->fhandle, sizeof(fHandle) );

          fOpenPars.opened = TRUE;
          fOpenPars.options = options;
          fOpenPars.mode = mode;
       }
       else
          Error("Open",
                "Server did not return a filehandle. Protocol error.");

       if (fConnModule->LastServerResp.dlen > 12) {
	  // Get the stats
	  Info(XrdClientDebug::kHIDEBUG,
	       "Open", "Returned stats=" << ((char *)openresp + sizeof(struct ServerResponseBody_Open)));
          
	  sscanf((char *)openresp + sizeof(struct ServerResponseBody_Open), "%ld %lld %ld %ld",
		 &fStatInfo.id,
		 &fStatInfo.size,
		 &fStatInfo.flags,
		 &fStatInfo.modtime);
          
	  fStatInfo.stated = true;
       }
       
    }


    return fOpenPars.opened;
}

//_____________________________________________________________________________
bool XrdClient::Stat(struct XrdClientStatInfo *stinfo, bool force) {

    if (!force && fStatInfo.stated) {
	if (stinfo)
	    memcpy(stinfo, &fStatInfo, sizeof(fStatInfo));
	return TRUE;
    }

    if (!IsOpen_wait()) {
       Error("Stat", "File not opened.");
       return FALSE;
    }

    if (force && !Sync()) return false;

    // asks the server for stat file informations
    ClientRequest statFileRequest;
   
    memset(&statFileRequest, 0, sizeof(ClientRequest));
   
    fConnModule->SetSID(statFileRequest.header.streamid);
   
    statFileRequest.stat.requestid = kXR_stat;
    memset(statFileRequest.stat.reserved, 0, 
	   sizeof(statFileRequest.stat.reserved));

    statFileRequest.stat.dlen = fUrl.File.length();
   
    char fStats[2048];
    memset(fStats, 0, 2048);

    bool ok = fConnModule->SendGenCommand(&statFileRequest,
					  (const char*)fUrl.File.c_str(),
					  0, fStats , FALSE, (char *)"Stat");

    if (ok && (fConnModule->LastServerResp.status == 0) ) {

	Info(XrdClientDebug::kHIDEBUG,
	     "Stat", "Returned stats=" << fStats);
   
	sscanf(fStats, "%ld %lld %ld %ld",
	       &fStatInfo.id,
	       &fStatInfo.size,
	       &fStatInfo.flags,
	       &fStatInfo.modtime);

	if (stinfo)
	    memcpy(stinfo, &fStatInfo, sizeof(fStatInfo));

	fStatInfo.stated = true;
    }

    return ok;
}

//_____________________________________________________________________________
bool XrdClient::Close() {

    if (!IsOpen_wait()) {
	Info(XrdClientDebug::kUSERDEBUG, "Close", "File not opened.");
	return TRUE;
    }

    ClientRequest closeFileRequest;

    // Set the max transaction duration
    fConnModule->SetOpTimeLimit(EnvGetLong(NAME_TRANSACTIONTIMEOUT));

    memset(&closeFileRequest, 0, sizeof(closeFileRequest) );

    fConnModule->SetSID(closeFileRequest.header.streamid);

    closeFileRequest.close.requestid = kXR_close;
    memcpy(closeFileRequest.close.fhandle, fHandle, sizeof(fHandle) );
    closeFileRequest.close.dlen = 0;

    // Use the sync one only if the file was opened for writing
    // To enforce the server side correct data flushing
    if (IsOpenedForWrite())
      fConnModule->DoWriteHardCheckPoint();

    fConnModule->SendGenCommand(&closeFileRequest,
				0,
				0, 0 , FALSE, (char *)"Close");
  
    // No file is opened for now
    fOpenPars.opened = FALSE;

    return TRUE;
}


//_____________________________________________________________________________
bool XrdClient::OpenFileWhenRedirected(char *newfhandle, bool &wasopen)
{
    // Called by the comm module when it needs to reopen a file
    // after a redir

    wasopen = fOpenPars.opened;

    if (!fOpenPars.opened)
	return TRUE;

    fOpenPars.opened = FALSE;

    Info(XrdClientDebug::kHIDEBUG,
	 "OpenFileWhenRedirected", "Trying to reopen the same file." );

    kXR_unt16 options = fOpenPars.options;

    if (fOpenPars.options & kXR_delete) {
	Info(XrdClientDebug::kHIDEBUG,
	     "OpenFileWhenRedirected", "Stripping off the 'delete' option." );

	options &= !kXR_delete;
	options |= kXR_open_updt;
    }

    if (fOpenPars.options & kXR_new) {
	Info(XrdClientDebug::kHIDEBUG,
	     "OpenFileWhenRedirected", "Stripping off the 'new' option." );

	options &= !kXR_new;
	options |= kXR_open_updt;
    }

    if ( TryOpen(fOpenPars.mode, options, false) ) {

	fOpenPars.opened = TRUE;

	Info(XrdClientDebug::kHIDEBUG,
	     "OpenFileWhenRedirected",
	     "Open successful." );

	memcpy(newfhandle, fHandle, sizeof(fHandle));

	return TRUE;
    } else {
	Error("OpenFileWhenRedirected", 
	      "File open failed.");
      
	return FALSE;
    }
}

//_____________________________________________________________________________
bool XrdClient::Copy(const char *localpath) {

    if (!IsOpen_wait()) {
	Error("Copy", "File not opened.");
	return FALSE;
    }

    Stat(0);
    int f = open(localpath, O_CREAT | O_RDWR, 0);   
    if (f < 0) {
	Error("Copy", "Error opening local file.");
	return FALSE;
    }

    void *buf = malloc(100000);
    long long offs = 0;
    int nr = 1;

    while ((nr > 0) && (offs < fStatInfo.size))
	if ( (nr = Read(buf, offs, 100000)) )
	    offs += write(f, buf, nr);
	 
    close(f);
    free(buf);
   
    return TRUE;
}

//_____________________________________________________________________________
UnsolRespProcResult XrdClient::ProcessUnsolicitedMsg(XrdClientUnsolMsgSender *sender,
						     XrdClientMessage *unsolmsg) {
    // We are here if an unsolicited response comes from a logical conn
    // The response comes in the form of a TXMessage *, that must NOT be
    // destroyed after processing. It is destroyed by the first sender.
    // Remember that we are in a separate thread, since unsolicited 
    // responses are asynchronous by nature.

    if ( unsolmsg->GetStatusCode() != XrdClientMessage::kXrdMSC_ok ) {
      Info(XrdClientDebug::kHIDEBUG,
	   "ProcessUnsolicitedMsg", "Incoming unsolicited communication error message." );
    }
    else {
	Info(XrdClientDebug::kHIDEBUG,
	     "ProcessUnsolicitedMsg", "Incoming unsolicited response from streamid " <<
	     unsolmsg->HeaderSID() );
    }

    // Local processing ....

    if (unsolmsg->IsAttn()) {
	struct ServerResponseBody_Attn *attnbody;

	attnbody = (struct ServerResponseBody_Attn *)unsolmsg->GetData();

        int actnum = (attnbody) ? (attnbody->actnum) : 0;

	// "True" async resp is processed here
	switch (actnum) {

	case kXR_asyncdi:
	    // Disconnection + delayed reconnection request

	    struct ServerResponseBody_Attn_asyncdi *di;
	    di = (struct ServerResponseBody_Attn_asyncdi *)unsolmsg->GetData();

	    // Explicit redirection request
	    if (di) {
		Info(XrdClientDebug::kUSERDEBUG,
		     "ProcessUnsolicitedMsg", "Requested Disconnection + Reconnect in " <<
		     ntohl(di->wsec) << " seconds.");

		fConnModule->SetRequestedDestHost((char *)fUrl.Host.c_str(), fUrl.Port);
		fConnModule->SetREQDelayedConnectState(ntohl(di->wsec));
	    }

	    // Other objects may be interested in this async resp
	    return kUNSOL_CONTINUE;
	    break;
	 
	case kXR_asyncrd:
	    // Redirection request

	    struct ServerResponseBody_Attn_asyncrd *rd;
	    rd = (struct ServerResponseBody_Attn_asyncrd *)unsolmsg->GetData();

	    // Explicit redirection request
	    if (rd && (strlen(rd->host) > 0)) {
		Info(XrdClientDebug::kUSERDEBUG,
		     "ProcessUnsolicitedMsg", "Requested redir to " << rd->host <<
		     ":" << ntohl(rd->port));

		fConnModule->SetRequestedDestHost(rd->host, ntohl(rd->port));
	    }

	    // Other objects may be interested in this async resp
	    return kUNSOL_CONTINUE;
	    break;

	case kXR_asyncwt:
	    // Puts the client in wait state

	    struct ServerResponseBody_Attn_asyncwt *wt;
	    wt = (struct ServerResponseBody_Attn_asyncwt *)unsolmsg->GetData();

	    if (wt) {
		Info(XrdClientDebug::kUSERDEBUG,
		     "ProcessUnsolicitedMsg", "Pausing client for " << ntohl(wt->wsec) <<
		     " seconds.");

		fConnModule->SetREQPauseState(ntohl(wt->wsec));
	    }

	    // Other objects may be interested in this async resp
	    return kUNSOL_CONTINUE;
	    break;

	case kXR_asyncgo:
	    // Resumes from pause state

	    Info(XrdClientDebug::kUSERDEBUG,
		 "ProcessUnsolicitedMsg", "Resuming from pause.");

	    fConnModule->SetREQPauseState(0);

	    // Other objects may be interested in this async resp
	    return kUNSOL_CONTINUE;
	    break;

	case kXR_asynresp:
	    // A response to a request which got a kXR_waitresp as a response
	
	    // We pass it direcly to the connmodule for processing
	    // The processing will tell if the streamid matched or not,
	    // in order to stop further processing
	    return fConnModule->ProcessAsynResp(unsolmsg);
	    break;

	default:

	    Info(XrdClientDebug::kUSERDEBUG,
	         "ProcessUnsolicitedMsg", "Empty message");

	    // Propagate the message
	    return kUNSOL_CONTINUE;

	} // switch

      
    }
    else
	// Let's see if the message is a communication error message
       if (unsolmsg->GetStatusCode() != XrdClientMessage::kXrdMSC_ok){
          // This is a low level error. The outstanding things have to be terminated
          // Awaken all the waiting threads, some of them may be interested
          fReadWaitData->Broadcast();
          TerminateOpenAttempt();
	 
	  return fConnModule->ProcessAsynResp(unsolmsg);
	}
	else
	    // Let's see if we are receiving the response to an async read/write request
	    if ( ConnectionManager->SidManager()->JoinedSids(fConnModule->GetStreamID(),
                                                             unsolmsg->HeaderSID()) ) {
		struct SidInfo *si =
                   ConnectionManager->SidManager()->GetSidInfo(unsolmsg->HeaderSID());

                if (!si) {
                   Error("ProcessUnsolicitedMsg",
                         "Orphaned streamid detected: " << unsolmsg->HeaderSID());
                   return kUNSOL_DISPOSE;
                }


		ClientRequest *req = &(si->outstandingreq);
	 
		Info(XrdClientDebug::kHIDEBUG,
		     "ProcessUnsolicitedMsg",
		     "Processing async response from streamid " <<
		     unsolmsg->HeaderSID() << " father=" <<
		     si->fathersid );
                
		// We are interested in data, not errors here...
		if ( (unsolmsg->HeaderStatus() == kXR_oksofar) || 
		     (unsolmsg->HeaderStatus() == kXR_ok) ) {

		    switch (req->header.requestid) {

		    case kXR_read: {
			long long offs = req->read.offset + si->reqbyteprogress;
	    
			Info(XrdClientDebug::kHIDEBUG, "ProcessUnsolicitedMsg",
			     "Putting kXR_read data into cache. Offset=" <<
			     offs <<
			     " len " <<
			     unsolmsg->fHdr.dlen);

			{
			// Keep in sync with the cache lookup
			XrdSysCondVarHelper cndh(fReadWaitData);

			// To compute the end offset of the block we have to take 1 from the size!
			fConnModule->SubmitDataToCache(unsolmsg, offs,
						       offs + unsolmsg->fHdr.dlen - 1);

			}
			si->reqbyteprogress += unsolmsg->fHdr.dlen;

			// Awaken all the waiting threads, some of them may be interested
			fReadWaitData->Broadcast();

			if (unsolmsg->HeaderStatus() == kXR_ok) return kUNSOL_DISPOSE;
			else return kUNSOL_KEEP;

			break;
		    }

		    case kXR_readv: {
	    
			Info(XrdClientDebug::kHIDEBUG, "ProcessUnsolicitedMsg",
			     "Putting kXR_readV data into cache. " <<
			     " len " <<
			     unsolmsg->fHdr.dlen);
			{
			// Keep in sync with the cache lookup
			XrdSysCondVarHelper cndh(fReadWaitData);

			XrdClientReadV::SubmitToCacheReadVResp(fConnModule, (char *)unsolmsg->DonateData(),
							       unsolmsg->fHdr.dlen);
			}
			// Awaken all the sleepers. Some of them may be interested
			fReadWaitData->Broadcast();

			if (unsolmsg->HeaderStatus() == kXR_ok) return kUNSOL_DISPOSE;
			else return kUNSOL_KEEP;

			break;
		    }
		      

		    case kXR_write: {
		      Info(XrdClientDebug::kHIDEBUG, "ProcessUnsolicitedMsg",
			   "Got positive ack for write req " << req->header.dlen <<
			   "@" << req->write.offset);

			// the corresponding cache blk has to be unpinned, and eventually
			// purged
			fConnModule->UnPinCacheBlk(req->write.offset, req->write.offset+req->header.dlen);

                        // A bit cpu consuming... need to optimize this
                        if (EnvGetLong(NAME_PURGEWRITTENBLOCKS))
                           fConnModule->RemoveDataFromCache(req->write.offset, req->write.offset+req->header.dlen-1, true);

		      // This streamid will be released
		      return kUNSOL_DISPOSE;
		    }
		    }
		    
		} // if oksofar or ok
                else {
                   // And here we treat the errors which can be fatal or just ugly to ignore
                   //  even if the strategy should be completely async
                    switch (req->header.requestid) {

		    case kXR_read: {
                        // We invalidate the whole request in the cache
	    
			Error("ProcessUnsolicitedMsg",
			     "Got a kxr_read error. Req offset=" <<
			     req->read.offset <<
			     " len=" <<
			     req->read.rlen);

			{
			// Keep in sync with the cache lookup
			XrdSysCondVarHelper cndh(fReadWaitData);

			// To compute the end offset of the block we have to take 1 from the size!
                        // Note that this is an error, we try to invalidate everythign which
                        // can be related to this chunk
			fConnModule->RemoveDataFromCache(req->read.offset,
                                                         req->read.offset + req->read.rlen - 1, true);

			}


                        // Print out the error information, as received by the server	
                        struct ServerResponseBody_Error *body_err;
                        body_err = (struct ServerResponseBody_Error *)(unsolmsg->GetData());
                        if (body_err)
                           Info(XrdClientDebug::kNODEBUG, "ProcessUnsolicitedMsg", "Server declared: " <<
                                (const char*)body_err->errmsg << "(error code: " << ntohl(body_err->errnum) << ")");
                        
                        // Save the last error received
                        memset(&fConnModule->LastServerError, 0, sizeof(fConnModule->LastServerError));
                        memcpy(&fConnModule->LastServerError, body_err,
                               xrdmin(sizeof(fConnModule->LastServerError), (unsigned)unsolmsg->DataLen()) );
                        fConnModule->LastServerError.errnum = ntohl(body_err->errnum);
	

			// Awaken all the waiting threads, some of them may be interested
			fReadWaitData->Broadcast();

			// Other clients might be interested
			return kUNSOL_CONTINUE;

			break;
		    }
                    case kXR_write: {
                       Error("ProcessUnsolicitedMsg",
                              "Got a kxr_write error. Req offset=" <<
                             req->write.offset <<
                             " len=" <<
                             req->write.dlen);
                     
  
                       // Print out the error information, as received by the server	
                       struct ServerResponseBody_Error *body_err;
                       body_err = (struct ServerResponseBody_Error *)(unsolmsg->GetData());
                       if (body_err) {
                          Info(XrdClientDebug::kNODEBUG, "ProcessUnsolicitedMsg", "Server declared: " <<
                               (const char*)body_err->errmsg << "(error code: " << ntohl(body_err->errnum) << ") writing " <<
                               req->write.dlen << "@" << req->write.offset);
                       
                          // Save the last error received
                          memset(&fConnModule->LastServerError, 0, sizeof(fConnModule->LastServerError));
                          memcpy(&fConnModule->LastServerError, body_err,
                                 xrdmin(sizeof(fConnModule->LastServerError), (unsigned)unsolmsg->DataLen()) );
                          fConnModule->LastServerError.errnum = ntohl(body_err->errnum);
                       
                          // Mark the request as an error. It will be catched by the next write soft checkpoint
                          ConnectionManager->SidManager()->ReportSidResp(unsolmsg->HeaderSID(),
                                                                         unsolmsg->GetStatusCode(),
                                                                         ntohl(body_err->errnum),
                                                                         body_err->errmsg);
                       }
                       else
                          ConnectionManager->SidManager()->ReportSidResp(unsolmsg->HeaderSID(),
                                                                         unsolmsg->GetStatusCode(),
                                                                         kXR_noErrorYet,
                                                                         0);

                       // Awaken all the waiting threads, some of them may be interested
                       fReadWaitData->Broadcast();
                       
                       // This streamid must be kept as pending. It will be handled by the subsequent
                       // write checkpoint
                       return kUNSOL_KEEP;

                       break;
                    }

                    } // switch
                } // else




			 
	 
	    }
   
   
    return kUNSOL_CONTINUE;
}

XReqErrorType XrdClient::Read_Async(long long offset, int len, bool updatecounters) {

    if (!IsOpen_wait()) {
	Error("Read", "File not opened.");
	return kGENERICERR;
    }

    Stat(0);
    len = xrdmin(fStatInfo.size - offset, len);
 
    if (len <= 0) return kOK;

    if (fUseCache)
	fConnModule->SubmitPlaceholderToCache(offset, offset+len-1);
    else return kOK;

    if (updatecounters) {
       fCounters.ReadAsyncRequests++;
       fCounters.ReadAsyncBytes += len;
    }

    // Prepare request
    ClientRequest readFileRequest;
    memset( &readFileRequest, 0, sizeof(readFileRequest) );

    // No need to initialize the streamid, it will be filled by XrdClientConn
    readFileRequest.read.requestid = kXR_read;
    memcpy( readFileRequest.read.fhandle, fHandle, sizeof(fHandle) );
    readFileRequest.read.offset = offset;
    readFileRequest.read.rlen = len;
    readFileRequest.read.dlen = 0;

    Info(XrdClientDebug::kHIDEBUG, "Read_Async",
	 "Requesting to read " <<
	 readFileRequest.read.rlen <<
	 " bytes of data at offset " <<
	 readFileRequest.read.offset);
    
    // This request might be splitted and distributed through multiple streams
    XrdClientVector<XrdClientMStream::ReadChunk> chunks;
    XReqErrorType ok = kOK;

    if (XrdClientMStream::SplitReadRequest(fConnModule, offset, len,
					   chunks) ) {

	for (int i = 0; i < chunks.GetSize(); i++) {
	    XrdClientMStream::ReadChunk *c;

	    read_args args;
	    memset(&args, 0, sizeof(args));

	    c = &chunks[i];
	    args.pathid = c->streamtosend;
	    
	    Info(XrdClientDebug::kHIDEBUG, "Read_Async",
		 "Requesting pathid " << c->streamtosend);
	    
	    readFileRequest.read.offset = c->offset;
	    readFileRequest.read.rlen = c->len;

	    if (args.pathid != 0) {
	      readFileRequest.read.dlen = sizeof(read_args);
	      ok = fConnModule->WriteToServer_Async(&readFileRequest, &args,
						    0);
	    }
	    else {
	      readFileRequest.read.dlen = 0;
	      ok = fConnModule->WriteToServer_Async(&readFileRequest, 0,
						    0);
	    }


	    if (ok != kOK) break;
	}
    }
    else
	return (fConnModule->WriteToServer_Async(&readFileRequest, 0));

    return ok;

}

//_____________________________________________________________________________
// Truncates the open file at a specified length
bool XrdClient::Truncate(long long len) {

    if (!IsOpen_wait()) {
	Info(XrdClientDebug::kUSERDEBUG, "Truncate", "File not opened.");
	return true;
    }

    ClientRequest truncFileRequest;
  
    memset(&truncFileRequest, 0, sizeof(truncFileRequest) );

    fConnModule->SetSID(truncFileRequest.header.streamid);

    truncFileRequest.truncate.requestid = kXR_truncate;
    memcpy(truncFileRequest.truncate.fhandle, fHandle, sizeof(fHandle) );
    truncFileRequest.truncate.offset = len;

    bool ok = fConnModule->SendGenCommand(&truncFileRequest,
                                          0,
                                          0, 0 , FALSE, (char *)"Truncate");

    if (ok && fStatInfo.stated) fStatInfo.size = len;

    return ok;
}



//_____________________________________________________________________________
// Sleeps on a condvar which is signalled when a new async block arrives
void XrdClient::WaitForNewAsyncData() {
    XrdSysCondVarHelper cndh(fReadWaitData);

    fReadWaitData->Wait();

}

//_____________________________________________________________________________
bool XrdClient::UseCache(bool u)
{
  // Set use of cache flag after checking if the requested value make sense.
  // Returns the previous value to allow quick toggling of the flag.

  bool r = fUseCache;

  if (!u) {
    fUseCache = false;
  } else {
    int size;
    long long bytessubmitted, byteshit, misscount, readreqcnt;
    float missrate, bytesusefulness;


    if ( fConnModule &&
	 fConnModule->GetCacheInfo(size, bytessubmitted, byteshit, misscount, missrate, readreqcnt, bytesusefulness) &&
	 size )
      fUseCache = true;
  }

  // Return the previous setting
  return r;
}


// To set at run time the cache/readahead parameters for this instance only
// If a parameter is < 0 then it's left untouched.
// To simply enable/disable the caching, just use UseCache(), not this function
void XrdClient::SetCacheParameters(int CacheSize, int ReadAheadSize, int RmPolicy) {
   if (fConnModule) {
      if (CacheSize >= 0) fConnModule->SetCacheSize(CacheSize);
      if (RmPolicy >= 0) fConnModule->SetCacheRmPolicy(RmPolicy);
   }
   
   if ((ReadAheadSize >= 0) && fReadAheadMgr) fReadAheadMgr->SetRASize(ReadAheadSize);
}

// To enable/disable different read ahead strategies. Defined in XrdClientReadAhead.hh
void XrdClient::SetReadAheadStrategy(int strategy) {
   if (!fConnModule) return;

   if (fReadAheadMgr && fReadAheadMgr->GetCurrentStrategy() != (XrdClientReadAheadMgr::XrdClient_RAStrategy)strategy) {

      delete fReadAheadMgr;
      fReadAheadMgr = 0;
   }

   if (!fReadAheadMgr)
      fReadAheadMgr = XrdClientReadAheadMgr::CreateReadAheadMgr((XrdClientReadAheadMgr::XrdClient_RAStrategy)strategy);
}
    
// To enable the trimming of the blocks to read. Blocksize will be rounded to a multiple of 512.
// Each read request will have the offset and length aligned with a multiple of blocksize
// This strategy is similar to a read ahead, but not quite. It anyway needs to have the cache enabled to work.
// Here we see it as a transformation of the stream of the read accesses to request.
void XrdClient::SetBlockReadTrimming(int blocksize) {
   blocksize = blocksize >> 9;
   blocksize = blocksize << 9;
   if (blocksize < 512) blocksize = 512;

   fReadTrimBlockSize = blocksize;
}


bool XrdClient::GetCacheInfo(
   // The actual cache size
   int &size,
   
   // The number of bytes submitted since the beginning
   long long &bytessubmitted,
   
   // The number of bytes found in the cache (estimate)
   long long &byteshit,
   
   // The number of reads which did not find their data
   // (estimate)
   long long &misscount,
   
   // miss/totalreads ratio (estimate)
   float &missrate,
   
   // number of read requests towards the cache
   long long &readreqcnt,
   
   // ratio between bytes found / bytes submitted
   float &bytesusefulness
   ) {
   if (!fConnModule) return false;

   
   if (!fConnModule->GetCacheInfo(size,
                                  bytessubmitted,
                                  byteshit,
                                  misscount,
                                  missrate,
                                  readreqcnt,
                                  bytesusefulness))
      return false;
   
   return true;
}

// Returns client-level information about the activity performed up to now
bool XrdClient::GetCounters( XrdClientCounters *cnt ) {

   fCounters.ReadMisses = fCounters.ReadRequests-fCounters.ReadHits;
   fCounters.ReadMissRate = ( fCounters.ReadRequests ? (float)fCounters.ReadMisses / fCounters.ReadRequests : 0 );

   memcpy( cnt, &fCounters, sizeof(fCounters));
   return true;
}



void XrdClient::PrintCounters() {

   if (DebugLevel() < XrdClientDebug::kUSERDEBUG) return;

   XrdClientCounters cnt;
   GetCounters(&cnt);

   printf("XrdClient counters:\n");;
   printf(" ReadBytes:                 %lld\n", cnt.ReadBytes );
   printf(" WrittenBytes:              %lld\n", cnt.WrittenBytes );
   printf(" WriteRequests:             %lld\n", cnt.WriteRequests );
   
   printf(" ReadRequests:              %lld\n", cnt.ReadRequests );
   printf(" ReadMisses:                %lld\n", cnt.ReadMisses );
   printf(" ReadHits:                  %lld\n", cnt.ReadHits );
   printf(" ReadMissRate:              %f\n",   cnt.ReadMissRate );
   
   printf(" ReadVRequests:             %lld\n", cnt.ReadVRequests );
   printf(" ReadVSubRequests:          %lld\n", cnt.ReadVSubRequests );
   printf(" ReadVSubChunks:            %lld\n", cnt.ReadVSubChunks );
   printf(" ReadVBytes:                %lld\n", cnt.ReadVBytes );
   
   printf(" ReadVAsyncRequests:        %lld\n", cnt.ReadVAsyncRequests );
   printf(" ReadVAsyncSubRequests:     %lld\n", cnt.ReadVAsyncSubRequests );
   printf(" ReadVAsyncSubChunks:       %lld\n", cnt.ReadVAsyncSubChunks );
   printf(" ReadVAsyncBytes:           %lld\n", cnt.ReadVAsyncBytes );
   
   printf(" ReadAsyncRequests:         %lld\n", cnt.ReadAsyncRequests );
   printf(" ReadAsyncBytes:            %lld\n\n", cnt.ReadAsyncBytes );

}

<|MERGE_RESOLUTION|>--- conflicted
+++ resolved
@@ -80,11 +80,7 @@
    if (!ConnectionManager)
       Info(XrdClientDebug::kUSERDEBUG,
            "Create",
-<<<<<<< HEAD
-           "(C) 2004-2010 by the Xrootd group. XrdClient $Revision: 1.156 $ - Xrootd version: " << XrdVSTRING);
-=======
            "(C) 2004-2010 by the Xrootd group. XrdClient $Revision: 1.157 $ - Xrootd version: " << XrdVSTRING);
->>>>>>> 84c4c19c
    
 #ifndef WIN32
    signal(SIGPIPE, SIG_IGN);
@@ -484,11 +480,7 @@
        long l = aralen;
 
        while (l > 0) {
-<<<<<<< HEAD
-          long ll = xrdmin(1048576, l);
-=======
           long ll = xrdmin(4*1024*1024, l);
->>>>>>> 84c4c19c
           Read_Async(o, ll, true);
           l -= ll;
           o += ll;
