--- conflicted
+++ resolved
@@ -1,25 +1,10 @@
-<<<<<<< HEAD
-#              $Id: GNUmakefile,v 1.67 2010/01/07 14:27:38 ganis Exp $
-=======
 #              $Id: GNUmakefile,v 1.69 2010/07/30 03:18:38 abh Exp $
->>>>>>> 84c4c19c
 
 #-----------------------------------------------------------------------------#
 #                            E n v i r o n m e n t                            #
 #-----------------------------------------------------------------------------#
 include ../GNUmake.env
 
-<<<<<<< HEAD
-LIBLIBS = -L$(LIBDIR) -lXrdNet -lXrdOuc -lXrdSys $(LIBM)
-
-ifneq ($(CFHASXRDCRYPTO),)
-BINLIBS = $(LIBDIR)/libXrdClient.a \
-          $(LIBDIR)/libXrdCrypto.a $(LIBDIR)/libXrdSut.a \
-          $(LIBDIR)/libXrdNet.a $(LIBDIR)/libXrdOuc.a $(LIBDIR)/libXrdSys.a
-else
-BINLIBS = $(LIBDIR)/libXrdClient.a \
-          $(LIBDIR)/libXrdNet.a $(LIBDIR)/libXrdOuc.a $(LIBDIR)/libXrdSys.a
-=======
 LIBLIBS = -L$(LIBDIR) -lXrdNet -lXrdOuc -lXrdNetUtil -lXrdSys
 
 ifneq ($(CFHASXRDCRYPTO),)
@@ -31,7 +16,6 @@
 BINLIBS = $(LIBDIR)/libXrdClient.a \
           $(LIBDIR)/libXrdNet.a $(LIBDIR)/libXrdOuc.a 
           $(LIBDIR)/libXrdNetUtil.a $(LIBDIR)/libXrdSys.a
->>>>>>> 84c4c19c
 endif
 
 LIBDEPS = $(BINLIBS)
@@ -202,11 +186,7 @@
 
 $(XRDCP): $(OBJECTS) $(OBJECTC) $(LIBDEPS)
 	@echo Creating executable $(XRDCP) 
-<<<<<<< HEAD
-	$(ECHO)$(LD) $(LDOP) $(OBJECTC) $(BINLIBS) $(LIBM) $(LIBS) $(LIBZ) -o $(XRDCP)
-=======
 	$(ECHO)$(LD) $(LDOP) $(OBJECTC) $(BINLIBS) $(LIBS) $(LIBZ) -o $(XRDCP)
->>>>>>> 84c4c19c
 
 $(XRDPREPTOOL): $(OBJECTS) $(OBJECT_PREPTOOL) $(LIBDEPS)
 	@echo Creating executable $(XRDPREPTOOL)
@@ -218,11 +198,7 @@
 
 $(XRDCLI): $(OBJECTS) $(OBJECT_CLI) $(LIBDEPS)
 	@echo Creating executable $(XRDCLI) 
-<<<<<<< HEAD
-	$(ECHO)$(LD) $(LDOP) $(OBJECT_CLI) $(BINLIBS) $(LIBM) $(LIBS) $(LIBREADLINE) -o $(XRDCLI)
-=======
 	$(ECHO)$(LD) $(LDOP) $(OBJECT_CLI) $(BINLIBS) $(LIBS) $(LIBREADLINE) -o $(XRDCLI)
->>>>>>> 84c4c19c
 
 $(XRDADMIN): $(PERLMOD)
 	$(ECHO)if [ "$(PERLBIN)" != "" ]; then \
