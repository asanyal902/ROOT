--- conflicted
+++ resolved
@@ -70,11 +70,7 @@
 //////////////////////////////////////////////////////////////////////
 
 
-<<<<<<< HEAD
-#define XRDSTAGETOOL_VERSION            "(C) 2004-2010 by the Xrootd group. $Revision: 1.8 $ - Xrootd version: "XrdVSTRING
-=======
 #define XRDSTAGETOOL_VERSION            "(C) 2004-2010 by the Xrootd group. $Revision: 1.9 $ - Xrootd version: "XrdVSTRING
->>>>>>> 84c4c19c
 
 
 ///////////////////////////////////////////////////////////////////////
