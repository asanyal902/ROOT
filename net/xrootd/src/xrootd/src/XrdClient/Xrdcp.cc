//////////////////////////////////////////////////////////////////////////
//                                                                      //
// xrdcp                                                                //
//                                                                      //
// Author: Fabrizio Furano (INFN Padova, 2004)                          //
//                                                                      //
// A cp-like command line tool for xrootd environments                  //
//                                                                      //
//////////////////////////////////////////////////////////////////////////

//       $Id$

const char *XrdcpCVSID = "$Id$";

#include "XrdClient/XrdClientUrlInfo.hh"
#include "XrdSys/XrdSysPthread.hh"
#include "XrdClient/XrdClient.hh"
#include "XrdClient/XrdCpMthrQueue.hh"
#include "XrdClient/XrdClientDebug.hh"
#include "XrdClient/XrdCpWorkLst.hh"
#include "XrdClient/XrdClientEnv.hh"
#include "XrdSys/XrdSysPlatform.hh"

#include <XrdCrypto/XrdCryptoFactory.hh>
#include <XrdCrypto/XrdCryptoMsgDigest.hh>

#include "XrdClient/XrdClientAbsMonIntf.hh"
#include "XrdClient/XrdcpXtremeRead.hh"

#include <sys/types.h>
#include <sys/stat.h>
#include <fcntl.h>
#ifndef WIN32
#include <sys/time.h>
#include <unistd.h>
#include <dlfcn.h>
#endif
#include <stdarg.h>
#include <stdio.h>

#ifdef HAVE_LIBZ
#include <zlib.h>
#endif

extern "C" {
/////////////////////////////////////////////////////////////////////
// function + macro to allow formatted print via cout,cerr
/////////////////////////////////////////////////////////////////////
 void cout_print(const char *format, ...)
 {
    char cout_buff[4096];
    va_list args;
    va_start(args, format);
    vsprintf(cout_buff, format,  args);
    va_end(args);
    cout << cout_buff;
 }

   void cerr_print(const char *format, ...)
   {
      char cerr_buff[4096];
      va_list args;
      va_start(args, format);
      vsprintf(cerr_buff, format,  args);
      va_end(args);
      cerr << cerr_buff;
   }

#define COUT(s) do {				\
      cout_print s;				\
   } while (0)

#define CERR(s) do {				\
      cerr_print s;				\
   } while (0)

}
//////////////////////////////////////////////////////////////////////


struct XrdCpInfo {
   XrdClient                    *XrdCli;
   int                          localfile;
   long long                    len, bread, bwritten;
   XrdCpMthrQueue               queue;
   XrdClientAbsMonIntf          *mon;
} cpnfo;

<<<<<<< HEAD
#define XRDCP_BLOCKSIZE          (4*1024*1024)
#define XRDCP_XRDRASIZE          (20*XRDCP_BLOCKSIZE)
#define XRDCP_VERSION            "(C) 2004-2010 by the Xrootd group. $Revision: 1.100 $ - Xrootd version: "XrdVSTRING
=======
#define XRDCP_BLOCKSIZE          (8*1024*1024)
#define XRDCP_XRDRASIZE          (30*XRDCP_BLOCKSIZE)
#define XRDCP_VERSION            "(C) 2004-2010 by the Xrootd group. $Revision: 1.103 $ - Xrootd version: "XrdVSTRING
>>>>>>> 84c4c19c

///////////////////////////////////////////////////////////////////////
// Coming from parameters on the cmd line

bool summary=false;            // print summary
bool progbar=true;             // print progbar
bool md5=false;                // print md5
bool adlerchk=false;           // print adler32 chksum

XrdOucString monlibname = "libXrdCpMonitorClient.so"; // Default name for the ext monitoring lib

char *srcopaque=0,
   *dstopaque=0;   // opaque info to be added to urls
// Default open flags for opening a file (xrd)
kXR_unt16 xrd_wr_flags=kXR_async | kXR_mkpath | kXR_open_updt | kXR_new;

// Flags for open() to force overwriting or not. Default is not.
#define LOC_WR_FLAGS_FORCE ( O_CREAT | O_WRONLY | O_TRUNC | O_BINARY );
#define LOC_WR_FLAGS       ( O_CREAT | O_WRONLY | O_EXCL | O_BINARY );
int loc_wr_flags = LOC_WR_FLAGS;

bool recurse = false;

char BWMHost[1024]; // The given bandwidth limiter on the local site. If not empty then a bwm has to be used

bool doXtremeCp = false;
XrdOucString XtremeCpRdr;

///////////////////////

// To compute throughput etc
struct timeval abs_start_time;
struct timeval abs_stop_time;
struct timezone tz;

#ifdef HAVE_XRDCRYPTO
// To calculate md5 sums during transfers
XrdCryptoMsgDigest *MD_5=0;    // md5 computation
XrdCryptoFactory *gCryptoFactory = 0;
#endif

// To calculate the adler32 cksum
unsigned int adler = 0;

#ifdef HAVE_XRDCRYPTO
void print_summary(const char* src, const char* dst, unsigned long long bytesread, XrdCryptoMsgDigest* _MD_5, unsigned int adler ) {
#else
void print_summary(const char* src, const char* dst, unsigned long long bytesread, unsigned int adler ) {
#endif
   gettimeofday (&abs_stop_time, &tz);
   float abs_time=((float)((abs_stop_time.tv_sec - abs_start_time.tv_sec) *1000 +
			   (abs_stop_time.tv_usec - abs_start_time.tv_usec) / 1000));


   XrdOucString xsrc(src);
   XrdOucString xdst(dst);
   xsrc.erase(xsrc.rfind('?'));
   xdst.erase(xdst.rfind('?'));

   COUT(("[xrdcp] #################################################################\n"));
   COUT(("[xrdcp] # Source Name              : %s\n",xsrc.c_str()));
   COUT(("[xrdcp] # Destination Name         : %s\n",xdst.c_str()));
   COUT(("[xrdcp] # Data Copied [bytes]      : %lld\n",bytesread));
   COUT(("[xrdcp] # Realtime [s]             : %f\n",abs_time/1000.0));
   if (abs_time > 0) {
      COUT(("[xrdcp] # Eff.Copy. Rate[MB/s]     : %f\n",bytesread/abs_time/1000.0));
   }
#ifdef HAVE_XRDCRYPTO
#ifndef WIN32
   if (md5) {
     COUT(("[xrdcp] # md5                      : %s\n",_MD_5->AsHexString()));
   }
#endif
#endif
   if (adlerchk) {
      COUT(("[xrdcp] # adler32                  : %x\n", adler));
   }
   COUT(("[xrdcp] #################################################################\n"));
}

void print_progbar(unsigned long long bytesread, unsigned long long size) {
   CERR(("[xrootd] Total %.02f MB\t|",(float)size/1024/1024));
   for (int l=0; l< 20;l++) {
      if (l< ( (int)(20.0*bytesread/size)))
	 CERR(("="));
      if (l==( (int)(20.0*bytesread/size)))
	 CERR((">"));
      if (l> ( (int)(20.0*bytesread/size)))
	 CERR(("."));
   }
  
   float abs_time=((float)((abs_stop_time.tv_sec - abs_start_time.tv_sec) *1000 +
			   (abs_stop_time.tv_usec - abs_start_time.tv_usec) / 1000));
   CERR(("| %.02f %% [%.01f MB/s]\r",100.0*bytesread/size,bytesread/abs_time/1000.0));
}

#ifdef HAVE_XRDCRYPTO
void print_chksum(const char* src, unsigned long long bytesread, XrdCryptoMsgDigest* _MD_5, unsigned adler) {
  if (_MD_5 || adlerchk) {
#else
void print_chksum(const char* src, unsigned long long bytesread, unsigned adler) {
  if (adlerchk) {
#endif
    XrdOucString xsrc(src);
    xsrc.erase(xsrc.rfind('?'));
    //    printf("md5: %s\n",_MD_5->AsHexString());
#ifdef HAVE_XRDCRYPTO
#ifndef WIN32
    if (_MD_5)
       cout << "md5: " << _MD_5->AsHexString() << " " << xsrc << " " << bytesread << endl;
#endif
#endif
    if (adlerchk)
       cout << "adler32: " << hex << adler << " " << xsrc << bytesread << endl;

  }
}




// The body of a thread which reads from the global
//  XrdClient and keeps the queue filled
//____________________________________________________________________________
void *ReaderThread_xrd(void *)
{

   Info(XrdClientDebug::kHIDEBUG,
	"ReaderThread_xrd",
	"Reader Thread starting.");
   
   pthread_setcanceltype(PTHREAD_CANCEL_DEFERRED, 0);
   pthread_setcancelstate(PTHREAD_CANCEL_DISABLE, 0);


   void *buf;
   long long offs = 0;
   int nr = 1;
   long long bread = 0, len = 0;
   long blksize;

   len = cpnfo.len;

   while ((nr > 0) && (offs < len)) {
      buf = malloc(XRDCP_BLOCKSIZE);
      if (!buf) {
	 cerr << "Out of memory." << endl;
	 abort();
      }

      
      blksize = xrdmin(XRDCP_BLOCKSIZE, len-offs);

      if ( (nr = cpnfo.XrdCli->Read(buf, offs, blksize)) ) {
         cpnfo.queue.PutBuffer(buf, offs, nr);
         cpnfo.XrdCli->RemoveDataFromCache(offs, offs+nr-1, false);
	 bread += nr;
	 offs += nr;
      }

      pthread_setcancelstate(PTHREAD_CANCEL_ENABLE, 0);
      pthread_testcancel();
      pthread_setcancelstate(PTHREAD_CANCEL_DISABLE, 0);
   }

   cpnfo.bread = bread;

   // This ends the transmission... bye bye
   cpnfo.queue.PutBuffer(0, 0, 0);

   return 0;
}




// The body of a thread which reads from the global
//  XrdClient and keeps the queue filled
// This is the thread for extreme reads, in this case we may have multiple of these
// threads, reading the same file from different server endpoints
//____________________________________________________________________________
struct xtreme_threadnfo {
   XrdXtRdFile *xtrdhandler;

   // The client used by this thread
   XrdClient *cli;

   // A unique integer identifying the client instance
   int clientidx;

   // The block from which to start prefetching/reading
   int startfromblk;

   // Max convenient number of outstanding blks
   int maxoutstanding;
}; 
void *ReaderThread_xrd_xtreme(void *parm)
{

   Info(XrdClientDebug::kHIDEBUG,
	"ReaderThread_xrd_xtreme",
	"Reader Thread starting.");
   
   pthread_setcanceltype(PTHREAD_CANCEL_DEFERRED, 0);
   pthread_setcancelstate(PTHREAD_CANCEL_DISABLE, 0);

   void *buf;

   int nr = 1;
   int noutstanding = 0;


   // Which block to read
   XrdXtRdBlkInfo *blknfo = 0;
   xtreme_threadnfo *thrnfo = (xtreme_threadnfo *)parm;

   // Block to prefetch
   int lastprefetched = thrnfo->startfromblk;
   int lastread = lastprefetched;

   thrnfo->cli->SetCacheParameters(XRDCP_BLOCKSIZE*4*thrnfo->maxoutstanding*2, 0, XrdClientReadCache::kRmBlk_FIFO);
   if (thrnfo->cli->IsOpen_wait())
   while (nr > 0) {

      // Keep always some blocks outstanding from the point of view of this reader
      while (noutstanding < thrnfo->maxoutstanding) {
         int lp;
         lp = thrnfo->xtrdhandler->GetBlkToPrefetch(lastprefetched, thrnfo->clientidx, blknfo);
         if (lp >= 0) {
            //cout << "cli: " << thrnfo->clientidx << " prefetch: " << lp << " offs: " << blknfo->offs << " len: " << blknfo->len << endl;
            if ( thrnfo->cli->Read_Async(blknfo->offs, blknfo->len) == kOK ) {  
               lastprefetched = lp;
               noutstanding++;
            }
            else break;
         }
         else break;
      }

      int lr = thrnfo->xtrdhandler->GetBlkToRead(lastread, thrnfo->clientidx, blknfo);
      if (lr >= 0) {

         buf = malloc(blknfo->len);
         if (!buf) {
            cerr << "Out of memory." << endl;
            abort();
         }

         //cout << "cli: " << thrnfo->clientidx << "     read: " << lr << " offs: " << blknfo->offs << " len: " << blknfo->len << endl;

         // It is very important that the search for a blk to read starts from the first block upwards
         nr = thrnfo->cli->Read(buf, blknfo->offs, blknfo->len);
         if ( nr >= 0 ) {
            lastread = lr;
            noutstanding--;
<<<<<<< HEAD
            cpnfo.queue.PutBuffer(buf, blknfo->offs, nr);
=======
>>>>>>> 84c4c19c

            // If this block was stolen by somebody else then this client has to be penalized
            // If this client stole the blk to some other client, then this client has to be rewarded
            int reward = thrnfo->xtrdhandler->MarkBlkAsRead(lr);
<<<<<<< HEAD
=======
            if (reward >= 0) 
               // Enqueue the block only if it was not already read
               cpnfo.queue.PutBuffer(buf, blknfo->offs, nr);

>>>>>>> 84c4c19c
            if (reward > 0) {
               thrnfo->maxoutstanding++;
               thrnfo->maxoutstanding = xrdmin(20, thrnfo->maxoutstanding);
               thrnfo->cli->SetCacheParameters(XRDCP_BLOCKSIZE*4*thrnfo->maxoutstanding*2, 0, XrdClientReadCache::kRmBlk_FIFO);
            }
<<<<<<< HEAD
            if (reward < 0) thrnfo->maxoutstanding--;
=======
            if (reward < 0) {
               thrnfo->maxoutstanding--;
               free(buf);
            }

>>>>>>> 84c4c19c
            if (thrnfo->maxoutstanding <= 0) {
               sleep(1);
               thrnfo->maxoutstanding = 1;
            }

         }

         // It is very important that the search for a blk to read starts from the first block upwards
         thrnfo->cli->RemoveDataFromCache(blknfo->offs, blknfo->offs+blknfo->len-1, false);
      }
      else {

         if (thrnfo->xtrdhandler->AllDone()) break;
         pthread_setcancelstate(PTHREAD_CANCEL_ENABLE, 0);
         sleep(1);
      }


      pthread_setcancelstate(PTHREAD_CANCEL_ENABLE, 0);
      pthread_testcancel();
      pthread_setcancelstate(PTHREAD_CANCEL_DISABLE, 0);
   }

   // We get here if there are no more blocks to read or to steal from other readers
   // This ends the transmission... bye bye
   cpnfo.queue.PutBuffer(0, 0, 0);

   return 0;
}


// The body of a thread which reads from the global filehandle
//  and keeps the queue filled
//____________________________________________________________________________
void *ReaderThread_loc(void *) {

   Info(XrdClientDebug::kHIDEBUG,
	"ReaderThread_loc",
	"Reader Thread starting.");

   pthread_setcanceltype(PTHREAD_CANCEL_DEFERRED, 0);
   pthread_setcancelstate(PTHREAD_CANCEL_ENABLE, 0);

   void *buf;
   long long offs = 0;
   int nr = 1;
   long long bread = 0;

   while (nr > 0) {
      buf = malloc(XRDCP_BLOCKSIZE);
      if (!buf) {
	 cerr << "Out of memory." << endl;
	 abort();
      }

      if ( (nr = read(cpnfo.localfile, buf, XRDCP_BLOCKSIZE)) ) {
         cpnfo.queue.PutBuffer(buf, offs, nr);
	 bread += nr;
	 offs += nr;
      }
   }

   cpnfo.bread = bread;

   // This ends the transmission... bye bye
   cpnfo.queue.PutBuffer(0, 0, 0);

   return 0;
}


int CreateDestPath_loc(XrdOucString path, bool isdir) {
   // We need the path name without the file
   if (!isdir) {
      int pos = path.rfind('/');

      if (pos != STR_NPOS)
	 path.erase(pos);
      else path = "";


   }

   if (path != "")
      return ( MAKEDIR(
		     path.c_str(),
		     S_IRUSR | S_IWUSR | S_IXUSR |
		     S_IRGRP | S_IWGRP | S_IXGRP |
		     S_IROTH | S_IXOTH)
	       );
   else
      return 0;

}
   
void BuildFullDestFilename(XrdOucString &src, XrdOucString &dest, bool destisdir) {
   if (destisdir) {
      // We need the filename from the source
      XrdOucString fn(src);
      fn.erase(fn.find('?'));
      int lsl = fn.rfind('/');
      if (lsl != STR_NPOS)
         fn.erase(0, lsl+1);
      dest += fn;
   }
}

int CreateDestPath_xrd(XrdOucString url, bool isdir) {
   // We need the path name without the file
   bool statok = FALSE, done = FALSE, direxists = TRUE;
   long id, flags, modtime;
   long long size;
   char *path, *slash;

   if (url == "-") return 0;

   //   if (!isdir)
   url.erase(url.rfind('/') + 1);

   XrdClientAdmin *adm = new XrdClientAdmin(url.c_str());
   if (adm->Connect()) {
     XrdClientUrlInfo u(url);

     statok = adm->Stat((char *)u.File.c_str(), id, size, flags, modtime);

     // We might have been redirected to a destination server. Better to remember it and use
     //  only this one as output.
     if (adm->GetCurrentUrl().IsValid()) {
	u.Host = adm->GetCurrentUrl().Host;
	u.Port = adm->GetCurrentUrl().Port;
	url = u.GetUrl();
     }

     path = (char *)u.File.c_str();
     slash = path;

     // FIXME: drop the top level directory as it cannot be stat by the xrootd server
     slash += strspn(slash, "/");
     slash += strcspn(slash, "/");
     
     // If the path already exists, it's good
     done = (statok && (flags & kXR_isDir));

     // The idea of slash pointer is taken from the BSD mkdir implementation
     while (!done) {
       slash += strspn(slash, "/");
       slash += strcspn(slash, "/");
       
       char nextChar = *(slash+1);
       done = (*slash == '\0' || nextChar == '\0');
       *(slash+1) = '\0';

       if (direxists) {
	 statok = adm->Stat(path, id, size, flags, modtime);
	 if (!statok || (!(flags & kXR_xset) && !(flags & kXR_other))) {
	   direxists = FALSE;
	 }
       }
	 
       if (!direxists) {
	 Info(XrdClientDebug::kHIDEBUG,
	      "CreateDestPath__xrd",
	      "Creating directory " << path);
	 
	 adm->Mkdir(path, 7, 5, 5);
	 
       }
       *(slash+1) = nextChar;
     }
   }

   delete adm;
   return 0;
}

int doCp_xrd2xrd(XrdClient **xrddest, const char *src, const char *dst) {
   // ----------- xrd to xrd affair
   pthread_t myTID;
   XrdClientVector<pthread_t> myTIDVec;

   void *thret;
   XrdClientStatInfo stat;
   int retvalue = 0;

   gettimeofday(&abs_start_time,&tz);

   // Open the input file (xrdc)
   // If Xrdcli is non-null, the correct src file has already been opened
   if (!cpnfo.XrdCli) {
      cpnfo.XrdCli = new XrdClient(src);
      if ( ( !cpnfo.XrdCli->Open(0, kXR_async) ||
	     (cpnfo.XrdCli->LastServerResp()->status != kXR_ok) ) ) {
	 cerr << "Error opening remote source file " << src << endl;
	 PrintLastServerError(cpnfo.XrdCli);

	 delete cpnfo.XrdCli;
	 cpnfo.XrdCli = 0;
	 return 1;
      }
   }

   
   cpnfo.XrdCli->Stat(&stat);
   cpnfo.len = stat.size;
   
   // if xrddest if nonzero, then the file is already opened for writing
   if (!*xrddest) {
      *xrddest = new XrdClient(dst);
      
      if (!PedanticOpen4Write(*xrddest, kXR_ur | kXR_uw | kXR_gw | kXR_gr | kXR_or,
                              xrd_wr_flags)) {
         cerr << "Error opening remote destination file " << dst << endl;
         PrintLastServerError(*xrddest);
         
         delete cpnfo.XrdCli;
         delete *xrddest;
         *xrddest = 0;
         cpnfo.XrdCli = 0;
         return -1;
      }
      
   }
   
   // If the Extreme Copy flag is set, we try to find more sources for this file
   // Each source gets assigned to a different reader thread
   XrdClientVector<XrdClient *> xtremeclients;
   XrdXtRdFile *xrdxtrdfile = 0;
   
   if (doXtremeCp) 
      XrdXtRdFile::GetListOfSources(cpnfo.XrdCli, XtremeCpRdr, xtremeclients);
   
   // Start reader on xrdc
   if (doXtremeCp && (xtremeclients.GetSize() > 1)) {
      
      // Beware... with the extreme copy the normal read ahead mechanism
      // makes no sense at all.
      //EnvPutInt(NAME_REMUSEDCACHEBLKS, 1);
      xrdxtrdfile = new XrdXtRdFile(XRDCP_BLOCKSIZE*4, cpnfo.len);
      
      for (int iii = 0; iii < xtremeclients.GetSize(); iii++) {
         xtreme_threadnfo *nfo = new(xtreme_threadnfo);
         nfo->xtrdhandler = xrdxtrdfile;
         nfo->cli = xtremeclients[iii];
         nfo->clientidx = xrdxtrdfile->GimmeANewClientIdx();
         nfo->startfromblk = iii*xrdxtrdfile->GetNBlks() / xtremeclients.GetSize();
         nfo->maxoutstanding = xrdmin( 5, xrdxtrdfile->GetNBlks() / xtremeclients.GetSize() );

         XrdSysThread::Run(&myTID, ReaderThread_xrd_xtreme, (void *)nfo);
         myTIDVec.Push_back(myTID);
      }
      
   }
   else {
      XrdSysThread::Run(&myTID, ReaderThread_xrd, (void *)&cpnfo);
      myTIDVec.Push_back(myTID);
   }
   
   
   
   
   
   int len = 1;
   void *buf;
   long long offs = 0;
   long long bytesread=0;
   long long size = cpnfo.len;
   bool draining = false;
   
   // Loop to write until ended or timeout err
   while (1) {
      
      if (xrdxtrdfile && xrdxtrdfile->AllDone()) draining = true;
      if (draining && !cpnfo.queue.GetLength()) break;

      if ( cpnfo.queue.GetBuffer(&buf, offs, len) ) {

         if (len && buf) {

            bytesread+=len;
            if (progbar) {
               gettimeofday(&abs_stop_time,&tz);
               print_progbar(bytesread,size);
            }

#ifdef HAVE_XRDCRYPTO
            if (md5) {
               MD_5->Update((const char*)buf,len);
            }
#endif

#ifdef HAVE_LIBZ
            if (adlerchk) {
               adler = adler32(adler, (const Bytef*)buf, len);
            }
#endif

            if (!(*xrddest)->Write(buf, offs, len)) {
               cerr << "Error writing to output server." << endl;
               PrintLastServerError(*xrddest);
               retvalue = 11;
               break;
            }

            if (cpnfo.mon)
               cpnfo.mon->PutProgressInfo(bytesread, cpnfo.len, (float)bytesread / cpnfo.len * 100.0);

            free(buf);

         }
         else
            if (!xrdxtrdfile && ( ((buf == 0) && (len == 0)) || (bytesread >= size))) {
               if (buf) free(buf);
               break;
            }

      }
      else {
         cerr << endl << endl << 
            "Critical read timeout. Unable to read data from the source." << endl;
         retvalue = -1;
         break;
      }

      buf = 0;
   }

   if (cpnfo.mon)
      cpnfo.mon->PutProgressInfo(bytesread, cpnfo.len, (float)bytesread / cpnfo.len * 100.0, 1);

   if(progbar) {
      cout << endl;
   }

<<<<<<< HEAD
   if (cpnfo.len != bytesread) retvalue = 13;
=======
   if (cpnfo.len != bytesread) {
      cerr << endl << endl << 
         "File length mismatch. Read:" << bytesread << " Length:" << cpnfo.len << endl;
      retvalue = 13;
   }
>>>>>>> 84c4c19c

#ifdef HAVE_XRDCRYPTO
   if (md5) MD_5->Final();
   if (adlerchk || md5) {
      print_chksum(src, bytesread, MD_5, adler);
   }
      
   if (summary) {        
      print_summary(src, dst, bytesread, MD_5, adler);
   }
#else
   if (adlerchk) {
      print_chksum(src, bytesread, adler);
   }
      
   if (summary) {        
      print_summary(src, dst, bytesread, adler);
   }
#endif
      
   if (retvalue >= 0) {

      for (int i = 0; i < myTIDVec.GetSize(); i++) {
         pthread_cancel(myTIDVec[i]);
         pthread_join(myTIDVec[i], &thret);	 

         delete cpnfo.XrdCli;
         cpnfo.XrdCli = 0;
      }
   }

   delete *xrddest;

   return retvalue;
}


XrdClient *BWMToken_Init(const char *bwmhost, const char *srcurl, const char *dsturl) {
   // Initialize a special client in order to get a bandwidth manager token
   // bwmhost is the hostname of the bwm to contact
   //  it can come from the one specified in the command line option -bwm
   //  it is mandatory
   //
   // src and dst are the src and dest urls, ev. 0
   //
   // The token is considered gone by the bwm server when the fake file is closed
   // or when the connection drops
   //
   if (!bwmhost[0]) return 0;

   XrdClientUrlInfo usrc(srcurl);
   XrdClientUrlInfo udst(dsturl);
   XrdOucString s = "root://";
   s += bwmhost;
   s += "//_bwm_/";
   
   s += usrc.File;

   char hname[1024];
   memset(hname, 0, sizeof(hname));

   if (gethostname(hname, sizeof(hname)))
       strcpy(hname, "Unknown");

   s += "?bwm.src=";
   if (usrc.Host != "")
      s += usrc.Host; // or the hostname() if it's local
   else
      s += hname;

   s += "?bwm.dst=";
   if (udst.Host != "")
      s += udst.Host; // or the hostname() if it's local
   else
      s += hname;

   XrdClient *cli = new XrdClient(s.c_str());
   if (cli) cli->Open(0, kXR_open_updt);
   return cli;
}

bool BWMToken_WaitFor(XrdClient *cli) {

   // Here the actual wait phase is performed through a call to kxr_query(Qvisa)
   // Note that this func is synchronous. To allow for parallel enqueueing in multiple
   // different BWMs we will have to use threads calling this func

   kXR_char buf[4096];
   // This handles the enqueueing for the current file handle opened
   if (cli) {
      if (!cli->IsOpen()) return false;
      return cli->Query(kXR_Qvisa, 0, buf, sizeof(buf));
   }
   else return true;
}


int doCp_xrd2loc(const char *src, const char *dst) {
   // ----------- xrd to loc affair
   pthread_t myTID;
   XrdClientVector<pthread_t> myTIDVec;

   void *thret;
   XrdClientStatInfo stat;
   int f;
   int retvalue = 0;

   if (BWMHost[0]) {
   // Get the queue bwm token from the local site
   XrdClient *tok1 = BWMToken_Init(BWMHost, src, dst);
   if (!tok1 || !BWMToken_WaitFor(tok1)) return 100;

   // Get the queue bwm token from the remote site
   XrdClientUrlInfo u(src);
   XrdClient *tok2 = BWMToken_Init(u.Host.c_str(), src, dst);
   if (!tok2 || !BWMToken_WaitFor(tok2)) return 100;
   }

   gettimeofday(&abs_start_time,&tz);

   // Open the input file (xrdc)
   // If Xrdcli is non-null, the correct src file has already been opened
   if (!cpnfo.XrdCli) {
      cpnfo.XrdCli = new XrdClient(src);
      if ( ( !cpnfo.XrdCli->Open(0, kXR_async) ||
	     (cpnfo.XrdCli->LastServerResp()->status != kXR_ok) ) ) {

	 cerr << "Error opening remote source file " << src << endl;
	 PrintLastServerError(cpnfo.XrdCli);

	 delete cpnfo.XrdCli;
	 cpnfo.XrdCli = 0;
	 return 1;
      }
   }

   // Open the output file (loc)
   cpnfo.XrdCli->Stat(&stat);
   cpnfo.len = stat.size;

   if (strcmp(dst, "-")) {
      // Copy to local fs
      //unlink(dst);
      f = open(dst, loc_wr_flags, 
          S_IRUSR | S_IWUSR | S_IRGRP | S_IWGRP | S_IROTH);
      if (f < 0) {
	 cerr << "Error '" << strerror(errno) <<
	    "' creating " << dst << endl;

	 cpnfo.XrdCli->Close();
	 delete cpnfo.XrdCli;
	 cpnfo.XrdCli = 0;
	 return -1;
      }
      
   }
   else
      // Copy to stdout
      f = STDOUT_FILENO;


   // If the Extreme Copy flag is set, we try to find more sources for this file
   // Each source gets assigned to a different reader thread
   XrdClientVector<XrdClient *> xtremeclients;
   XrdXtRdFile *xrdxtrdfile = 0;

   if (doXtremeCp) 
      XrdXtRdFile::GetListOfSources(cpnfo.XrdCli, XtremeCpRdr, xtremeclients);

   // Start reader on xrdc
   if (doXtremeCp && (xtremeclients.GetSize() > 1)) {

      // Beware... with the extreme copy the normal read ahead mechanism
      // makes no sense at all.

      xrdxtrdfile = new XrdXtRdFile(XRDCP_BLOCKSIZE*4, cpnfo.len);

      for (int iii = 0; iii < xtremeclients.GetSize(); iii++) {
         xtreme_threadnfo *nfo = new(xtreme_threadnfo);
         nfo->xtrdhandler = xrdxtrdfile;
         nfo->cli = xtremeclients[iii];
         nfo->clientidx = xrdxtrdfile->GimmeANewClientIdx();
         nfo->startfromblk = iii*xrdxtrdfile->GetNBlks() / xtremeclients.GetSize();
<<<<<<< HEAD
         nfo->maxoutstanding = xrdmin( 3, xrdxtrdfile->GetNBlks() / xtremeclients.GetSize() );
=======
         nfo->maxoutstanding = xrdmax(xrdmin( 3, xrdxtrdfile->GetNBlks() / xtremeclients.GetSize() ), 1);
>>>>>>> 84c4c19c

         XrdSysThread::Run(&myTID, ReaderThread_xrd_xtreme, (void *)nfo);
      }

   }
   else {
      doXtremeCp = false;
      XrdSysThread::Run(&myTID, ReaderThread_xrd, (void *)&cpnfo);
   }

   int len = 1;
   void *buf;
   long long bytesread=0, offs = 0;
   long long size = cpnfo.len;
   bool draining = false;

   // Loop to write until ended or timeout err
   while (1) {

      if (xrdxtrdfile && xrdxtrdfile->AllDone()) draining = true;
      if (draining && !cpnfo.queue.GetLength()) break;

      if ( cpnfo.queue.GetBuffer(&buf, offs, len) ) {

	 if (len && buf) {

	    bytesread+=len;
	    if (progbar) {
	       gettimeofday(&abs_stop_time,&tz);
	       print_progbar(bytesread,size);
	    }

#ifdef HAVE_XRDCRYPTO
	    if (md5) {
	      MD_5->Update((const char*)buf,len);
	    }
#endif

#ifdef HAVE_LIBZ
               if (adlerchk) {
                  adler = adler32(adler, (const Bytef*)buf, len);
               }
#endif

	    if (doXtremeCp && (f != STDOUT_FILENO) && lseek(f, offs, SEEK_SET) < 0) {
	       cerr << "Error '" << strerror(errno) <<
		  "' seeking to " << dst << endl;
	       retvalue = 10;
	       break;
	    }
	    if (write(f, buf, len) <= 0) {
	       cerr << "Error '" << strerror(errno) <<
		  "' writing to " << dst << endl;
	       retvalue = 10;
	       break;
	    }

	    if (cpnfo.mon)
	      cpnfo.mon->PutProgressInfo(bytesread, cpnfo.len, (float)bytesread / cpnfo.len * 100.0);

	    free(buf);

	 }
         else
            if (!xrdxtrdfile && ( ((buf == 0) && (len == 0)) || (bytesread >= size)) ) {
               if (buf) free(buf);
               break;
            }


      }
      else {
	 cerr << endl << endl << "Critical read timeout. Unable to read data from the source." << endl;
	 retvalue = -1;
	 break;
      }
	 
      buf = 0;

   }

   if (cpnfo.mon)
     cpnfo.mon->PutProgressInfo(bytesread, cpnfo.len, (float)bytesread / cpnfo.len * 100.0, 1);

   if(progbar) {
      cout << endl;
   }

   if (cpnfo.len != bytesread) retvalue = 13;

#ifdef HAVE_XRDCRYPTO
   if (md5) MD_5->Final();
   if (md5 || adlerchk) {
      print_chksum(src, bytesread, MD_5, adler);
   }
      
   if (summary) {        
      print_summary(src,dst,bytesread,MD_5, adler);
   }      
#else
   if (adlerchk) {
      print_chksum(src, bytesread, adler);
   }
      
   if (summary) {        
      print_summary(src,dst,bytesread,adler);
   }      
#endif

   int closeres = close(f);
   if (!retvalue) retvalue = closeres;

   if (retvalue >= 0) {
      for (int i = 0; i < myTIDVec.GetSize(); i++) {
         pthread_cancel(myTIDVec[i]);
         pthread_join(myTIDVec[i], &thret);	 

         delete cpnfo.XrdCli;
         cpnfo.XrdCli = 0;
      }

      delete cpnfo.XrdCli;
      cpnfo.XrdCli = 0;
   }

   return retvalue;
}



int doCp_loc2xrd(XrdClient **xrddest, const char *src, const char * dst) {
// ----------- loc to xrd affair
   pthread_t myTID;
   void * thret;
   int retvalue = 0;
   struct stat stat;

   gettimeofday(&abs_start_time,&tz);

   // Open the input file (loc)
   cpnfo.localfile = open(src, O_RDONLY | O_BINARY);   
   if (cpnfo.localfile < 0) {
      cerr << "Error '" << strerror(errno) << "' opening " << src << endl;
      cpnfo.localfile = 0;
      return -1;
   }

   if (fstat(cpnfo.localfile, &stat)) {
     cerr << "Error '" << strerror(errno) << "' stat " << src << endl;
     cpnfo.localfile = 0;
     return -1;
   }

   // if xrddest if nonzero, then the file is already opened for writing
   if (!*xrddest) {

      *xrddest = new XrdClient(dst);
      if (!PedanticOpen4Write(*xrddest, kXR_ur | kXR_uw | kXR_gw | kXR_gr | kXR_or,
                           xrd_wr_flags) ) {
	 cerr << "Error opening remote destination file " << dst << endl;
	 PrintLastServerError(*xrddest);
         
	 close(cpnfo.localfile);
	 delete *xrddest;
	 *xrddest = 0;
	 cpnfo.localfile = 0;
	 return -1;
      }
   }
      
   // Start reader on loc
   XrdSysThread::Run(&myTID, ReaderThread_loc, (void *)&cpnfo);

   int len = 1;
   void *buf;
   long long offs = 0;
   unsigned long long bytesread=0;
   unsigned long long size = stat.st_size;
   int blkcnt = 0;

   // Loop to write until ended or timeout err
   while (len > 0) {

      if ( cpnfo.queue.GetBuffer(&buf, offs, len) ) {
	 if (len && buf) {

 	    bytesread+=len;
	    if (progbar) {
	      gettimeofday(&abs_stop_time,&tz);
	      print_progbar(bytesread,size);
	    }

#ifdef HAVE_XRDCRYPTO
	    if (md5) {
	      MD_5->Update((const char*)buf,len);
	    }
#endif

#ifdef HAVE_LIBZ
            if (adlerchk) {
               adler = adler32(adler, (const Bytef*)buf, len);
            }
#endif
	    if ( !(*xrddest)->Write(buf, offs, len) ) {
	       cerr << "Error writing to output server." << endl;
	       PrintLastServerError(*xrddest);
	       retvalue = 12;
	       break;
	    }

	    if (cpnfo.mon)
	      cpnfo.mon->PutProgressInfo(bytesread, cpnfo.len, (float)bytesread / cpnfo.len * 100.0);

	    free(buf);
	 }
	 else {
	    // If we get len == 0 then we have to stop
	    if (buf) free(buf);
	    break;
	 }
      }
      else {
	 cerr << endl << endl << "Critical read timeout. Unable to read data from the source." << endl;
	 retvalue = -1;
	 break;
      }

      buf = 0;
      blkcnt++;
   }


   if (cpnfo.mon)
     cpnfo.mon->PutProgressInfo(bytesread, cpnfo.len, (float)bytesread / cpnfo.len * 100.0, 1);

   if(progbar) {
     cout << endl;
   }

   if (size != bytesread) retvalue = 13;

#ifdef HAVE_XRDCRYPTO
   if (md5) MD_5->Final();
   if (md5 || adlerchk) {
      print_chksum(src, bytesread, MD_5, adler);
   }
   
   if (summary) {        
      print_summary(src, dst, bytesread, MD_5, adler);
   }	 
#else
   if (adlerchk) {
      print_chksum(src, bytesread, adler);
   }
   
   if (summary) {        
      print_summary(src, dst, bytesread, adler);
   }     
#endif
   
   pthread_cancel(myTID);
   pthread_join(myTID, &thret);

   delete *xrddest;
   *xrddest = 0;

   close(cpnfo.localfile);
   cpnfo.localfile = 0;

   return retvalue;
}


void PrintUsage() {
   cerr << "usage: xrdcp <source> <dest> "
     "[-d lvl] [-DSparmname stringvalue] ... [-DIparmname intvalue] [-s] [-ns] [-v]"
     " [-OS<opaque info>] [-OD<opaque info>] [-force] [-md5] [-adler] [-np] [-f] [-R] [-S]" << endl << endl;

   cerr << "<source> can be:" << endl <<
     "   a local file" << endl <<
     "   a local directory name suffixed by /" << endl <<
     "   an xrootd URL in the form root://user@host/<absolute Logical File Name in xrootd domain>" << endl <<
     "      (can be a directory. In this case the -R option can be fully honored only on a standalone server)" << endl;
   cerr << "<dest> can be:" << endl <<
     "   a local file" << endl <<
     "   a local directory name suffixed by /" << endl <<
     "   an xrootd URL in the form root://user@host/<absolute Logical File Name in xrootd domain>" << endl <<
     "      (can be a directory LFN)" << endl << endl;

   cerr << " -d lvl :         debug level: 1 (low), 2 (medium), 3 (high)" << endl;
   cerr << " -D proxyaddr:proxyport" << endl <<
           "        :         use proxyaddr:proxyport as a SOCKS4 proxy."
     " Only numerical addresses are supported." << endl <<
   cerr << " -DSparmname stringvalue" << endl <<
	   "        :         set the internal parm <parmname> with the string value <stringvalue>" << endl <<
	   "                   See XrdClientConst.hh for a list of parameters." << endl;
   cerr << " -DIparmname intvalue" << endl <<
           "        :         set the internal parm <parmname> with the integer value <intvalue>" << endl <<
           "                   See XrdClientConst.hh for a list of parameters." << endl <<
	   "                   Examples: -DIReadCacheSize 3000000 -DIReadAheadSize 1000000" << endl;
   cerr << " -s     :         silent mode, no summary output, no progress bar" << endl;
   cerr << " -np    :         no progress bar" << endl;
   cerr << " -v     :         display summary output" << endl <<endl;
   cerr << " -OS    :         adds some opaque information to any SOURCE xrootd url" << endl;
   cerr << " -OD    :         adds some opaque information to any DEST xrootd url" << endl;
   cerr << " -f     :         re-create a file if already present" << endl;
   cerr << " -F     :         set the 'force' flag for xrootd dest file opens"
     " (ignore if file is already opened)" << endl;
   cerr << " -force :         set 1-min (re)connect attempts to retry for up to 1 week,"
     " to block until xrdcp is executed" << endl << endl;
   cerr << " -md5   :         calculate the md5 checksum during transfers\n" << endl; 
#ifdef HAVE_LIBZ
   cerr << " -adler :         calculate the adler32 checksum during transfers\n" << endl; 
#endif
   cerr << " -R     :         recurse subdirectories (where it can be applied)" << endl;
   cerr << " -S num :         use <num> additional parallel streams to do the xfer." << endl << 
           "                  The max value is 15. The default is 0 (i.e. use only the main stream)" << endl;
   cerr << " -MLlibname" << endl <<
           "        :         use <libname> as external monitoring reporting library." << endl <<
           "                  The default name if XrdCpMonitorClient.so . Make sure it is reachable." << endl;
   cerr << " -X rdr :         Activate the Xtreme copy algorithm. Use 'rdr' as hostname where to query for " << endl <<
           "                  additional sources." << endl;
   cerr << " -x     :         Activate the Xtreme copy algorithm. Use the source hostname to query for " << endl <<
           "                  additional sources." << endl;
   cerr << " -P     :         request POSC (persist-on-successful-close) processing to create a new file." << endl;
   cerr << " where:" << endl;
   cerr << "   parmname     is the name of an internal parameter" << endl;
   cerr << "   stringvalue  is a string to be assigned to an internal parameter" << endl;
   cerr << "   intvalue     is an int to be assigned to an internal parameter" << endl;
}


// Main program
int main(int argc, char**argv) {
   char *srcpath = 0, *destpath = 0;
   memset (BWMHost, 0, sizeof(BWMHost));

   if (argc < 3) {
      PrintUsage();
      exit(1);
   }

#ifdef WIN32
   WORD wVersionRequested;
   WSADATA wsaData;
   int err;
   wVersionRequested = MAKEWORD( 2, 2 );
   err = WSAStartup( wVersionRequested, &wsaData );
#endif

   DebugSetLevel(-1);

   // We want this tool to be able to copy from/to everywhere
   // Note that the side effect of these calls here is to initialize the
   // XrdClient environment.
   // This is crucial if we want to later override its default values
   EnvPutString( NAME_REDIRDOMAINALLOW_RE, "*" );
   EnvPutString( NAME_CONNECTDOMAINALLOW_RE, "*" );
   EnvPutString( NAME_REDIRDOMAINDENY_RE, "" );
   EnvPutString( NAME_CONNECTDOMAINDENY_RE, "" );

   EnvPutInt( NAME_READAHEADSIZE, XRDCP_XRDRASIZE);
<<<<<<< HEAD
   EnvPutInt( NAME_READCACHESIZE, 3*XRDCP_XRDRASIZE );
=======
   EnvPutInt( NAME_READCACHESIZE, 2*XRDCP_XRDRASIZE );
>>>>>>> 84c4c19c
   EnvPutInt( NAME_READCACHEBLKREMPOLICY, XrdClientReadCache::kRmBlk_LeastOffs );
   EnvPutInt( NAME_PURGEWRITTENBLOCKS, 1 );


   EnvPutInt( NAME_DEBUG, -1);

   for (int i=1; i < argc; i++) {

      if ( (strstr(argv[i], "-s") == argv[i])) {
	summary=false;
	progbar=false;
	continue;
      }

      if ( (strstr(argv[i], "-np") == argv[i])) {
	progbar=false;
	continue;
      }

      if ( (strstr(argv[i], "-v") == argv[i])) {
	summary=true;
	continue;
      }

      if ( (strstr(argv[i], "-R") == argv[i])) {
	recurse=true;
	continue;
      }

      if ( (strstr(argv[i], "-OS") == argv[i])) {
	 srcopaque=argv[i]+3;
	 continue;
      }
      
      if ( (strstr(argv[i], "-OD") == argv[i])) {
	 dstopaque=argv[i]+3;
	 continue;
      }

      if ( (strstr(argv[i], "-F") == argv[i])) {
	 xrd_wr_flags |= kXR_force;
	continue;
      }

      if ( (strstr(argv[i], "-P") == argv[i])) {
	 xrd_wr_flags |= kXR_posc;
	continue;
      }

      if ( (strstr(argv[i], "-f") == argv[i])) {
	// Remove the kXR_new option
	kXR_unt16 tmp = kXR_new;
	tmp = ~tmp;

	xrd_wr_flags &= tmp;

	// Also delete the existing file
	xrd_wr_flags |= kXR_delete;


	// Also set up the flags for the local fs
	loc_wr_flags = LOC_WR_FLAGS_FORCE;

	continue;
      }

      if ( (strstr(argv[i], "-force") == argv[i])) {
 	 EnvPutInt( NAME_CONNECTTIMEOUT , 60);
	 EnvPutInt( NAME_FIRSTCONNECTMAXCNT, 7*24*60);
	 continue;
      }


      if ( (strstr(argv[i], "-DS") == argv[i]) &&
	   (argc >= i+2) ) {
	cerr << "Overriding " << argv[i]+3 << " with value " << argv[i+1] << ". ";
	 EnvPutString( argv[i]+3, argv[i+1] );
	 cerr << " Final value: " << EnvGetString(argv[i]+3) << endl;
	 i++;
	 continue;
      }

      if ( (strstr(argv[i], "-DI") == argv[i]) &&
	   (argc >= i+2) ) {
	cerr << "Overriding '" << argv[i]+3 << "' with value " << argv[i+1] << ". ";
	 EnvPutInt( argv[i]+3, atoi(argv[i+1]) );
	 cerr << " Final value: " << EnvGetLong(argv[i]+3) << endl;
	 i++;
	 continue;
      }


      if ( (strstr(argv[i], "-D") == argv[i]) &&
	   (argc >= i+2) ) { 

	char host[1024];
	char *pos;
	int port;

	pos = strstr(argv[i+1], ":");

	if (pos && strlen(pos) > 1) {

	  cerr << "Using '" << argv[i+1] << "' as a SOCKS4 proxy.";
	  strncpy(host, argv[i+1], pos-argv[i+1]);
	  host[pos-argv[i+1]] = 0;

	  sscanf(pos+1, "%d", &port);

	  cerr << " Host:" << host << " port: " << port << endl;
	  EnvPutString( NAME_SOCKS4HOST, host);
	  EnvPutInt( NAME_SOCKS4PORT, port);
	}
	else {
	  cerr << "Malformed -D option." << endl;
	  exit(-1);
	}

	i++;
	continue;
      }


      if ( (strstr(argv[i], "-d") == argv[i]) &&
           (argc >= i+2) ) {
         int dbglvl = atoi(argv[i+1]);
         if (dbglvl > 0) {
            EnvPutInt( NAME_DEBUG, dbglvl);
            cerr << "Set debug level " <<  EnvGetLong(NAME_DEBUG)<< endl;
         }
         i++;
         continue;
      }

      if ( (strstr(argv[i], "-S") == argv[i]) &&
           (argc >= i+2) ) {
         int parstreams = atoi(argv[i+1]);
	 parstreams = xrdmin(parstreams, 15);
	 parstreams = xrdmax(0, parstreams);

	 EnvPutInt( NAME_MULTISTREAMCNT, parstreams);

	 cerr << "Set " << NAME_MULTISTREAMCNT << " to " <<
	   EnvGetLong(NAME_MULTISTREAMCNT) << endl;

         i++;
         continue;
      }

      if ( (strstr(argv[i], "-X") == argv[i]) &&
           (argc >= i+2) ) {
         doXtremeCp = true;
         XtremeCpRdr = argv[i+1];

	 cerr << "Extreme Copy enabled. XtremeCpRdr: " << XtremeCpRdr << endl;


         i++;
         continue;
      }

      if ( (strstr(argv[i], "-x") == argv[i]) ) {
         doXtremeCp = true;
         XtremeCpRdr = "";

	 cerr << "Extreme Copy enabled. " << endl;

         continue;
      }

#ifdef HAVE_XRDCRYPTO
#ifndef WIN32
      if ( (strstr(argv[i], "-md5") == argv[i])) {
	md5=true;

	if (!(gCryptoFactory = XrdCryptoFactory::GetCryptoFactory("ssl"))) {
	  cerr << "Cannot instantiate crypto factory ssl" << endl;
	  exit(-1);
	}

	MD_5 = gCryptoFactory->MsgDigest("md5");
	if (! MD_5) {
	  cerr << "MD object could not be instantiated " << endl;
	  exit(-1);
	}
	continue;
      }
#endif
#endif

#ifdef HAVE_LIBZ
     if ( (strstr(argv[i], "-adler") == argv[i])) {
	adlerchk=true;
	continue;
     }
#endif

      // Any other par is ignored
      if ( (strstr(argv[i], "-") == argv[i]) && (strlen(argv[i]) > 1) ) {
	 cerr << "Unknown parameter " << argv[i] << endl;
	 continue;
      }

      if (!srcpath) srcpath = argv[i];
      else
	 if (!destpath) destpath = argv[i];
      

   }

   if (!srcpath || !destpath) {
      PrintUsage();
      exit(1);
   }

   if (XtremeCpRdr == "") XtremeCpRdr = srcpath;

   DebugSetLevel(EnvGetLong(NAME_DEBUG));

   Info(XrdClientDebug::kUSERDEBUG, "main", XRDCP_VERSION);

   XrdCpWorkLst *wklst = new XrdCpWorkLst();
   XrdOucString src, dest;
   XrdClient *xrddest;

   cpnfo.XrdCli = 0;
  
   if (wklst->SetSrc(&cpnfo.XrdCli, srcpath, srcopaque, recurse)) {
     cerr << "Error accessing path/file for " << srcpath << endl;
     exit(1);
   }

   xrddest = 0;

   // From here, we will have:
   // the knowledge if the dest is a dir name or file name
   // an open instance of xrdclient if it's a file
   if (wklst->SetDest(&xrddest, destpath, dstopaque, xrd_wr_flags)) {
      cerr << "Error accessing path/file for " << destpath << endl;
      PrintLastServerError(xrddest);
      exit(1);
   }

   int retval = 0;
   while (!retval && wklst->GetCpJob(src, dest)) {
      Info(XrdClientDebug::kUSERDEBUG, "main", src << " --> " << dest);
      
#ifdef HAVE_XRDCRYPTO
      if (md5) {
	MD_5->Reset("md5");
      }
#endif
      adler = 0;


      // Initialize monitoring client, if a plugin is present
      cpnfo.mon = 0;
#ifndef WIN32
      void *monhandle = dlopen (monlibname.c_str(), RTLD_LAZY);

      if (monhandle) {
	XrdClientMonIntfHook monlibhook = (XrdClientMonIntfHook)dlsym(monhandle, "XrdClientgetMonIntf");

	const char *err = 0;
	if ((err = dlerror())) {
	  cerr << "Error accessing monitoring client library " << monhandle << ". Inappropriate content." << endl <<
	    "error: " << err << endl;
	  dlclose(monhandle);
	  monhandle = 0;
	}
	else	
	  cpnfo.mon = (XrdClientAbsMonIntf *)monlibhook(src.c_str(), dest.c_str());
      }
#endif
      
      if (cpnfo.mon) {

	char *name=0, *ver=0, *rem=0;
	if (!cpnfo.mon->GetMonLibInfo(&name, &ver, &rem)) {
	  Info(XrdClientDebug::kUSERDEBUG,
	       "main", "Monitoring client plugin found. Name:'" << name <<
	       "' Ver:'" << ver << "' Remarks:'" << rem << "'");
	}
	else {
	  delete cpnfo.mon;
	  cpnfo.mon = 0;
	}

      }

#ifndef WIN32
      if (!cpnfo.mon && monhandle) {
	dlclose(monhandle);
	monhandle = 0;
      }
#endif

      // Ok, the plugin is now loaded...
      if (cpnfo.mon) {
	// We associate the monitoring debug to the XrdClient debug level
	cpnfo.mon->Init(src.c_str(), dest.c_str(), (DebugLevel() > 0) );
	cpnfo.mon->PutProgressInfo(0, cpnfo.len, 0, 1);
      }

      if ( (src.beginswith("root://")) || (src.beginswith("xroot://")) ) {
	 // source is xrootd

	 if (srcopaque) {
	    src += "?";
	    src += srcopaque;
	 }

	 if ( (dest.beginswith("root://")) || (dest.beginswith("xroot://")) ) {
	    XrdOucString d;
	    bool isd;
	    wklst->GetDest(d, isd);

	    BuildFullDestFilename(src, d, isd);

	    if (dstopaque) {
	       d += "?";
	       d += dstopaque;
	    }

	    retval = doCp_xrd2xrd(&xrddest, src.c_str(), d.c_str());

	 }
	 else {
	    XrdOucString d;
	    bool isd;
	    int res;
	    wklst->GetDest(d, isd);
	    res = CreateDestPath_loc(d, isd);
	    if (!res || (errno == EEXIST) || !errno) {
	       BuildFullDestFilename(src, d, isd);
	       retval = doCp_xrd2loc(src.c_str(), d.c_str());
	    }
	    else
	       cerr << "Error " << strerror(errno) <<
		     " accessing path for " << d << endl;
	 }
      }
      else {
	 // source is localfs

	 if ( (dest.beginswith("root://")) || (dest.beginswith("xroot://")) ) {
	    XrdOucString d;
	    bool isd;
	    wklst->GetDest(d, isd);

	    BuildFullDestFilename(src, d, isd);

	    if (dstopaque) {
	       d += "?";
	       d += dstopaque;
	    }

	    retval = doCp_loc2xrd(&xrddest, src.c_str(), d.c_str());

	 }
	 else {
	    cerr << "Better to use cp in this case. (dest: "<<dest<<")" << endl;
	    exit(2);
	 }

      }


      if (cpnfo.mon) {
	cpnfo.mon->DeInit();
	delete cpnfo.mon;
	cpnfo.mon = 0;
#ifndef WIN32
	if (monhandle) dlclose(monhandle);
	monhandle = 0;
#endif
      }


   }

#ifdef HAVE_XRDCRYPTO
   if (md5 && MD_5) 
     delete MD_5;
#endif

   return retval;
}<|MERGE_RESOLUTION|>--- conflicted
+++ resolved
@@ -86,15 +86,9 @@
    XrdClientAbsMonIntf          *mon;
 } cpnfo;
 
-<<<<<<< HEAD
-#define XRDCP_BLOCKSIZE          (4*1024*1024)
-#define XRDCP_XRDRASIZE          (20*XRDCP_BLOCKSIZE)
-#define XRDCP_VERSION            "(C) 2004-2010 by the Xrootd group. $Revision: 1.100 $ - Xrootd version: "XrdVSTRING
-=======
 #define XRDCP_BLOCKSIZE          (8*1024*1024)
 #define XRDCP_XRDRASIZE          (30*XRDCP_BLOCKSIZE)
 #define XRDCP_VERSION            "(C) 2004-2010 by the Xrootd group. $Revision: 1.103 $ - Xrootd version: "XrdVSTRING
->>>>>>> 84c4c19c
 
 ///////////////////////////////////////////////////////////////////////
 // Coming from parameters on the cmd line
@@ -350,35 +344,24 @@
          if ( nr >= 0 ) {
             lastread = lr;
             noutstanding--;
-<<<<<<< HEAD
-            cpnfo.queue.PutBuffer(buf, blknfo->offs, nr);
-=======
->>>>>>> 84c4c19c
 
             // If this block was stolen by somebody else then this client has to be penalized
             // If this client stole the blk to some other client, then this client has to be rewarded
             int reward = thrnfo->xtrdhandler->MarkBlkAsRead(lr);
-<<<<<<< HEAD
-=======
             if (reward >= 0) 
                // Enqueue the block only if it was not already read
                cpnfo.queue.PutBuffer(buf, blknfo->offs, nr);
 
->>>>>>> 84c4c19c
             if (reward > 0) {
                thrnfo->maxoutstanding++;
                thrnfo->maxoutstanding = xrdmin(20, thrnfo->maxoutstanding);
                thrnfo->cli->SetCacheParameters(XRDCP_BLOCKSIZE*4*thrnfo->maxoutstanding*2, 0, XrdClientReadCache::kRmBlk_FIFO);
             }
-<<<<<<< HEAD
-            if (reward < 0) thrnfo->maxoutstanding--;
-=======
             if (reward < 0) {
                thrnfo->maxoutstanding--;
                free(buf);
             }
 
->>>>>>> 84c4c19c
             if (thrnfo->maxoutstanding <= 0) {
                sleep(1);
                thrnfo->maxoutstanding = 1;
@@ -712,15 +695,11 @@
       cout << endl;
    }
 
-<<<<<<< HEAD
-   if (cpnfo.len != bytesread) retvalue = 13;
-=======
    if (cpnfo.len != bytesread) {
       cerr << endl << endl << 
          "File length mismatch. Read:" << bytesread << " Length:" << cpnfo.len << endl;
       retvalue = 13;
    }
->>>>>>> 84c4c19c
 
 #ifdef HAVE_XRDCRYPTO
    if (md5) MD_5->Final();
@@ -904,11 +883,7 @@
          nfo->cli = xtremeclients[iii];
          nfo->clientidx = xrdxtrdfile->GimmeANewClientIdx();
          nfo->startfromblk = iii*xrdxtrdfile->GetNBlks() / xtremeclients.GetSize();
-<<<<<<< HEAD
-         nfo->maxoutstanding = xrdmin( 3, xrdxtrdfile->GetNBlks() / xtremeclients.GetSize() );
-=======
          nfo->maxoutstanding = xrdmax(xrdmin( 3, xrdxtrdfile->GetNBlks() / xtremeclients.GetSize() ), 1);
->>>>>>> 84c4c19c
 
          XrdSysThread::Run(&myTID, ReaderThread_xrd_xtreme, (void *)nfo);
       }
@@ -1271,11 +1246,7 @@
    EnvPutString( NAME_CONNECTDOMAINDENY_RE, "" );
 
    EnvPutInt( NAME_READAHEADSIZE, XRDCP_XRDRASIZE);
-<<<<<<< HEAD
-   EnvPutInt( NAME_READCACHESIZE, 3*XRDCP_XRDRASIZE );
-=======
    EnvPutInt( NAME_READCACHESIZE, 2*XRDCP_XRDRASIZE );
->>>>>>> 84c4c19c
    EnvPutInt( NAME_READCACHEBLKREMPOLICY, XrdClientReadCache::kRmBlk_LeastOffs );
    EnvPutInt( NAME_PURGEWRITTENBLOCKS, 1 );
 
