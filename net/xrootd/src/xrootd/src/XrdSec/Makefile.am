--- conflicted
+++ resolved
@@ -4,13 +4,8 @@
 ##
 ## Initial version: 1.8.2005
 ##
-<<<<<<< HEAD
-## Version info: $Id: Makefile.am,v 1.8 2010/01/12 15:04:06 ganis Exp $
-## Checked in by $Author: ganis $
-=======
 ## Version info: $Id: Makefile.am,v 1.9 2010/08/05 15:25:29 feichtinger Exp $
 ## Checked in by $Author: feichtinger $
->>>>>>> 84c4c19c
 #######################################################################
 
 AM_CPPFLAGS = -I$(top_srcdir)/src
@@ -19,11 +14,8 @@
 ## extra installation directory definitions
 xrootdsecincdir = $(includedir)/xrootd/XrdSec
 
-<<<<<<< HEAD
-=======
 #############################################################################
 ## deliverables (to be built / installed)
->>>>>>> 84c4c19c
 xrootdsecinc_HEADERS = XrdSecInterface.hh XrdSecEntity.hh XrdSecTLayer.hh
 
 lib_LTLIBRARIES = libXrdSec.la
