<<<<<<< HEAD
#              $Id: GNUmakefile,v 1.29 2009/09/01 09:52:35 furano Exp $
=======
#              $Id: GNUmakefile,v 1.31 2010/07/30 03:19:08 abh Exp $
>>>>>>> 84c4c19c

#------------------------------------------------------------------------------#
#                       C o m m o n   V a r i a b l e s                        #
#------------------------------------------------------------------------------#
  
include ../GNUmake.env

<<<<<<< HEAD
MORELIBS = -L$(LIBDIR) -lXrdOuc -lXrdNet -lXrdSys

BINLIBS  = -L$(LIBDIR) -lXrdSec -lXrdOuc -lXrdNet 
=======
MORELIBS = -L$(LIBDIR) -lXrdNet -lXrdOuc -lXrdNetUtil -lXrdSys

BINLIBS  = -L$(LIBDIR) -lXrdSec -lXrdNet -lXrdOuc -lXrdNetUtil -lXrdSys
>>>>>>> 84c4c19c

LIBDEPS = $(LIBDIR)/libXrdNet.a $(LIBDIR)/libXrdNetUtil.a \
          $(LIBDIR)/libXrdOuc.a $(LIBDIR)/libXrdSys.a

#------------------------------------------------------------------------------#
#                             C o m p o n e n t s                              #
#------------------------------------------------------------------------------#
  
SOURCES = \
        XrdSecClient.cc        \
        XrdSecPManager.cc      \
        XrdSecProtocolhost.cc  \
        XrdSecServer.cc        \
        XrdSecTLayer.cc        \
        XrdSectestClient.cc    \
        XrdSectestServer.cc    \
  
OBJSLIB = \
        $(OBJDIR)/XrdSecClient.o        \
        $(OBJDIR)/XrdSecPManager.o      \
        $(OBJDIR)/XrdSecProtocolhost.o  \
        $(OBJDIR)/XrdSecServer.o        \
        $(OBJDIR)/XrdSecTLayer.o

OBJECTA = \
        $(OBJDIR)/XrdSectestClient.o

OBJECTB = \
        $(OBJDIR)/XrdSectestServer.o

OBJECTS = $(OBJSLIB) $(OBJECTA) $(OBJECTB)

LIBRARY = $(LIBDIR)/libXrdSec.$(TYPESHLIB)
LIBARCH = $(LIBDIR)/libXrdSec.a

TSTBINA = $(BINDIR)/testclient
TSTBINB = $(BINDIR)/testserver

TARGETS = $(LIBARCH) $(LIBRARY) $(TSTBINA) $(TSTBINB)

#------------------------------------------------------------------------------#
#                           S e a r c h   P a t h s                            #
#------------------------------------------------------------------------------#

vpath XrdNet% ../XrdNet
vpath XrdOuc% ../XrdOuc
vpath XrdSys% ../XrdSys

#------------------------------------------------------------------------------#
#                          I n i t i a l   R u l e s                           #
#------------------------------------------------------------------------------#
 
include ../GNUmake.options

anything: $(TARGETS)
	@echo Make XrdSec done.

#------------------------------------------------------------------------------#
#                           D e p e n d e n c i e s                            #
#------------------------------------------------------------------------------#

$(LIBARCH): $(OBJSLIB)
	@echo Creating archive $(LIBARCH) 
	$(ECHO)rm -f $(LIBARCH)
	$(ECHO)ar -rc $(LIBARCH) $(OBJSLIB)
	$(ECHO)ranlib $(LIBARCH)

$(LIBRARY): $(OBJSLIB) $(LIBDEPS)
	@echo Creating shared library $(LIBRARY) 
	$(ECHO)$(CC) $(OBJSLIB) $(LDSO) $(MORELIBS) $(LIBS) -o $(LIBRARY);

$(TSTBINA): $(OBJECTA) $(LIBDEPS)
	@echo Creating executable $(TSTBINA) 
	$(ECHO)$(LD) $(LDOP) $(OBJECTA) $(LIBS) $(BINLIBS) -o $(TSTBINA)

$(TSTBINB): $(OBJECTB) $(LIBDEPS)
	@echo Creating executable $(TSTBINB) 
	$(ECHO)$(LD) $(LDOP) $(OBJECTB) $(LIBS) $(BINLIBS) -o $(TSTBINB)

$(OBJDIR)/XrdSecClient.o: XrdSysPthread.hh XrdSecPManager.hh XrdSecInterface.hh \
                          XrdOucErrInfo.hh XrdSecClient.cc   XrdSecEntity.hh
	@echo Compiling XrdSecClient.cc 
	$(ECHO)$(CC) -c $(CFLAGS) $(INCLUDE) -o $(OBJDIR)/XrdSecClient.o XrdSecClient.cc

$(OBJDIR)/XrdSecPManager.o: XrdSecInterface.hh XrdSecPManager.hh \
                            XrdSecProtocolhost.hh \
                            XrdOucErrInfo.hh   XrdSysPthread.hh \
                            XrdSecPManager.cc
	@echo Compiling XrdSecPManager.cc 
	$(ECHO)$(CC) -c $(CFLAGS32) $(CFUSENEWHDRS) $(INCLUDE) -o $(OBJDIR)/XrdSecPManager.o XrdSecPManager.cc

$(OBJDIR)/XrdSecProtocolhost.o: XrdSecProtocolhost.cc XrdSecProtocolhost.hh \
                                XrdSecInterface.hh    XrdSecEntity.hh
	@echo Compiling XrdSecProtocolhost.cc
	$(ECHO)$(CC) -c $(CFLAGS) $(INCLUDE) -o $(OBJDIR)/XrdSecProtocolhost.o XrdSecProtocolhost.cc
$(OBJDIR)/XrdSecServer.o: XrdSecServer.cc       XrdSecServer.hh \
                          XrdNetDNS.hh          XrdSysHeaders.hh \
                          XrdOucErrInfo.hh      XrdSysError.hh \
                          XrdSysLogger.hh       XrdOucStream.hh \
                          XrdSecInterface.hh    XrdSecPManager.hh \
                          XrdSecTrace.hh        XrdOucEnv.hh
	@echo Compiling XrdSecServer.cc 
	$(ECHO)$(CC) -c $(CFLAGS) $(INCLUDE) -o $(OBJDIR)/XrdSecServer.o XrdSecServer.cc

$(OBJDIR)/XrdSecTLayer.o: XrdSecTLayer.cc       XrdSecTLayer.hh \
                          XrdSysPthread.hh      XrdSysHeaders.hh \
                          XrdOucErrInfo.hh \
                          XrdSecInterface.hh
	@echo Compiling XrdSecTLayer.cc 
	$(ECHO)$(CC) -c $(CFLAGS) $(INCLUDE) -o $(OBJDIR)/XrdSecTLayer.o XrdSecTLayer.cc

$(OBJDIR)/XrdSectestClient.o:   XrdSectestClient.cc XrdSecInterface.hh \
                                XrdSysHeaders.hh    XrdSecEntity.hh
	@echo Compiling XrdSectestClient.cc 
	$(ECHO)$(CC) -c $(CFLAGS) $(INCLUDE) -o $(OBJDIR)/XrdSectestClient.o XrdSectestClient.cc

$(OBJDIR)/XrdSectestServer.o: XrdSecInterface.hh XrdSecEntity.hh XrdSysLogger.hh \
                              XrdSysHeaders.hh   XrdSectestServer.cc
	@echo Compiling XrdSectestServer.cc 
	$(ECHO)$(CC) -c $(CFLAGS) $(CFNOSTRICTALIAS) $(INCLUDE) -o $(OBJDIR)/XrdSectestServer.o XrdSectestServer.cc<|MERGE_RESOLUTION|>--- conflicted
+++ resolved
@@ -1,8 +1,4 @@
-<<<<<<< HEAD
-#              $Id: GNUmakefile,v 1.29 2009/09/01 09:52:35 furano Exp $
-=======
 #              $Id: GNUmakefile,v 1.31 2010/07/30 03:19:08 abh Exp $
->>>>>>> 84c4c19c
 
 #------------------------------------------------------------------------------#
 #                       C o m m o n   V a r i a b l e s                        #
@@ -10,15 +6,9 @@
   
 include ../GNUmake.env
 
-<<<<<<< HEAD
-MORELIBS = -L$(LIBDIR) -lXrdOuc -lXrdNet -lXrdSys
-
-BINLIBS  = -L$(LIBDIR) -lXrdSec -lXrdOuc -lXrdNet 
-=======
 MORELIBS = -L$(LIBDIR) -lXrdNet -lXrdOuc -lXrdNetUtil -lXrdSys
 
 BINLIBS  = -L$(LIBDIR) -lXrdSec -lXrdNet -lXrdOuc -lXrdNetUtil -lXrdSys
->>>>>>> 84c4c19c
 
 LIBDEPS = $(LIBDIR)/libXrdNet.a $(LIBDIR)/libXrdNetUtil.a \
           $(LIBDIR)/libXrdOuc.a $(LIBDIR)/libXrdSys.a
