<<<<<<< HEAD
#              $Id: GNUmakefile,v 1.35 2010/05/26 01:24:08 abh Exp $
=======
#              $Id: GNUmakefile,v 1.39 2010/08/30 23:54:29 abh Exp $
>>>>>>> 84c4c19c

#------------------------------------------------------------------------------#
#                       C o m m o n   V a r i a b l e s                        #
#------------------------------------------------------------------------------#
  
include ../GNUmake.env

#------------------------------------------------------------------------------#
#                             C o m p o n e n t s                              #
#------------------------------------------------------------------------------#

SOURCES  = \
        XrdOfs.cc  \
        XrdOfsFS.cc  \
        XrdOfsConfig.cc \
        XrdOfsEvr.cc    \
        XrdOfsEvs.cc    \
        XrdOfsHandle.cc \
        XrdOfsPoscq.cc  \
        XrdOfsStats.cc

OBJECTS  = \
        $(OBJDIR)/XrdOfs.o \
        $(OBJDIR)/XrdOfsConfig.o  \
        $(OBJDIR)/XrdOfsEvr.o     \
        $(OBJDIR)/XrdOfsEvs.o     \
        $(OBJDIR)/XrdOfsHandle.o  \
        $(OBJDIR)/XrdOfsPoscq.o   \
        $(OBJDIR)/XrdOfsStats.o

OBJFS    = $(OBJDIR)/XrdOfsFS.o

LIBARCH  = $(LIBDIR)/libXrdOfs.a

TARGETS  = $(LIBARCH)

#------------------------------------------------------------------------------#
#                           S e a r c h   P a t h s                            #
#------------------------------------------------------------------------------#

vpath XrdNet% ../XrdNet
vpath XrdOfs% ../XrdOfs
vpath XrdOss% ../XrdOss
vpath XrdOuc% ../XrdOuc
vpath XrdAcc% ../XrdAcc
vpath XrdCms% ../XrdCms
vpath XrdSec% ../XrdSec
vpath XrdSfs% ../XrdSfs
vpath XrdSys% ../XrdSys

#------------------------------------------------------------------------------#
#                          I n i t i a l   R u l e s                           #
#------------------------------------------------------------------------------#
 
include ../GNUmake.options

anything: $(TARGETS)
	@echo Make XrdOfs done.

#------------------------------------------------------------------------------#
#                           D e p e n d e n c i e s                            #
#------------------------------------------------------------------------------#

$(TARGETS): $(OBJECTS) $(OBJFS)
	@echo Creating archive $(LIBARCH)
	$(ECHO)rm -f $(LIBARCH)
<<<<<<< HEAD
	$(ECHO)if [ "$(TYPE)" = "SunOS" -a "$(CC)" = "CC" ]; then \
		  if [ "x$(SUNCACHE)" != "x" ]; then \
		     $(CC) -xar -o $(LIBARCH) $(OBJDIR)$(SUNCACHE)/*/*.o; \
		  else \
		     $(CC) -xar -o $(LIBARCH) $(OBJECTS); \
		  fi; \
	       else \
	          ar -rc $(LIBARCH) $(OBJECTS); \
	          ranlib $(LIBARCH); \
	       fi
=======
	$(ECHO)ar -rc $(LIBARCH) $(OBJECTS)
	$(ECHO)ranlib $(LIBARCH)
>>>>>>> 84c4c19c

$(OBJDIR)/XrdOfs.o:  XrdOfs.cc             XrdOfs.hh \
                     XrdOfsHandle.hh       XrdOfsEvs.hh     XrdOfsStats.hh \
                     XrdOfsSecurity.hh     XrdOfsTrace.hh   XrdOfsEvr.hh   \
                     XrdOuca2x.hh          XrdOucEnv.hh     XrdSysError.hh     \
                     XrdOucMsubs.hh        XrdCmsClient.hh \
                     XrdOucLock.hh    XrdSysLogger.hh       XrdSysPlugin.hh \
                     XrdOucPList.hh   XrdSysPthread.hh      XrdOucTrace.hh     \
                     XrdNetDNS.hh     XrdSecEntity.hh       XrdSecInterface.hh \
                     XrdSfsNative.hh  XrdSfsAio.hh          XrdSfsInterface.hh \
                     XrdOss.hh        XrdSysHeaders.hh      XrdSysPlatform.hh \
                     XrdOucTList.hh   XrdCmsClient.hh  XrdAccAuthorize.hh      \
                  ../XrdVersion.hh
	@echo Compiling XrdOfs.cc 
	$(ECHO)$(CC) -c $(CFLAGS) $(INCLUDE) -o $(OBJDIR)/XrdOfs.o XrdOfs.cc

$(OBJDIR)/XrdOfsFS.o:  XrdOfsFS.cc             XrdOfs.hh \
                       XrdSysError.hh          XrdSysPthread.hh \
                    ../XrdVersion.hh
	@echo Compiling XrdOfsFS.cc
	$(ECHO)$(CC) -c $(CFLAGS) $(INCLUDE) -o $(OBJDIR)/XrdOfsFS.o XrdOfsFS.cc

$(OBJDIR)/XrdOfsConfig.o:  XrdOfsConfig.cc \
                           XrdOfs.hh         XrdOfsEvs.hh     XrdOfsHandle.hh \
                           XrdOfsPoscq.hh    XrdOfsStats.hh   XrdOfsTrace.hh  \
                           XrdOuca2x.hh      XrdSysError.hh   XrdOucStream.hh \
                           XrdOucTrace.hh    XrdOucUtils.hh   XrdNetDNS.hh   \
                           XrdSysHeaders.hh \
                           XrdOucEnv.hh      XrdAccAuthorize.hh \
                           XrdCmsClient.hh   XrdCmsFinder.hh
	@echo Compiling XrdOfsConfig.cc 
	$(ECHO)$(CC) -c $(CFLAGS) $(INCLUDE) -o $(OBJDIR)/XrdOfsConfig.o XrdOfsConfig.cc

$(OBJDIR)/XrdOfsEvr.o:  XrdOfsEvr.cc      XrdOfsEvr.hh \
                        XrdOfsStats.hh    XrdOfsTrace.hh   XrdOucTrace.hh \
                        XrdOucErrInfo.hh  XrdOucHash.hh    XrdOucHash.icc \
                        XrdSysPthread.hh  XrdOucStream.hh  XrdOucEnv.hh \
                        XrdSysTimer.hh    XrdCmsClient.hh \
                        XrdNetOpts.hh     XrdNetSocket.hh
	@echo Compiling XrdOfsEvr.cc
	$(ECHO)$(CC) -c $(CFLAGS) $(INCLUDE) -o $(OBJDIR)/XrdOfsEvr.o XrdOfsEvr.cc

$(OBJDIR)/XrdOfsEvs.o:  XrdOfsEvs.cc      XrdOfsEvs.hh \
                        XrdSysError.hh    XrdSysPthread.hh \
                        XrdOucEnv.hh      XrdOucProg.hh \
                        XrdNetOpts.hh     XrdNetSocket.hh \
                        XrdSysPlatform.hh
	@echo Compiling XrdOfsEvs.cc
	$(ECHO)$(CC) -c $(CFLAGS) $(INCLUDE) -o $(OBJDIR)/XrdOfsEvs.o XrdOfsEvs.cc

$(OBJDIR)/XrdOfsHandle.o: XrdOfsHandle.cc   XrdOfsHandle.hh \
                          XrdOfsStats.hh    XrdOss.hh \
                          XrdOucCRC.hh      XrdSysError.hh    XrdSysPlatform.hh\
                          XrdSysPthread.hh  XrdSysTimer.hh
	@echo Compiling XrdOfsHandle.cc 
	$(ECHO)$(CC) -c $(CFLAGS) $(INCLUDE) -o $(OBJDIR)/XrdOfsHandle.o XrdOfsHandle.cc

$(OBJDIR)/XrdOfsPoscq.o: XrdOfsPoscq.cc    XrdOfsPoscq.hh     XrdOss.hh \
                         XrdSysError.hh    XrdSysPlatform.hh  XrdSysPthread.hh
	@echo Compiling XrdOfsPoscq.cc 
	$(ECHO)$(CC) -c $(CFLAGS) $(INCLUDE) -o $(OBJDIR)/XrdOfsPoscq.o XrdOfsPoscq.cc

$(OBJDIR)/XrdOfsStats.o: XrdOfsStats.cc    XrdOfsStats.hh  \
                         XrdSysPthread.hh
	@echo Compiling XrdOfsStats.cc 
	$(ECHO)$(CC) -c $(CFLAGS) $(INCLUDE) -o $(OBJDIR)/XrdOfsStats.o XrdOfsStats.cc<|MERGE_RESOLUTION|>--- conflicted
+++ resolved
@@ -1,8 +1,4 @@
-<<<<<<< HEAD
-#              $Id: GNUmakefile,v 1.35 2010/05/26 01:24:08 abh Exp $
-=======
 #              $Id: GNUmakefile,v 1.39 2010/08/30 23:54:29 abh Exp $
->>>>>>> 84c4c19c
 
 #------------------------------------------------------------------------------#
 #                       C o m m o n   V a r i a b l e s                        #
@@ -69,21 +65,8 @@
 $(TARGETS): $(OBJECTS) $(OBJFS)
 	@echo Creating archive $(LIBARCH)
 	$(ECHO)rm -f $(LIBARCH)
-<<<<<<< HEAD
-	$(ECHO)if [ "$(TYPE)" = "SunOS" -a "$(CC)" = "CC" ]; then \
-		  if [ "x$(SUNCACHE)" != "x" ]; then \
-		     $(CC) -xar -o $(LIBARCH) $(OBJDIR)$(SUNCACHE)/*/*.o; \
-		  else \
-		     $(CC) -xar -o $(LIBARCH) $(OBJECTS); \
-		  fi; \
-	       else \
-	          ar -rc $(LIBARCH) $(OBJECTS); \
-	          ranlib $(LIBARCH); \
-	       fi
-=======
 	$(ECHO)ar -rc $(LIBARCH) $(OBJECTS)
 	$(ECHO)ranlib $(LIBARCH)
->>>>>>> 84c4c19c
 
 $(OBJDIR)/XrdOfs.o:  XrdOfs.cc             XrdOfs.hh \
                      XrdOfsHandle.hh       XrdOfsEvs.hh     XrdOfsStats.hh \
