/******************************************************************************/
/* (c) 2008 by the Board of Trustees of the Leland Stanford, Jr., University  */
/*                            All Rights Reserved                             */
/*   Produced by Andrew Hanushevsky for Stanford University under contract    */
/*              DE-AC02-76-SFO0515 with the Department of Energy              */
/******************************************************************************/

//           $Id$

const char *XrdOfsFSCVSID = "$Id$";
<<<<<<< HEAD
=======

#include "XrdOfs/XrdOfs.hh"
#include "XrdSys/XrdSysError.hh"
#include "XrdSys/XrdSysPthread.hh"

#include "XrdVersion.hh"
>>>>>>> 84c4c19c
  
// If you are replacing the standard definition of the file system interface,
// with a derived class to perform additional or enhanced functions, you MUST
// define XrdOfsFS to be an instance of your derived class definition. You
// would then create a shared library linking against libXrdOfs.a and manually
// include your definition of XrdOfsFS (obviously upcast to XrdOfs). This
// is how the standard libXrdOfs.so is built.

// If additional configuration is needed, over-ride the Config() method. At the
// the end of your config, return the result of the XrdOfs::Config().

XrdOfs XrdOfsFS;
  
/******************************************************************************/
/*                         G e t F i l e S y s t e m                          */
/******************************************************************************/
  
XrdSfsFileSystem *XrdSfsGetFileSystem(XrdSfsFileSystem *native_fs, 
                                      XrdSysLogger     *lp,
                                      const char       *configfn)
{
   extern XrdSysError OfsEroute;

// Do the herald thing
//
   OfsEroute.SetPrefix("ofs_");
   OfsEroute.logger(lp);
   OfsEroute.Say("Copr.  2010 Stanford University, Ofs Version " XrdVSTRING);

// Initialize the subsystems
//
   XrdOfsFS.ConfigFN = (configfn && *configfn ? strdup(configfn) : 0);
   if ( XrdOfsFS.Configure(OfsEroute) ) return 0;

// All done, we can return the callout vector to these routines.
//
   return &XrdOfsFS;
}<|MERGE_RESOLUTION|>--- conflicted
+++ resolved
@@ -8,15 +8,12 @@
 //           $Id$
 
 const char *XrdOfsFSCVSID = "$Id$";
-<<<<<<< HEAD
-=======
 
 #include "XrdOfs/XrdOfs.hh"
 #include "XrdSys/XrdSysError.hh"
 #include "XrdSys/XrdSysPthread.hh"
 
 #include "XrdVersion.hh"
->>>>>>> 84c4c19c
   
 // If you are replacing the standard definition of the file system interface,
 // with a derived class to perform additional or enhanced functions, you MUST
