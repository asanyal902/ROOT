/******************************************************************************/
/*                                                                            */
/*                       X r d O f s C o n f i g . c c                        */
/*                                                                            */
/* (C) 2003 by the Board of Trustees of the Leland Stanford, Jr., University  */
/*                            All Rights Reserved                             */
/*   Produced by Andrew Hanushevsky for Stanford University under contract    */
/*               DE-AC03-76-SFO0515 with the Deprtment of Energy              */
/******************************************************************************/

//         $Id$

const char *XrdOfsConfigCVSID = "$Id$";

/*
   The routines in this file handle ofs() initialization. They get the
   configuration values either from configuration file or XrdOfsconfig.h (in that
   order of precedence).

   These routines are thread-safe if compiled with:
   AIX: -D_THREAD_SAFE
   SUN: -D_REENTRANT
*/
  
#include <unistd.h>
#include <ctype.h>
#include <errno.h>
#include <fcntl.h>
#include <netdb.h>
#include <stdlib.h>
#include <strings.h>
#include <stdio.h>
#include <netinet/in.h>
#include <sys/param.h>

#include "XrdOfs/XrdOfs.hh"
#include "XrdOfs/XrdOfsEvs.hh"
#include "XrdOfs/XrdOfsPoscq.hh"
#include "XrdOfs/XrdOfsStats.hh"
#include "XrdOfs/XrdOfsTrace.hh"

#include "XrdNet/XrdNetDNS.hh"

#include "XrdOuc/XrdOuca2x.hh"
#include "XrdOuc/XrdOucEnv.hh"
#include "XrdSys/XrdSysError.hh"
#include "XrdSys/XrdSysHeaders.hh"
#include "XrdSys/XrdSysPlugin.hh"
#include "XrdOuc/XrdOucStream.hh"
#include "XrdOuc/XrdOucTrace.hh"
#include "XrdOuc/XrdOucUtils.hh"

#include "XrdCms/XrdCmsClient.hh"
#include "XrdCms/XrdCmsFinder.hh"

#include "XrdAcc/XrdAccAuthorize.hh"

/******************************************************************************/
/*                        G l o b a l   O b j e c t s                         */
/******************************************************************************/

extern XrdOfsStats OfsStats;

extern XrdOucTrace OfsTrace;
  
class  XrdOss;
extern XrdOss     *XrdOfsOss;

/******************************************************************************/
/*                               d e f i n e s                                */
/******************************************************************************/

#define TS_Xeq(x,m)   if (!strcmp(x,var)) return m(Config,Eroute);

#define TS_Str(x,m)   if (!strcmp(x,var)) {free(m); m = strdup(val); return 0;}

#define TS_PList(x,m)  if (!strcmp(x,var)) \
                          {m.Insert(new XrdOucPList(val,1)); return 0;}

#define TS_Chr(x,m)   if (!strcmp(x,var)) {m = val[0]; return 0;}

#define TS_Bit(x,m,v) if (!strcmp(x,var)) {m |= v; Config.Echo(); return 0;}

#define Max(x,y) (x > y ? x : y)

/******************************************************************************/
/*                             C o n f i g u r e                              */
/******************************************************************************/
  
int XrdOfs::Configure(XrdSysError &Eroute) {
/*
  Function: Establish default values using a configuration file.

  Input:    None.

  Output:   0 upon success or !0 otherwise.
*/
   extern XrdOss *XrdOssGetSS(XrdSysLogger *, const char *, const char *);
   char *var;
   const char *tmp;
   int  i, j, cfgFD, retc, NoGo = 0;
   XrdOucEnv myEnv;
   XrdOucStream Config(&Eroute, getenv("XRDINSTANCE"), &myEnv, "=====> ");

// Print warm-up message
//
   Eroute.Say("++++++ File system initialization started.");

// Preset all variables with common defaults
//
   Options            = 0;
   if (getenv("XRDDEBUG")) OfsTrace.What = TRACE_MOST | TRACE_debug;

// Obtain port number we will be using
//
   myPort = (var = getenv("XRDPORT")) ? strtol(var, (char **)NULL, 10) : 0;

// If there is no config file, return with the defaults sets.
//
   if( !ConfigFN || !*ConfigFN)
     Eroute.Emsg("Config", "Configuration file not specified.");
     else {
           // Try to open the configuration file.
           //
           if ( (cfgFD = open(ConfigFN, O_RDONLY, 0)) < 0)
              return Eroute.Emsg("Config", errno, "open config file",
                                 ConfigFN);
           Config.Attach(cfgFD);

           // Now start reading records until eof.
           //
           while((var = Config.GetMyFirstWord()))
                {if (!strncmp(var, "ofs.", 4)
                 ||  !strcmp(var, "all.role"))
                    if (ConfigXeq(var+4,Config,Eroute)) {Config.Echo();NoGo=1;}
                }

           // Now check if any errors occured during file i/o
           //
           if ((retc = Config.LastError()))
           NoGo = Eroute.Emsg("Config", -retc, "read config file",
                              ConfigFN);
           Config.Close();
          }

// Determine whether we should initialize authorization
//
   if (Options & Authorize) NoGo |= setupAuth(Eroute);

// Check if redirection wanted
//
   if (getenv("XRDREDIRECT")) i  = isManager;
      else i = 0;
   if (getenv("XRDRETARGET")) i |= isServer;
   if (getenv("XRDREDPROXY")) i |= isProxy;
   if (i)
      {if ((j = Options & haveRole) && (i ^ j))
          {free(myRole); myRole = strdup(theRole(i));
           Eroute.Say("Config warning: command line role options override "
                       "config file; 'ofs.role", myRole, "' in effect.");
          }
       Options &= ~(haveRole);
       Options |= i;
      }

// Set the redirect option for other layers
//
   if (Options & isManager)
           putenv((char *)"XRDREDIRECT=R");  // XrdOucEnv::Export()
      else putenv((char *)"XRDREDIRECT=0");  // XrdOucEnv::Export()

// Configure the storage system at this point. This must be done prior to
// configuring cluster processing. First check if we will be proxying.
//
   if (Options & isProxy)
      {char buff[2048], *bp, *libofs = getenv("XRDOFSLIB");
       if (OssLib) Eroute.Say("Config warning: ",
                   "specified osslib overrides default proxy lib.");
          else {if (!libofs) bp = buff;
                   else {strcpy(buff, libofs); bp = buff+strlen(buff)-1;
                         while(bp != buff && *(bp-1) != '/') bp--;
                        }
                strcpy(bp, "libXrdProxy.so");
                OssLib = strdup(buff);
               }
      }

// Initialize th Evr object if we are an actual server
<<<<<<< HEAD
//
   if (!(Options & isManager) 
   && !evrObject.Init(&Eroute, Balancer)) NoGo = 1;

// Now configure the storage system
=======
>>>>>>> 84c4c19c
//
   if (!(Options & isManager) 
   && !evrObject.Init(&Eroute, Balancer)) NoGo = 1;

// Initialize redirection.  We type te herald here to minimize confusion
//
   if (Options & haveRole)
      {Eroute.Say("++++++ Configuring ", myRole, " role. . .");
       NoGo |= ConfigRedir(Eroute);
      }

// Turn off forwarding if we are not a pure remote redirector or a peer
//
   if (Options & Forwarding)
      if (!(Options & isPeer)
      && (Options & (isServer | isProxy)))
         {Eroute.Say("Config warning: forwarding turned off; not a pure manager");
          Options &= ~(Forwarding);
          fwdCHMOD.Reset(); fwdMKDIR.Reset(); fwdMKPATH.Reset();
          fwdMV.Reset();    fwdRM.Reset();    fwdRMDIR.Reset();
          fwdTRUNC.Reset();
         }

<<<<<<< HEAD
=======
// Now configure the storage system
//
   if (!(XrdOfsOss = XrdOssGetSS(Eroute.logger(), ConfigFN, OssLib))) NoGo = 1;

>>>>>>> 84c4c19c
// If we need to send notifications, initialize the interface
//
   if (!NoGo && evsObject) NoGo = evsObject->Start(&Eroute);

// If POSC processing is enabled (as by default) do it. Warning! This must be
// the last item in the configuration list as we need a working filesystem.
//
   if (poscAuto != -1 && !NoGo) NoGo |= ConfigPosc(Eroute);

// Setup statistical monitoring
//
   OfsStats.setRole(myRole);

// Display final configuration
//
   if (!NoGo) Config_Display(Eroute);

// All done
//
   tmp = (NoGo ? " initialization failed." : " initialization completed.");
   Eroute.Say("------ File system ", myRole, tmp);
   return NoGo;
}

/******************************************************************************/
/*                        C o n f i g _ D i s p l a y                         */
/******************************************************************************/

#define setBuff(x,y) {strcpy(bp, x); bp += y;}
  
void XrdOfs::Config_Display(XrdSysError &Eroute)
{
     const char *cloc, *pval;
     char buff[8192], fwbuff[512], *bp;
     int i;

     if (!ConfigFN || !ConfigFN[0]) cloc = "default";
        else cloc = ConfigFN;
     if (!poscQ) pval = "off";
        else     pval = (poscAuto ? "auto" : "manual");

     snprintf(buff, sizeof(buff), "Config effective %s ofs configuration:\n"
                                  "       ofs.role %s\n"
                                  "%s"
                                  "%s%s%s"
                                  "       ofs.maxdelay   %d\n"
                                  "%s%s%s"
                                  "       ofs.persist    %s hold %d%s%s%s"
                                  "       ofs.trace      %x",
              cloc, myRole,
              (Options & Authorize ? "       ofs.authorize\n" : ""),
              (AuthLib                   ? "       ofs.authlib " : ""),
              (AuthLib ? AuthLib : ""), (AuthLib ? "\n" : ""),
               MaxDelay,
              (OssLib                    ? "       ofs.osslib " : ""),
              (OssLib ? OssLib : ""), (OssLib ? "\n" : ""),
               pval, poscHold, (poscLog ? " logdir " : ""),
               (poscLog ? poscLog    : ""), (poscLog ? "\n" : ""),
              OfsTrace.What);

     Eroute.Say(buff);

     if (Options & Forwarding)
        {if (ConfigDispFwd(buff, fwdCHMOD)) Eroute.Say(buff);
         if (ConfigDispFwd(buff, fwdMKDIR)) Eroute.Say(buff);
         if (ConfigDispFwd(buff, fwdMV))    Eroute.Say(buff);
         if (ConfigDispFwd(buff, fwdRM))    Eroute.Say(buff);
         if (ConfigDispFwd(buff, fwdRMDIR)) Eroute.Say(buff);
         if (ConfigDispFwd(buff, fwdTRUNC)) Eroute.Say(buff);
        }

     if (evsObject)
        {bp = buff;
         setBuff("       ofs.notify ", 11);              //  1234567890
         if (evsObject->Enabled(XrdOfsEvs::Chmod))  setBuff("chmod ",  6);
         if (evsObject->Enabled(XrdOfsEvs::Closer)) setBuff("closer ", 7);
         if (evsObject->Enabled(XrdOfsEvs::Closew)) setBuff("closew ", 7);
         if (evsObject->Enabled(XrdOfsEvs::Create)) setBuff("create ", 7);
         if (evsObject->Enabled(XrdOfsEvs::Mkdir))  setBuff("mkdir ",  6);
         if (evsObject->Enabled(XrdOfsEvs::Mv))     setBuff("mv ",     3);
         if (evsObject->Enabled(XrdOfsEvs::Openr))  setBuff("openr ",  6);
         if (evsObject->Enabled(XrdOfsEvs::Openw))  setBuff("openw ",  6);
         if (evsObject->Enabled(XrdOfsEvs::Rm))     setBuff("rm ",     3);
         if (evsObject->Enabled(XrdOfsEvs::Rmdir))  setBuff("rmdir ",  6);
         if (evsObject->Enabled(XrdOfsEvs::Trunc))  setBuff("trunc ",  6);
         if (evsObject->Enabled(XrdOfsEvs::Fwrite)) setBuff("fwrite ", 7);
         setBuff("msgs ", 5);
         i=sprintf(fwbuff,"%d %d ",evsObject->maxSmsg(),evsObject->maxLmsg());
         setBuff(fwbuff, i);
         cloc = evsObject->Prog();
         if (*cloc != '>') setBuff("|",1);
         setBuff(cloc, strlen(cloc));
         setBuff("\0", 1);
         Eroute.Say(buff);
        }
}

/******************************************************************************/
/*                     p r i v a t e   f u n c t i o n s                      */
/******************************************************************************/
/******************************************************************************/
/*                         C o n f i g D i s p F w d                          */
/******************************************************************************/
  
int XrdOfs::ConfigDispFwd(char *buff, struct fwdOpt &Fwd)
{
   const char *cP;
   char pbuff[16], *bp;

// Return if this is not being forwarded
//
   if (!(cP = Fwd.Cmd)) return 0;
   bp = buff;
   setBuff("       ofs.forward ", 19);

// Chck which way this is being forwarded
//
         if (*Fwd.Cmd == '+'){setBuff("2way ",5); cP++;}
   else  if (!Fwd.Port)      {setBuff("1way ",5);}
   else {                     setBuff("3way ",5);
         if (Fwd.Port < 0)   {setBuff("local ",6);}
            else {int n = sprintf(pbuff, ":%d ", Fwd.Port);
                  setBuff(Fwd.Host, strlen(Fwd.Host));
                  setBuff(pbuff, n);
                 }
        }
   setBuff(cP, strlen(cP));
   return 1;
}

/******************************************************************************/
/*                            C o n f i g P o s c                             */
/******************************************************************************/
  
int XrdOfs::ConfigPosc(XrdSysError &Eroute)
{
   extern XrdOfs XrdOfsFS;
   const int AMode = S_IRWXU|S_IRWXG|S_IROTH|S_IXOTH; // 775
   class  CloseFH : public XrdOfsHanCB
         {public: void Retired(XrdOfsHandle *hP) {XrdOfsFS.Unpersist(hP);}};
   static XrdOfsHanCB *hCB = static_cast<XrdOfsHanCB *>(new CloseFH);

   XrdOfsPoscq::recEnt  *rP, *rPP;
   XrdOfsPoscq::Request *qP;
   XrdOfsHandle *hP;
<<<<<<< HEAD
   char pBuff[MAXPATHLEN], *iName, *aPath;
=======
   const char *iName;
   char pBuff[MAXPATHLEN], *aPath;
>>>>>>> 84c4c19c
   int NoGo, rc;

// Construct the proper path to the recovery file
//
<<<<<<< HEAD
   iName = getenv("XRDNAME");
   if (poscLog) aPath = XrdOucUtils::genPath(poscLog, iName, ".ofs/posc.log");
      else {if (!(aPath = getenv("XRDADMINPATH")))
               XrdOucUtils::genPath(pBuff, MAXPATHLEN, "/tmp", iName);
=======
   iName = XrdOucUtils::InstName(-1);
   if (poscLog) aPath = XrdOucUtils::genPath(poscLog, iName, ".ofs/posc.log");
      else {if (!(aPath = getenv("XRDADMINPATH")))
               {XrdOucUtils::genPath(pBuff, MAXPATHLEN, "/tmp", iName);
                aPath = pBuff;
               }
>>>>>>> 84c4c19c
            aPath = XrdOucUtils::genPath(aPath, (char *)0, ".ofs/posc.log");
           }
   rc = strlen(aPath)-1;
   if (aPath[rc] == '/') aPath[rc] = '\0';
   free(poscLog); poscLog = aPath;

// Make sure directory path exists
//
   if ((rc = XrdOucUtils::makePath(poscLog, AMode)))
      {Eroute.Emsg("Config", rc, "create path for", poscLog);
       return 1;
      }

// Create object then initialize it
//
   poscQ = new XrdOfsPoscq(&Eroute, XrdOfsOss, poscLog);
   rP = poscQ->Init(rc);
   if (!rc) return 1;

// Get file handles and put then in pending delete for all recovered records
//
   NoGo = 0;
   while(rP)
        {qP = &(rP->reqData);
         if (qP->addT && poscHold)
            {if (XrdOfsHandle::Alloc(qP->LFN, XrdOfsHandle::opPC, &hP))
                {Eroute.Emsg("Config", "Unable to persist", qP->User, qP->LFN);
                 qP->addT = 0;
                } else {
                 hP->PoscSet(qP->User, rP->Offset, rP->Mode);
                 hP->Retire(hCB, poscHold);
                }
            }
         if (!(qP->addT) || !poscHold)
            {if ((rc = XrdOfsOss->Unlink(qP->LFN)) && rc != -ENOENT)
                {Eroute.Emsg("Config", rc, "unpersist", qP->LFN); NoGo = 1;}
                else {Eroute.Emsg("Config", "Unpersisted", qP->User, qP->LFN);
                      poscQ->Del(qP->LFN, rP->Offset);
                     }
            }
         rPP = rP; rP = rP->Next; delete rPP;
        }

// All done
//
   return NoGo;
}

/******************************************************************************/
/*                           C o n f i g R e d i r                            */
/******************************************************************************/
  
int XrdOfs::ConfigRedir(XrdSysError &Eroute) 
{
   int isRedir = Options & isManager;
   int RMTopts = (Options & isServer ? XrdCms::IsTarget : 0)
               | (Options & isMeta   ? XrdCms::IsMeta   : 0);

// For manager roles, we simply do a standard config
//
   if (isRedir) 
      {Finder = (XrdCmsClient *)new XrdCmsFinderRMT(Eroute.logger(),
                                                    RMTopts,myPort);
       if (!Finder->Configure(ConfigFN))
          {delete Finder; Finder = 0; return 1;}
      }

// For server roles find the port number and create the object. We used to pass
// the storage system object to the finder to allow it to process cms storage
// requests. The cms no longer sends such requests so there is no need to do
// so. And, in fact, we need to defer creating a storage system until after the
// finder is created. So, it's just as well we pass a numm pointer. At some
// point the finder should remove all storage system related code.
//
   if (Options & (isServer | (isPeer & ~isManager)))
      {if (!myPort)
          {Eroute.Emsg("Config", "Unable to determine server's port number.");
           return 1;
          }
       Balancer = new XrdCmsFinderTRG(Eroute.logger(),
                         (isRedir ? XrdCms::IsRedir : 0), myPort, 0);
       if (!Balancer->Configure(ConfigFN))
          {delete Balancer; Balancer = 0; return 1;}
       if (Options & isProxy) Balancer = 0; // No chatting for proxies
      }

// All done
//
   return 0;
}
  
/******************************************************************************/
/*                             C o n f i g X e q                              */
/******************************************************************************/
  
int XrdOfs::ConfigXeq(char *var, XrdOucStream &Config,
                                 XrdSysError &Eroute)
{
    char *val, vBuff[64];

    // Now assign the appropriate global variable
    //
    TS_Bit("authorize",     Options, Authorize);
    TS_Xeq("authlib",       xalib);
    TS_Xeq("forward",       xforward);
    TS_Xeq("maxdelay",      xmaxd);
    TS_Xeq("notify",        xnot);
    TS_Xeq("notifymsg",     xnmsg);
    TS_Xeq("osslib",        xolib);
    TS_Xeq("persist",       xpers);
    TS_Xeq("redirect",      xred);     // Deprecated
    TS_Xeq("role",          xrole);
    TS_Xeq("trace",         xtrace);

    // Get the actual value for simple directives
    //
    strlcpy(vBuff, var, sizeof(vBuff)); var = vBuff;
    if (!(val = Config.GetWord()))
       {Eroute.Emsg("Config", "value not specified for", var); return 1;}

    // No match found, complain.
    //
    Eroute.Say("Config warning: ignoring unknown directive '",var,"'.");
    Config.Echo();
    return 0;
}

/******************************************************************************/
/*                                 x a l i b                                  */
/******************************************************************************/
  
/* Function: xalib

   Purpose:  To parse the directive: authlib <path> [<parms>]

             <path>    the path of the authorization library to be used.
             <parms>   optional parms to be passed

  Output: 0 upon success or !0 upon failure.
*/

int XrdOfs::xalib(XrdOucStream &Config, XrdSysError &Eroute)
{
    char *val, parms[1024];

// Get the path
//
   if (!(val = Config.GetWord()) || !val[0])
      {Eroute.Emsg("Config", "authlib not specified"); return 1;}

// Record the path
//
   if (AuthLib) free(AuthLib);
   AuthLib = strdup(val);

// Record any parms
//
   if (!Config.GetRest(parms, sizeof(parms)))
      {Eroute.Emsg("Config", "authlib parameters too long"); return 1;}
   if (AuthParm) free(AuthParm);
   AuthParm = (*parms ? strdup(parms) : 0);
   return 0;
}

/******************************************************************************/
/*                              x f o r w a r d                               */
/******************************************************************************/
  
/* Function: xforward

   Purpose:  To parse the directive: forward [<handling>] <metaops>

             handling: 1way | 2way | 3way {local | <host>:<port>}

             1way      forward does not respond (the default)
             2way      forward responds; relay response back.
             3way      forward 1way and execute locally or redirect to <host>
             <metaops> list of meta-file operations to forward to manager

   Output: 0 upon success or !0 upon failure.
*/

int XrdOfs::xforward(XrdOucStream &Config, XrdSysError &Eroute)
{
    enum fwdType {OfsFWDALL = 0x3f, OfsFWDCHMOD = 0x01, OfsFWDMKDIR = 0x02,
                  OfsFWDMV  = 0x04, OfsFWDRM    = 0x08, OfsFWDRMDIR = 0x10,
                  OfsFWDREM = 0x18, OfsFWDTRUNC = 0x20, OfsFWDNONE  = 0};

    static struct fwdopts {const char *opname; fwdType opval;} fwopts[] =
       {
        {"all",      OfsFWDALL},
        {"chmod",    OfsFWDCHMOD},
        {"mkdir",    OfsFWDMKDIR},
        {"mv",       OfsFWDMV},
        {"rm",       OfsFWDRM},
        {"rmdir",    OfsFWDRMDIR},
        {"remove",   OfsFWDREM},
        {"trunc",    OfsFWDTRUNC}
       };
    int fwval = OfsFWDNONE, fwspec = OfsFWDNONE;
    int numopts = sizeof(fwopts)/sizeof(struct fwdopts);
    int i, neg, rPort = 0, is2way = 0, is3way = 0;
    char *val, *pp, rHost[512];

    *rHost = '\0';
    if (!(val = Config.GetWord()))
       {Eroute.Emsg("Config", "foward option not specified"); return 1;}
    if ((is2way = !strcmp("2way", val)) || !strcmp("1way", val)
    ||  (is3way = !strcmp("3way", val)))
       if (!(val = Config.GetWord()))
          {Eroute.Emsg("Config", "foward operation not specified"); return 1;}

    if (is3way)
       {if (!strcmp("local", val)) rPort = -1;
        else
       {if (*val == ':')
           {Eroute.Emsg("Config", "redirect host not specified"); return 1;}
        if (!(pp = index(val, ':')))
           {Eroute.Emsg("Config", "redirect port not specified"); return 1;}
        if ((rPort = atoi(pp+1)) <= 0)
           {Eroute.Emsg("Config", "redirect port is invalid");    return 1;}
        *pp = '\0';
        strlcpy(rHost, val, sizeof(rHost));
       }
        if (!(val = Config.GetWord()))
           {Eroute.Emsg("Config", "foward operation not specified"); return 1;}
       }

    while (val)
         {if (!strcmp(val, "off")) {fwval = OfsFWDNONE; fwspec = OfsFWDALL;}
             else {if ((neg = (val[0] == '-' && val[1]))) val++;
                   for (i = 0; i < numopts; i++)
                       {if (!strcmp(val, fwopts[i].opname))
                           {if (neg) fwval &= ~fwopts[i].opval;
                               else  fwval |=  fwopts[i].opval;
                            fwspec |= fwopts[i].opval;
                            break;
                           }
                       }
                   if (i >= numopts)
                      Eroute.Say("Config warning: ignoring invalid foward option '",val,"'.");
                  }
          val = Config.GetWord();
         }

    if (fwspec & OfsFWDCHMOD) 
       {fwdCHMOD.Cmd = (fwval&OfsFWDCHMOD ? (is2way ? "+chmod" :"chmod")  : 0);
        if (fwdCHMOD.Host) free(fwdCHMOD.Host);
        fwdCHMOD.Host = strdup(rHost); fwdCHMOD.Port = rPort;
       }
    if (fwspec&OfsFWDMKDIR) 
       {fwdMKDIR.Cmd = (fwval&OfsFWDMKDIR ? (is2way ? "+mkdir" :"mkdir")  : 0);
        if (fwdMKDIR.Host) free(fwdMKDIR.Host);
        fwdMKDIR.Host = strdup(rHost); fwdMKDIR.Port = rPort;
        fwdMKPATH.Cmd= (fwval&OfsFWDMKDIR ? (is2way ? "+mkpath":"mkpath") : 0);
        if (fwdMKPATH.Host) free(fwdMKPATH.Host);
        fwdMKPATH.Host = strdup(rHost); fwdMKPATH.Port = rPort;
       }
    if (fwspec&OfsFWDMV)    
       {fwdMV   .Cmd = (fwval&OfsFWDMV    ? (is2way ? "+mv"    :"mv")     : 0);
        if (fwdMV.Host) free(fwdMV.Host);
        fwdMV.Host = strdup(rHost); fwdMV.Port = rPort;
       }
    if (fwspec&OfsFWDRM)    
       {fwdRM   .Cmd = (fwval&OfsFWDRM    ? (is2way ? "+rm"    :"rm")     : 0);
        if (fwdRM.Host) free(fwdRM.Host);
        fwdRM.Host = strdup(rHost); fwdRM.Port = rPort;
       }
    if (fwspec&OfsFWDRMDIR) 
       {fwdRMDIR.Cmd = (fwval&OfsFWDRMDIR ? (is2way ? "+rmdir" :"rmdir")  : 0);
        if (fwdRMDIR.Host) free(fwdRMDIR.Host);
        fwdRMDIR.Host = strdup(rHost); fwdRMDIR.Port = rPort;
       }
    if (fwspec&OfsFWDTRUNC) 
       {fwdTRUNC.Cmd = (fwval&OfsFWDTRUNC ? (is2way ? "+trunc" :"trunc")  : 0);
        if (fwdTRUNC.Host) free(fwdTRUNC.Host);
        fwdTRUNC.Host = strdup(rHost); fwdTRUNC.Port = rPort;
       }

// All done
//
   Options |= Forwarding;
   return 0;
}
  
/******************************************************************************/
/*                                 x m a x d                                  */
/******************************************************************************/

/* Function: xmaxd

   Purpose:  To parse the directive: maxdelay <secs>

             <secs>    maximum delay imposed for staging

   Output: 0 upon success or !0 upon failure.
*/

int XrdOfs::xmaxd(XrdOucStream &Config, XrdSysError &Eroute)
{
    char *val;
    int maxd;

      if (!(val = Config.GetWord()))
         {Eroute.Emsg("Config","maxdelay value not specified");return 1;}
      if (XrdOuca2x::a2i(Eroute, "maxdelay", val, &maxd, 30)) return 1;

      MaxDelay = maxd;
      return 0;
}

/******************************************************************************/
/*                                 x n m s g                                  */
/******************************************************************************/

/* Function: xnmsg

   Purpose:  To parse the directive: notifymsg <event> <msg>

   Args:     <events> - one or more of: all chmod closer closew close mkdir mv
                                        openr openw open rm rmdir fwrite
             <msg>      the notification message to be sent (see notify).

   Type: Manager only, non-dynamic.

   Output: 0 upon success or !0 upon failure.
*/

int XrdOfs::xnmsg(XrdOucStream &Config, XrdSysError &Eroute)
{
    static struct notopts {const char *opname; XrdOfsEvs::Event opval;}
        noopts[] = {
        {"chmod",    XrdOfsEvs::Chmod},
        {"closer",   XrdOfsEvs::Closer},
        {"closew",   XrdOfsEvs::Closew},
        {"create",   XrdOfsEvs::Create},
        {"mkdir",    XrdOfsEvs::Mkdir},
        {"mv",       XrdOfsEvs::Mv},
        {"openr",    XrdOfsEvs::Openr},
        {"openw",    XrdOfsEvs::Openw},
        {"rm",       XrdOfsEvs::Rm},
        {"rmdir",    XrdOfsEvs::Rmdir},
        {"trunc",    XrdOfsEvs::Trunc},
        {"fwrite",   XrdOfsEvs::Fwrite}
       };
    XrdOfsEvs::Event noval;
    int numopts = sizeof(noopts)/sizeof(struct notopts);
    char *val, buff[1024];
    XrdOucEnv *myEnv;
    int i;

   // At this point, make sure we have a value
   //
   if (!(val = Config.GetWord()))
      {Eroute.Emsg("Config", "notifymsg event not specified");
       return 1;
      }

   // Get the evant number
   //
   for (i = 0; i < numopts; i++) if (!strcmp(val, noopts[i].opname)) break;
   if (i >= numopts)
      {Eroute.Say("Config warning: ignoring invalid notify event '",val,"'.");
       return 1;
      }
   noval = noopts[i].opval;

   // We need to suck all the tokens to the end of the line for remaining
   // options. Do so, until we run out of space in the buffer.
   //
   myEnv = Config.SetEnv(0);
   if (!Config.GetRest(buff, sizeof(buff)))
      {Eroute.Emsg("Config", "notifymsg arguments too long");
       Config.SetEnv(myEnv);
       return 1;
      }

   // Restore substitutions and parse the message
   //
   Config.SetEnv(myEnv);
   return XrdOfsEvs::Parse(Eroute, noval, buff);
}
  
/******************************************************************************/
/*                                  x n o t                                   */
/* Based on code developed by Derek Feichtinger, CERN.                        */
/******************************************************************************/

/* Function: xnot

   Purpose:  Parse directive: notify <events> [msgs <min> [<max>]] 
                                     {|<prog> | ><path>}

   Args:     <events> - one or more of: all chmod closer closew close mkdir mv
                                        openr openw open rm rmdir fwrite
                        opaque and other possible information to be sent.
             msgs     - Maximum number of messages to keep and queue. The
                        <min> if for small messages (default 90) and <max> is
                        for big messages (default 10).
             <prog>   - is the program to execute and dynamically feed messages
                        about the indicated events. Messages are piped to prog.
             <path>   - is the udp named socket to receive the message. The
                        server creates the path if it's not present.

   Output: 0 upon success or !0 upon failure.
*/
int XrdOfs::xnot(XrdOucStream &Config, XrdSysError &Eroute)
{
    static struct notopts {const char *opname; XrdOfsEvs::Event opval;}
        noopts[] = {
        {"all",      XrdOfsEvs::All},
        {"chmod",    XrdOfsEvs::Chmod},
        {"close",    XrdOfsEvs::Close},
        {"closer",   XrdOfsEvs::Closer},
        {"closew",   XrdOfsEvs::Closew},
        {"create",   XrdOfsEvs::Create},
        {"mkdir",    XrdOfsEvs::Mkdir},
        {"mv",       XrdOfsEvs::Mv},
        {"open",     XrdOfsEvs::Open},
        {"openr",    XrdOfsEvs::Openr},
        {"openw",    XrdOfsEvs::Openw},
        {"rm",       XrdOfsEvs::Rm},
        {"rmdir",    XrdOfsEvs::Rmdir},
        {"trunc",    XrdOfsEvs::Trunc},
        {"fwrite",   XrdOfsEvs::Fwrite}
       };
    XrdOfsEvs::Event noval = XrdOfsEvs::None;
    int numopts = sizeof(noopts)/sizeof(struct notopts);
    int i, neg, msgL = 90, msgB = 10;
    char *val, parms[1024];

    if (!(val = Config.GetWord()))
       {Eroute.Emsg("Config", "notify parameters not specified"); return 1;}
    while (val && *val != '|' && *val != '>')
         {if (!strcmp(val, "msgs"))
             {if (!(val = Config.GetWord()))
                 {Eroute.Emsg("Config", "notify msgs value not specified");
                  return 1;
                 }
              if (XrdOuca2x::a2i(Eroute, "msg count", val, &msgL, 0)) return 1;
              if (!(val = Config.GetWord())) break;
              if (isdigit(*val)
              && XrdOuca2x::a2i(Eroute, "msg count", val, &msgB, 0)) return 1;
              if (!(val = Config.GetWord())) break;
              continue;
             }
          if ((neg = (val[0] == '-' && val[1]))) val++;
          i = strlen(val);
          for (i = 0; i < numopts; i++)
              {if (!strcmp(val, noopts[i].opname))
                  {if (neg) noval = static_cast<XrdOfsEvs::Event>(~noopts[i].opval&noval);
                      else  noval = static_cast<XrdOfsEvs::Event>( noopts[i].opval|noval);
                   break;
                  }
              }
          if (i >= numopts)
             Eroute.Say("Config warning: ignoring invalid notify event '",val,"'.");
          val = Config.GetWord();
         }

// Check if we have a program here and some events
//
   if (!val)   {Eroute.Emsg("Config","notify program not specified");return 1;}
   if (!noval) {Eroute.Emsg("Config","notify events not specified"); return 1;}

// Get the remaining parameters
//
   Config.RetToken();
   if (!Config.GetRest(parms, sizeof(parms)))
      {Eroute.Emsg("Config", "notify parameters too long"); return 1;}
   val = (*parms == '|' ? parms+1 : parms);

// Create an notification object
//
   if (evsObject) delete evsObject;
   evsObject = new XrdOfsEvs(noval, val, msgL, msgB);

// All done
//
   return 0;
}
  
/******************************************************************************/
/*                                 x o l i b                                  */
/******************************************************************************/
  
/* Function: xolib

   Purpose:  To parse the directive: osslib <path> [<parms>]

             <path>    the path of the oss library to be used.
             <parms>   optional parms to be passed

  Output: 0 upon success or !0 upon failure.
*/

int XrdOfs::xolib(XrdOucStream &Config, XrdSysError &Eroute)
{
    char *val, parms[2048];
    int pl;

// Get the path and parms
//
   if (!(val = Config.GetWord()) || !val[0])
      {Eroute.Emsg("Config", "osslib not specified"); return 1;}

// Combine the path and parameters
//
   strcpy(parms, val);
   pl = strlen(val);
   *(parms+pl) = ' ';
   if (!Config.GetRest(parms+pl+1, sizeof(parms)-pl-1))
      {Eroute.Emsg("Config", "osslib parameters too long"); return 1;}

// Record the path
//
   if (OssLib) free(OssLib);
   OssLib = strdup(parms);
   return 0;
}

/******************************************************************************/
/*                                 x p e r s                                  */
/******************************************************************************/
  
/* Function: xpers

   Purpose:  To parse the directive: persist [auto | manual | off]
                                             [hold <sec>] [logdir <dirp>]

             auto      POSC processing always on for creation requests
             manual    POSC processing must be requested (default)
             off       POSC processing is disabled
             <sec>     Seconds inclomplete files held (default 10m)
             <dirp>    Directory to hold POSC recovery log (default adminpath)

   Output: 0 upon success or !0 upon failure.
*/

int XrdOfs::xpers(XrdOucStream &Config, XrdSysError &Eroute)
{
   char *val;
   int htime = -1, popt = -2;

   if (!(val = Config.GetWord()))
      {Eroute.Emsg("Config","persist option not specified");return 1;}

// Check for valid option
//
        if (!strcmp(val, "auto"   )) popt =  1;
   else if (!strcmp(val, "off"    )) popt = -1;
   else if (!strcmp(val, "manual" )) popt =  0;

// Check if we should get the next token
//
   if (popt > -2) val = Config.GetWord();

// Check for hold or log
//
   while(val)
        {     if (!strcmp(val, "hold"))
                 {if (!(val = Config.GetWord()))
                     {Eroute.Emsg("Config","persist hold value not specified");
                      return 1;
                     }
                  if (XrdOuca2x::a2tm(Eroute,"persist hold",val,&htime,0))
                      return 1;
                 }
         else if (!strcmp(val, "logdir"))
                 {if (!(val = Config.GetWord()))
                     {Eroute.Emsg("Config","persist logdir path not specified");
                      return 1;
                     }
                  if (poscLog) free(poscLog);
                  poscLog = strdup(val);
                 }
         else Eroute.Say("Config warning: ignoring invalid persist option '",val,"'.");
         val = Config.GetWord();
        }

// Set values as needed
//
   if (htime >= 0) poscHold = htime;
   if (popt  > -2) poscAuto = popt;
   return 0;
}

/******************************************************************************/
/*                                  x r e d                                   */
/******************************************************************************/

/* Function: xred

   Purpose:  Parse directive: redirect [proxy|remote|target] [if ...]

   Args:     proxy    - enables this server for proxy   load balancing
             remote   - enables this server for dynamic load balancing
             target   - enables this server as a redirection target
             if       - applies directive if "if" is true. 
                        See XrdOucUtils::doIf() for syntax.

   Output: 0 upon success or !0 upon failure.
*/

int XrdOfs::xred(XrdOucStream &Config, XrdSysError &Eroute)
{
    const char *mode = "remote";
    char *val;
    int rc, ropt = 0;

    Eroute.Say("Config warning: redirect directive is deprecated; use 'all.role'.");

    if ((val = Config.GetWord()))
       {     if (!strcmp("proxy",  val)) {ropt = isProxy;
                                          mode = "proxy";
                                         }
        else if (!strcmp("remote", val))  ropt = isManager;
        else if (!strcmp("target", val)) {ropt = isServer;
                                          mode = "target";
                                         }
       }

    if (!ropt) ropt = isManager;
       else if (val) val = Config.GetWord();

    if (val)
       {if (strcmp("if", val)) Config.RetToken();
        if ((rc = XrdOucUtils::doIf(&Eroute, Config, "redirect directive",
                                   getenv("XRDHOST"), XrdOucUtils::InstName(1),
                                   getenv("XRDPROG"))) <= 0)
           return (rc < 0);
       }
    Options |= ropt;
    return 0;
}

/******************************************************************************/
/*                                 x r o l e                                  */
/******************************************************************************/

/* Function: xrole

   Purpose:  Parse: role { {[meta] | [peer] [proxy]} manager
                           | peer | proxy | [proxy]  server
                           |                [proxy]  supervisor
                         } [if ...]

             manager    xrootd: act as a manager (redirecting server). Prefixes:
                                meta  - connect only to manager meta's
                                peer  - ignored
                                proxy - ignored
                        cmsd:   accept server subscribes and redirectors. Prefix
                                modifiers do the following:
                                meta  - No other managers apply
                                peer  - subscribe to other managers as a peer
                                proxy - manage a cluster of proxy servers

             peer       xrootd: same as "peer manager"
                        olbd:   same as "peer manager" but no server subscribers
                                are required to function (i.e., run stand-alone).

             proxy      xrootd: act as a server but supply data from another 
                                server. No local olbd is present or required.
                        olbd:   Generates an error as this makes no sense.

             server     xrootd: act as a server (supply local data). Prefix
                                modifications do the following:
                                proxy - server is part of a cluster. A local
                                        olbd is required.
                        olbd:   subscribe to a manager, possibly as a proxy.

             supervisor xrootd: equivalent to manager. The prefix modification
                                is ignored.
                        olbd:   equivalent to manager but also subscribe to a
                                manager. When proxy is specified, then subscribe
                                as a proxy and only accept proxies.

             if         Apply the manager directive if "if" is true. See
                        XrdOucUtils:doIf() for "if" syntax.

   Notes  1. The peer designation only affects how the olbd communicates.

   Type: Server only, non-dynamic.

   Output: 0 upon success or !0 upon failure.
*/

int XrdOfs::xrole(XrdOucStream &Config, XrdSysError &Eroute)
{
   const int resetit = ~haveRole;
   char role[64];
   char *val;
   int rc, mopt = 0, qopt = 0, ropt = 0, sopt = 0;

   *role = '\0';
   if (!(val = Config.GetWord()))
      {Eroute.Emsg("Config", "role not specified"); return 1;}


// Scan for "meta" o/w "peer" or "proxy"
//
   if (!strcmp("meta", val))
      {mopt = isMeta; strcpy(role, val); val = Config.GetWord();}
      else {if (!strcmp("peer", val))
               {qopt = isPeer; strcpy(role, val);
                val = Config.GetWord();
               }
            if (val && !strcmp("proxy", val))
               {ropt = isProxy;
                if (qopt) strcat(role, " ");
                strcat(role, val);
                val = Config.GetWord();
               }
           }

// Scan for other possible alternatives
//
   if (val && strcmp("if", val))
      {     if (!strcmp("manager",    val)) sopt = isManager;
       else if (!strcmp("server",     val)) sopt = isServer;
       else if (!strcmp("supervisor", val)) sopt = isSuper;
       else    {Eroute.Emsg("Config", "invalid role -", val); return 1;}

       if (mopt || qopt || ropt) strcat(role, " ");
       strcat(role, val);
       val = Config.GetWord();
      }

// Scan for invalid roles: peer proxy | peer server | {peer} supervisor
//
   if (((mopt || (qopt && ropt)) && !sopt)
   ||  ((mopt || qopt) && sopt == isServer)
   ||  ((mopt || qopt) && sopt == isSuper))
      {Eroute.Emsg("Config", "invalid role -", role); return 1;}

// Make sure a role was specified
//
    if (!(ropt = mopt | qopt | ropt | sopt))
       {Eroute.Emsg("Config", "role not specified"); return 1;}

// Pick up optional "if"
//
    if (val && !strcmp("if", val))
       if ((rc = XrdOucUtils::doIf(&Eroute,Config,"role directive",
                                   getenv("XRDHOST"), XrdOucUtils::InstName(1),
                                   getenv("XRDPROG"))) <= 0)
           return (rc < 0);

// Set values
//
    free(myRole);
    myRole = strdup(role);
    Options &= resetit;
    Options |= ropt;
    return 0;
}

/******************************************************************************/
/*                                x t r a c e                                 */
/******************************************************************************/

/* Function: xtrace

   Purpose:  To parse the directive: trace <events>

             <events> the blank separated list of events to trace. Trace
                      directives are cummalative.

   Output: 0 upon success or !0 upon failure.
*/

int XrdOfs::xtrace(XrdOucStream &Config, XrdSysError &Eroute)
{
    static struct traceopts {const char *opname; int opval;} tropts[] =
       {
        {"aio",      TRACE_aio},
        {"all",      TRACE_ALL},
        {"chmod",    TRACE_chmod},
        {"close",    TRACE_close},
        {"closedir", TRACE_closedir},
        {"debug",    TRACE_debug},
        {"delay",    TRACE_delay},
        {"dir",      TRACE_dir},
        {"exists",   TRACE_exists},
        {"getstats", TRACE_getstats},
        {"fsctl",    TRACE_fsctl},
        {"io",       TRACE_IO},
        {"mkdir",    TRACE_mkdir},
        {"most",     TRACE_MOST},
        {"open",     TRACE_open},
        {"opendir",  TRACE_opendir},
        {"qscan",    TRACE_qscan},
        {"read",     TRACE_read},
        {"readdir",  TRACE_readdir},
        {"redirect", TRACE_redirect},
        {"remove",   TRACE_remove},
        {"rename",   TRACE_rename},
        {"sync",     TRACE_sync},
        {"truncate", TRACE_truncate},
        {"write",    TRACE_write}
       };
    int i, neg, trval = 0, numopts = sizeof(tropts)/sizeof(struct traceopts);
    char *val;

    if (!(val = Config.GetWord()))
       {Eroute.Emsg("Config", "trace option not specified"); return 1;}
    while (val)
         {if (!strcmp(val, "off")) trval = 0;
             else {if ((neg = (val[0] == '-' && val[1]))) val++;
                   for (i = 0; i < numopts; i++)
                       {if (!strcmp(val, tropts[i].opname))
                           {if (neg) trval &= ~tropts[i].opval;
                               else  trval |=  tropts[i].opval;
                            break;
                           }
                       }
                   if (i >= numopts)
                      Eroute.Say("Config warning: ignoring invalid trace option '",val,"'.");
                  }
          val = Config.GetWord();
         }
    OfsTrace.What = trval;

// All done
//
   return 0;
}

/******************************************************************************/
/*                             s e t u p A u t h                              */
/******************************************************************************/

int XrdOfs::setupAuth(XrdSysError &Eroute)
{
   XrdSysPlugin    *myLib;
   XrdAccAuthorize *(*ep)(XrdSysLogger *, const char *, const char *);

// Authorization comes from the library or we use the default
//
   if (!AuthLib) return 0 == (Authorization =
                 XrdAccAuthorizeObject(Eroute.logger(),ConfigFN,AuthParm));

// Create a pluin object (we will throw this away without deletion because
// the library must stay open but we never want to reference it again).
//
   if (!(myLib = new XrdSysPlugin(&Eroute, AuthLib))) return 1;

// Now get the entry point of the object creator
//
   ep = (XrdAccAuthorize *(*)(XrdSysLogger *, const char *, const char *))
                             (myLib->getPlugin("XrdAccAuthorizeObject"));
   if (!ep) return 1;

// Get the Object now
//
   return 0 == (Authorization = ep(Eroute.logger(), ConfigFN, AuthParm));
}
  
/******************************************************************************/
/*                               t h e R o l e                                */
/******************************************************************************/
  
const char *XrdOfs::theRole(int opts)
{
          if (opts & isPeer)    return "peer";
     else if (opts & isManager
          &&  opts & isServer)  return "supervisor";
     else if (opts & isManager) return "manager";
     else if (opts & isProxy)   return "proxy";
                                return "server";
}<|MERGE_RESOLUTION|>--- conflicted
+++ resolved
@@ -186,14 +186,6 @@
       }
 
 // Initialize th Evr object if we are an actual server
-<<<<<<< HEAD
-//
-   if (!(Options & isManager) 
-   && !evrObject.Init(&Eroute, Balancer)) NoGo = 1;
-
-// Now configure the storage system
-=======
->>>>>>> 84c4c19c
 //
    if (!(Options & isManager) 
    && !evrObject.Init(&Eroute, Balancer)) NoGo = 1;
@@ -217,13 +209,10 @@
           fwdTRUNC.Reset();
          }
 
-<<<<<<< HEAD
-=======
 // Now configure the storage system
 //
    if (!(XrdOfsOss = XrdOssGetSS(Eroute.logger(), ConfigFN, OssLib))) NoGo = 1;
 
->>>>>>> 84c4c19c
 // If we need to send notifications, initialize the interface
 //
    if (!NoGo && evsObject) NoGo = evsObject->Start(&Eroute);
@@ -369,29 +358,18 @@
    XrdOfsPoscq::recEnt  *rP, *rPP;
    XrdOfsPoscq::Request *qP;
    XrdOfsHandle *hP;
-<<<<<<< HEAD
-   char pBuff[MAXPATHLEN], *iName, *aPath;
-=======
    const char *iName;
    char pBuff[MAXPATHLEN], *aPath;
->>>>>>> 84c4c19c
    int NoGo, rc;
 
 // Construct the proper path to the recovery file
 //
-<<<<<<< HEAD
-   iName = getenv("XRDNAME");
-   if (poscLog) aPath = XrdOucUtils::genPath(poscLog, iName, ".ofs/posc.log");
-      else {if (!(aPath = getenv("XRDADMINPATH")))
-               XrdOucUtils::genPath(pBuff, MAXPATHLEN, "/tmp", iName);
-=======
    iName = XrdOucUtils::InstName(-1);
    if (poscLog) aPath = XrdOucUtils::genPath(poscLog, iName, ".ofs/posc.log");
       else {if (!(aPath = getenv("XRDADMINPATH")))
                {XrdOucUtils::genPath(pBuff, MAXPATHLEN, "/tmp", iName);
                 aPath = pBuff;
                }
->>>>>>> 84c4c19c
             aPath = XrdOucUtils::genPath(aPath, (char *)0, ".ofs/posc.log");
            }
    rc = strlen(aPath)-1;
