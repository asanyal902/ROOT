--- conflicted
+++ resolved
@@ -168,33 +168,6 @@
    viaDel  = 0;
    tident = (user ? user : "");
 }
-<<<<<<< HEAD
-  
-/******************************************************************************/
-/*                         G e t F i l e S y s t e m                          */
-/******************************************************************************/
-  
-XrdSfsFileSystem *XrdSfsGetFileSystem(XrdSfsFileSystem *native_fs, 
-                                      XrdSysLogger     *lp,
-                                      const char       *configfn)
-{
-// Do the herald thing
-//
-   OfsEroute.SetPrefix("ofs_");
-   OfsEroute.logger(lp);
-   OfsEroute.Say("Copr.  2008 Stanford University, Ofs Version " XrdVSTRING);
-
-// Initialize the subsystems
-//
-   XrdOfsFS.ConfigFN = (configfn && *configfn ? strdup(configfn) : 0);
-   if ( XrdOfsFS.Configure(OfsEroute) ) return 0;
-
-// All done, we can return the callout vector to these routines.
-//
-   return &XrdOfsFS;
-}
-=======
->>>>>>> 84c4c19c
 
 /******************************************************************************/
 /*                                                                            */
@@ -531,7 +504,6 @@
 
 // Assign/transfer posc ownership. We may need to delay the client if the
 // file create ownership does not match and this is not a create request.
-<<<<<<< HEAD
 //
    if (oP.hP->isRW == XrdOfsHandle::opPC)
       {if (!isRW) return XrdOfsFS.Stall(error, -1, path);
@@ -543,19 +515,6 @@
 
 // If this is a previously existing handle, we are almost done
 //
-=======
-//
-   if (oP.hP->isRW == XrdOfsHandle::opPC)
-      {if (!isRW) return XrdOfsFS.Stall(error, -1, path);
-       if ((retc = oP.hP->PoscSet(tident, oP.poscNum, theMode)))
-          {if (retc > 0) XrdOfsFS.poscQ->Del(path, retc);
-              else return XrdOfsFS.Emsg(epname, error, retc, "access", path);
-          }
-      }
-
-// If this is a previously existing handle, we are almost done
-//
->>>>>>> 84c4c19c
    if (!(oP.hP->Inactive()))
       {dorawio = (oh->isCompressed && open_mode & SFS_O_RAWIO ? 1 : 0);
        XrdOfsFS.ocMutex.Lock(); oh = oP.hP; XrdOfsFS.ocMutex.UnLock();
