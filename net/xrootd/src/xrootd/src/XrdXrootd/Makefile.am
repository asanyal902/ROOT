#######################################################################
## Makefile.am for xrootd
##
##
## Initial version: 1.8.2005
##
<<<<<<< HEAD
## Version info: $Id: Makefile.am,v 1.10 2010/05/26 01:26:14 abh Exp $
## Checked in by $Author: abh $
=======
## Version info: $Id: Makefile.am,v 1.12 2010/08/05 15:24:30 feichtinger Exp $
## Checked in by $Author: feichtinger $
>>>>>>> 84c4c19c
#######################################################################

#       Note: since libXrdOfs needs to resolve symbols from xrootd's binary
#       itself, the xrootd binary must be compiled/linked with
#       -fPIC/-rdynamic (for gcc)

bin_PROGRAMS = xrootd

INCLUDES = -I$(top_srcdir)/src

EXTRA_DIST = XrdXrootdStat.icc

xrootd_SOURCES = \
        XrdXrootdAdmin.cc XrdXrootdAdmin.hh \
        XrdXrootdAio.cc XrdXrootdAio.hh       \
        XrdXrootdCallBack.cc XrdXrootdCallBack.hh \
        XrdXrootdConfig.cc XrdXrootdXPath.hh   \
        XrdXrootdFile.cc XrdXrootdFile.hh XrdXrootdFileLock.hh      \
        XrdXrootdFileLock1.cc XrdXrootdFileLock1.hh \
        XrdXrootdJob.cc XrdXrootdJob.hh \
        XrdXrootdLoadLib.cc \
	XrdXrootdPio.cc XrdXrootdPio.hh \
        XrdXrootdMonitor.cc XrdXrootdMonitor.hh XrdXrootdMonData.hh \
        XrdXrootdPrepare.cc XrdXrootdPrepare.hh  \
        XrdXrootdProtocol.cc XrdXrootdProtocol.hh  \
        XrdXrootdResponse.cc XrdXrootdResponse.hh  \
        XrdXrootdStats.cc XrdXrootdStats.hh     \
        XrdXrootdXeq.cc        \
        XrdXrootdXeqAio.cc XrdXrootdTrace.hh XrdXrootdReqID.hh

xrootd_LDADD = -ldl \
                  ../Xrd/libXrd.la \
                  ../XrdOfs/libXrdOfs.la \
                  ../XrdAcc/libXrdAcc.la \
                  ../XrdOss/libXrdOss.la \
                  ../XrdFrm/libXrdFrm.la \
                  ../XrdCms/libXrdCms.la \
<<<<<<< HEAD
                  ../XrdOdc/libXrdOdc.la \
=======
>>>>>>> 84c4c19c
                  ../XrdNet/libXrdNet.la \
                  ../XrdNet/libXrdNetUtil.la \
                  ../XrdOuc/libXrdOuc.la \
                  ../XrdSys/libXrdSys.la 

xrootd_LDFLAGS = -static -export-dynamic

#if IS_GCC
#xrootd_CXXFLAGS = -fPIC
# the program should export its symbol table so that a module's
# unresolved functions can be satisfied by it:
# -export-dynamic
#xrootd_LDFLAGS += -static -export-dynamic -fPIC
#endif<|MERGE_RESOLUTION|>--- conflicted
+++ resolved
@@ -4,13 +4,8 @@
 ##
 ## Initial version: 1.8.2005
 ##
-<<<<<<< HEAD
-## Version info: $Id: Makefile.am,v 1.10 2010/05/26 01:26:14 abh Exp $
-## Checked in by $Author: abh $
-=======
 ## Version info: $Id: Makefile.am,v 1.12 2010/08/05 15:24:30 feichtinger Exp $
 ## Checked in by $Author: feichtinger $
->>>>>>> 84c4c19c
 #######################################################################
 
 #       Note: since libXrdOfs needs to resolve symbols from xrootd's binary
@@ -48,10 +43,6 @@
                   ../XrdOss/libXrdOss.la \
                   ../XrdFrm/libXrdFrm.la \
                   ../XrdCms/libXrdCms.la \
-<<<<<<< HEAD
-                  ../XrdOdc/libXrdOdc.la \
-=======
->>>>>>> 84c4c19c
                   ../XrdNet/libXrdNet.la \
                   ../XrdNet/libXrdNetUtil.la \
                   ../XrdOuc/libXrdOuc.la \
