// $Id$

const char *XrdSecProtocolgsiCVSID = "$Id$";
/******************************************************************************/
/*                                                                            */
/*                 X r d S e c P r o t o c o l g s i . c c                    */
/*                                                                            */
/* (c) 2005 G. Ganis / CERN                                                   */
/*                                                                            */
/******************************************************************************/

#include <unistd.h>
#include <ctype.h>
#include <errno.h>
#include <stdlib.h>
#include <strings.h>
#include <stdio.h>
#include <sys/param.h>
#include <pwd.h>
#include <sys/types.h>
#include <sys/stat.h>
#include <fcntl.h>
#include <dirent.h>

#include "XrdNet/XrdNetDNS.hh"
#include "XrdSys/XrdSysHeaders.hh"
#include <XrdSys/XrdSysLogger.hh>
#include <XrdSys/XrdSysError.hh>
#include "XrdSys/XrdSysPlugin.hh"
#include "XrdSys/XrdSysPriv.hh"
#include <XrdOuc/XrdOucStream.hh>

#include <XrdSut/XrdSutCache.hh>

#include <XrdCrypto/XrdCryptoMsgDigest.hh>
#include <XrdCrypto/XrdCryptosslAux.hh>
#include <XrdCrypto/XrdCryptosslgsiAux.hh>

#include <XrdSecgsi/XrdSecProtocolgsi.hh>
#include <XrdSecgsi/XrdSecgsiTrace.hh>

/******************************************************************************/
/*                           S t a t i c   D a t a                            */
/******************************************************************************/
  
static String Prefix   = "xrd";
static String ProtoID  = XrdSecPROTOIDENT;
static const kXR_int32 Version = XrdSecgsiVERSION;

static const char *gsiClientSteps[] = {
   "kXGC_none",
   "kXGC_certreq",
   "kXGC_cert",
   "kXGC_reserved"
};

static const char *gsiServerSteps[] = {
   "kXGS_none",
   "kXGS_init",
   "kXGS_cert",
   "kXGS_reserved"
};

static const char *gGSErrStr[] = {
   "ErrParseBuffer",               // 10000
   "ErrDecodeBuffer",              // 10001
   "ErrLoadCrypto",                // 10002
   "ErrBadProtocol",               // 10003
   "ErrCreateBucket",              // 10004
   "ErrDuplicateBucket",           // 10005
   "ErrCreateBuffer",              // 10006
   "ErrSerialBuffer",              // 10007
   "ErrGenCipher",                 // 10008
   "ErrExportPuK",                 // 10009
   "ErrEncRndmTag",                // 10010
   "ErrBadRndmTag",                // 10011
   "ErrNoRndmTag",                 // 10012
   "ErrNoCipher",                  // 10013
   "ErrNoCreds",                   // 10014
   "ErrBadOpt",                    // 10015
   "ErrMarshal",                   // 10016
   "ErrUnmarshal",                 // 10017
   "ErrSaveCreds",                 // 10018
   "ErrNoBuffer",                  // 10019
   "ErrRefCipher",                 // 10020
   "ErrNoPublic",                  // 10021
   "ErrAddBucket",                 // 10022
   "ErrFinCipher",                 // 10023
   "ErrInit",                      // 10024
   "ErrBadCreds",                  // 10025
   "ErrError"                      // 10026  
};

// One day in secs
static const int kOneDay = 86400; 
static const char *gUsrPxyDef = "/tmp/x509up_u";

/******************************************************************************/
/*                     S t a t i c   C l a s s   D a t a                      */
/******************************************************************************/

XrdSysMutex XrdSecProtocolgsi::gsiContext;
String XrdSecProtocolgsi::CAdir    = "/etc/grid-security/certificates/";
String XrdSecProtocolgsi::CRLdir   = "/etc/grid-security/certificates/";
String XrdSecProtocolgsi::DefCRLext= ".r0";
String XrdSecProtocolgsi::GMAPFile = "/etc/grid-security/grid-mapfile";
String XrdSecProtocolgsi::SrvCert  = "/etc/grid-security/xrd/xrdcert.pem";
String XrdSecProtocolgsi::SrvKey   = "/etc/grid-security/xrd/xrdkey.pem";
String XrdSecProtocolgsi::UsrProxy;
String XrdSecProtocolgsi::UsrCert  = "/.globus/usercert.pem";
String XrdSecProtocolgsi::UsrKey   = "/.globus/userkey.pem";;
String XrdSecProtocolgsi::PxyValid = "12:00";
int    XrdSecProtocolgsi::DepLength= 0;
int    XrdSecProtocolgsi::DefBits  = 512;
int    XrdSecProtocolgsi::CACheck  = 1;
int    XrdSecProtocolgsi::CRLCheck = 1;
int    XrdSecProtocolgsi::GMAPOpt  = 1;
String XrdSecProtocolgsi::DefCrypto= "ssl";
String XrdSecProtocolgsi::DefCipher= "aes-128-cbc:bf-cbc:des-ede3-cbc";
String XrdSecProtocolgsi::DefMD    = "sha1:md5";
String XrdSecProtocolgsi::DefError = "invalid credentials ";
int    XrdSecProtocolgsi::PxyReqOpts = 0;
XrdSysPlugin   *XrdSecProtocolgsi::GMAPPlugin = 0;
XrdSecgsiGMAP_t XrdSecProtocolgsi::GMAPFun = 0;
int    XrdSecProtocolgsi::GMAPCacheTimeOut = -1;
String XrdSecProtocolgsi::SrvAllowedNames;
//
// Crypto related info
int  XrdSecProtocolgsi::ncrypt    = 0;                 // Number of factories
XrdCryptoFactory *XrdSecProtocolgsi::cryptF[XrdCryptoMax] = {0};   // their hooks 
int  XrdSecProtocolgsi::cryptID[XrdCryptoMax] = {0};   // their IDs 
String XrdSecProtocolgsi::cryptName[XrdCryptoMax] = {0}; // their names 
XrdCryptoCipher *XrdSecProtocolgsi::refcip[XrdCryptoMax] = {0};    // ref for session ciphers 
//
// Caches
XrdSutCache XrdSecProtocolgsi::cacheCA;   // CA info
XrdSutCache XrdSecProtocolgsi::cacheCert; // Server certificates info
XrdSutCache XrdSecProtocolgsi::cachePxy;  // Client proxies
XrdSutCache XrdSecProtocolgsi::cacheGMAP; // Grid map entries
XrdSutCache XrdSecProtocolgsi::cacheGMAPFun; // Entries mapped by GMAPFun
//
// Running options / settings
int  XrdSecProtocolgsi::Debug       = 0; // [CS] Debug level
bool XrdSecProtocolgsi::Server      = 1; // [CS] If server mode 
int  XrdSecProtocolgsi::TimeSkew    = 300; // [CS] Allowed skew in secs for time stamps 
//
// Debug an tracing
XrdSysError    XrdSecProtocolgsi::eDest(0, "secgsi_");
XrdSysLogger   XrdSecProtocolgsi::Logger;
XrdOucTrace   *XrdSecProtocolgsi::GSITrace = 0;

XrdOucTrace *gsiTrace = 0;

/******************************************************************************/
/*                    S t a t i c   F u n c t i o n s                         */
/******************************************************************************/
//_____________________________________________________________________________
static const char *ClientStepStr(int kclt)
{
   // Return string with client step  
   static const char *ukn = "Unknown";

   kclt = (kclt < 0) ? 0 : kclt;
   kclt = (kclt > kXGC_reserved) ? 0 : kclt;
   kclt = (kclt >= kXGC_certreq) ? (kclt - kXGC_certreq + 1) : kclt;

   if (kclt < 0 || kclt > (kXGC_reserved - kXGC_certreq + 1))
      return ukn;  
   else
      return gsiClientSteps[kclt];
}

//_____________________________________________________________________________
static const char *ServerStepStr(int ksrv)
{
   // Return string with server step  
   static const char *ukn = "Unknown";

   ksrv = (ksrv < 0) ? 0 : ksrv;
   ksrv = (ksrv > kXGS_reserved) ? 0 : ksrv;
   ksrv = (ksrv >= kXGS_init) ? (ksrv - kXGS_init + 1) : ksrv;

   if (ksrv < 0 || ksrv > (kXGS_reserved - kXGS_init + 1))
      return ukn;  
   else
      return gsiServerSteps[ksrv];
}


/******************************************************************************/
/*       D u m p  o f   H a n d s h a k e   v a r i a b l e s                 */
/******************************************************************************/

//_____________________________________________________________________________
void gsiHSVars::Dump(XrdSecProtocolgsi *p)
{
   // Dump content
   EPNAME("HSVars::Dump");

   PRINT("----------------------------------------------------------------");
   PRINT("protocol instance:   "<<p);
   PRINT("this:                "<<this);
   PRINT(" ");
   PRINT("Time stamp:          "<<TimeStamp);
   PRINT("Crypto mod:          "<<CryptoMod);
   PRINT("Remote version:      "<<RemVers);
   PRINT("Ref cipher:          "<<Rcip);
   PRINT("Bucket for exp cert: "<<Cbck);
   PRINT("Handshake ID:        "<<ID);
   PRINT("Cache reference:     "<<Cref);
   PRINT("Relevant file entry: "<<Pent);
   PRINT("Chain pointer:       "<<Chain);
   PRINT("CRL pointer:         "<<Crl);
   PRINT("Proxy chain:         "<<PxyChain);
   PRINT("Rndm tag checked:    "<<RtagOK);
   PRINT("Last step:           "<<LastStep);
   PRINT("Options:             "<<Options);
   PRINT("----------------------------------------------------------------");
}

/******************************************************************************/
/*       P r o t o c o l   I n i t i a l i z a t i o n   M e t h o d s        */
/******************************************************************************/


//_____________________________________________________________________________
XrdSecProtocolgsi::XrdSecProtocolgsi(int opts, const char *hname,
                                     const struct sockaddr *ipadd,
                                     const char *parms)
{
   // Default constructor
   EPNAME("XrdSecProtocolgsi");

   if (QTRACE(Authen)) { PRINT("constructing: "<<this); }

   // Create instance of the handshake vars
   if ((hs = new gsiHSVars())) {
      // Update time stamp
      hs->TimeStamp = time(0);
      // Local handshake variables
      hs->Tty = (isatty(0) == 0 || isatty(1) == 0) ? 0 : 1;
   } else {
      DEBUG("could not create handshake vars object");
   }

   // Set protocol ID
   strncpy(Entity.prot, XrdSecPROTOIDENT, sizeof(Entity.prot));

   // Set host name
   if (ipadd) {
      Entity.host = XrdNetDNS::getHostName((sockaddr&)*ipadd);
      // Set host addr
      memcpy(&hostaddr, ipadd, sizeof(hostaddr));
   } else {
      PRINT("WARNING: IP addr undefined: cannot determine host name: failure may follow");
   }

   // Init session variables
   sessionCF = 0;
   sessionKey = 0;
   bucketKey = 0;
   sessionMD = 0;
   sessionKsig = 0;
   sessionKver = 0;
   sessionKver = 0;
   proxyChain = 0;

   //
   // Notify, if required
   DEBUG("constructing: host: "<<hname);
   DEBUG("p: "<<XrdSecPROTOIDENT<<", plen: "<<XrdSecPROTOIDLEN);
   //
   // basic settings
   options  = opts;
   srvMode = 0;

   //
   // Mode specific initializations
   if (Server) {
      srvMode = 1;
      DEBUG("mode: server");
   } else {
      DEBUG("mode: client");
      //
      // Decode received buffer
      if (parms) {
         XrdOucString p("&P=gsi,");
         p += parms;
         hs->Parms = new XrdSutBuffer(p.c_str(), p.length());
      }
   }

   // We are done
   String vers = Version;
   vers.insert('.',vers.length()-2);
   vers.insert('.',vers.length()-5);
   DEBUG("object created: v"<<vers.c_str());
}

//_____________________________________________________________________________
char *XrdSecProtocolgsi::Init(gsiOptions opt, XrdOucErrInfo *erp)
{
   // Static method to the configure the static part of the protocol
   // Called once by XrdSecProtocolgsiInit
   EPNAME("Init");
   char *Parms = 0;

   //
   // Time stamp of initialization
   int timestamp = (int)time(0);
   //
   // Debug an tracing
   Debug = (opt.debug > -1) ? opt.debug : Debug;
   // Initiate error logging and tracing
   eDest.logger(&Logger);
   GSITrace    = new XrdOucTrace(&eDest);
   // Set debug mask ... also for auxilliary libs
   int trace = 0;
   if (Debug >= 3) {
      trace = cryptoTRACE_Dump;
      GSITrace->What |= TRACE_Authen;
      GSITrace->What |= TRACE_Debug;
   } else if (Debug >= 1) {
      trace = cryptoTRACE_Debug;
      GSITrace->What = TRACE_Debug;
   }
   gsiTrace = GSITrace;
   // ... also for auxilliary libs
   XrdSutSetTrace(trace);
   XrdCryptoSetTrace(trace);

   //
   // Operation mode
   Server = (opt.mode == 's');

   //
   // CA verification level
   //
   //    0   do not verify
   //    1   verify if self-signed; warn if not
   //    2   verify in all cases; fail if not possible
   //
   if (opt.ca >= 0 && opt.ca <= 2)
      CACheck = opt.ca;
   DEBUG("option CACheck: "<<CACheck);

   //
   // Check existence of CA directory
   struct stat st;
   if (opt.certdir) {
      DEBUG("testing CA dir(s): "<<opt.certdir);
      String CAtmp;
      String tmp = opt.certdir;
      String dp;
      int from = 0;
      while ((from = tmp.tokenize(dp, from, ',')) != -1) {
         if (dp.length() > 0) {
            if (XrdSutExpand(dp) == 0) {
               if (stat(dp.c_str(),&st) == -1) {
                  if (errno == ENOENT) {
                     ErrF(erp,kGSErrError,"CA directory non existing:",dp.c_str());
                     PRINT(erp->getErrText());
                  } else {
                     ErrF(erp,kGSErrError,"cannot stat CA directory:",dp.c_str());
                     PRINT(erp->getErrText());
                  }
               } else {
                  if (!(dp.endswith('/'))) dp += '/';
                  if (!(CAtmp.endswith(','))) CAtmp += ',';
                  CAtmp += dp;
               }
            } else {
               PRINT("Warning: could not expand: "<<dp);
            }
         }
      }
      if (CAtmp.length() > 0)
         CAdir = CAtmp;
   }
   DEBUG("using CA dir(s): "<<CAdir);

   //
   // CRL check level
   //
   //    0   do not care
   //    1   use if available
   //    2   require
   //    3   require not expired
   //
   if (opt.crl >= 0 && opt.crl <= 3)
      CRLCheck = opt.crl;
   DEBUG("option CRLCheck: "<<CRLCheck);

   //
   // Check existence of CRL directory
   if (opt.crldir) {

      DEBUG("testing CRL dir(s): "<<opt.crldir);
      String CRLtmp;
      String tmp = opt.crldir;
      String dp;
      int from = 0;
      while ((from = tmp.tokenize(dp, from, ',')) != -1) {
         if (dp.length() > 0) {
            if (XrdSutExpand(dp) == 0) {
               if (stat(dp.c_str(),&st) == -1) {
                  if (errno == ENOENT) {
                     ErrF(erp,kGSErrError,"CRL directory non existing:",dp.c_str());
                     PRINT(erp->getErrText());
                  } else {
                     ErrF(erp,kGSErrError,"cannot stat CRL directory:",dp.c_str());
                     PRINT(erp->getErrText());
                  }
               } else {
                  if (!(dp.endswith('/'))) dp += '/';
                  if (!(CRLtmp.endswith(','))) CRLtmp += ',';
                  CRLtmp += dp;
               }
            } else {
               PRINT("Warning: could not expand: "<<dp);
            }
         }
      }
      if (CRLtmp.length() > 0)
         CRLdir = CRLtmp;

   } else {
      // Use CAdir
      CRLdir = CAdir;
   }
   if (CRLCheck > 0)
      DEBUG("using CRL dir(s): "<<CRLdir);

   //
   // Default extension for CRL files
   if (opt.crlext)
      DefCRLext = opt.crlext;

   //
   // Server specific options
   if (Server) {
      //
      // List of supported / wanted crypto modules
      if (opt.clist)
         DefCrypto = opt.clist;
      //
      // List of crypto modules
      String cryptlist(DefCrypto,0,-1,64);
      // 
      // Load crypto modules
      XrdSutPFEntry ent;
      XrdCryptoFactory *cf = 0;
      if (cryptlist.length()) {
         String ncpt = "";
         int from = 0;
         while ((from = cryptlist.tokenize(ncpt, from, '|')) != -1) {
            if (ncpt.length() > 0 && ncpt[0] != '-') {
               // Try loading 
               if ((cf = XrdCryptoFactory::GetCryptoFactory(ncpt.c_str()))) {
                  // Add it to the list
                  cryptF[ncrypt] = cf;
                  cryptID[ncrypt] = cf->ID();
                  cryptName[ncrypt].insert(cf->Name(),0,strlen(cf->Name())+1);
                  cf->SetTrace(trace);
                  // Ref cipher
                  if (!(refcip[ncrypt] = cf->Cipher(0,0,0))) {
                     PRINT("ref cipher for module "<<ncpt<<
                           " cannot be instantiated : disable");
                     from -= ncpt.length();
                     cryptlist.erase(ncpt);
                  } else {
                     ncrypt++;
                     if (ncrypt >= XrdCryptoMax) {
                        PRINT("max number of crypto modules ("
                              << XrdCryptoMax <<") reached ");
                        break;
                     }
                  }
               } else {
                  PRINT("cannot instantiate crypto factory "<<ncpt<<
                           ": disable");
                  from -= ncpt.length();
                  cryptlist.erase(ncpt);
               }
            }
         }
      }
      //
      // We need at least one valid crypto module
      if (ncrypt <= 0) {
         ErrF(erp,kGSErrInit,"could not find any valid crypto module");
         PRINT(erp->getErrText());
         return Parms;
      }
      //
      // Load CA info into cache
      if (LoadCADir(timestamp) != 0) {
         ErrF(erp,kGSErrError,"problems loading CA info into cache");
         PRINT(erp->getErrText());
         return Parms;
      }
      if (QTRACE(Authen)) { cacheCA.Dump(); }

      //
      // List of supported / wanted ciphers
      if (opt.cipher)
         DefCipher = opt.cipher;
      // make sure we support all of them
      String cip = "";
      int from = 0;
      while ((from = DefCipher.tokenize(cip, from, ':')) != -1) {
         if (cip.length() > 0) {
            int i = 0;
            for (; i < ncrypt; i++) {
               if (!(cryptF[i]->SupportedCipher(cip.c_str()))) {
                  // Not supported: drop from the list
                  DEBUG("cipher type not supported ("<<cip<<") - disabling");
                  from -= cip.length();
                  DefCipher.erase(cip);
               }
            }
         }
      }

      //
      // List of supported / wanted Message Digest
      if (opt.md)
         DefMD = opt.md;
      // make sure we support all of them
      String md = "";
      from = 0;
      while ((from = DefMD.tokenize(md, from, ':')) != -1) {
         if (md.length() > 0) {
            int i = 0;
            for (; i < ncrypt; i++) {
               if (!(cryptF[i]->SupportedMsgDigest(md.c_str()))) {
                  // Not supported: drop from the list
                  PRINT("MD type not supported ("<<md<<") - disabling");
                  from -= md.length();
                  DefMD.erase(md);
               }
            }
         }
      }

      //
      // Load server certificate and key
      if (opt.cert) {
         String TmpCert = opt.cert;
         if (XrdSutExpand(TmpCert) == 0) {
            SrvCert = TmpCert;
         } else {
            PRINT("Could not expand: "<<opt.cert<<": use default");
         }
      }
      if (opt.key) {
         String TmpKey = opt.key;
         if (XrdSutExpand(TmpKey) == 0) {
            SrvKey = TmpKey;
         } else {
            PRINT("Could not expand: "<<opt.key<<": use default");
         }
      }
      //
      // Check if we can read the certificate key
      if (access(SrvKey.c_str(), R_OK)) {
         PRINT("WARNING: process has no permission to read the certificate key file: "<<SrvKey);
      }
      //
      // Get the IDs of the file: we need them to acquire the right privileges when opening
      // the certificate
      bool getpriv = 0;
      uid_t gsi_uid = geteuid();
      gid_t gsi_gid = getegid();
      if (!stat(SrvKey.c_str(), &st)) {
         if (st.st_uid != gsi_uid || st.st_gid != gsi_gid) {
            getpriv = 1;
            gsi_uid = st.st_uid;
            gsi_gid = st.st_gid;
         }
      }
      //
      // Init cache for certificates (we allow for more instances of
      // the same certificate, one for each different crypto module
      // available; this may evetually not be strictly needed.)
      if (cacheCert.Init(10) != 0) {
         ErrF(erp,kGSErrError,"problems init cache for certificates");
         PRINT(erp->getErrText());
         return Parms;
      }
      int i = 0;
      String certcalist = "";   // list of CA for server certificates
      for (; i<ncrypt; i++) {
         // Check normal certificates
         XrdCryptoX509 *xsrv = 0;
         {  XrdSysPrivGuard pGuard(gsi_uid, gsi_gid);
            if (pGuard.Valid())
               xsrv = cryptF[i]->X509(SrvCert.c_str(), SrvKey.c_str());
         }
         if (xsrv) {
            // Must be of EEC type
            if (xsrv->type != XrdCryptoX509::kEEC) {
               PRINT("problems loading srv cert: not EEC but: "<<xsrv->Type());
               continue;
            }
            // Must be valid
            if (!(xsrv->IsValid())) {
               PRINT("problems loading srv cert: invalid");
               continue;
            }
            // PKI must have been successfully initialized
            if (!xsrv->PKI() || xsrv->PKI()->status != XrdCryptoRSA::kComplete) {
               PRINT("problems loading srv cert: invalid PKI");
               continue;
            }
            // Must be exportable
            XrdSutBucket *xbck = xsrv->Export();
            if (!xbck) {
               PRINT("problems loading srv cert: cannot export into bucket");
               continue;
            }
            // Ok: save it into the cache
            String tag = cryptF[i]->Name();
            XrdSutPFEntry *cent = cacheCert.Add(tag.c_str());
            if (cent) {
               cent->status = kPFE_ok;
               cent->cnt = 0;
               cent->mtime = xsrv->NotAfter(); // expiration time
               // Save pointer to certificate
               cent->buf1.buf = (char *)xsrv;
               cent->buf1.len = 0;  // just a flag
               // Save pointer to key
               cent->buf2.buf = (char *)(xsrv->PKI());
               cent->buf2.len = 0;  // just a flag
               // Save pointer to bucket
               cent->buf3.buf = (char *)(xbck);
               cent->buf3.len = 0;  // just a flag
               // Save CA hash in list to communicate to clients
               if (certcalist.find(xsrv->IssuerHash()) == STR_NPOS) {
                  if (certcalist.length() > 0)
                     certcalist += "|";
                  certcalist += xsrv->IssuerHash();
               }
            }
         }
      }
      // Rehash cache
      cacheCert.Rehash(1);
      //
      // We must have got at least one valid certificate
      if (cacheCert.Empty()) {
         ErrF(erp,kGSErrError,"no valid server certificate found");
         PRINT(erp->getErrText());
         return Parms;
      }
      if (QTRACE(Authen)) { cacheCert.Dump(); }

      DEBUG("CA list: "<<certcalist);

      //
      // GRID map check option
      //
      //    0   do not use (DN will be used as identifier)
      //    1   use if available
      //    2   require
      const char *cogmap[] = { "do-not-use", "use-if-available", "require" };
      if (opt.ogmap >= 0 && opt.ogmap <= 2)
         GMAPOpt = opt.ogmap;
      DEBUG("grid map file option: "<<cogmap[GMAPOpt]);

      //
      // Check existence of GRID map file
      if (opt.gridmap) {
         String GMAPTmp = opt.gridmap;
         if (XrdSutExpand(GMAPTmp) == 0) {
            GMAPFile = GMAPTmp;
         } else {
            PRINT("Could not expand: "<<opt.gridmap<<": use default");
         }
      }
      bool hasgmap = 0;
      if (GMAPOpt > 0) {
         if (access(GMAPFile.c_str(),R_OK) != 0) {
            if (GMAPOpt > 1) {
               if (errno == ENOENT) {
                  ErrF(erp,kGSErrError,"Grid map file non existing:",GMAPFile.c_str());
                  PRINT(erp->getErrText());
               } else {
                  ErrF(erp,kGSErrError,"'access' error on grid map file:",GMAPFile.c_str());
                  PRINT(erp->getErrText());
               }
               return Parms;
            } else {
               DEBUG("Grid map file: "<<GMAPFile<<" cannot be 'access'ed: do not use");
            }
         } else {
            DEBUG("using grid map file: "<<GMAPFile);
            //
            // Init cache for gridmap entries
            if (LoadGMAP(timestamp) != 0) {
               ErrF(erp,kGSErrError,"problems initializing cache for gridmap entries");
               PRINT(erp->getErrText());
               return Parms;
            }
            if (QTRACE(Authen)) { cacheGMAP.Dump(); }
            hasgmap = 1;
         }
      }
      //
      // Load function be used to map DN to usernames, if specified
      bool hasgmapfun = 0;
      if (opt.gmapfun && GMAPOpt > 0) {
         if (!(GMAPFun = LoadGMAPFun((const char *) opt.gmapfun,
                                     (const char *) opt.gmapfunparms))) {
            PRINT("Could not load plug-in: "<<opt.gmapfun<<": ignore");
         } else {
            // Init or reset the cache
            if (cacheGMAPFun.Empty()) {
               if (cacheGMAPFun.Init(100) != 0) {
                  PRINT("error initializing cache");
                  return Parms;
               }
            } else {
               if (cacheGMAPFun.Reset() != 0) {
                  PRINT("error resetting cache");
                  return Parms;
               }
            }
            hasgmapfun = 1;
<<<<<<< HEAD
         }
      }
      //
      // Disable GMAP if neither a grid mapfile nor a GMAP function are available
      if (!hasgmap && !hasgmapfun) {
         if (GMAPOpt > 1) {
            ErrF(erp,kGSErrError,"Grid mapping required, but neither a grid mapfile"
                                 " nor a mapping function are available");
            PRINT(erp->getErrText());
            return Parms;
=======
>>>>>>> 84c4c19c
         }
         GMAPOpt = 0;
      }
      //
      // Disable GMAP if neither a grid mapfile nor a GMAP function are available
      if (!hasgmap && !hasgmapfun) {
         if (GMAPOpt > 1) {
            ErrF(erp,kGSErrError,"Grid mapping required, but neither a grid mapfile"
                                 " nor a mapping function are available");
            PRINT(erp->getErrText());
            return Parms;
         }
         GMAPOpt = 0;
      }
      //
      // Expiration of GRIDMAP related cache entries
      if (GMAPOpt > 0 && opt.gmapto > 0) {
         GMAPCacheTimeOut = opt.gmapto;
         DEBUG("grid-map cache entries expire after "<<GMAPCacheTimeOut<<" secs");
      }

      //
      // Request for delegated proxies
      if (opt.dlgpxy == 1 || opt.dlgpxy == 3)
         PxyReqOpts |= kOptsSrvReq;
      if (opt.dlgpxy == 2 || opt.dlgpxy == 3)
         PxyReqOpts |= kOptsPxFile;
      // Some notification
      DEBUG("Delegated proxies options: "<<PxyReqOpts);

      //
      // Template for the created proxy files
      if ((PxyReqOpts & kOptsPxFile)) {
         String TmpProxy = gUsrPxyDef;
         if (opt.exppxy) TmpProxy = opt.exppxy;
         if (XrdSutExpand(TmpProxy) == 0) {
            UsrProxy = TmpProxy;
         } else {
            UsrProxy = gUsrPxyDef;
            UsrProxy += "u<uid>";
         }
         DEBUG("Template for exported proxy files: "<<UsrProxy);
      }

      //
      // Parms in the form:
      //     &P=gsi,v:<version>,c:<cryptomod>,ca:<list_of_srv_cert_ca>
      Parms = new char[cryptlist.length()+3+12+certcalist.length()+5];
      if (Parms) {
         sprintf(Parms,"v:%d,c:%s,ca:%s",
                       Version,cryptlist.c_str(),certcalist.c_str());
      } else {
         ErrF(erp,kGSErrInit,"no system resources for 'Parms'");
         PRINT(erp->getErrText());
      }

      // Some notification
      DEBUG("available crypto modules: "<<cryptlist);
      DEBUG("issuer CAs of server certs (hashes): "<<certcalist);
   }

   //
   // Client specific options
   if (!Server) {
      //
      // Init cache for CA certificate info. Clients will fill it
      // upon need
      if (cacheCA.Init(100) != 0) {
         ErrF(erp,kGSErrError,"problems init cache for CA info");
         PRINT(erp->getErrText());
         return Parms;
      }
      //
      // Init cache for proxies (in the future we may allow
      // users to use more certificates, depending on the context)
      if (cachePxy.Init(2) != 0) {
         ErrF(erp,kGSErrError,"problems init cache for proxies");
         PRINT(erp->getErrText());
         return Parms;
      }
      // use default dir $(HOME)/.<prefix>
      struct passwd *pw = getpwuid(getuid());
      if (!pw) {
         DEBUG("WARNING: cannot get user information (uid:"<<getuid()<<")");
      }
      //
      // Define user proxy file
      UsrProxy = gUsrPxyDef;
      if (opt.proxy) {
         String TmpProxy = opt.proxy;
         if (XrdSutExpand(TmpProxy) == 0) {
            UsrProxy = TmpProxy;
         } else {
            PRINT("Could not expand: "<<opt.proxy<<": use default");
         }
      } else {
         if (pw)
            UsrProxy += (int)(pw->pw_uid);
      }
      // Define user certificate file
      if (opt.cert) {
         String TmpCert = opt.cert;
         if (XrdSutExpand(TmpCert) == 0) {
            UsrCert = TmpCert;
         } else {
            PRINT("Could not expand: "<<opt.cert<<": use default");
         }
      } else {
         if (pw)
            UsrCert.insert(XrdSutHome(),0);
      }
      // Define user private key file
      if (opt.key) {
         String TmpKey = opt.key;
         if (XrdSutExpand(TmpKey) == 0) {
            UsrKey = TmpKey;
         } else {
            PRINT("Could not expand: "<<opt.key<<": use default");
         }
      } else {
         if (pw)
            UsrKey.insert(XrdSutHome(),0);
      }
      // Define proxy validity at renewal
      if (opt.valid)
         PxyValid = opt.valid;
      // Set depth of signature path
      if (opt.deplen != DepLength)
         DepLength = opt.deplen;
      // Set number of bits for proxy key
      if (opt.bits > DefBits)
         DefBits = opt.bits;
      //
      // Delegate proxy options
      if (opt.dlgpxy == 1)
         PxyReqOpts |= kOptsDlgPxy;
      if (opt.dlgpxy == 2)
         PxyReqOpts |= kOptsFwdPxy;
      if (opt.sigpxy > 0 || opt.dlgpxy == 1)
         PxyReqOpts |= kOptsSigReq;
      //
      // Define valid CNs for the server certificates; default is null, which means that
      // the server CN must be in the form "*/<hostname>"
      if (opt.srvnames)
         SrvAllowedNames = opt.srvnames;
      //
      // Notify
      DEBUG("using certificate file:         "<<UsrCert);
      DEBUG("using private key file:         "<<UsrKey);
      DEBUG("proxy: file:                    "<<UsrProxy);
      DEBUG("proxy: validity:                "<<PxyValid);
      DEBUG("proxy: depth of signature path: "<<DepLength);
      DEBUG("proxy: bits in key:             "<<DefBits);
      DEBUG("server cert: allowed names:     "<<SrvAllowedNames);

      // We are done
      Parms = (char *)"";
   }

   // We are done
   return Parms;
}

/******************************************************************************/
/*                                D e l e t e                                 */
/******************************************************************************/
void XrdSecProtocolgsi::Delete()
{
   // Deletes the protocol
   SafeFree(Entity.host);
   // Cleanup the handshake variables, if still there
   SafeDelete(hs);
   // Cleanup any other instance specific to this protocol
   SafeDelete(sessionKey);    // Session Key (result of the handshake)
   SafeDelete(bucketKey);     // Bucket with the key in export form
   SafeDelete(sessionMD);     // Message Digest instance
   SafeDelete(sessionKsig);   // RSA key to sign
   SafeDelete(sessionKver);   // RSA key to verify
   SafeDelete(proxyChain);    // Chain with delegated proxies

   delete this;
}


/******************************************************************************/
/*       E n c r y p t i o n  R e l a t e d   M e t h o d s                   */
/******************************************************************************/

//_____________________________________________________________________________
int XrdSecProtocolgsi::Encrypt(const char *inbuf,  // Data to be encrypted
                               int inlen,          // Length of data in inbuff
                               XrdSecBuffer **outbuf)  // Returns encrypted data
{
   // Encrypt data in inbuff and place it in outbuff.
   //
   // Returns: < 0 Failed, the return value is -errno of the reason. Typically,
   //              -EINVAL    - one or more arguments are invalid.
   //              -ENOTSUP   - encryption not supported by the protocol
   //              -EOVERFLOW - outbuff is too small to hold result
   //              -ENOENT    - Context not initialized
   //          = 0 Success, outbuff contains a pointer to the encrypted data.
   //
   EPNAME("Encrypt");

   // We must have a key
   if (!sessionKey)
      return -ENOENT;

   // And something to encrypt
   if (!inbuf || inlen <= 0 || !outbuf)
      return -EINVAL;

   // Get output buffer
   char *buf = (char *)malloc(sessionKey->EncOutLength(inlen));
   if (!buf)
      return -ENOMEM;

   // Encrypt
   int len = sessionKey->Encrypt(inbuf, inlen, buf);
   if (len <= 0) {
      SafeFree(buf);
      return -EINVAL;
   }

   // Create and fill output buffer
   *outbuf = new XrdSecBuffer(buf, len);

   // We are done
   DEBUG("encrypted buffer has "<<len<<" bytes");
   return 0;
}

//_____________________________________________________________________________
int XrdSecProtocolgsi::Decrypt(const char *inbuf,  // Data to be decrypted
                               int inlen,          // Length of data in inbuff
                               XrdSecBuffer **outbuf)  // Returns decrypted data
{
   // Decrypt data in inbuff and place it in outbuff.
   //
   // Returns: < 0 Failed,the return value is -errno (see Encrypt).
   //          = 0 Success, outbuff contains a pointer to the encrypted data.
   EPNAME("Decrypt");

   // We must have a key
   if (!sessionKey)
      return -ENOENT;

   // And something to decrypt
   if (!inbuf || inlen <= 0 || !outbuf)
      return -EINVAL;

   // Get output buffer
   char *buf = (char *)malloc(sessionKey->DecOutLength(inlen));
   if (!buf)
      return -ENOMEM;

   // Decrypt
   int len = sessionKey->Decrypt(inbuf, inlen, buf);
   if (len <= 0) {
      SafeFree(buf);
      return -EINVAL;
   }

   // Create and fill output buffer
   *outbuf = new XrdSecBuffer(buf, len);

   // We are done
   DEBUG("decrypted buffer has "<<len<<" bytes");
   return 0;
}

//_____________________________________________________________________________
int XrdSecProtocolgsi::Sign(const char  *inbuf,   // Data to be signed
                            int inlen,    // Length of data to be signed
                            XrdSecBuffer **outbuf)   // Buffer for the signature
{
   // Sign data in inbuff and place the signature in outbuf.
   //
   // Returns: < 0 Failed, returned value is -errno (see Encrypt).
   //          = 0 Success, the return value is the length of the signature
   //              placed in outbuf.
   //
   EPNAME("Sign");

   // We must have a PKI and a digest
   if (!sessionKsig || !sessionMD)
      return -ENOENT;

   // And something to sign
   if (!inbuf || inlen <= 0 || !outbuf)
      return -EINVAL;

   // Reset digest
   sessionMD->Reset(0);

   // Calculate digest
   sessionMD->Update(inbuf, inlen);
   sessionMD->Final();

   // Output length
   int lmax = sessionKsig->GetOutlen(sessionMD->Length());
   char *buf = (char *)malloc(lmax);
   if (!buf)
      return -ENOMEM;

   // Sign
   int len = sessionKsig->EncryptPrivate(sessionMD->Buffer(),
                                         sessionMD->Length(),
                                         buf, lmax);
   if (len <= 0) {
      SafeFree(buf);
      return -EINVAL;
   }

   // Create and fill output buffer
   *outbuf = new XrdSecBuffer(buf, len);

   // We are done
   DEBUG("signature has "<<len<<" bytes");
   return 0;
}

//_____________________________________________________________________________
int XrdSecProtocolgsi::Verify(const char  *inbuf,   // Data to be verified
                              int  inlen,           // Length of data in inbuf
                              const char  *sigbuf,  // Buffer with signature
                              int  siglen)          // Length of signature
{
   // Verify a signature
   //
   // Returns: < 0 Failed, returned value is -errno (see Encrypt).
   //          = 0 Signature matches the value in inbuff.
   //          > 0 Failed to verify, signature does not match inbuff data.
   //
   EPNAME("Verify");

   // We must have a PKI and a digest
   if (!sessionKver || !sessionMD)
      return -ENOENT;

   // And something to verify
   if (!inbuf || inlen <= 0 || !sigbuf || siglen <= 0)
      return -EINVAL;

   // Reset digest
   sessionMD->Reset(0);

   // Calculate digest
   sessionMD->Update(inbuf, inlen);
   sessionMD->Final();

   // Output length
   int lmax = sessionKver->GetOutlen(siglen);
   char *buf = new char[lmax];
   if (!buf)
      return -ENOMEM;

   // Decrypt signature
   int len = sessionKver->DecryptPublic(sigbuf, siglen, buf, lmax);
   if (len <= 0) {
      delete[] buf;
      return -EINVAL;
   }

   // Verify signature
   bool bad = 1;
   if (len == sessionMD->Length()) {
      if (!strncmp(buf, sessionMD->Buffer(), len)) {
         // Signature matches
         bad = 0;
         DEBUG("signature successfully verified");
      }
   }

   // Cleanup
   if (buf) delete[] buf;

   // We are done
   return ((bad) ? 1 : 0);
}

//_____________________________________________________________________________
int XrdSecProtocolgsi::getKey(char *kbuf, int klen)
{
   // Get the current encryption key
   //
   // Returns: < 0 Failed, returned value if -errno (see Encrypt)
   //         >= 0 The size of the encyption key. The supplied buffer of length
   //              size hold the key. If the buffer address is 0, only the 
   //              size of the key is returned.
   //
   EPNAME("getKey");

   // Check if we have to serialize the key
   if (!bucketKey) {

      // We must have a key for that
      if (!sessionKey)
         // Invalid call
         return -ENOENT;
      // Create bucket
      bucketKey = sessionKey->AsBucket();
   }

   // Prepare output now, if we have any
   if (bucketKey) {
      // If are asked only the size, we are done
      if (kbuf == 0)
         return bucketKey->size;

      // Check the size of the buffer
      if (klen < bucketKey->size)
         // Too small
         return -EOVERFLOW;

      // Copy the buffer
      memcpy(kbuf, bucketKey->buffer, bucketKey->size);

      // We are done
      DEBUG("session key exported");
      return bucketKey->size;
   }

   // Key exists but we could export it in bucket format
   return -ENOMEM;
}

//_____________________________________________________________________________
int XrdSecProtocolgsi::setKey(char *kbuf, int klen)
{
   // Set the current encryption key
   //
   // Returns: < 0 Failed, returned value if -errno (see Encrypt)
   //            0 The new key has been set.
   //
   EPNAME("setKey");

   // Make sur that we can initialize the new key
   if (!kbuf || klen <= 0) 
      // Invalid inputs
      return -EINVAL;

   if (!sessionCF) 
      // Invalid context
      return -ENOENT;

   // Put the buffer key into a bucket
   XrdSutBucket *bck = new XrdSutBucket();
   if (!bck)
      // Cannot get buffer: out-of-resources?
      return -ENOMEM;
   // Set key buffer
   bck->SetBuf(kbuf, klen);

   // Init a new cipher from the bucket
   XrdCryptoCipher *newKey = sessionCF->Cipher(bck);
   if (!newKey) {
      SafeDelete(bck);
      return -ENOMEM;
   }

   // Delete current key
   SafeDelete(sessionKey);

   // Set the new key
   sessionKey = newKey;

   // Cleanup
   SafeDelete(bck);

   // Ok 
   DEBUG("session key update");
   return 0;
}

/******************************************************************************/
/*             C l i e n t   O r i e n t e d   F u n c t i o n s              */
/******************************************************************************/
/******************************************************************************/
/*                        g e t C r e d e n t i a l s                         */
/******************************************************************************/

XrdSecCredentials *XrdSecProtocolgsi::getCredentials(XrdSecParameters *parm,
                                                     XrdOucErrInfo    *ei)
{
   // Query client for the password; remote username and host
   // are specified in 'parm'. File '.rootnetrc' is checked. 
   EPNAME("getCredentials");

   // If we are a server the only reason to be here is to get the forwarded
   // or saved client credentials
   if (srvMode) {
      XrdSecCredentials *creds = 0;
      if (proxyChain) {
         // Export the proxy chain into a bucket
         XrdCryptoX509ExportChain_t ExportChain = sessionCF->X509ExportChain();
         if (ExportChain) {
            XrdSutBucket *bck = (*ExportChain)(proxyChain, 1);
            if (bck) {
               // We need to duplicate it because XrdSecCredentials uses
               // {malloc, free} instead of {new, delete}
               char *nbuf = (char *) malloc(bck->size);
               if (nbuf) {
                  memcpy(nbuf, bck->buffer, bck->size);
                  // Import the buffer in a XrdSecCredentials object
                  creds = new XrdSecCredentials(nbuf, bck->size);
               }
               delete bck;
            }
         }
      }
      return creds;
   }

   // Handshake vars container must be initialized at this point
   if (!hs)
      return ErrC(ei,0,0,0,kGSErrError,
                  "handshake var container missing","getCredentials");
   //
   // Nothing to do if buffer is empty
   if ((!parm && !hs->Parms) || (parm && (!(parm->buffer) || parm->size <= 0))) {
      if (hs->Iter == 0) 
         return ErrC(ei,0,0,0,kGSErrNoBuffer,"missing parameters","getCredentials");
      else
         return (XrdSecCredentials *)0;
   }

   // Count interations
   (hs->Iter)++;

   // Update time stamp
   hs->TimeStamp = time(0);

   // Local vars
   int step = 0;
   int nextstep = 0;
   const char *stepstr = 0;
   char *bpub = 0;
   int lpub = 0;
   String CryptList = "";
   String Host = "";
   String RemID = "";
   String Emsg;
   String specID = "";
   String issuerHash = "";
   // Buffer / Bucket related
   XrdSutBuffer *bpar   = 0;  // Global buffer
   XrdSutBuffer *bmai   = 0;  // Main buffer

   //
   // Decode received buffer
   bpar = hs->Parms;
   if (!bpar && !(bpar = new XrdSutBuffer((const char *)parm->buffer,parm->size)))
      return ErrC(ei,0,0,0,kGSErrDecodeBuffer,"global",stepstr);
   // Ownership has been transferred
   hs->Parms = 0;
   //
   // Check protocol ID name
   if (strcmp(bpar->GetProtocol(),XrdSecPROTOIDENT))
      return ErrC(ei,bpar,bmai,0,kGSErrBadProtocol,stepstr);
   //
   // The step indicates what we are supposed to do
   if (!(step = bpar->GetStep())) {
      // The first, fake, step
      step = kXGS_init;
      bpar->SetStep(step);
   }
   stepstr = ServerStepStr(step);
   // Dump, if requested
   if (QTRACE(Authen)) {
      XrdOucString msg("IN: ");
      msg += stepstr;
      bpar->Dump(msg.c_str());
   }
   //
   // Parse input buffer
   if (ParseClientInput(bpar, &bmai, Emsg) == -1) {
      DEBUG(Emsg<<" CF: "<<sessionCF);
      return ErrC(ei,bpar,bmai,0,kGSErrParseBuffer,Emsg.c_str(),stepstr);
   }
   // Dump, if requested
   if (QTRACE(Authen)) {
      if (bmai)
         bmai->Dump("IN: main");
    }
   //
   // Version
   DEBUG("version run by server: "<< hs->RemVers);
   //
   // Check random challenge
   if (!CheckRtag(bmai, Emsg))
      return ErrC(ei,bpar,bmai,0,kGSErrBadRndmTag,Emsg.c_str(),stepstr);
   //
   // Login name if any
   String user(Entity.name);
   if (user.length() <= 0) user = getenv("XrdSecUSER");
   //
   // Now action depens on the step
   nextstep = kXGC_none;

   XrdCryptoX509 *c = 0;

   switch (step) {

   case kXGS_init:
      //
      // Add bucket with cryptomod to the global list
      // (This must be always visible from now on)
      if (bpar->AddBucket(hs->CryptoMod,kXRS_cryptomod) != 0)
         return ErrC(ei,bpar,bmai,0,
              kGSErrCreateBucket,XrdSutBuckStr(kXRS_cryptomod),stepstr);
      //
      // Add bucket with our version to the main list
      if (bpar->MarshalBucket(kXRS_version,(kXR_int32)(Version)) != 0)
         return ErrC(ei,bpar,bmai,0, kGSErrCreateBucket,
                XrdSutBuckStr(kXRS_version),"global",stepstr);
      //
      // Add our issuer hash
      c = hs->PxyChain->Begin();
      if (c->type == XrdCryptoX509::kCA)
        issuerHash = c->SubjectHash();
      else
        issuerHash = c->IssuerHash();
      while ((c = hs->PxyChain->Next()) != 0) {
        if (c->type != XrdCryptoX509::kCA)
          break;
        issuerHash = c->SubjectHash();
      }
      DEBUG("Client issuer hash: " << issuerHash);
      if (bpar->AddBucket(issuerHash,kXRS_issuer_hash) != 0)
            return ErrC(ei,bpar,bmai,0, kGSErrCreateBucket,
                        XrdSutBuckStr(kXRS_issuer_hash),stepstr);
      //
      // Add bucket with our delegate proxy options
      if (hs->RemVers >= 10100) {
         if (bpar->MarshalBucket(kXRS_clnt_opts,(kXR_int32)(hs->Options)) != 0)
         return ErrC(ei,bpar,bmai,0, kGSErrCreateBucket,
                XrdSutBuckStr(kXRS_clnt_opts),"global",stepstr);
      }

      //
      nextstep = kXGC_certreq;
      break;

   case kXGS_cert:
      //
      // We must have a session cipher at this point
      if (!(sessionKey))
         return ErrC(ei,bpar,bmai,0,
              kGSErrNoCipher,"session cipher",stepstr);

      //
      // Extract buffer with public info for the cipher agreement
      if (!(bpub = sessionKey->Public(lpub))) 
         return ErrC(ei,bpar,bmai,0,
                     kGSErrNoPublic,"session",stepstr);
      //
      // Add it to the global list
      if (bpar->UpdateBucket(bpub,lpub,kXRS_puk) != 0)
         return ErrC(ei,bpar,bmai,0, kGSErrAddBucket,
                     XrdSutBuckStr(kXRS_puk),"global",stepstr);
      //
      // Add the proxy certificate
      bmai->AddBucket(hs->Cbck);
      //
      // Add login name if any, needed while chosing where to export the proxies
      if (user.length() > 0) {
         if (bmai->AddBucket(user, kXRS_user) != 0)
            return ErrC(ei,bpar,bmai,0, kGSErrCreateBucket,
                        XrdSutBuckStr(kXRS_user),stepstr);
      }
      //
      nextstep = kXGC_cert;
      break;

   case kXGS_pxyreq:
      //
      // If something went wrong, send explanation
      if (Emsg.length() > 0) {
         if (bmai->AddBucket(Emsg,kXRS_message) != 0)
            return ErrC(ei,bpar,bmai,0, kGSErrCreateBucket,
                        XrdSutBuckStr(kXRS_message),stepstr);
      }
      //
      // Add login name if any, needed while chosing where to export the proxies
      if (user.length() > 0) {
         if (bmai->AddBucket(user, kXRS_user) != 0)
            return ErrC(ei,bpar,bmai,0, kGSErrCreateBucket,
                        XrdSutBuckStr(kXRS_user),stepstr);
      }
      //
      // The relevant buckets should already be in the buffers
      nextstep = kXGC_sigpxy;
      break;

   default:
      return ErrC(ei,bpar,bmai,0, kGSErrBadOpt,stepstr);
   }

   //
   // Serialize and encrypt
   if (AddSerialized('c', nextstep, hs->ID,
                     bpar, bmai, kXRS_main, sessionKey) != 0) {
      // Remove to avoid destruction
      bmai->Remove(hs->Cbck);
      return ErrC(ei,bpar,bmai,0,
                  kGSErrSerialBuffer,"main",stepstr);
   }
   //
   // Serialize the global buffer
   char *bser = 0;
   int nser = bpar->Serialized(&bser,'f');

   if (QTRACE(Authen)) {
      XrdOucString msg("OUT: ");
      msg += ClientStepStr(bpar->GetStep());
      bpar->Dump(msg.c_str());
      msg.replace(ClientStepStr(bpar->GetStep()), "main");
      bmai->Dump(msg.c_str());
   }
   //
   // Remove to avoid destruction
   bmai->Remove(hs->Cbck);
   //
   // We may release the buffers now
   REL2(bpar,bmai);
   //
   // Return serialized buffer
   if (nser > 0) {
      DEBUG("returned " << nser <<" bytes of credentials");
      return new XrdSecCredentials(bser, nser);
   } else {
      DEBUG("problems with final serialization");
      return (XrdSecCredentials *)0;
   }
}

/******************************************************************************/
/*               S e r v e r   O r i e n t e d   M e t h o d s                */
/******************************************************************************/
/******************************************************************************/
/*                          A u t h e n t i c a t e                           */
/******************************************************************************/

int XrdSecProtocolgsi::Authenticate(XrdSecCredentials *cred,
                                    XrdSecParameters **parms,
                                    XrdOucErrInfo     *ei)
{
   //
   // Check if we have any credentials or if no credentials really needed.
   // In either case, use host name as client name
   EPNAME("Authenticate");

   //
   // If cred buffer is two small or empty assume host protocol
   if (cred->size <= (int)XrdSecPROTOIDLEN || !cred->buffer) {
      strncpy(Entity.prot, "host", sizeof(Entity.prot));
      return 0;
   }

   // Handshake vars conatiner must be initialized at this point
   if (!hs)
      return ErrS(Entity.tident,ei,0,0,0,kGSErrError,
                  "handshake var container missing",
                  "protocol initialization problems");

   // Update time stamp
   hs->TimeStamp = time(0);

   //
   // ID of this handshaking
   if (hs->ID.length() <= 0)
      hs->ID = Entity.tident;
   DEBUG("handshaking ID: " << hs->ID);

   // Local vars 
   int kS_rc = kgST_more;
   int step = 0;
   int nextstep = 0;
   char *bpub = 0;
   int lpub = 0;
   const char *stepstr = 0;
   String Message;
   String CryptList;
   String Host;
   String SrvPuKExp;
   String Salt;
   String RndmTag;
   String ClntMsg(256);
   // Buffer related
   XrdSutBuffer    *bpar = 0;  // Global buffer
   XrdSutBuffer    *bmai = 0;  // Main buffer

   //
   // Decode received buffer
   if (!(bpar = new XrdSutBuffer((const char *)cred->buffer,cred->size)))
      return ErrS(hs->ID,ei,0,0,0,kGSErrDecodeBuffer,"global",stepstr);
   //
   // Check protocol ID name
   if (strcmp(bpar->GetProtocol(),XrdSecPROTOIDENT))
      return ErrS(hs->ID,ei,bpar,bmai,0,kGSErrBadProtocol,stepstr);
   //
   // The step indicates what we are supposed to do
   step = bpar->GetStep();
   stepstr = ClientStepStr(step);
   // Dump, if requested
   if (QTRACE(Authen)) {
      XrdOucString msg("IN: ");
      msg += stepstr;
      bpar->Dump(msg.c_str());
   }
   //
   // Parse input buffer
   if (ParseServerInput(bpar, &bmai, ClntMsg) == -1) {
      DEBUG(ClntMsg);
      return ErrS(hs->ID,ei,bpar,bmai,0,kGSErrParseBuffer,ClntMsg.c_str(),stepstr);
   }
   //
   // Version
   DEBUG("version run by client: "<< hs->RemVers);
   DEBUG("options req by client: "<< hs->Options);
   //
   // Dump, if requested
   if (QTRACE(Authen)) {
      if (bmai)
         bmai->Dump("IN: main");
   }
   //
   // Check random challenge
   if (!CheckRtag(bmai, ClntMsg))
      return ErrS(hs->ID,ei,bpar,bmai,0,kGSErrBadRndmTag,stepstr,ClntMsg.c_str());
   //
   // Now action depens on the step
   switch (step) {

   case kXGC_certreq:
      //
      // Client required us to send our certificate and cipher public part:
      // add first this last one.
      // Extract buffer with public info for the cipher agreement
      if (!(bpub = hs->Rcip->Public(lpub))) 
         return ErrS(hs->ID,ei,bpar,bmai,0, kGSErrNoPublic,
                                         "session",stepstr);
      //
      // Add it to the global list
      if (bpar->AddBucket(bpub,lpub,kXRS_puk) != 0)
         return ErrS(hs->ID,ei,bpar,bmai,0, kGSErrAddBucket,
                                            "main",stepstr);
      //
      // Add bucket with list of supported ciphers
      if (bpar->AddBucket(DefCipher,kXRS_cipher_alg) != 0)
         return ErrS(hs->ID,ei,bpar,bmai,0,
              kGSErrAddBucket,XrdSutBuckStr(kXRS_cipher_alg),stepstr);
      //
      // Add bucket with list of supported MDs
      if (bpar->AddBucket(DefMD,kXRS_md_alg) != 0)
         return ErrS(hs->ID,ei,bpar,bmai,0,
              kGSErrAddBucket,XrdSutBuckStr(kXRS_md_alg),stepstr);
      //
      // Add the server certificate
      bpar->AddBucket(hs->Cbck);

      // We are done for the moment
      nextstep = kXGS_cert;
      break;

   case kXGC_cert:
      //
      // Client sent its own credentials: their are checked in
      // ParseServerInput, so if we are here they are OK
      kS_rc = kgST_ok;
      nextstep = kXGS_none;

      if (GMAPOpt > 0) {
         // Get name from gridmap
<<<<<<< HEAD
         String name; 
=======
         String name;
>>>>>>> 84c4c19c
         QueryGMAP(hs->Chain->EECname(), hs->TimeStamp, name);
         DEBUG("username(s) associated with this DN: "<<name);
         if (name.length() <= 0) {
            // Grid map lookup failure
            if (GMAPOpt == 2) {
               // It was required, so we fail
               kS_rc = kgST_error;
               PRINT("ERROR: grid map required, but lookup failed - failure");
               break;
            } else {
               DEBUG("WARNING: grid map lookup failed - use DN as name");
            }
         } else {
            //
            // Extract user login name, if any
            XrdSutBucket *bck = 0;
            String user;
            if ((bck = bmai->GetBucket(kXRS_user))) {
               bck->ToString(user);
               bmai->Deactivate(kXRS_user);
            }
            DEBUG("target user: "<<user);
            if (user.length() > 0) {
               // Check if the wanted username is authorized
               String u;
               int from = 0;
               bool ok = 0;
               while ((from = name.tokenize(u, from, ',')) != -1) {
                  if (user == u) { ok = 1; break; }
               }
               if (ok) {
                  name = u;
                  DEBUG("grid map: requested user is authorized: name is '"<<name<<"'");
               } else {
<<<<<<< HEAD
                  // It was required, so we fail
                  kS_rc = kgST_error;
                  PRINT("ERROR: grid map lookup ok, but the requested user is not"
                        " authorized ("<<name<<")");
                  break;
               }
            } else {
=======
                  // The requested username is not in the list; we warn and default to the first
                  // found (to be Globus compliant)
                  if (name.find(',') != STR_NPOS) name.erase(name.find(','));
                  PRINT("WARNING: grid map lookup ok, but the requested user is not"
                        " authorized ("<<user<<"). Instead, mapped as " << name << ".");
               }
            } else {
               // No username requested: we default to the first found (to be Globus compliant)
               if (name.find(',') != STR_NPOS) name.erase(name.find(','));
>>>>>>> 84c4c19c
               DEBUG("grid map lookup successful: name is '"<<name<<"'");
            }
            Entity.name = strdup(name.c_str());
         }
      }
      // If not set, use DN
      if (!Entity.name || (strlen(Entity.name) <= 0)) {
         // No grid map: set the hash of the client DN as name
         if (hs->Chain->EEChash()) {
            Entity.name = strdup(hs->Chain->EEChash());
         } else {
            DEBUG("WARNING: DN missing: corruption? ");
         }
      }

      if (hs->RemVers >= 10100) {
         if (hs->PxyChain) {
            // The client is going to send over info for delegation
            kS_rc = kgST_more;
            nextstep = kXGS_pxyreq;
         }
      }

      break;

   case kXGC_sigpxy:
      //
      // Nothing to do after this
      kS_rc = kgST_ok;
      nextstep = kXGS_none;
      //
      // If something went wrong, print explanation
      if (ClntMsg.length() > 0) {
         PRINT(ClntMsg);
      }
      break;

   default:
      return ErrS(hs->ID,ei,bpar,bmai,0, kGSErrBadOpt, stepstr);
   }

   if (kS_rc == kgST_more) {
      //
      // Add message to client
      if (ClntMsg.length() > 0)
         if (bmai->AddBucket(ClntMsg,kXRS_message) != 0) {
            DEBUG("problems adding bucket with message for client");
         }
      //
      // Serialize, encrypt and add to the global list
      if (AddSerialized('s', nextstep, hs->ID,
                        bpar, bmai, kXRS_main, sessionKey) != 0) {
         // Remove to avoid destruction
         bpar->Remove(hs->Cbck);
         return ErrS(hs->ID,ei,bpar,bmai,0, kGSErrSerialBuffer,
                     "main / session cipher",stepstr);
      }
      //
      // Serialize the global buffer
      char *bser = 0;
      int nser = bpar->Serialized(&bser,'f');
      //
      // Dump, if requested
      if (QTRACE(Authen)) {
         XrdOucString msg("OUT: ");
         msg += ServerStepStr(bpar->GetStep());
         bpar->Dump(msg.c_str());
         msg.replace(ServerStepStr(bpar->GetStep()), "main");
         bmai->Dump(msg.c_str());
      }
      //
      // Create buffer for client
      *parms = new XrdSecParameters(bser,nser);
      //
      // Remove to avoid destruction
      bpar->Remove(hs->Cbck);

   } else {
      //
      // Remove to avoid destruction
      bpar->Remove(hs->Cbck);
      //
      // Cleanup handshake vars
      SafeDelete(hs);
   }
   //
   // We may release the buffers now
   REL2(bpar,bmai);
   //
   // All done
   return kS_rc;
}

/******************************************************************************/
/*              X r d S e c P r o t o c o l p w d I n i t                     */
/******************************************************************************/

extern "C"
{
char *XrdSecProtocolgsiInit(const char mode,
                            const char *parms, XrdOucErrInfo *erp)
{
   // One-time protocol initialization, filling the static flags and options
   // of the protocol.
   // For clients (mode == 'c') we use values in envs.
   // For servers (mode == 's') the command line options are passed through
   // parms.
   gsiOptions opts;
   char *rc = (char *)"";
   char *cenv = 0;

   //
   // Clients first
   if (mode == 'c') {
      //
      // Decode envs:
      //             "XrdSecDEBUG"           debug flag ("0","1","2","3")
      //             "XrdSecGSICADIR"        full path to an alternative path
      //                                     containing the CA info
      //                                     [/etc/grid-security/certificates]
      //             "XrdSecGSICRLDIR"       full path to an alternative path
      //                                     containing the CRL info
      //                                     [/etc/grid-security/certificates]
      //             "XrdSecGSICRLEXT"       default extension of CRL files [.r0]
      //             "XrdSecGSIUSERCERT"     full path to an alternative file
      //                                     containing the user certificate
      //                                     [$HOME/.globus/usercert.pem]
      //             "XrdSecGSIUSERKEY"      full path to an alternative file
      //                                     containing the user key
      //                                     [$HOME/.globus/userkey.pem]
      //             "XrdSecGSIUSERPROXY"    full path to an alternative file
      //                                     containing the user proxy
      //                                     [/tmp/x509up_u<uid>]
      //             "XrdSecGSIPROXYVALID"   validity of proxies in the 
      //                                     grid-proxy-init format
      //                                     ["12:00", i.e. 12 hours]
      //             "XrdSecGSIPROXYDEPLEN"  depth of signature path for proxies;
      //                                     use -1 for unlimited [0]
      //             "XrdSecGSIPROXYKEYBITS" bits in PKI for proxies [512]
      //             "XrdSecGSICACHECK"      CA check level [1]:
      //                                      0 do not verify;
      //                                      1 verify if self-signed, warn if not;
      //                                      2 verify in all cases, fail if not possible
      //             "XrdSecGSICRLCHECK"     CRL check level [2]:
      //                                      0 don't care;
      //                                      1 use if available;
      //                                      2 require,
      //                                      3 require non-expired CRL
      //             "XrdSecGSIDELEGPROXY"   Forwarding of credentials option:
      //                                     0 none; 1 sign request created
      //                                     by server; 2 forward local proxy
      //                                     (include private key) [0]
      //             "XrdSecGSISIGNPROXY"    permission to sign requests
      //                                     0 no, 1 yes [1]
      //             "XrdSecGSISRVNAMES"     Server names allowed: if the server CN
      //                                     does not match any of these, or it is
      //                                     explicitely denied by these, or it is
      //                                     not in the form "*/<hostname>", the
      //                                     handshake fails.

      //
      opts.mode = mode;
      // debug
      cenv = getenv("XrdSecDEBUG");
      if (cenv)
         if (cenv[0] >= 49 && cenv[0] <= 51) opts.debug = atoi(cenv);

      // directory with CA certificates
      cenv = (getenv("XrdSecGSICADIR") ? getenv("XrdSecGSICADIR")
                                       : getenv("X509_CERT_DIR"));
      if (cenv)
         opts.certdir = strdup(cenv);

      // directory with CRL info
      cenv = (getenv("XrdSecGSICRLDIR") ? getenv("XrdSecGSICRLDIR")
                                        : getenv("X509_CERT_DIR"));
      if (cenv)
         opts.crldir = strdup(cenv);

      // Default extension CRL files
      cenv = getenv("XrdSecGSICRLEXT");
      if (cenv)
         opts.crlext = strdup(cenv);

      // file with user cert
      cenv = (getenv("XrdSecGSIUSERCERT") ? getenv("XrdSecGSIUSERCERT")
                                          : getenv("X509_USER_CERT"));
      if (cenv)
         opts.cert = strdup(cenv);

      // file with user key
      cenv = (getenv("XrdSecGSIUSERKEY") ? getenv("XrdSecGSIUSERKEY")
                                         : getenv("X509_USER_KEY"));
      if (cenv)
         opts.key = strdup(cenv);

      // file with user proxy
      cenv = (getenv("XrdSecGSIUSERPROXY") ? getenv("XrdSecGSIUSERPROXY")
                                           : getenv("X509_USER_PROXY"));
      if (cenv)
         opts.proxy = strdup(cenv);

      // file with user proxy
      cenv = getenv("XrdSecGSIPROXYVALID");
      if (cenv)
         opts.valid = strdup(cenv);

      // Depth of signature path for proxies
      cenv = getenv("XrdSecGSIPROXYDEPLEN");
      if (cenv)
         opts.deplen = atoi(cenv);

      // Key Bit length 
      cenv = getenv("XrdSecGSIPROXYKEYBITS");
      if (cenv)
         opts.bits = atoi(cenv);

      // CA verification level 
      cenv = getenv("XrdSecGSICACHECK");
      if (cenv)
         opts.ca = atoi(cenv);

      // CRL check level 
      cenv = getenv("XrdSecGSICRLCHECK");
      if (cenv)
         opts.crl = atoi(cenv);

      // Delegate proxy
      cenv = getenv("XrdSecGSIDELEGPROXY");
      if (cenv)
         opts.dlgpxy = atoi(cenv);

      // Sign delegate proxy requests
      cenv = getenv("XrdSecGSISIGNPROXY");
      if (cenv)
         opts.sigpxy = atoi(cenv);

      // Allowed server name formats
      cenv = getenv("XrdSecGSISRVNAMES");
      if (cenv)
         opts.srvnames = strdup(cenv);

      //
      // Setup the object with the chosen options
      rc = XrdSecProtocolgsi::Init(opts,erp);

      // Some cleanup
      SafeFree(opts.certdir);
      SafeFree(opts.crldir);
      SafeFree(opts.crlext);
      SafeFree(opts.cert);
      SafeFree(opts.key);
      SafeFree(opts.proxy);
      SafeFree(opts.valid);
      SafeFree(opts.srvnames);

      // We are done
      return rc;
   }

   // Take into account xrootd debug flag
   cenv = getenv("XRDDEBUG");
   if (cenv && !strcmp(cenv,"1")) opts.debug = 1;

   //
   // Server initialization
   if (parms) {
      //
      // Duplicate the parms
      char parmbuff[1024];
      strlcpy(parmbuff, parms, sizeof(parmbuff));
      //
      // The tokenizer
      XrdOucTokenizer inParms(parmbuff);
      //
      // Decode parms:
      // for servers:
      //              [-d:<debug_level>]
      //              [-c:[-]ssl[:[-]<CryptoModuleName]]
      //              [-certdir:<dir_with_CA_info>]
      //              [-crldir:<dir_with_CRL_info>]
      //              [-crlext:<default_extension_CRL_files>]
      //              [-cert:<path_to_server_certificate>]
      //              [-key:<path_to_server_key>]
      //              [-cipher:<list_of_supported_ciphers>]
      //              [-md:<list_of_supported_digests>]
      //              [-ca:<crl_verification_level>]
      //              [-crl:<crl_check_level>]
      //              [-gridmap:<grid_map_file>]
      //              [-gmapfun:<grid_map_function>]
      //              [-gmapfunparms:<grid_map_function_init_parameters>]
      //              [-gmapto:<grid_map_cache_entry_validity_in_secs>]
      //              [-gmapopt:<grid_map_check_option>]
      //              [-dlgpxy:<proxy_req_option>]
      //              [-exppxy:<filetemplate>]
      //
      int debug = -1;
      String clist = "";
      String certdir = "";
      String crldir = "";
      String crlext = "";
      String cert = "";
      String key = "";
      String cipher = "";
      String md = "";
      String gridmap = "";
      String gmapfun = "";
      String gmapfunparms = "";
      String exppxy = "";
      int ca = 1;
      int crl = 1;
      int ogmap = 1;
      int gmapto = -1;
      int dlgpxy = 0;
      char *op = 0;
      while (inParms.GetLine()) { 
         while ((op = inParms.GetToken())) {
            if (!strncmp(op, "-d:",3)) {
               debug = atoi(op+3);
            } else if (!strncmp(op, "-c:",3)) {
               clist = (const char *)(op+3);
            } else if (!strncmp(op, "-certdir:",9)) {
               certdir = (const char *)(op+9);
            } else if (!strncmp(op, "-crldir:",8)) {
               crldir = (const char *)(op+8);
            } else if (!strncmp(op, "-crlext:",8)) {
               crlext = (const char *)(op+8);
            } else if (!strncmp(op, "-cert:",6)) {
               cert = (const char *)(op+6);
            } else if (!strncmp(op, "-key:",5)) {
               key = (const char *)(op+5);
            } else if (!strncmp(op, "-cipher:",8)) {
               cipher = (const char *)(op+8);
            } else if (!strncmp(op, "-md:",4)) {
               md = (const char *)(op+4);
            } else if (!strncmp(op, "-ca:",4)) {
               ca = atoi(op+4);
            } else if (!strncmp(op, "-crl:",5)) {
               crl = atoi(op+5);
            } else if (!strncmp(op, "-gmapopt:",9)) {
               ogmap = atoi(op+9);
            } else if (!strncmp(op, "-gridmap:",9)) {
               gridmap = (const char *)(op+9);
            } else if (!strncmp(op, "-gmapfun:",9)) {
               gmapfun = (const char *)(op+9);
            } else if (!strncmp(op, "-gmapfunparms:",14)) {
               gmapfunparms = (const char *)(op+14);
            } else if (!strncmp(op, "-gmapto:",8)) {
               gmapto = atoi(op+8);
            } else if (!strncmp(op, "-dlgpxy:",8)) {
               dlgpxy = atoi(op+8);
            } else if (!strncmp(op, "-exppxy:",8)) {
               exppxy = (const char *)(op+8);
            }
         }
      }

      //
      // Build the option object
      opts.debug = (debug > -1) ? debug : opts.debug;
      opts.mode = 's';
      opts.ca = ca;
      opts.crl = crl;
      opts.ogmap = ogmap;
      opts.gmapto = gmapto;
      opts.dlgpxy = dlgpxy;
      if (clist.length() > 0)
         opts.clist = (char *)clist.c_str();
      if (certdir.length() > 0)
         opts.certdir = (char *)certdir.c_str();
      if (crldir.length() > 0)
         opts.crldir = (char *)crldir.c_str();
      if (crlext.length() > 0)
         opts.crlext = (char *)crlext.c_str();
      if (cert.length() > 0)
         opts.cert = (char *)cert.c_str();
      if (key.length() > 0)
         opts.key = (char *)key.c_str();
      if (cipher.length() > 0)
         opts.cipher = (char *)cipher.c_str();
      if (md.length() > 0)
         opts.md = (char *)md.c_str();
      if (gridmap.length() > 0)
         opts.gridmap = (char *)gridmap.c_str();
      if (gmapfun.length() > 0)
         opts.gmapfun = (char *)gmapfun.c_str();
      if (gmapfunparms.length() > 0)
         opts.gmapfunparms = (char *)gmapfunparms.c_str();
      if (exppxy.length() > 0)
         opts.exppxy = (char *)exppxy.c_str();
      //
      // Setup the plug-in with the chosen options
      return XrdSecProtocolgsi::Init(opts,erp);
   }
   //
   // Setup the plug-in with the defaults
   return XrdSecProtocolgsi::Init(opts,erp);
}}


/******************************************************************************/
/*              X r d S e c P r o t o c o l p w d O b j e c t                 */
/******************************************************************************/

extern "C"
{
XrdSecProtocol *XrdSecProtocolgsiObject(const char              mode,
                                        const char             *hostname,
                                        const struct sockaddr  &netaddr,
                                        const char             *parms,
                                        XrdOucErrInfo    *erp)
{
   XrdSecProtocolgsi *prot;
   int options = XrdSecNOIPCHK;

   //
   // Get a new protocol object
   if (!(prot = new XrdSecProtocolgsi(options, hostname, &netaddr, parms))) {
      char *msg = (char *)"Secgsi: Insufficient memory for protocol.";
      if (erp) 
         erp->setErrInfo(ENOMEM, msg);
      else 
         cerr <<msg <<endl;
      return (XrdSecProtocol *)0;
   }
   //
   // We are done
   if (!erp)
      cerr << "protocol object instantiated" << endl;
   return prot;
}}


/******************************************************************************/
/*                       P r i v a t e   M e t h o d s                        */
/******************************************************************************/

//_________________________________________________________________________
int XrdSecProtocolgsi::AddSerialized(char opt, kXR_int32 step, String ID,
                                     XrdSutBuffer *bls, XrdSutBuffer *buf,
                                     kXR_int32 type,
                                     XrdCryptoCipher *cip)
{
   // Serialize buf, and add it encrypted to bls as bucket type
   // Cipher cip is used if defined; else PuK rsa .
   // If both are undefined the buffer is just serialized and added.
   EPNAME("AddSerialized");

   if (!bls || !buf || (opt != 0 && opt != 'c' && opt != 's')) {
      DEBUG("invalid inputs ("
            <<bls<<","<<buf<<","<<opt<<")"
            <<" - type: "<<XrdSutBuckStr(type));
      return -1;
   }

   //
   // Add step to indicate the counterpart what we send
   if (step > 0) {
      bls->SetStep(step);
      buf->SetStep(step);
      hs->LastStep = step;
   }

   //
   // If a random tag has been sent and we have a session cipher,
   // we sign it
   XrdSutBucket *brt = buf->GetBucket(kXRS_rtag);
   if (brt && sessionKsig) {
      //
      // Encrypt random tag with session cipher
      if (sessionKsig->EncryptPrivate(*brt) <= 0) {
         DEBUG("error encrypting random tag");
         return -1;
      }
      //
      // Update type
      brt->type = kXRS_signed_rtag;
   }
   //
   // Add an random challenge: if a next exchange is required this will
   // allow to prove authenticity of counter part
   //
   // Generate new random tag and create a bucket
   String RndmTag;
   XrdSutRndm::GetRndmTag(RndmTag);
   //
   // Get bucket
   brt = 0;
   if (!(brt = new XrdSutBucket(RndmTag,kXRS_rtag))) {
      DEBUG("error creating random tag bucket");
      return -1;
   }
   buf->AddBucket(brt);
   //
   // Get cache entry
   if (!hs->Cref) {
      DEBUG("cache entry not found: protocol error");
      return -1;
   }
   //
   // Add random tag to the cache and update timestamp
   hs->Cref->buf1.SetBuf(brt->buffer,brt->size);
   hs->Cref->mtime = (kXR_int32)hs->TimeStamp;
   //
   // Now serialize the buffer ...
   char *bser = 0;
   int nser = buf->Serialized(&bser);
   //
   // Update bucket with this content
   XrdSutBucket *bck = 0;;
   if (!(bck = bls->GetBucket(type))) {
      // or create new bucket, if not existing
      if (!(bck = new XrdSutBucket(bser,nser,type))) {
         DEBUG("error creating bucket "
               <<" - type: "<<XrdSutBuckStr(type));
         return -1;
      }
      //
      // Add the bucket to the list
      bls->AddBucket(bck);
   } else {
      bck->Update(bser,nser);
   }
   //
   // Encrypted the bucket
   if (cip) {
      if (cip->Encrypt(*bck) == 0) {
         DEBUG("error encrypting bucket - cipher "
               <<" - type: "<<XrdSutBuckStr(type));
         return -1;
      }
   }
   // We are done
   return 0;
}

//_________________________________________________________________________
int XrdSecProtocolgsi::ParseClientInput(XrdSutBuffer *br, XrdSutBuffer **bm,
                                        String &cmsg)
{
   // Parse received buffer b,
   // Result used to fill the handshake local variables
   EPNAME("ParseClientInput");

   // Space for pointer to main buffer must be already allocated
   if (!br || !bm) {
      DEBUG("invalid inputs ("<<br<<","<<bm<<")");
      cmsg = "invalid inputs";
      return -1;
   }

   //
   // Get the step
   int step = br->GetStep();

   // Do the right action
   switch (step) {
      case kXGS_init:
         // Process message
         if (ClientDoInit(br, bm, cmsg) != 0)
            return -1;
         break;
      case kXGS_cert:
         // Process message
         if (ClientDoCert(br, bm, cmsg) != 0)
            return -1;
         break;
      case kXGS_pxyreq:
         // Process message
         if (ClientDoPxyreq(br, bm, cmsg) != 0)
            return -1;
         break;
      default:
         cmsg = "protocol error: unknown action: "; cmsg += step;
         return -1;
         break;
   }

   // We are done
   return 0;
}

//_________________________________________________________________________
int XrdSecProtocolgsi::ClientDoInit(XrdSutBuffer *br, XrdSutBuffer **bm,
                                    String &emsg)
{
   // Client side: process a kXGS_init message.
   // Return 0 on success, -1 on error. If the case, a message is returned
   // in cmsg.
   EPNAME("ClientDoInit");

   //
   // Create the main buffer as a copy of the buffer received
   if (!((*bm) = new XrdSutBuffer(br->GetProtocol(),br->GetOptions()))) {
      emsg = "error instantiating main buffer";
      return -1;
   }
   //
   // Extract server version from options
   String opts = br->GetOptions();
   int ii = opts.find("v:");
   if (ii >= 0) {
      String sver(opts,ii+2);
      sver.erase(sver.find(','));
      hs->RemVers = atoi(sver.c_str());
   } else {
      hs->RemVers = Version;
      emsg = "server version information not found in options:"
             " assume same as local";
   }
   //
   // Create cache
   if (!(hs->Cref = new XrdSutPFEntry("c"))) {
      emsg = "error creating cache";
      return -1;
   }
   //
   // Save server version in cache
   hs->Cref->status = hs->RemVers;
   //
   // Set options
   hs->Options = PxyReqOpts;
   //
   // Extract list of crypto modules 
   String clist;
   ii = opts.find("c:");
   if (ii >= 0) {
      clist.assign(opts, ii+2);
      clist.erase(clist.find(','));
   } else {
      DEBUG("Crypto list missing: protocol error? (use defaults)");
      clist = DefCrypto;
   }
   // Parse the list loading the first we can
   if (ParseCrypto(clist) != 0) {
      emsg = "cannot find / load crypto requested modules :";
      emsg += clist;
      return -1;
   }
   //
   // Extract server certificate CA hashes
   String srvca;
   ii = opts.find("ca:");
   if (ii >= 0) {
      srvca.assign(opts, ii+3);
      srvca.erase(srvca.find(','));
   }
   // Parse the list loading the first we can
   if (ParseCAlist(srvca) != 0) {
      emsg = "unknown CA: cannot verify server certificate";
      hs->Chain = 0;
      return -1;
   }
   //
   // Resolve place-holders in cert, key and proxy file paths, if any
   if (XrdSutResolve(UsrCert, Entity.host, Entity.vorg, Entity.grps, Entity.name) != 0) {
      DEBUG("Problems resolving templates in "<<UsrCert);
      return -1;
   }
   if (XrdSutResolve(UsrKey, Entity.host, Entity.vorg, Entity.grps, Entity.name) != 0) {
      DEBUG("Problems resolving templates in "<<UsrKey);
      return -1;
   }
   if (XrdSutResolve(UsrProxy, Entity.host, Entity.vorg, Entity.grps, Entity.name) != 0) {
      DEBUG("Problems resolving templates in "<<UsrProxy);
      return -1;
   }
   //
   // Load / Attach-to user proxies
   ProxyIn_t pi = {UsrCert.c_str(), UsrKey.c_str(), CAdir.c_str(),
                   UsrProxy.c_str(), PxyValid.c_str(),
                   DepLength, DefBits};
   ProxyOut_t po = {hs->PxyChain, sessionKsig, hs->Cbck };
   if (QueryProxy(1, &cachePxy, "Proxy:0",
                  sessionCF, hs->TimeStamp, &pi, &po) != 0) {
      emsg = "error getting user proxies";
      hs->Chain = 0;
      return -1;
   }
   // Save the result
   hs->PxyChain = po.chain;
   hs->Cbck = po.cbck;
   if (!(sessionKsig = sessionCF->RSA(*(po.ksig)))) {
      emsg = "could not get a copy of the signing key:";
      hs->Chain = 0;
      return -1;
   }
   //
   // And we are done;
   return 0;
}

//_________________________________________________________________________
int XrdSecProtocolgsi::ClientDoCert(XrdSutBuffer *br, XrdSutBuffer **bm,
                                    String &emsg)
{
   // Client side: process a kXGS_cert message.
   // Return 0 on success, -1 on error. If the case, a message is returned
   // in cmsg.
   EPNAME("ClientDoCert");
   XrdSutBucket *bck = 0;

   //
   // make sure the cache is still there
   if (!hs->Cref) {
      emsg = "cache entry not found";
      hs->Chain = 0;
      return -1;
   }
   //
   // make sure is not too old
   int reftime = hs->TimeStamp - TimeSkew;
   if (hs->Cref->mtime < reftime) {
      emsg = "cache entry expired";
      // Remove: should not be checked a second time
      SafeDelete(hs->Cref);
      hs->Chain = 0;
      return -1;
   }
   //
   // Get from cache version run by server
   hs->RemVers = hs->Cref->status;

   //
   // Extract list of cipher algorithms supported by the server
   String cip = "";
   if ((bck = br->GetBucket(kXRS_cipher_alg))) {
      String ciplist;
      bck->ToString(ciplist);
      // Parse the list
      int from = 0;
      while ((from = ciplist.tokenize(cip, from, ':')) != -1) {
         if (cip.length() > 0) 
            if (sessionCF->SupportedCipher(cip.c_str()))
               break;
         cip = "";
      }
      if (cip.length() > 0)
         // COmmunicate to server
         br->UpdateBucket(cip, kXRS_cipher_alg);
   } else {
      DEBUG("WARNING: list of ciphers supported by server missing"
            " - using default");
   }

   //
   // Extract server public part for session cipher
   if (!(bck = br->GetBucket(kXRS_puk))) {
      emsg = "server public part for session cipher missing";
      hs->Chain = 0;
      return -1;
   }
   //
   // Initialize session cipher
   SafeDelete(sessionKey);
   if (!(sessionKey =
         sessionCF->Cipher(0,bck->buffer,bck->size,cip.c_str()))) {
            DEBUG("could not instantiate session cipher "
                  "using cipher public info from server");
            emsg = "could not instantiate session cipher ";
   }
   //
   // Extract server certificate
   if (!(bck = br->GetBucket(kXRS_x509))) {
      emsg = "server certificate missing";
      hs->Chain = 0;
      return -1;
   }

   //
   // Finalize chain: get a copy of it (we do not touch the reference)
   hs->Chain = new X509Chain(hs->Chain);
   if (!(hs->Chain)) {
      emsg = "cannot duplicate reference chain";
      return -1;
   }
   // The new chain must be deleted at destruction
   hs->Options |= kOptsDelChn;

   // Get hook to parsing function
   XrdCryptoX509ParseBucket_t ParseBucket = sessionCF->X509ParseBucket();
   if (!ParseBucket) {
      emsg = "cannot attach to ParseBucket function!";
      return -1;
   }
   // Parse bucket
   int nci = (*ParseBucket)(bck, hs->Chain);
   if (nci != 1) {
      emsg += nci;
      emsg += " vs 1 expected)";
      return -1;
   }
   //
   // Verify the chain
   x509ChainVerifyOpt_t vopt = { 0, hs->TimeStamp, -1, hs->Crl};
   XrdCryptoX509Chain::EX509ChainErr ecode = XrdCryptoX509Chain::kNone;
   if (!(hs->Chain->Verify(ecode, &vopt))) {
      emsg = "certificate chain verification failed: ";
      emsg += hs->Chain->LastError();
      return -1;
   }
   //
   // Verify server identity
   if (!ServerCertNameOK(hs->Chain->End()->Subject(), emsg)) {
      return -1;
   }
   //
   // Extract the server key
   sessionKver = sessionCF->RSA(*(hs->Chain->End()->PKI()));
   if (!sessionKver || !sessionKver->IsValid()) {
      emsg = "server certificate contains an invalid key";
      return -1;
   }

   // Deactivate what not needed any longer
   br->Deactivate(kXRS_puk);
   br->Deactivate(kXRS_x509);

   //
   // Extract list of MD algorithms supported by the server
   String md = "";
   if ((bck = br->GetBucket(kXRS_md_alg))) {
      String mdlist;
      bck->ToString(mdlist);
      // Parse the list
      int from = 0;
      while ((from = mdlist.tokenize(md, from, ':')) != -1) {
         if (md.length() > 0) 
            if (sessionCF->SupportedMsgDigest(md.c_str()))
               break;
         md = "";
      }
   } else {
      DEBUG("WARNING: list of digests supported by server missing"
            " - using default");
      md = "md5";
   }
   if (!(sessionMD = sessionCF->MsgDigest(md.c_str()))) {
      emsg = "could not instantiate digest object";
      return -1;
   }
   // Communicate choice to server
   br->UpdateBucket(md, kXRS_md_alg);

   //
   // Extract the main buffer (it contains the random challenge
   // and will contain our credentials encrypted)
   XrdSutBucket *bckm = 0;
   if (!(bckm = br->GetBucket(kXRS_main))) {
      emsg = "main buffer missing";
      return -1;
   }

   //
   // Deserialize main buffer
   if (!((*bm) = new XrdSutBuffer(bckm->buffer,bckm->size))) {
      emsg = "error deserializing main buffer";
      return -1;
   }

   //
   // And we are done;
   return 0;
}

//_________________________________________________________________________
int XrdSecProtocolgsi::ClientDoPxyreq(XrdSutBuffer *br, XrdSutBuffer **bm,
                                      String &emsg)
{
   // Client side: process a kXGS_pxyreq message.
   // Return 0 on success, -1 on error. If the case, a message is returned
   // in cmsg.
   XrdSutBucket *bck = 0;

   //
   // Extract the main buffer (it contains the random challenge
   // and will contain our credentials encrypted)
   XrdSutBucket *bckm = 0;
   if (!(bckm = br->GetBucket(kXRS_main))) {
      emsg = "main buffer missing";
      return -1;
   }
   //
   // Decrypt the main buffer with the session cipher, if available
   if (sessionKey) {
      if (!(sessionKey->Decrypt(*bckm))) {
         emsg = "error   with session cipher";
         return -1;
      }
   }

   //
   // Deserialize main buffer
   if (!((*bm) = new XrdSutBuffer(bckm->buffer,bckm->size))) {
      emsg = "error deserializing main buffer";
      return -1;
   }

   //
   // Check if we are ready to proces this
   if ((hs->Options & kOptsFwdPxy)) {
      // We have to send the private key of our proxy
      XrdCryptoX509 *pxy = 0;
      XrdCryptoRSA *kpxy = 0;
      if (!(hs->PxyChain) ||
          !(pxy = hs->PxyChain->End()) || !(kpxy = pxy->PKI())) {
         emsg = "local proxy info missing or corrupted";
         return 0;
      }
      // Send back the signed request as bucket
      String pri;
      if (kpxy->ExportPrivate(pri) != 0) {
         emsg = "problems exporting private key";
         return 0;
      }
      // Add it to the main list
      if ((*bm)->AddBucket(pri, kXRS_x509) != 0) {
         emsg = "problem adding bucket with private key to main buffer";
         return 0;
      }
   } else {
      // Proxy request: check if we are allowed to sign it
      if (!(hs->Options & kOptsSigReq)) {
         emsg = "Not allowed to sign proxy requests";
         return 0;
      }
      // Get the request
      if (!(bck = (*bm)->GetBucket(kXRS_x509_req))) {
         emsg = "bucket with proxy request missing";
         return 0;
      }
      XrdCryptoX509Req *req = sessionCF->X509Req(bck);
      if (!req) {
         emsg = "could not resolve proxy request";
         return 0;
      }
      req->SetVersion(hs->RemVers);
      // Get our proxy and its private key
      XrdCryptoX509 *pxy = 0;
      XrdCryptoRSA *kpxy = 0;
      if (!(hs->PxyChain) ||
          !(pxy = hs->PxyChain->End()) || !(kpxy = pxy->PKI())) {
         emsg = "local proxy info missing or corrupted";
         return 0;
      }
      // Sign the request
      XrdCryptoX509 *npxy = 0;
      if (XrdSslgsiX509SignProxyReq(pxy, kpxy, req, &npxy) != 0) {
         emsg = "problems signing the request";
         return 0;
      }
      // Send back the signed request as bucket
      if ((bck = npxy->Export())) {
         // Add it to the main list
         if ((*bm)->AddBucket(bck) != 0) {
            emsg = "problem adding signed request to main buffer";
            return 0;
         }
      }
   }

   //
   // And we are done;
   return 0;

}

//_________________________________________________________________________
int XrdSecProtocolgsi::ParseServerInput(XrdSutBuffer *br, XrdSutBuffer **bm,
                                        String &cmsg)
{
   // Parse received buffer b, extracting and decrypting the main 
   // buffer *bm and extracting the session 
   // cipher, random tag buckets and user name, if any.
   // Results used to fill the local handshake variables
   EPNAME("ParseServerInput");

   // Space for pointer to main buffer must be already allocated
   if (!br || !bm) {
      DEBUG("invalid inputs ("<<br<<","<<bm<<")");
      cmsg = "invalid inputs";
      return -1;
   }

   //
   // Get the step
   int step = br->GetStep();

   // Do the right action
   switch (step) {
      case kXGC_certreq:
         // Process message
         if (ServerDoCertreq(br, bm, cmsg) != 0)
            return -1;
         break;
      case kXGC_cert:
         // Process message
         if (ServerDoCert(br, bm, cmsg) != 0)
            return -1;
         break;
      case kXGC_sigpxy:
         // Process message
         if (ServerDoSigpxy(br, bm, cmsg) != 0)
            return -1;
         break;
      default:
         cmsg = "protocol error: unknown action: "; cmsg += step;
         return -1;
         break;
   }

   //
   // We are done
   return 0;
}

//_________________________________________________________________________
int XrdSecProtocolgsi::ServerDoCertreq(XrdSutBuffer *br, XrdSutBuffer **bm,
                                       String &cmsg)
{
   // Server side: process a kXGC_certreq message.
   // Return 0 on success, -1 on error. If the case, a message is returned
   // in cmsg.
   XrdSutBucket *bck = 0;
   XrdSutBucket *bckm = 0;

   //
   // Extract the main buffer 
   if (!(bckm = br->GetBucket(kXRS_main))) {
      cmsg = "main buffer missing";
      return -1;
   }
   //
   // Extract bucket with crypto module
   if (!(bck = br->GetBucket(kXRS_cryptomod))) {
      cmsg = "crypto module specification missing";
      return -1;
   }
   String cmod;
   bck->ToString(cmod);
   // Parse the list loading the first we can
   if (ParseCrypto(cmod) != 0) {
      cmsg = "cannot find / load crypto requested module :";
      cmsg += cmod;
      return -1;
   }
   //
   // Get version run by client, if there
   if (br->UnmarshalBucket(kXRS_version,hs->RemVers) != 0) {
      hs->RemVers = Version;
      cmsg = "client version information not found in options:"
             " assume same as local";
   } else {
      br->Deactivate(kXRS_version);
   }
   //
   // Extract bucket with client issuer hash
   if (!(bck = br->GetBucket(kXRS_issuer_hash))) {
      cmsg = "client issuer hash missing";
      return -1;
   }
   String cahash;
   bck->ToString(cahash);
   //
   // Check if we know it
   if (ParseCAlist(cahash) != 0) {
      cmsg = "unknown CA: cannot verify client credentials";
      return -1;
   }
   // Find our certificate in cache
   XrdSutPFEntry *cent = 0;
   if (!(cent = cacheCert.Get(sessionCF->Name()))) {
      cmsg = "cannot find certificate: corruption?";
      return -1;
   }
   // Check validity and run renewal for proxies or fail
   if (cent->mtime < hs->TimeStamp) {
      if (cent->status == kPFE_special) {
         // Try init proxies
         ProxyIn_t pi = {SrvCert.c_str(), SrvKey.c_str(), CAdir.c_str(),
                         UsrProxy.c_str(), PxyValid.c_str(), 0, 512};
         X509Chain *ch = 0;
         XrdCryptoRSA *k = 0;
         XrdSutBucket *b = 0;
         ProxyOut_t po = {ch, k, b };
         if (QueryProxy(0, &cacheCert, sessionCF->Name(),
                        sessionCF, hs->TimeStamp, &pi, &po) != 0) {
            cmsg = "proxy expired and cannot be renewed";
            return -1;
         }
      } else {
         cmsg = "certificate has expired - go and get a new one";
         return -1;
      }
   }

   // Fill some relevant handshake variables
   sessionKsig = sessionCF->RSA(*((XrdCryptoRSA *)(cent->buf2.buf)));
   hs->Cbck = (XrdSutBucket *)(cent->buf3.buf);

   // Create a handshake cache 
   if (!(hs->Cref = new XrdSutPFEntry(hs->ID.c_str()))) {
      cmsg = "cannot create cache entry";
      return -1;
   }
   //
   // Deserialize main buffer
   if (!((*bm) = new XrdSutBuffer(bckm->buffer,bckm->size))) {
      cmsg = "error deserializing main buffer";
      return -1;
   }

   // Deactivate what not need any longer
   br->Deactivate(kXRS_issuer_hash);

   //
   // Get options, if any
   if (br->UnmarshalBucket(kXRS_clnt_opts, hs->Options) == 0)
      br->Deactivate(kXRS_clnt_opts);

   //
   // Deserialize main buffer
   if (!((*bm) = new XrdSutBuffer(bckm->buffer,bckm->size))) {
      cmsg = "error deserializing main buffer";
      return -1;
   }

   // We are done
   return 0;
}

//_________________________________________________________________________
int XrdSecProtocolgsi::ServerDoCert(XrdSutBuffer *br,  XrdSutBuffer **bm,
                                    String &cmsg)
{
   // Server side: process a kXGC_cert message.
   // Return 0 on success, -1 on error. If the case, a message is returned
   // in cmsg.
   EPNAME("ServerDoCert");

   XrdSutBucket *bck = 0;
   XrdSutBucket *bckm = 0;

   //
   // Extract the main buffer 
   if (!(bckm = br->GetBucket(kXRS_main))) {
      cmsg = "main buffer missing";
      return -1;
   }
   //
   // Extract cipher algorithm chosen by the client
   String cip = "";
   if ((bck = br->GetBucket(kXRS_cipher_alg))) {
      bck->ToString(cip);
      // Parse the list
      if (DefCipher.find(cip) == -1) {
         cmsg = "unsupported cipher chosen by the client";
         hs->Chain = 0;
         return -1;
      }
      // Deactivate the bucket
      br->Deactivate(kXRS_cipher_alg);
   } else {
      DEBUG("WARNING: client choice for cipher missing"
            " - using default");
   }

   // First get the session cipher
   if ((bck = br->GetBucket(kXRS_puk))) {
      //
      // Cleanup
      SafeDelete(sessionKey);
      //
      // Prepare cipher agreement: make sure we have the reference cipher
      if (!hs->Rcip) {
         cmsg = "reference cipher missing";
         hs->Chain = 0;
         return -1;
      }
      // Prepare cipher agreement: get a copy of the reference cipher
      if (!(sessionKey = sessionCF->Cipher(*(hs->Rcip)))) {
         cmsg = "cannot get reference cipher";
         hs->Chain = 0;
         return -1;
      }
      //
      // Instantiate the session cipher 
      if (!(sessionKey->Finalize(bck->buffer,bck->size,cip.c_str()))) {
         cmsg = "cannot finalize session cipher";
         hs->Chain = 0;
         return -1;
      }
      //
      // We need it only once
      br->Deactivate(kXRS_puk);
   }
   //
   // Decrypt the main buffer with the session cipher, if available
   if (sessionKey) {
      if (!(sessionKey->Decrypt(*bckm))) {
         cmsg = "error decrypting main buffer with session cipher";
         hs->Chain = 0;
         return -1;
      }
   }
   //
   // Deserialize main buffer
   if (!((*bm) = new XrdSutBuffer(bckm->buffer,bckm->size))) {
      cmsg = "error deserializing main buffer";
      hs->Chain = 0;
      return -1;
   }
   //
   // Get version run by client, if there
   if (hs->RemVers == -1) {
      if ((*bm)->UnmarshalBucket(kXRS_version,hs->RemVers) != 0) {
         hs->RemVers = Version;
         cmsg = "client version information not found in options:"
                " assume same as local";
      } else {
        (*bm)->Deactivate(kXRS_version);
      }
   }

   //
   // Get cache entry 
   if (!hs->Cref) {
      cmsg = "session cache has gone";
      hs->Chain = 0;
      return -1;
   }
   //
   // make sure cache is not too old
   int reftime = hs->TimeStamp - TimeSkew;
   if (hs->Cref->mtime < reftime) {
      cmsg = "cache entry expired";
      SafeDelete(hs->Cref);
      hs->Chain = 0;
      return -1;
   }

   //
   // Extract the client certificate
   if (!(bck = (*bm)->GetBucket(kXRS_x509))) {
      cmsg = "client certificate missing";
      SafeDelete(hs->Cref);
      hs->Chain = 0;
      return -1;
   }
   //
   // Finalize chain: get a copy of it (we do not touch the reference)
   hs->Chain = new X509Chain(hs->Chain);
   if (!(hs->Chain)) {
      cmsg = "cannot suplicate reference chain";
      return -1;
   }
   // The new chain must be deleted at destruction
   hs->Options |= kOptsDelChn;

   // Get hook to parsing function
   XrdCryptoX509ParseBucket_t ParseBucket = sessionCF->X509ParseBucket();
   if (!ParseBucket) {
      cmsg = "cannot attach to ParseBucket function!";
      return -1;
   }
   // Parse bucket
   int nci = (*ParseBucket)(bck, hs->Chain);
   if (nci < 2) {
      cmsg = "wrong number of certificates in received bucket (";
      cmsg += nci;
      cmsg += " > 1 expected)";
      return -1;
   }
   //
   // Verify the chain
   x509ChainVerifyOpt_t vopt = { 0, hs->TimeStamp, -1, hs->Crl};
   XrdCryptoX509Chain::EX509ChainErr ecode = XrdCryptoX509Chain::kNone;
   if (!(hs->Chain->Verify(ecode, &vopt))) {
      cmsg = "certificate chain verification failed: ";
      cmsg += hs->Chain->LastError();
      return -1;
   }

   //
   // Check if there will be delegated proxies; these can be through
   // normal request+signature, or just forwarded by the client.
   // In both cases we need to save the proxy chain. If we need a 
   // request, we have to prepare it and send it back to the client.
   bool needReq =
      ((PxyReqOpts & kOptsSrvReq) && (hs->Options & kOptsSigReq)) ||
       (hs->Options & kOptsDlgPxy);
   if (needReq || (hs->Options & kOptsFwdPxy)) {
      // Create a new proxy chain
      hs->PxyChain = new X509Chain();
      // Add the current proxy
      if ((*ParseBucket)(bck, hs->PxyChain) > 1) {
         // Reorder it
         hs->PxyChain->Reorder();
         if (needReq) {
            // Create the request
            XrdCryptoX509Req *rPXp = (XrdCryptoX509Req *) &(hs->RemVers);
            XrdCryptoRSA *krPXp = 0;
            if (XrdSslgsiX509CreateProxyReq(hs->PxyChain->End(), &rPXp, &krPXp) == 0) {
               // Save key in the cache
               hs->Cref->buf4.buf = (char *)krPXp;
               // Prepare export bucket for request
               XrdSutBucket *bckr = rPXp->Export();
               // Add it to the main list
               if ((*bm)->AddBucket(bckr) != 0) {
                  SafeDelete(hs->PxyChain);
                  DEBUG("WARNING: proxy req: problem adding bucket to main buffer");
               }
            } else {
               SafeDelete(hs->PxyChain);
               DEBUG("WARNING: proxy req: problem creating request");
            }
         }
      } else {
         SafeDelete(hs->PxyChain);
         DEBUG("WARNING: proxy req: wrong number of certificates");
      }
   }

   //
   // Extract the client public key
   sessionKver = sessionCF->RSA(*(hs->Chain->End()->PKI()));
   if (!sessionKver || !sessionKver->IsValid()) {
      cmsg = "server certificate contains an invalid key";
      return -1;
   }
   // Deactivate certificate buffer 
   (*bm)->Deactivate(kXRS_x509);

   //
   // Extract the MD algorithm chosen by the client
   String md = "";
   if ((bck = br->GetBucket(kXRS_md_alg))) {
      String mdlist;
      bck->ToString(md);
      // Parse the list
      if (DefMD.find(md) == -1) {
         cmsg = "unsupported MD chosen by the client";
         return -1;
      }
      // Deactivate
      br->Deactivate(kXRS_md_alg);
   } else {
      DEBUG("WARNING: client choice for digests missing"
            " - using default");
      md = "md5";
   }
   if (!(sessionMD = sessionCF->MsgDigest(md.c_str()))) {
      cmsg = "could not instantiate digest object";
      return -1;
   }

   // We are done
   return 0;
}

//_________________________________________________________________________
int XrdSecProtocolgsi::ServerDoSigpxy(XrdSutBuffer *br,  XrdSutBuffer **bm,
                                      String &cmsg)
{
   // Server side: process a kXGC_sigpxy message.
   // Return 0 on success, -1 on error. If the case, a message is returned
   // in cmsg.
   EPNAME("ServerDoSigpxy");

   XrdSutBucket *bck = 0;
   XrdSutBucket *bckm = 0;

   //
   // Extract the main buffer 
   if (!(bckm = br->GetBucket(kXRS_main))) {
      cmsg = "main buffer missing";
      return 0;
   }
   //
   // Decrypt the main buffer with the session cipher, if available
   if (sessionKey) {
      if (!(sessionKey->Decrypt(*bckm))) {
         cmsg = "error decrypting main buffer with session cipher";
         return 0;
      }
   }
   //
   // Deserialize main buffer
   if (!((*bm) = new XrdSutBuffer(bckm->buffer,bckm->size))) {
      cmsg = "error deserializing main buffer";
      return 0;
   }

   // Get the bucket
   if (!(bck = (*bm)->GetBucket(kXRS_x509))) {
      cmsg = "buffer with requested info missing";
      // Is there a message from the client?
      if (!(bck = (*bm)->GetBucket(kXRS_message))) {
         // Yes: decode it and print it
         String m;
         bck->ToString(m);
         DEBUG("msg from client: "<<m);
         // Add it to the main message
         cmsg += " :"; cmsg += m;
      }
      return 0;
   }

   // Make sure we still have the chain
   X509Chain *pxyc = hs->PxyChain;
   if (!pxyc) {
      cmsg = "the proxy chain is gone";
      return 0;
   }

   // Action depend on the type of message
   if ((hs->Options & kOptsFwdPxy)) {
      // The bucket contains a private key to be added to the proxy
      // public key
      XrdCryptoRSA *kpx = pxyc->End()->PKI();
      if (kpx->ImportPrivate(bck->buffer, bck->size) != 0) {
         cmsg = "problems importing private key";
         return 0;
      }
   } else {
      // The bucket contains our request signed by the client
      // The full key is in the cache 
      if (!hs->Cref) {
         cmsg = "session cache has gone";
         return 0;
      }
      // Get the signed certificate
      XrdCryptoX509 *npx = sessionCF->X509(bck);
      if (!npx) {
         cmsg = "could not resolve signed request";
         return 0;
      }
      // Set full PKI
      XrdCryptoRSA *knpx = (XrdCryptoRSA *)(hs->Cref->buf4.buf);
      npx->SetPKI((XrdCryptoX509data)(knpx->Opaque()));
      // Add the new proxy ecert to the chain
      pxyc->PushBack(npx);
   }
   // Save the chain in the instance
   proxyChain = pxyc;
   hs->PxyChain = 0;
   // Notify
   if (QTRACE(Authen)) { proxyChain->Dump(); }

   //
   // Extract user login name, if any
   String user;
   if ((bck = (*bm)->GetBucket(kXRS_user))) {
      bck->ToString(user);
      (*bm)->Deactivate(kXRS_user);
   }
   if (user.length() <= 0) user = Entity.name;

   // Dump to file if required
   if ((PxyReqOpts & kOptsPxFile)) {
      if (user.length() > 0) {
         String pxfile = UsrProxy, name;
         struct passwd *pw = getpwnam(user.c_str());
         if (pw) {
            name = pw->pw_name;
         } else {
            // Get Hash of the subject
            XrdCryptoX509 *c = proxyChain->SearchBySubject(proxyChain->EECname());
            if (c) {
               name = c->SubjectHash();
            } else {
               cmsg = "proxy chain not dumped to file: could not find subject hash";
               return 0;
            }
         }
         if (XrdSutResolve(pxfile, Entity.host,
                           Entity.vorg, Entity.grps, name.c_str()) != 0) {
            DEBUG("Problems resolving templates in "<<pxfile);
            return 0;
         }
         // Replace <uid> placeholder
         if (pw && pxfile.find("<uid>") != STR_NPOS) {
            String suid; suid += (int) pw->pw_uid;
            pxfile.replace("<uid>", suid.c_str());
         }

         // Get the function
         XrdCryptoX509ChainToFile_t ctofile = sessionCF->X509ChainToFile();
         if ((*ctofile)(proxyChain,pxfile.c_str()) != 0) {
            cmsg = "problems dumping proxy chain to file ";
            cmsg += pxfile;
            return 0;
         }
      } else {
         cmsg = "proxy chain not dumped to file: entity name undefined";
         return 0;
      }
   }

   // We are done
   return 0;
}

//__________________________________________________________________
void XrdSecProtocolgsi::ErrF(XrdOucErrInfo *einfo, kXR_int32 ecode,
                             const char *msg1, const char *msg2,
                             const char *msg3)
{
   // Filling the error structure
   EPNAME("ErrF");

   char *msgv[12];
   int k, i = 0, sz = strlen("Secgsi");

   //
   // Code message, if any
   int cm = (ecode >= kGSErrParseBuffer && 
             ecode <= kGSErrError) ? (ecode-kGSErrParseBuffer) : -1;
   const char *cmsg = (cm > -1) ? gGSErrStr[cm] : 0;

   //
   // Build error message array
              msgv[i++] = (char *)"Secgsi";     //0
   if (cmsg) {msgv[i++] = (char *)": ";         //1
              msgv[i++] = (char *)cmsg;         //2
              sz += strlen(msgv[i-1]) + 2;
             }
   if (msg1) {msgv[i++] = (char *)": ";         //3
              msgv[i++] = (char *)msg1;         //4
              sz += strlen(msgv[i-1]) + 2;
             }
   if (msg2) {msgv[i++] = (char *)": ";         //5
              msgv[i++] = (char *)msg2;         //6
              sz += strlen(msgv[i-1]) + 2;
             }
   if (msg3) {msgv[i++] = (char *)": ";         //7
              msgv[i++] = (char *)msg3;         //8
              sz += strlen(msgv[i-1]) + 2;
             }

   // save it (or print it)
   if (einfo) {
      einfo->setErrInfo(ecode, (const char **)msgv, i);
   }
   if (QTRACE(Debug)) {
      char *bout = new char[sz+10];
      if (bout) {
         bout[0] = 0;
         for (k = 0; k < i; k++)
            sprintf(bout,"%s%s",bout,msgv[k]);
         DEBUG(bout);
      } else {
         for (k = 0; k < i; k++)
            DEBUG(msgv[k]);
      }
   }
}

//__________________________________________________________________
XrdSecCredentials *XrdSecProtocolgsi::ErrC(XrdOucErrInfo *einfo,
                                           XrdSutBuffer *b1,
                                           XrdSutBuffer *b2,
                                           XrdSutBuffer *b3,
                                           kXR_int32 ecode,
                                           const char *msg1,
                                           const char *msg2,
                                           const char *msg3)
{
   // Error logging client method

   // Fill the error structure
   ErrF(einfo, ecode, msg1, msg2, msg3);

   // Release buffers
   REL3(b1,b2,b3);

   // We are done
   return (XrdSecCredentials *)0;
}

//__________________________________________________________________
int XrdSecProtocolgsi::ErrS(String ID, XrdOucErrInfo *einfo,
                            XrdSutBuffer *b1, XrdSutBuffer *b2,
                            XrdSutBuffer *b3, kXR_int32 ecode,
                            const char *msg1, const char *msg2,
                            const char *msg3)
{
   // Error logging server method

   // Fill the error structure
   ErrF(einfo, ecode, msg1, msg2, msg3);

   // Release buffers
   REL3(b1,b2,b3);

   // We are done
   return kgST_error;
}

//______________________________________________________________________________
bool XrdSecProtocolgsi::CheckRtag(XrdSutBuffer *bm, String &emsg)
{
   // Check random tag signature if it was sent with previous packet
   EPNAME("CheckRtag");

   // Make sure we got a buffer
   if (!bm) {
      emsg = "Buffer not defined";
      return 0;
   }
   //
   // If we sent out a random tag check its signature
   if (hs->Cref && hs->Cref->buf1.len > 0) {
      XrdSutBucket *brt = 0;
      if ((brt = bm->GetBucket(kXRS_signed_rtag))) {
         // Make sure we got the right key to decrypt
         if (!(sessionKver)) {
            emsg = "Session cipher undefined";
            return 0;
         }
         // Decrypt it with the counter part public key
         if (sessionKver->DecryptPublic(*brt) <= 0) {
            emsg = "error decrypting random tag with public key";
            return 0;
         }
      } else {
         emsg = "random tag missing - protocol error";
         return 0;
      } 
      //
      // Random tag cross-check: content
      if (memcmp(brt->buffer,hs->Cref->buf1.buf,hs->Cref->buf1.len)) {
         emsg = "random tag content mismatch";
         SafeDelete(hs->Cref);
         // Remove: should not be checked a second time
         return 0;
      }
      //
      // Reset the cache entry but we will not use the info a second time
      memset(hs->Cref->buf1.buf,0,hs->Cref->buf1.len);
      hs->Cref->buf1.SetBuf();
      //
      // Flag successful check
      hs->RtagOK = 1;
      bm->Deactivate(kXRS_signed_rtag);
      DEBUG("Random tag successfully checked");
   } else {
      DEBUG("Nothing to check");
   }

   // We are done
   return 1;
}

//______________________________________________________________________________
int XrdSecProtocolgsi::LoadCADir(int timestamp)
{
   // Scan cadir for valid CA certificates and load them in memory
   // in cache ca.
   // Return 0 if ok, -1 if problems
   EPNAME("LoadCADir");

   // Init cache
   XrdSutCache *ca = &(XrdSecProtocolgsi::cacheCA);
   if (!ca || ca->Init(100) != 0) {
      DEBUG("problems init cache for CA info");
      return -1;
   }

   // Some global statics
   String cadir;
   int from = 0;
   while ((from = CAdir.tokenize(cadir, from, ',')) != -1) {
      if (cadir.length() <= 0) continue;

      // Open directory
      DIR *dd = opendir(cadir.c_str());
      if (!dd) {
         DEBUG("could not open directory: "<<cadir<<" (errno: "<<errno<<")");
         continue;
      }

      // Read the content
      int i = 0;
      XrdCryptoX509ParseFile_t ParseFile = 0;
      String enam(cadir.length()+100); 
      struct dirent *dent = 0;
      while ((dent = readdir(dd))) {
         // entry name
         enam = cadir + dent->d_name;
         DEBUG("analysing entry "<<enam);
         // Try to init a chain: for each crypto factory
         for (i = 0; i < ncrypt; i++) {
            X509Chain *chain = new X509Chain();
            // Get the parse function
            ParseFile = cryptF[i]->X509ParseFile();
            int nci = (*ParseFile)(enam.c_str(), chain);
            bool ok = 0;
            XrdCryptoX509Crl *crl = 0;
            // Check what we got
            if (chain && nci == 1) {
               // Verify the CA
               bool verified = VerifyCA(CACheck, chain, cryptF[i]);
               if (verified) {

                  // Get CRL, if required
                  if (CRLCheck > 0)
                     crl = LoadCRL(chain->Begin(), cryptF[i]);
                  // Apply requirements
                  if (CRLCheck < 2 || crl) {
                     if (CRLCheck < 3 ||
                        (CRLCheck == 3 && crl && !(crl->IsExpired(timestamp)))) {
                        // Good CA
                        ok = 1;
                     } else {
                        DEBUG("CRL is expired (CRLCheck: "<<CRLCheck<<")");
                     }
                  } else {
                     DEBUG("CRL is missing (CRLCheck: "<<CRLCheck<<")");
                  }
               }
            }
            //
            if (ok) {
               // Save the chain: create the tag first
               String tag(chain->Begin()->SubjectHash());
               tag += ':';
               tag += cryptID[i];
               // Add to the cache
               XrdSutPFEntry *cent = ca->Add(tag.c_str());
               if (cent) {
                  cent->buf1.buf = (char *)chain;
                  cent->buf1.len = 0;      // Just a flag
                  if (crl) {
                     cent->buf2.buf = (char *)crl;
                     cent->buf2.len = 0;      // Just a flag
                  }
                  cent->mtime = timestamp;
                  cent->status = kPFE_ok;
                  cent->cnt = 0;
               }
            } else {
               DEBUG("Entry "<<enam<<" does not contain a valid CA");
               if (chain)
                  chain->Cleanup();
               SafeDelete(chain);
               SafeDelete(crl);
            }
         }
      }
      // Close dir
      closedir(dd);
   }

   // Rehash cache
   ca->Rehash(1);

   // We are done
   return 0;
}

//______________________________________________________________________________
XrdCryptoX509Crl *XrdSecProtocolgsi::LoadCRL(XrdCryptoX509 *xca,
                                             XrdCryptoFactory *CF)
{
   // Scan crldir for a valid CRL certificate associated to CA whose
   // certificate is xca. If the CRL is found and is valid according
   // to the chosen option, return its content in a X509Crl object.
   // Return 0 in any other case
   EPNAME("LoadCRL");
   XrdCryptoX509Crl *crl = 0;

   // make sure we got what we need
   if (!xca || !CF) {
      DEBUG("Invalid inputs");
      return crl;
   }

   // Get the signing certificate
   bool verify = 1;
   XrdCryptoX509 *xcasig = xca;
   while (xcasig && strcmp(xcasig->Issuer(), xcasig->Subject())) {
      String crldir;
      int from = 0;
      while ((from = CRLdir.tokenize(crldir, from, ',')) != -1) {
         if (crldir.length() <= 0) continue;
<<<<<<< HEAD
         String casigfile = crldir + xcasig->Issuer();
         // Try to init a crl
=======
         String casigfile = crldir + xcasig->IssuerHash();
         // Try to get the certificate
>>>>>>> 84c4c19c
         if ((xcasig = CF->X509(casigfile.c_str()))) break;
      }
   }
   if (!xcasig) {
      verify = 0;
      if (CACheck == 2) {
         DEBUG("CA certificate to verify the signature could not be loaded - exit");
         return crl;
      } else if (CACheck == 1) {
         DEBUG("CA certificate to verify the signature could not be loaded - verification skipped");
      }
   }

   // Get the CA hash
   String cahash = xca->SubjectHash();
   // Drop the extension (".0")
   String caroot(cahash, 0, cahash.find(".0")-1);

   // The dir
   String crlext = XrdSecProtocolgsi::DefCRLext;

   String crldir;
   int from = 0;
   while ((from = CRLdir.tokenize(crldir, from, ',')) != -1) {
      if (crldir.length() <= 0) continue;
      // Add the default CRL extension and the dir
      String crlfile = crldir + caroot;
      crlfile += crlext;
      DEBUG("target file: "<<crlfile);
      // Try to init a crl
      if ((crl = CF->X509Crl(crlfile.c_str()))) {
         if (verify) {
            // Verify issuer
            if (!(strcmp(crl->Issuer(),xcasig->Subject()))) {
               // Verify signature
               if (crl->Verify(xcasig)) {
                  // Ok, we are done
                  return crl;
               }
            }
         } else {
            // Ok, we are done
            return crl;
         }
      }
      SafeDelete(crl);
   }

   // If not required, we are done
   if (CRLCheck < 2) {
      // Done
      return crl;
   }

   // If in 'required' mode, we will also try to load the CRL from the
   // information found in the CA certificate or in the certificate directory.
   // To avoid this overload, the CRL information should be installed offline, e.g. with
   // utils/getCRLcert

   // Try to retrieve it from the URI in the CA certificate, if any
   if ((crl = CF->X509Crl(xca))) {
      if (verify) {
         // Verify issuer
         if (!(strcmp(crl->Issuer(),xcasig->Subject()))) {
            // Verify signature
            if (crl->Verify(xcasig)) {
               // Ok, we are done
               return crl;
            }
         }
      } else {
         // Ok, we are done
         return crl;
      }
   }

   // Finally try the ".crl_url" file
   from = 0;
   while ((from = CRLdir.tokenize(crldir, from, ',')) != -1) {
      if (crldir.length() <= 0) continue;
      SafeDelete(crl);
      String crlurl = crldir + caroot;
      crlurl += ".crl_url";
      DEBUG("target file: "<<crlurl);
      FILE *furl = fopen(crlurl.c_str(), "r");
      if (!furl) {
         DEBUG("could not open file: "<<crlurl);
         continue;
      }
      char line[2048];
      while ((fgets(line, sizeof(line), furl))) {
         if (line[strlen(line) - 1] == '\n') line[strlen(line) - 1] = 0;
         if ((crl = CF->X509Crl(line, 1))) {
            if (verify) {
               // Verify issuer
               if (!(strcmp(crl->Issuer(),xcasig->Subject()))) {
                  // Verify signature
                  if (crl->Verify(xcasig)) {
                     // Ok, we are done
                     return crl;
                  }
               }
            } else {
               // Ok, we are done
               return crl;
            }
         }
      }
   }

   // We need to parse the full dirs: make some cleanup first
   from = 0;
   while ((from = CRLdir.tokenize(crldir, from, ',')) != -1) {
      if (crldir.length() <= 0) continue;
      SafeDelete(crl);
      // Open directory
      DIR *dd = opendir(crldir.c_str());
      if (!dd) {
         DEBUG("could not open directory: "<<crldir<<" (errno: "<<errno<<")");
         continue;
      }
      // Read the content
      struct dirent *dent = 0;
      while ((dent = readdir(dd))) {
         // Do not analyse the CA certificate
         if (!strcmp(cahash.c_str(),dent->d_name)) continue;
         // File name contain the root CA hash
         if (!strstr(dent->d_name,caroot.c_str())) continue;
         // candidate name
         String crlfile = crldir + dent->d_name;
         DEBUG("analysing entry "<<crlfile);
         // Try to init a crl
         crl = CF->X509Crl(crlfile.c_str());
         if (!crl) continue;
         if (verify) {
            // Verify issuer
            if (strcmp(crl->Issuer(),xca->Subject())) {
               SafeDelete(crl);
               continue;
            }
            // Verify signature
            if (!(crl->Verify(xca))) {
               SafeDelete(crl);
               continue;
            }
         }
         // Ok
         break;
      }
      // Close dir
      closedir(dd);
      // Are we done?
      if (crl) break;
   }

   // We are done
   return crl;
}
//______________________________________________________________________________
String XrdSecProtocolgsi::GetCApath(const char *cahash)
{
   // Look in the paths defined by CAdir for the certificate file related to
   // 'cahash', in the form <CAdir_entry>/<cahash>.0

   String path;
   String ent;
   int from = 0;
   while ((from = CAdir.tokenize(ent, from, ',')) != -1) {
      if (ent.length() > 0) {
         path = ent;
         if (!path.endswith('/'))
            path += "/";
         path += cahash;
         if (!path.endswith(".0"))
            path += ".0";
         if (!access(path.c_str(), R_OK))
            break;
      }
      path = "";
   }

   // Done
   return path;
}
//______________________________________________________________________________
bool XrdSecProtocolgsi::VerifyCA(int opt, X509Chain *cca, XrdCryptoFactory *CF)
{
   // Verify the CA in 'cca' according to 'opt':
   //   opt = 2    full check
   //         1    only if self-signed
   //         0    no check
   EPNAME("VerifyCA");

   bool verified = 0;
   XrdCryptoX509Chain::ECAStatus st = XrdCryptoX509Chain::kUnknown;
   cca->SetStatusCA(st);

   // We nust have got a chain
   if (!cca) {
      DEBUG("Invalid input ");
      return 0;
   }

   // Get the parse function
   XrdCryptoX509ParseFile_t ParseFile = CF->X509ParseFile();
   if (!ParseFile) {
      DEBUG("Cannot attach to the ParseFile function");
      return 0;
   }

   // Point to the certificate
   XrdCryptoX509 *xc = cca->Begin();
   // Is it self-signed ?
   bool self = (!strcmp(xc->IssuerHash(), xc->SubjectHash())) ? 1 : 0;
   if (!self) {
      String inam;
      if (opt == 2) {
         // We are requested to verify it
         bool notdone = 1;
         // We need to load the issuer(s) CA(s)
         XrdCryptoX509 *xd = xc;
         while (notdone) {
            inam = GetCApath(xd->IssuerHash());
            if (inam.length() <= 0) break;
            X509Chain *ch = new X509Chain();
            int ncis = (*ParseFile)(inam.c_str(), ch);
            if (ncis < 1) break;
            XrdCryptoX509 *xi = ch->Begin();
            while (xi) {
               if (!strcmp(xd->IssuerHash(), xi->SubjectHash()))
                  break;
               xi = ch->Next();
            }
            if (xi) {
               // Add the certificate to the requested CA chain
               ch->Remove(xi);
               cca->PutInFront(xi);
               SafeDelete(ch);
               // We may be over
               if (!strcmp(xi->IssuerHash(), xi->SubjectHash())) {
                  notdone = 0;
                  break;
               } else {
                  // This becomes the daughter
                  xd = xi;
               }
            } else {
               break;
            }
         }
         if (!notdone) {
            // Verify the chain
            X509Chain::EX509ChainErr e;
            verified = cca->Verify(e);
         } else {
            PRINT("CA certificate not self-signed: cannot verify integrity ("<<xc->SubjectHash()<<")");
         }
      } else {
         // Fill CA information
         cca->CheckCA(0);
         // Set OK in any case
         verified = 1;
         // Notify if some sort of check was required
         if (opt == 1) {
            DEBUG("Warning: CA certificate not self-signed:"
                  " integrity not checked, assuming OK ("<<xc->SubjectHash()<<")");
         }
      }
   } else if (CACheck > 0) {
      // Check self-signature
      verified = cca->CheckCA();
   }

   // Set the status in the chain
   st = (verified) ? XrdCryptoX509Chain::kValid : st;
   cca->SetStatusCA(st);

   // Done
   return verified;
}

//______________________________________________________________________________
int XrdSecProtocolgsi::GetCA(const char *cahash)
{
   // Gets entry for CA with hash cahash for crypt factory cryptF[ic].
   // If not found in cache, try loading from <CAdir>/<cahash>.0 .
   // Return 0 if ok, -1 if not available, -2 if CRL not ok
   EPNAME("GetCA");

   // We nust have got a CA hash
   if (!cahash) {
      DEBUG("Invalid input ");
      return -1;
   }

   // The tag
   String tag(cahash,20);
   tag += ':';
   tag += sessionCF->ID();
   DEBUG("Querying cache for tag: "<<tag);

   // Try first the cache
   XrdSutPFEntry *cent = cacheCA.Get(tag.c_str());

   // If found, we are done
   if (cent) {
      hs->Chain = (X509Chain *)(cent->buf1.buf);
      hs->Crl = (XrdCryptoX509Crl *)(cent->buf2.buf);
      return 0;
   }

   // If not, prepare the file name
   String fnam = GetCApath(cahash);
   DEBUG("trying to load CA certificate from "<<fnam);

   // Create chain
   hs->Chain = new X509Chain();
   if (!hs->Chain ) {
      DEBUG("could not create new GSI chain");
      return -1;
   }

   // Get the parse function
   XrdCryptoX509ParseFile_t ParseFile = sessionCF->X509ParseFile();
   if (ParseFile) {
      int nci = (*ParseFile)(fnam.c_str(), hs->Chain);
      bool ok = 0, verified = 0;
      if (nci == 1) {
         // Verify the CA
         verified = VerifyCA(CACheck, hs->Chain, sessionCF);

         if (verified) {
            // Get CRL, if required
            if (CRLCheck > 0)
               hs->Crl = LoadCRL(hs->Chain->Begin(), sessionCF);
            // Apply requirements
            if (CRLCheck < 2 || hs->Crl) {
               if (CRLCheck < 3 ||
                  (CRLCheck == 3 &&
                  hs->Crl && !(hs->Crl->IsExpired(hs->TimeStamp)))) {
                  // Good CA
                  ok = 1;
               } else {
                  DEBUG("CRL is expired (CRLCheck: "<<CRLCheck<<")");
               }
            } else {
               DEBUG("CRL is missing (CRLCheck: "<<CRLCheck<<")");
            }
         }
         //
         if (ok) {
            // Add to the cache
            cent = cacheCA.Add(tag.c_str());
            if (cent) {
               cent->buf1.buf = (char *)(hs->Chain);
               cent->buf1.len = 0;      // Just a flag
               if (hs->Crl) {
                  cent->buf2.buf = (char *)(hs->Crl);
                  cent->buf2.len = 0;      // Just a flag
               }
               cent->mtime = hs->TimeStamp;
               cent->status = kPFE_ok;
               cent->cnt = 0;
            }
         } else {
            return -2;
         }
      } else {
         DEBUG("certificate not found or invalid (nci: "<<nci<<", CA: "<<
               (int)(verified)<<")");
         return -1;
      }
   }

   // Rehash cache
   cacheCA.Rehash(1);

   // We are done
   return 0;
}

//______________________________________________________________________________
int XrdSecProtocolgsi::InitProxy(ProxyIn_t *pi, X509Chain *ch, XrdCryptoRSA **kp)
{
   // Invoke 'grid-proxy-init' via the shell to create a valid the proxy file
   // If the variable GLOBUS_LOCATION is defined it prepares the external shell
   // by sourcing $GLOBUS_LOCATION/etc/globus-user-env.sh .
   // Return 0 in cse of success, != 0 in any other case .
   EPNAME("InitProxy");
   int rc = 0;

   // We must be able to get an answer
   if (isatty(0) == 0 || isatty(1) == 0) {
      DEBUG("Not a tty: cannot prompt for proxies - do nothing ");
      return -1;
   }

#ifndef HASGRIDPROXYINIT
   //
   // Use internal function for proxy initialization
   //
   // Make sure we got a chain and a key to fill
   if (!ch || !kp) {
      DEBUG("chain or key container undefined");
      return -1;
   }
   //
   // Validity
   int valid = (pi->valid) ? XrdSutParseTime(pi->valid, 1) : -1;
   //
   // Options
   XrdProxyOpt_t pxopt = {pi->bits,    // bits in key
                          valid,       // duration validity in secs
                          pi->deplen}; // signature path depth
   //
   // Init now
   rc = XrdSslgsiX509CreateProxy(pi->cert, pi->key, &pxopt,
                                 ch, kp, pi->out);
#else
   // command string
   String cmd(kMAXBUFLEN);

   // Check if GLOBUS_LOCATION is defined
   if (getenv("GLOBUS_LOCATION"))
      cmd = "source $GLOBUS_LOCATION/etc/globus-user-env.sh;";

   // Add main command
   cmd += " grid-proxy-init";

   // Add user cert
   cmd += " -cert ";
   cmd += pi->cert;

   // Add user key
   cmd += " -key ";
   cmd += pi->key;

   // Add CA dir (no support for multi-dirs)
   String cdir(pi->certdir);
   cdir.erase(cdir.find(','));
   cmd += " -certdir ";
   cmd += cdir;

   // Add validity
   if (pi->valid) {
      cmd += " -valid ";
      cmd += pi->valid;
   }

   // Add number of bits in key
   if (pi->bits > 512) {
      cmd += " -bits ";
      cmd += pi->bits;
   }

   // Add depth of signature path
   if (pi->deplen > -1) {
      cmd += " -path-length ";
      cmd += pi->deplen;
   }

   // Add output proxy coordinates
   if (pi->out) {
      cmd += " -out ";
      cmd += pi->out;
   }
   // Notify
   DEBUG("executing: " << cmd);

   // Execute
   rc = system(cmd.c_str());
   DEBUG("return code: "<< rc << " (0x"<<(int *)rc<<")");
#endif

   // We are done
   return rc;
}

//__________________________________________________________________________
int XrdSecProtocolgsi::ParseCAlist(String calist)
{
   // Parse received ca list, find the first available CA in the list
   // and return a chain initialized with such a CA.
   // If nothing found return 0.
   EPNAME("ParseCAlist");

   // Check inputs
   if (calist.length() <= 0) {
      DEBUG("nothing to parse");
      return -1;
   }
   DEBUG("parsing list: "<<calist);
 
   // Load module and define relevant pointers
   hs->Chain = 0;
   String cahash = "";
   // Parse list
   if (calist.length()) {
      int from = 0;
      while ((from = calist.tokenize(cahash, from, '|')) != -1) {
         // Check this hash
         if (cahash.length()) {
            // Get the CA chain
            if (GetCA(cahash.c_str()) == 0)
               return 0;
         }
      }
   }

   // We did not find it
   return -1;
}

//__________________________________________________________________________
int XrdSecProtocolgsi::ParseCrypto(String clist)
{
   // Parse crypto list clist, extracting the first available module
   // and getting a related local cipher and a related reference
   // cipher to be used to agree the session cipher; the local lists
   // crypto info is updated, if needed
   // The results are used to fill the handshake part of the protocol
   // instance.
   EPNAME("ParseCrypto");

   // Check inputs
   if (clist.length() <= 0) {
      DEBUG("empty list: nothing to parse");
      return -1;
   }
   DEBUG("parsing list: "<<clist);
 
   // Load module and define relevant pointers
   hs->CryptoMod = "";

   // Parse list
   int from = 0;
   while ((from = clist.tokenize(hs->CryptoMod, from, '|')) != -1) {
      // Check this module
      if (hs->CryptoMod.length() > 0) {
         DEBUG("found module: "<<hs->CryptoMod);
         // Load the crypto factory
         if ((sessionCF = 
              XrdCryptoFactory::GetCryptoFactory(hs->CryptoMod.c_str()))) {
            sessionCF->SetTrace(GSITrace->What);
            int fid = sessionCF->ID();
            int i = 0;
            // Retrieve the index in local table
            while (i < ncrypt) {
               if (cryptID[i] == fid) break;
               i++;
            }
            if (i >= ncrypt) {
               if (ncrypt == XrdCryptoMax) {
                  DEBUG("max number of crypto slots reached - do nothing");
                  return 0;
               } else {
                  // Add new entry
                  cryptF[i] = sessionCF;
                  cryptID[i] = fid;
                  ncrypt++;
               }
            }
            // On servers the ref cipher should be defined at this point
            hs->Rcip = refcip[i];
            // we are done
            return 0;
         }
      }
   }

   // Nothing found
   return -1;
}

//__________________________________________________________________________
int XrdSecProtocolgsi::QueryProxy(bool checkcache, XrdSutCache *cache,
                                  const char *tag, XrdCryptoFactory *cf,
                                  int timestamp, ProxyIn_t *pi, ProxyOut_t *po)
{
   // Query users proxies, initializing if needed
   EPNAME("QueryProxy");

   bool hasproxy = 0;
   // We may already loaded valid proxies
   XrdSutPFEntry *cent = 0;
   if (checkcache) {
      cent = cache->Get(tag);
      if (cent && cent->buf1.buf) {
         //
         po->chain = (X509Chain *)(cent->buf1.buf);
         // Check validity of the entry found (it may have expired)
         if (po->chain->CheckValidity(1, timestamp) == 0) {
            po->ksig = (XrdCryptoRSA *)(cent->buf2.buf);
            po->cbck = (XrdSutBucket *)(cent->buf3.buf);
            hasproxy = 1;
            return 0;
         } else {
            // Cleanup the chain
            po->chain->Cleanup();
            // Cleanup cache entry
            cent->buf1.buf = 0;
            cent->buf1.len = 0;
            // The key is deleted by the certificate destructor
            // Just reset the buffer
            cent->buf2.buf = 0;
            cent->buf2.len = 0;
            // and the related bucket
            if (cent->buf3.buf)
               delete (XrdSutBucket *)(cent->buf3.buf);
            cent->buf3.buf = 0;
            cent->buf3.len = 0;
         }
      }
   }

   //
   // We do not have good proxies, try load (user may have initialized
   // them in the meanwhile)
   // Create a new chain first, if needed
   if (!(po->chain))
      po->chain = new X509Chain();
   if (!(po->chain)) {
      DEBUG("cannot create new chain!");
      return -1;
   }
   int ntry = 3;
   bool parsefile = 1;
   bool exportbucket = 0;
   XrdCryptoX509ParseFile_t ParseFile = 0;
   XrdCryptoX509ParseBucket_t ParseBucket = 0;
   while (!hasproxy && ntry > 0) {

      // Try init as last option
      if (ntry == 1) {

         // Cleanup the chain
         po->chain->Cleanup();

         if (InitProxy(pi, po->chain, &(po->ksig)) != 0) {
            DEBUG("problems initializing proxy via external shell");
            ntry--;
            continue;
         }
         // We need to explicitely export the proxy in a bucket
         exportbucket = 1;
#ifndef HASGRIDPROXYINIT
         // Chain is already loaded if we used the internal function
         // to initialize the proxies
         parsefile = 0;
         timestamp = (int)(time(0));
#endif
      }
      ntry--;

      //
      // A proxy chain may have been passed via XrdSecCREDS: check that first
      if (ntry == 2) {

         char *cbuf = getenv("XrdSecCREDS");
         if (cbuf) {
            // Import into a bucket
            po->cbck = new XrdSutBucket(0, 0, kXRS_x509);
            // Fill bucket
            po->cbck->SetBuf(cbuf, strlen(cbuf));
            // Parse the bucket
            if (!(ParseBucket = cf->X509ParseBucket())) {
               DEBUG("cannot attach to ParseBucket function!");
               continue;
            }
            int nci = (*ParseBucket)(po->cbck, po->chain);
            if (nci < 2) {
               DEBUG("proxy bucket must have at least two certificates"
                     " (found: "<<nci<<")");
               continue;
            }
         } else {
            // No env: parse the file
            ntry--;
         }
      }
      if (ntry == 1) {
         if (parsefile) {
            if (!ParseFile) {
               if (!(ParseFile = cf->X509ParseFile())) {
                  DEBUG("cannot attach to ParseFile function!");
                  continue;
               }
            }
            // Parse the proxy file
            int nci = (*ParseFile)(pi->out, po->chain);
            if (nci < 2) {
               DEBUG("proxy files must have at least two certificates"
                     " (found: "<<nci<<")");
               continue;
            }
            // Check if any CA was in the file
            bool checkselfsigned = (CACheck > 1) ? 1 : 0;
            po->chain->CheckCA(checkselfsigned);
            exportbucket = 1;
         }
      }

      // Check validity in time
      if (po->chain->CheckValidity(1, timestamp) != 0) {
         DEBUG("proxy files contains expired certificates");
         continue;
      }

      // Reorder chain
      if (po->chain->Reorder() != 0) {
         DEBUG("proxy files contains inconsistent certificates");
         continue;
      }

      // Check key
      po->ksig = po->chain->End()->PKI();
      if (po->ksig->status != XrdCryptoRSA::kComplete) {
         DEBUG("proxy files contain invalid key pair");
         continue;
      }

      XrdCryptoX509ExportChain_t ExportChain = cf->X509ExportChain();
      if (!ExportChain) {
         DEBUG("cannot attach to ExportChain function!");
         continue;
      }

      // Create bucket for export
      if (exportbucket) {
         po->cbck = (*ExportChain)(po->chain, 0);
         if (!(po->cbck)) {
            DEBUG("could not create bucket for export");
            continue;
         }
      }

      // Get attach an entry in cache
      if (!(cent = cache->Add(tag))) {
         DEBUG("could not create entry in cache");
         continue;
      }

      // Save info in cache
      cent->mtime = po->chain->End()->NotAfter(); // the expiring time
      cent->status = kPFE_special;  // distinguish from normal certs
      cent->cnt = 0;
      // The chain
      cent->buf1.buf = (char *)(po->chain);
      cent->buf1.len = 0;      // Just a flag
      // The key
      cent->buf2.buf = (char *)(po->chain->End()->PKI());
      cent->buf2.len = 0;      // Just a flag
      // The export bucket
      cent->buf3.buf = (char *)(po->cbck);
      cent->buf3.len = 0;      // Just a flag

      // Rehash cache
      cache->Rehash(1);

      // Set the positive flag
      hasproxy = 1;
   }

   // We are done
   if (!hasproxy) {
      // Some cleanup
      po->chain->Cleanup();
      SafeDelete(po->chain);
      SafeDelete(po->cbck);
      return -1;
   }
   return 0;
}

//__________________________________________________________________________
int XrdSecProtocolgsi::LoadGMAP(int now)
{
   // Load cache for gridmap entries with current content of the gridmap file.
   // The cache content is loaded only if the file was modified since last
   // access.
   // Returns 0 if successful, -1 if somethign went wrong
   EPNAME("LoadGMAP");

   // Time of last check
   static int lastCheck = -1;

   // We need a file to load
   if (GMAPFile.length() <= 0)
      return 0;

   // Get info about last time of modification
   struct stat st;
   if (stat(GMAPFile.c_str(), &st) != 0) {
      PRINT("error 'stat'-ing file "<<GMAPFile);
      return -1;
   }

   // Check against current time
   if (lastCheck > st.st_mtime)
      // Nothing to do
      return 0;

   // Init or reset the cache
   if (cacheGMAP.Empty()) {
      if (cacheGMAP.Init(100) != 0) {
         PRINT("error initializing cache");
         return -1;
      }
   } else {
      if (cacheGMAP.Reset() != 0) {
         PRINT("error resetting cache");
         return -1;
      }
   }

   // Open the file
   FILE *fm = fopen(GMAPFile.c_str(),"r");
   if (!fm) {
      PRINT("error opening file "<<GMAPFile);
      return -1;
   }

   // Read entries now
   char line[2048] = {0};
   while (fgets(line,sizeof(line),fm)) {
      // Skip comment line
      if (line[0] == '#') continue;
      // Get rid of \n
      if (line[strlen(line)-1] == '\n')
         line[strlen(line)-1] = 0;
      // Extract DN
      char *p0 = (line[0] == '"') ? &line[1] : &line[0];
      int l0 = 0;
      while (p0[l0] != '"')
          l0++;
      String udn(p0, l0);
      p0 = (p0 + l0 + 1);
      while (*p0 == ' ')
          p0++;

      // Extract username
      String usr(p0);

      // Notify
      DEBUG("Found: udn: "<<udn<<", usr: "<<usr);

      // Ok: save it into the cache
      XrdSutPFEntry *cent = cacheGMAP.Add(udn.c_str());
      if (cent) {
         cent->status = kPFE_ok;
         cent->cnt = 0;
         cent->mtime = now; // creation time
         // Add username
         SafeFree(cent->buf1.buf);
         cent->buf1.buf = strdup(usr.c_str());
         cent->buf1.len = usr.length();
      }
   }
   fclose(fm);

   // Rehash cache
   cacheGMAP.Rehash(1);

   // Save the time
   lastCheck = now;

   // We are done
   return 0;
}

//__________________________________________________________________________
void XrdSecProtocolgsi::QueryGMAP(const char *dn, int now, String &usrs)
{
   // Lookup for 'dn' in the grid mapfile and return the associated username
   // or 0. The cache is refreshed if the grid map file has been modified
   // since last check
   EPNAME("QueryGMAP");

   // List of user names attached to the entity
   usrs = "";

   XrdSutPFEntry *cent = 0;
   // We set the client name from the map function first, if any
   if (GMAPFun) {
      // We may have it in the cache
      cent = cacheGMAPFun.Get(dn);
      // Check expiration, if required
      if (GMAPCacheTimeOut > 0 &&
         (cent && (now - cent->mtime) > GMAPCacheTimeOut)) {
         // Invalidate the entry
         cacheGMAPFun.Remove(dn);
         cent = 0;
      }
      // Run the search via the external function
      if (!cent) {
         char *name = (*GMAPFun)(dn, now);
         if ((cent = cacheGMAPFun.Add(dn))) {
            if (name) {
               cent->status = kPFE_ok;
               // Add username
               SafeFree(cent->buf1.buf);
               cent->buf1.buf = name;
               cent->buf1.len = strlen(name);
            } else {
               // We cache the resul to avoid repeating the search
               cent->status = kPFE_allowed;
            }
            // Fill up the rest
            cent->cnt = 0;
            cent->mtime = now; // creation time
            // Rehash cache
            cacheGMAPFun.Rehash(1);
         }
      }
      // This means that the previous search did not return success
      if (cent && (cent->status != kPFE_ok))
         cent = 0;
   }

   // Save the result, if any
   if (cent)
      usrs = (const char *)(cent->buf1.buf);

   // Try also the map file, if any
   if (LoadGMAP(now) != 0) {
      DEBUG("error loading/ refreshing grid map file");
      return;
   }

   // Lookup for 'dn' in the cache
   cent = cacheGMAP.Get(dn);

   // Add / Save the result, if any
   if (cent) {
      if (usrs.length() > 0) usrs += ",";
      usrs += (const char *)(cent->buf1.buf);
   }

   // Done
   return;
}

//_____________________________________________________________________________
XrdSecgsiGMAP_t XrdSecProtocolgsi::LoadGMAPFun(const char *plugin,
                                               const char *parms)
{
   // Load the DN-Username mapping function from the specified plug-in
   EPNAME("LoadGMAPFun");

   // Make sure the input config file is defined
   if (!plugin || strlen(plugin) <= 0) {
      PRINT("plug-in file undefined");
      return (XrdSecgsiGMAP_t)0;
   }

   // Create the plug-in instance
   if (!(GMAPPlugin = new XrdSysPlugin(&XrdSecProtocolgsi::eDest, plugin))) {
      PRINT("could not create plugin instance for "<<plugin);
      return (XrdSecgsiGMAP_t)0;
   }

   // Get the function
   XrdSecgsiGMAP_t ep = 0;
   if (!(ep = (XrdSecgsiGMAP_t) GMAPPlugin->getPlugin("XrdSecgsiGMAPFun"))) {
      PRINT("could not find 'XrdSecgsiGMAPFun()' in "<<plugin);
      return (XrdSecgsiGMAP_t)0;
   }

   // Init it
   if ((*ep)(parms, 0) == (char *)-1) {
      PRINT("could not initialize 'XrdSecgsiGMAPFun()'");
      return (XrdSecgsiGMAP_t)0;
   }

   // Notify
   PRINT("using 'XrdSecgsiGMAPFun()' from "<<plugin);

   // Done
   return ep;
}

//_____________________________________________________________________________
bool XrdSecProtocolgsi::ServerCertNameOK(const char *subject, XrdOucString &emsg)
{
   // Check that the server certificate subject name is consistent with the
   // expectations defined by the static SrvAllowedNames

   // The subject must be defined
   if (!subject || strlen(subject) <= 0) return 0;

   bool allowed = 0;
   emsg = "";

   // The server subject and its CN
   String srvsubj(subject);
   String srvcn;
   int cnidx = srvsubj.find("CN=");
   if (cnidx != STR_NPOS) srvcn.assign(srvsubj, cnidx + 3);

   // Always check if the server CN is in the standard form "[*/]<target host name>[/*]"
   if (Entity.host) {
      if (srvcn != (const char *) Entity.host) {
         int ih = srvcn.find((const char *) Entity.host);
         if (ih == 0 || (ih > 0 && srvcn[ih-1] == '/')) {
            ih += strlen(Entity.host);
            if (ih >= srvcn.length() ||
                srvcn[ih] == '\0' || srvcn[ih] == '/') allowed = 1;
         }
      } else {
         allowed = 1;
      }
      // Update the error msg, if the case
      if (!allowed) {
         if (emsg.length() <= 0) {
            emsg = "server certificate CN '"; emsg += srvcn;
            emsg += "' does not match the expected format(s):";
         }
         String defcn("[*/]"); defcn += Entity.host; defcn += "[/*]";
         emsg += " '"; emsg += defcn; emsg += "' (default)";
      }
   }

   // Take into account specif requests, if any
   if (SrvAllowedNames.length() > 0) {
      // The SrvAllowedNames string contains the allowed formats separated by a '|'.
      // The specifications can contain the <host> or <fqdn> placeholders which
      // are replaced by Entity.host; they can also contain the '*' wildcard, in
      // which case XrdOucString::matches is used. A '-' before the specification
      // will deny the matching CN's; the last matching wins.
      String allowedfmts(SrvAllowedNames);
      allowedfmts.replace("<host>", (const char *) Entity.host);
      allowedfmts.replace("<fqdn>", (const char *) Entity.host);
      int from = 0;
      String fmt;
      while ((from = allowedfmts.tokenize(fmt, from, '|')) != -1) {
         // Check if this should be denied
         bool deny = 0;
         if (fmt.beginswith("-")) {
            deny = 1;
            fmt.erasefromstart(1);
         }
         if (srvcn.matches(fmt.c_str()) > 0) allowed = (deny) ? 0 : 1;
      }
      // Update the error msg, if the case
      if (!allowed) {
         if (emsg.length() <= 0) {
            emsg = "server certificate CN '"; emsg += srvcn;
            emsg += "' does not match the expected format:";
         }
         emsg += " '"; emsg += SrvAllowedNames; emsg += "' (exceptions)";
      }
   }
   // Reset error msg, if the match was successful
   if (allowed)
      emsg = "";
   else
      emsg += "; exceptions are controlled by the env XrdSecGSISRVNAMES";

   // Done
   return allowed;
}
<|MERGE_RESOLUTION|>--- conflicted
+++ resolved
@@ -727,21 +727,7 @@
                }
             }
             hasgmapfun = 1;
-<<<<<<< HEAD
-         }
-      }
-      //
-      // Disable GMAP if neither a grid mapfile nor a GMAP function are available
-      if (!hasgmap && !hasgmapfun) {
-         if (GMAPOpt > 1) {
-            ErrF(erp,kGSErrError,"Grid mapping required, but neither a grid mapfile"
-                                 " nor a mapping function are available");
-            PRINT(erp->getErrText());
-            return Parms;
-=======
->>>>>>> 84c4c19c
-         }
-         GMAPOpt = 0;
+         }
       }
       //
       // Disable GMAP if neither a grid mapfile nor a GMAP function are available
@@ -1615,11 +1601,7 @@
 
       if (GMAPOpt > 0) {
          // Get name from gridmap
-<<<<<<< HEAD
-         String name; 
-=======
          String name;
->>>>>>> 84c4c19c
          QueryGMAP(hs->Chain->EECname(), hs->TimeStamp, name);
          DEBUG("username(s) associated with this DN: "<<name);
          if (name.length() <= 0) {
@@ -1654,15 +1636,6 @@
                   name = u;
                   DEBUG("grid map: requested user is authorized: name is '"<<name<<"'");
                } else {
-<<<<<<< HEAD
-                  // It was required, so we fail
-                  kS_rc = kgST_error;
-                  PRINT("ERROR: grid map lookup ok, but the requested user is not"
-                        " authorized ("<<name<<")");
-                  break;
-               }
-            } else {
-=======
                   // The requested username is not in the list; we warn and default to the first
                   // found (to be Globus compliant)
                   if (name.find(',') != STR_NPOS) name.erase(name.find(','));
@@ -1672,7 +1645,6 @@
             } else {
                // No username requested: we default to the first found (to be Globus compliant)
                if (name.find(',') != STR_NPOS) name.erase(name.find(','));
->>>>>>> 84c4c19c
                DEBUG("grid map lookup successful: name is '"<<name<<"'");
             }
             Entity.name = strdup(name.c_str());
@@ -3459,13 +3431,8 @@
       int from = 0;
       while ((from = CRLdir.tokenize(crldir, from, ',')) != -1) {
          if (crldir.length() <= 0) continue;
-<<<<<<< HEAD
-         String casigfile = crldir + xcasig->Issuer();
-         // Try to init a crl
-=======
          String casigfile = crldir + xcasig->IssuerHash();
          // Try to get the certificate
->>>>>>> 84c4c19c
          if ((xcasig = CF->X509(casigfile.c_str()))) break;
       }
    }
