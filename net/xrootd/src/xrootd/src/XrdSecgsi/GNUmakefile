<<<<<<< HEAD
# $Id: GNUmakefile,v 1.13 2009/07/29 16:27:35 ganis Exp $
=======
# $Id: GNUmakefile,v 1.14 2010/07/29 01:24:40 abh Exp $
>>>>>>> 84c4c19c
#------------------------------------------------------------------------------#
#                       C o m m o n   V a r i a b l e s                        #
#------------------------------------------------------------------------------#
include ../GNUmake.env

LIBBASE = $(LIBDIR)/libXrdCrypto.a  $(LIBDIR)/libXrdSut.a \
          $(LIBDIR)/libXrdNet.a     $(LIBDIR)/libXrdOuc.a \
          $(LIBDIR)/libXrdNetUtil.a $(LIBDIR)/libXrdSys.a

<<<<<<< HEAD
LIBUTIL = $(LIBDIR)/libXrdCrypto.a $(LIBDIR)/libXrdSut.a $(LIBDIR)/libXrdOuc.a \
          $(LIBDIR)/libXrdSys.a $(LIBDIR)/libXrdNet.a
=======
ifneq ($(TYPE),Darwin)
>>>>>>> 84c4c19c

ifneq ($(LIBSSL),)
LIBDEPS = $(LIBDIR)/libXrdCryptossl.$(TYPESHLIB) $(LIBBASE)

BINLIBS = -L$(LIBDIR) -lXrdCryptossl $(LIBBASE)

LIBLIBS = -L$(LIBDIR) -lXrdCryptossl $(LIBBASE)
else
LIBDEPS = $(LIBBASE)

BINLIBS = $(LIBBASE)

LIBLIBS = $(LIBBASE)
endif

else

ifneq ($(LIBSSL),)

<<<<<<< HEAD
LIBUTIL = $(LIBDIR)/libXrdCryptossl.a $(LIBDIR)/libXrdCrypto.a \
          $(LIBDIR)/libXrdSut.a $(LIBDIR)/libXrdOuc.a $(LIBDIR)/libXrdSys.a \
          $(LIBDIR)/libXrdNet.a
=======
LIBUTIL = $(LIBDIR)/libXrdCryptossl.a $(LIBBASE)
>>>>>>> 84c4c19c

BINLIBS = $(LIBSSL) $(LIBUTIL)

LIBLIBS = $(LIBSSL) $(LIBUTIL)

else

<<<<<<< HEAD
LIBUTIL = $(LIBDIR)/libXrdCrypto.a \
          $(LIBDIR)/libXrdSut.a $(LIBDIR)/libXrdOuc.a $(LIBDIR)/libXrdSys.a \
          $(LIBDIR)/libXrdNet.a

BINLIBS = $(LIBUTIL)
=======
BINLIBS = $(LIBBASE)
>>>>>>> 84c4c19c

LIBLIBS = $(LIBBASE)

endif

LIBDEPS = $(LIBBASE)

endif

#------------------------------------------------------------------------------#
#                             C o m p o n e n t s                              #
#------------------------------------------------------------------------------#
SOURCES = \
        XrdSecProtocolgsi.cc \
        XrdSecgsiProxy.cc \
        XrdSecgsitest.cc \
        XrdSecgsiGMAPFunLDAP.cc

HEADERS = \
        XrdSecProtocolgsi.hh

OBJECTS = \
        $(OBJDIR)/XrdSecProtocolgsi.o

OBJECTA = \
        $(OBJDIR)/XrdSecgsitest.o

OBJECTB = \
        $(OBJDIR)/XrdSecgsiProxy.o

OBJECTC = \
        $(OBJDIR)/XrdSecgsiGMAPFunLDAP.o

GSIEXTRACFLAGS = $(INCSSL) -DPERL5 $(CRYPTOSSLEXTRACFLAGS)

LIBRARY = $(LIBDIR)/libXrdSecgsi.$(TYPESHLIB)

LIBLDAP = $(LIBDIR)/libXrdSecgsiGMAPLDAP.$(TYPESHLIB)

SECGSITEST = $(BINDIR)/xrdsecgsitest

SECGSIPROXY = $(BINDIR)/xrdgsiproxy

TARGETS = $(LIBRARY) $(LIBLDAP) $(SECGSIPROXY) $(SECGSITEST)

#------------------------------------------------------------------------------#
#                           S e a r c h   P a t h s                            #
#------------------------------------------------------------------------------#

vpath XProtocol%    ../XProtocol
vpath XPty%         ../XProtocol
vpath XrdOuc% ../XrdOuc
vpath XrdSec% ../XrdSec
vpath XrdSut% ../XrdSut
vpath XrdSys% ../XrdSys
vpath XrdSecpwd% ../XrdSecpwd
vpath XrdCrypto% ../XrdCrypto

#------------------------------------------------------------------------------#
#                          I n i t i a l   R u l e s                           #
#------------------------------------------------------------------------------#
include ../GNUmake.options

anything: $(TARGETS)
	@echo Make XrdSecgsi done.

#------------------------------------------------------------------------------#
#                           D e p e n d e n c i e s                            #
#------------------------------------------------------------------------------#

$(LIBRARY): $(OBJECTS) $(LIBDEPS)
	@echo Creating shared library $(LIBRARY) 
	$(ECHO)$(LD) $(OBJECTS) $(LDSO) $(LIBLIBS) $(LIBS) -o $(LIBRARY)

$(LIBLDAP): $(OBJECTC)
	@echo Creating shared library $(LIBLDAP) 
	$(ECHO)$(LD) $(OBJECTC) $(LDSO) $(LIBS) -o $(LIBLDAP)

$(SECGSITEST): $(OBJECTA) $(LIBDEPS)
	@echo Creating executable $(SECGSITEST) 
	$(ECHO)$(LD) $(LDOP) $(OBJECTA) $(BINLIBS) $(LIBS) -o $(SECGSITEST)

$(SECGSIPROXY): $(OBJECTB) $(LIBDEPS)
	@echo Creating executable $(SECGSIPROXY) 
	$(ECHO)$(LD) $(LDOP) $(OBJECTB) $(BINLIBS) $(LIBS) -o $(SECGSIPROXY)

$(OBJDIR)/XrdSecgsitest.o: XrdSecgsitest.cc XrdOucString.hh \
		XrdSysError.hh XrdSutAux.hh XProtocol.hh XPtypes.hh XrdCryptoAux.hh \
		XrdCryptoFactory.hh XrdCryptoX509.hh XrdSutBucket.hh XrdCryptoRSA.hh \
		XrdCryptoX509Req.hh XrdCryptoX509Chain.hh XrdCryptoX509Crl.hh \
		XrdCryptosslgsiX509Chain.hh XrdCryptosslgsiAux.hh XrdSecgsiTrace.hh \
		XrdOucTrace.hh
	@echo Compiling XrdSecgsitest.cc 
	$(ECHO)$(CC) -c $(CFLAGS) $(GSIEXTRACFLAGS) $(INCLUDE) -o $(OBJDIR)/XrdSecgsitest.o XrdSecgsitest.cc

$(OBJDIR)/XrdSecgsiProxy.o: XrdSecgsiProxy.cc XrdOucString.hh \
		XrdSysError.hh XrdSutAux.hh XProtocol.hh XPtypes.hh XrdCryptoAux.hh \
		XrdCryptoFactory.hh XrdCryptoX509.hh XrdSutBucket.hh XrdCryptoRSA.hh \
		XrdCryptoX509Req.hh XrdCryptoX509Chain.hh XrdCryptoX509Crl.hh \
		XrdCryptosslgsiX509Chain.hh XrdCryptosslgsiAux.hh XrdSecgsiTrace.hh \
		XrdOucTrace.hh
	@echo Compiling XrdSecgsiProxy.cc 
	$(ECHO)$(CC) -c $(CFLAGS) $(GSIEXTRACFLAGS) $(INCLUDE) -o $(OBJDIR)/XrdSecgsiProxy.o XrdSecgsiProxy.cc

$(OBJDIR)/XrdSecProtocolgsi.o: XrdSecProtocolgsi.cc XrdSysLogger.hh \
		XrdSysError.hh XrdOucStream.hh XrdSutCache.hh XPtypes.hh XrdSutPFEntry.hh \
		XProtocol.hh XrdOucHash.hh XrdOucHash.icc XrdOucString.hh \
		XrdCryptoMsgDigest.hh XrdCryptoBasic.hh XrdSutBucket.hh XrdSutAux.hh \
		XrdCryptosslgsiAux.hh XrdCryptosslgsiX509Chain.hh \
		XrdCryptoX509Chain.hh XrdCryptoX509.hh XrdCryptoRSA.hh XrdCryptoAux.hh \
		XrdCryptoX509Crl.hh XrdCryptoX509Req.hh XrdSecProtocolgsi.hh \
		XrdOucErrInfo.hh XrdSysPlatform.hh  XrdOucTokenizer.hh \
		XrdSecInterface.hh XrdSecEntity.hh XrdSecgsiTrace.hh \
		XrdOucTrace.hh XrdSutPFile.hh XrdSutBuffer.hh XrdSutBuckList.hh \
		XrdSutRndm.hh XrdCryptoCipher.hh XrdCryptoFactory.hh
	@echo Compiling XrdSecProtocolgsi.cc 
	$(ECHO)$(CC) -c $(CFLAGS) $(GSIEXTRACFLAGS) $(INCLUDE) -o $(OBJDIR)/XrdSecProtocolgsi.o XrdSecProtocolgsi.cc

$(OBJDIR)/XrdSecgsiGMAPFunLDAP.o: XrdSecgsiGMAPFunLDAP.cc
	@echo Compiling XrdSecgsiGMAPFunLDAP.cc
	$(ECHO)$(CC) -c $(CFLAGS) $(INCLUDE) -o $(OBJDIR)/XrdSecgsiGMAPFunLDAP.o XrdSecgsiGMAPFunLDAP.cc
<|MERGE_RESOLUTION|>--- conflicted
+++ resolved
@@ -1,8 +1,4 @@
-<<<<<<< HEAD
-# $Id: GNUmakefile,v 1.13 2009/07/29 16:27:35 ganis Exp $
-=======
 # $Id: GNUmakefile,v 1.14 2010/07/29 01:24:40 abh Exp $
->>>>>>> 84c4c19c
 #------------------------------------------------------------------------------#
 #                       C o m m o n   V a r i a b l e s                        #
 #------------------------------------------------------------------------------#
@@ -12,12 +8,7 @@
           $(LIBDIR)/libXrdNet.a     $(LIBDIR)/libXrdOuc.a \
           $(LIBDIR)/libXrdNetUtil.a $(LIBDIR)/libXrdSys.a
 
-<<<<<<< HEAD
-LIBUTIL = $(LIBDIR)/libXrdCrypto.a $(LIBDIR)/libXrdSut.a $(LIBDIR)/libXrdOuc.a \
-          $(LIBDIR)/libXrdSys.a $(LIBDIR)/libXrdNet.a
-=======
 ifneq ($(TYPE),Darwin)
->>>>>>> 84c4c19c
 
 ifneq ($(LIBSSL),)
 LIBDEPS = $(LIBDIR)/libXrdCryptossl.$(TYPESHLIB) $(LIBBASE)
@@ -37,13 +28,7 @@
 
 ifneq ($(LIBSSL),)
 
-<<<<<<< HEAD
-LIBUTIL = $(LIBDIR)/libXrdCryptossl.a $(LIBDIR)/libXrdCrypto.a \
-          $(LIBDIR)/libXrdSut.a $(LIBDIR)/libXrdOuc.a $(LIBDIR)/libXrdSys.a \
-          $(LIBDIR)/libXrdNet.a
-=======
 LIBUTIL = $(LIBDIR)/libXrdCryptossl.a $(LIBBASE)
->>>>>>> 84c4c19c
 
 BINLIBS = $(LIBSSL) $(LIBUTIL)
 
@@ -51,15 +36,7 @@
 
 else
 
-<<<<<<< HEAD
-LIBUTIL = $(LIBDIR)/libXrdCrypto.a \
-          $(LIBDIR)/libXrdSut.a $(LIBDIR)/libXrdOuc.a $(LIBDIR)/libXrdSys.a \
-          $(LIBDIR)/libXrdNet.a
-
-BINLIBS = $(LIBUTIL)
-=======
 BINLIBS = $(LIBBASE)
->>>>>>> 84c4c19c
 
 LIBLIBS = $(LIBBASE)
 
