/******************************************************************************/
/*                                                                            */
/*                        X r d O u c R a s h . i c c                         */
/*                                                                            */
/* (c) 2005 by the Board of Trustees of the Leland Stanford, Jr., University  */
/*       All Rights Reserved. See XrdInfo.cc for complete License Terms       */
/*   Produced by Andrew Hanushevsky for Stanford University under contract    */
/*              DE-AC03-76-SFO0515 with the Department of Energy              */
/******************************************************************************/

<<<<<<< HEAD
//          $Id: XrdOucRash.icc,v 1.5 2009/10/14 18:03:48 abh Exp $

//const char *XrdOucRashCVSID = "$Id: XrdOucRash.icc,v 1.5 2009/10/14 18:03:48 abh Exp $";
=======
//          $Id: XrdOucRash.icc,v 1.6 2010/07/03 03:26:24 abh Exp $

//const char *XrdOucRashCVSID = "$Id: XrdOucRash.icc,v 1.6 2010/07/03 03:26:24 abh Exp $";
>>>>>>> 84c4c19c

#include <errno.h>

#include "XrdSys/XrdSysPlatform.hh"

/******************************************************************************/
/*                                   A d d                                    */
/******************************************************************************/

template<typename K, typename V>
V *XrdOucRash<K,V>::Add(K KeyVal, V &KeyData, time_t LifeTime,
                       XrdOucRash_Options opt)
{
    time_t lifetime, KeyTime=0;
    XrdOucRash_Item<K,V> *hip;
    XrdOucRash_Tent<K,V> *hiploc;

// Look up the entry. If found, either return an error or delete it
// because caller wanted it replaced or it has expired.
//
   if ((hip = Lookup(KeyVal, &hiploc)))
       {if (opt & Rash_count)
           {hip->Update(hip->Count()+1, 
                       (LifeTime || hip->Time() ? LifeTime + time(0) : 0) );}
        if (!(opt & Rash_replace)
        && ((lifetime=hip->Time())==0||lifetime>=time(0))) return hip->Data();
        hip->Set(KeyData, KeyTime);
        return (V *)0;
       }

// Create a new item
//
   if (LifeTime) KeyTime = LifeTime + time(0);
   if ( !(hip = new XrdOucRash_Item<K,V>(KeyVal, KeyData, KeyTime)) )
      throw ENOMEM;

// Add this item to the table
//
    Insert(KeyVal, hip);
    return (V *)0;
}
  
/******************************************************************************/
/*                                   D e l                                    */
/******************************************************************************/
  
template<typename K, typename V>
int XrdOucRash<K,V>::Del(K KeyVal)
{
    XrdOucRash_Item<K,V> *hip;
    XrdOucRash_Tent<K,V> *hiploc;
    int cnt;

// Look up the entry. If not found, indicate so.
//
   if (!(hip = Lookup(KeyVal, &hiploc))) return -ENOENT;

// Delete the item and return
//
   if ((cnt = hip->Count())) {hip->Update(cnt-1, 0); return cnt;}
   delete hip; 
   hiploc->Item = (XrdOucRash_Item<K,V> *)0;
   rashnum--;
   return 0;
  
}

/******************************************************************************/
/*                                  F i n d                                   */
/******************************************************************************/

template<typename K, typename V>
V *XrdOucRash<K,V>::Find(K KeyVal, time_t *KeyTime)
{
  XrdOucRash_Item<K,V> *hip;
  XrdOucRash_Tent<K,V> *hiploc;
  time_t lifetime = 0;

// Find the entry (remove it if expired and return nothing)
//
   if (!(hip = Lookup(KeyVal, &hiploc))) return (V *)0;
   if ( (lifetime = hip->Time()) && lifetime < time(0) )
      {delete hip;
       hiploc->Item = (XrdOucRash_Item<K,V> *)0;
       rashnum--;
       if (KeyTime) *KeyTime = (time_t)0;
       return (V *)0;
      }

// Return actual information
//
   if (KeyTime) *KeyTime = lifetime;
   return hip->Data();
}

/******************************************************************************/
/*                                 P u r g e                                  */
/******************************************************************************/
  
template<typename K, typename V>
void XrdOucRash<K,V>::Purge()
{
     int i;

// Run through the major table and delete each item in the main table
// the deletion automatically propagates.
//
   for (i = 0; i < 16; i++)
       {if (rashTable[i].Item)
           {delete rashTable[i].Item;  rashTable[i].Item  = 0;}
        if (rashTable[i].Table)
           {delete []rashTable[i].Table; rashTable[i].Table = 0;}
       }
   rashnum = 0;
}
  
/******************************************************************************/
/*                       P r i v a t e   M e t h o d s                        */
/******************************************************************************/
/******************************************************************************/
/*                                 A p p l y                                  */
/******************************************************************************/
  
template<typename K, typename V>
V *XrdOucRash<K,V>::Apply(XrdOucRash_Tent<K,V> *tab,
                          int (*func)(K, V, void *), void *Arg)
{
     int i, rc;
     time_t lifetime;
     XrdOucRash_Item<K,V> *hip;
     V *theVal;

     //Run through all the entries, applying the function to each. Expire
     // dead entries by pretending that the function asked for a deletion.
     //
     for (i = 0; i < 16; i++)
         {if ((hip = tab[i].Item))
             {if ((lifetime = hip->Time()) && lifetime < time(0)) rc = -1;
                 else if ( (rc = (*func)(hip->Key(), *hip->Data(), Arg)) > 0 )
                         return hip->Data();
              if (rc < 0) {delete hip; 
                           tab[i].Item = (XrdOucRash_Item<K,V> *)0;
                           rashnum--;
                          }
             }
          if (tab[i].Table && (theVal = Apply(tab[i].Table, func, Arg)))
             return theVal;
         }
     return (V *)0;
}

/******************************************************************************/
/*                                L o o k u p                                 */
/******************************************************************************/
  
template<typename K, typename V>
XrdOucRash_Item<K,V> *XrdOucRash<K,V>::Lookup(K theKey,
                                              XrdOucRash_Tent<K,V> **tloc)
{
   unsigned long long kVal = key2ull(theKey);
   XrdOucRash_Tent<K,V> *tab = rashTable;
   int j;

// Traverse the binary tree and find the entry
//
   do {j = kVal & 0x0f;
       kVal = kVal >> 4;
      } while(kVal && (tab = tab[j].Table));

// Return result
//
   if (tab)
      {*tloc = &tab[j];
       return tab[j].Item;
      } else {
       *tloc = 0;
       return 0;
     }
}

/******************************************************************************/
/*                                I n s e r t                                 */
/******************************************************************************/
  
template<typename K, typename V>
void XrdOucRash<K,V>::Insert(K theKey, XrdOucRash_Item<K,V> *theItem)
{
   unsigned long long kVal = key2ull(theKey);
   XrdOucRash_Tent<K,V> *tab = rashTable;
   int j;

// Traverse the binary tree and find the entry
//
   do {j = kVal & 0x0f;
       if ((kVal = kVal >> 4))
          {if (tab[j].Table) tab = tab[j].Table;
              else tab = tab[j].Table = new XrdOucRash_Tent<K,V>[16]();
          }
      } while(kVal);

// Insert the entry
//
   tab[j].Item = theItem;
   rashnum++;
}
  
/******************************************************************************/
/*                               k e y 2 u l l                                */
/******************************************************************************/
  
template<typename K, typename V>
unsigned long long XrdOucRash<K,V>::key2ull(K theKey)
{
#ifdef Xrd_Big_Endian
   union {unsigned long long us; K kv[8/sizeof(K)];} Val;
   Val.us = 0;
   Val.kv[8/sizeof(K)-1] = theKey;
#else
   union {unsigned long long us; K kv;} Val;
   Val.us = 0;
   Val.kv = theKey;
#endif
   return Val.us;
}<|MERGE_RESOLUTION|>--- conflicted
+++ resolved
@@ -8,15 +8,9 @@
 /*              DE-AC03-76-SFO0515 with the Department of Energy              */
 /******************************************************************************/
 
-<<<<<<< HEAD
-//          $Id: XrdOucRash.icc,v 1.5 2009/10/14 18:03:48 abh Exp $
-
-//const char *XrdOucRashCVSID = "$Id: XrdOucRash.icc,v 1.5 2009/10/14 18:03:48 abh Exp $";
-=======
 //          $Id: XrdOucRash.icc,v 1.6 2010/07/03 03:26:24 abh Exp $
 
 //const char *XrdOucRashCVSID = "$Id: XrdOucRash.icc,v 1.6 2010/07/03 03:26:24 abh Exp $";
->>>>>>> 84c4c19c
 
 #include <errno.h>
 
