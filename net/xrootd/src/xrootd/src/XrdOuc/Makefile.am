--- conflicted
+++ resolved
@@ -4,13 +4,8 @@
 ##
 ## Initial version: 1.8.2005
 ##
-<<<<<<< HEAD
-## Version info: $Id: Makefile.am,v 1.16 2010/05/26 01:25:50 abh Exp $
-## Checked in by $Author: abh $
-=======
 ## Version info: $Id: Makefile.am,v 1.17 2010/08/05 15:27:26 feichtinger Exp $
 ## Checked in by $Author: feichtinger $
->>>>>>> 84c4c19c
 #######################################################################
 
 AM_CPPFLAGS = -I$(top_srcdir)/src
@@ -33,11 +28,7 @@
     XrdOucTable.hh  XrdOucTList.hh      XrdOucTokenizer.hh \
     XrdOucTrace.hh  XrdOucUtils.hh      XrdOucProg.hh \
     XrdOucPup.hh    XrdOucCRC.hh        XrdOucArgs.hh \
-<<<<<<< HEAD
-    XrdOucNSWalk.hh XrdOucSxeq.hh       XrdOucCmsNotify.hh
-=======
     XrdOucNSWalk.hh XrdOucSxeq.hh
->>>>>>> 84c4c19c
 
 lib_LTLIBRARIES = libXrdOuc.la
 
@@ -48,11 +39,7 @@
 libXrdOuc_la_SOURCES = \
         XrdOuca2x.cc XrdOuca2x.hh        \
         XrdOucArgs.cc XrdOucArgs.hh        \
-<<<<<<< HEAD
-        XrdOucCmsNotify.cc XrdOucCmsNotify.hh        \
-=======
         XrdOucCRC.cc XrdOucCRC.hh \
->>>>>>> 84c4c19c
         XrdOucEnv.cc XrdOucEnv.hh XrdOucHash.hh       \
 	XrdOucExport.cc XrdOucExport.hh \
         XrdOucHashVal.cc     \
