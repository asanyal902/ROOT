--- conflicted
+++ resolved
@@ -8,15 +8,9 @@
 /*              DE-AC03-76-SFO0515 with the Department of Energy              */
 /******************************************************************************/
 
-<<<<<<< HEAD
-//          $Id: XrdOucHash.icc,v 1.11 2009/10/14 18:03:47 abh Exp $
-
-//const char *XrdOucHashCVSID = "$Id: XrdOucHash.icc,v 1.11 2009/10/14 18:03:47 abh Exp $";
-=======
 //          $Id: XrdOucHash.icc,v 1.12 2010/07/03 03:26:24 abh Exp $
 
 //const char *XrdOucHashCVSID = "$Id: XrdOucHash.icc,v 1.12 2010/07/03 03:26:24 abh Exp $";
->>>>>>> 84c4c19c
 
 #include <errno.h>
 #include <string.h>
