--- conflicted
+++ resolved
@@ -265,11 +265,7 @@
           } logList(0,0,0);
 
    struct LogFile *logEnt, *logPrev, *logNow;
-<<<<<<< HEAD
-   char eBuff[2048], logFN[256], logDir[1024], *logSfx;
-=======
    char eBuff[2048], logFN[MAXNAMELEN+8], logDir[MAXPATHLEN+8], *logSfx;
->>>>>>> 84c4c19c
    struct dirent *dp;
    struct stat buff;
    long long totSz = 0;
