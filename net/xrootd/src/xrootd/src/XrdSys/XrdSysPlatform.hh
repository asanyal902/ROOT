#ifndef __XRDSYS_PLATFORM_H__
#define __XRDSYS_PLATFORM_H__
/******************************************************************************/
/*                                                                            */
/*                     X r d S y s P l a t f o r m . h h                      */
/*                                                                            */
/* (c) 2004 by the Board of Trustees of the Leland Stanford, Jr., University  */
/*       All Rights Reserved. See XrdInfo.cc for complete License Terms       */
/*   Produced by Andrew Hanushevsky for Stanford University under contract    */
/*              DE-AC03-76-SFO0515 with the Department of Energy              */
/******************************************************************************/
  
//        $Id$

// Include stdlib so that ENDIAN macros are defined properly
//
#include <stdlib.h>
#ifdef __linux__
#include <memory.h>
#include <string.h>
#include <sys/types.h>
#include <asm/param.h>
#include <byteswap.h>
#define MAXNAMELEN NAME_MAX
#endif
#ifdef __macos__
#include <AvailabilityMacros.h>
#include <sys/types.h>
#define fdatasync(x) fsync(x)
<<<<<<< HEAD
=======
#define MAXNAMELEN NAME_MAX
>>>>>>> 84c4c19c
#ifndef dirent64
#  define dirent64 dirent
#endif
#ifndef off64_t
#define off64_t int64_t
#endif
#if (!defined(MAC_OS_X_VERSION_10_5) || \
     MAC_OS_X_VERSION_MAX_ALLOWED < MAC_OS_X_VERSION_10_5)
#ifndef stat64
#  define stat64 stat
#endif
#endif
#endif
#ifdef __FreeBSD__
#include <sys/types.h>
#endif

#ifdef __solaris__
#define posix_memalign(memp, algn, sz) \
        ((*memp = memalign(algn, sz)) ? 0 : ENOMEM)
#endif

#if defined(__linux__) || defined(__macos__) || defined(__FreeBSD__)

#define S_IAMB      0x1FF   /* access mode bits */

#define F_DUP2FD F_DUPFD

#define STATFS      statfs
#define STATFS_BUFF struct statfs

#define FS_BLKFACT  4

#define FLOCK_t struct flock

typedef off_t offset_t;

#define GTZ_NULL (struct timezone *)0

#else

#define STATFS      statvfs
#define STATFS_BUFF struct statvfs

#define FS_BLKFACT  1

#define SHMDT_t char *

#define FLOCK_t flock_t

#define GTZ_NULL (void *)0

#endif

#ifdef __linux__

#define SHMDT_t const void *
#endif

// For alternative platforms
//
#ifdef __macos__
#include <AvailabilityMacros.h>
extern char *cuserid(char *s);
#ifndef POLLRDNORM
#define POLLRDNORM  0
#endif
#ifndef POLLRDBAND
#define POLLRDBAND  0
#endif
#ifndef POLLWRNORM
#define POLLWRNORM  0
#endif
#define O_LARGEFILE 0
#define memalign(pgsz,amt) valloc(amt)
#define posix_memalign(memp, algn, sz) \
        ((*memp = memalign(algn, sz)) ? 0 : ENOMEM)
#define SHMDT_t void *
#ifndef EDEADLOCK
#define EDEADLOCK EDEADLK
#endif
#endif

#ifdef __FreeBSD__
#define	O_LARGEFILE 0
typedef off_t off64_t;
#define	memalign(pgsz,amt) valloc(amt)
#endif

// Only sparc platforms have structure alignment problems w/ optimization
// so the h2xxx() variants are used when converting network streams.

#if defined(_BIG_ENDIAN) || defined(__BIG_ENDIAN__) || \
   defined(__IEEE_BIG_ENDIAN) || \
   (defined(__BYTE_ORDER) && __BYTE_ORDER == __BIG_ENDIAN)
#define Xrd_Big_Endian
#ifndef htonll
#define htonll(_x_)  _x_
#endif
#ifndef h2nll
#define h2nll(_x_, _y_) memcpy((void *)&_y_,(const void *)&_x_,sizeof(long long))
#endif
#ifndef ntohll
#define ntohll(_x_)  _x_
#endif
#ifndef n2hll
#define n2hll(_x_, _y_) memcpy((void *)&_y_,(const void *)&_x_,sizeof(long long))
#endif

#elif defined(_LITTLE_ENDIAN) || defined(__LITTLE_ENDIAN__) || \
     defined(__IEEE_LITTLE_ENDIAN) || \
     (defined(__BYTE_ORDER) && __BYTE_ORDER == __LITTLE_ENDIAN)
#if !defined(__GNUC__) || defined(__macos__)

extern "C" unsigned long long Swap_n2hll(unsigned long long x);
#define htonll(_x_) Swap_n2hll(_x_)
#define ntohll(_x_) Swap_n2hll(_x_)

#else

#ifndef htonll
#define htonll(_x_) __bswap_64(_x_)
#endif
#ifndef ntohll
#define ntohll(_x_) __bswap_64(_x_)
#endif

#endif

#ifndef h2nll
#define h2nll(_x_, _y_) memcpy((void *)&_y_,(const void *)&_x_,sizeof(long long));\
                        _y_ = htonll(_y_)
#endif
#ifndef n2hll
#define n2hll(_x_, _y_) memcpy((void *)&_y_,(const void *)&_x_,sizeof(long long));\
                        _y_ = ntohll(_y_)
#endif

#else
#ifndef WIN32
#error Unable to determine target architecture endianness!
#endif
#endif

#ifndef HAVE_STRLCPY
extern "C"
{extern size_t strlcpy(char *dst, const char *src, size_t size);}
#endif

//
// To make socklen_t portable use SOCKLEN_t
//
#if defined(__solaris__) && !defined(__linux__)
#   if __GNUC__ >= 3 || __GNUC_MINOR__ >= 90
#      define XR__SUNGCC3
#   endif
#endif
#if defined(__linux__)
#   include <features.h>
#   if __GNU_LIBRARY__ == 6
#      ifndef XR__GLIBC
#         define XR__GLIBC
#      endif
#   endif
#endif
#if defined(__MACH__) && defined(__i386__)
#   define R__GLIBC
#endif
#if defined(_AIX) || \
   (defined(XR__SUNGCC3) && !defined(__arch64__))
#   define SOCKLEN_t size_t
#elif defined(XR__GLIBC) || \
   defined(__FreeBSD__) || \
   (defined(XR__SUNGCC3) && defined(__arch64__)) || defined(__macos__)
#   ifndef SOCKLEN_t
#      define SOCKLEN_t socklen_t
#   endif
#elif !defined(SOCKLEN_t)
#   define SOCKLEN_t int
#endif

#ifdef _LP64
#define PTR2INT(x) static_cast<int>((long long)x)
#else
#define PTR2INT(x) int(x)
#endif

#ifdef WIN32
#include "XrdSys/XrdWin32.hh"
#define Netdata_t void *
#define Sokdata_t char *
#define IOV_INIT(data,dlen) dlen,data
#define MAKEDIR(path,mode) mkdir(path)
#define net_errno WSAGetLastError()
#else
#define O_BINARY 0
#define Netdata_t char *
#define Sokdata_t void *
#define IOV_INIT(data,dlen) data,dlen
#define MAKEDIR(path,mode) mkdir(path,mode)
#define net_errno errno
#endif

<<<<<<< HEAD
=======
#ifdef WIN32
#define MAXNAMELEN 256
#define MAXPATHLEN 1024
#else
#include <sys/param.h>
#endif
>>>>>>> 84c4c19c
// The following gets arround a relative new gcc compiler bug
//
#define XRDABS(x) (x < 0 ? -x : x)

#endif  // __XRDSYS_PLATFORM_H__<|MERGE_RESOLUTION|>--- conflicted
+++ resolved
@@ -27,10 +27,7 @@
 #include <AvailabilityMacros.h>
 #include <sys/types.h>
 #define fdatasync(x) fsync(x)
-<<<<<<< HEAD
-=======
 #define MAXNAMELEN NAME_MAX
->>>>>>> 84c4c19c
 #ifndef dirent64
 #  define dirent64 dirent
 #endif
@@ -234,15 +231,12 @@
 #define net_errno errno
 #endif
 
-<<<<<<< HEAD
-=======
 #ifdef WIN32
 #define MAXNAMELEN 256
 #define MAXPATHLEN 1024
 #else
 #include <sys/param.h>
 #endif
->>>>>>> 84c4c19c
 // The following gets arround a relative new gcc compiler bug
 //
 #define XRDABS(x) (x < 0 ? -x : x)
