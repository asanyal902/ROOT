#######################################################################
## Makefile.am for xrootd
##
##
## Initial version: 1.8.2005
##
<<<<<<< HEAD
## Version info: $Id: Makefile.am,v 1.8 2008/10/12 10:25:41 dfeich Exp $
## Checked in by $Author: dfeich $
#######################################################################

## Note: These two files are not used in any part of the build. I still
## include them in the distribution via the EXTRA_DIST keyword
EXTRA_DIST = XrdCryptosslX509Store.cc XrdCryptosslX509Store.hh

lib_LTLIBRARIES = libXrdCrypto.la libXrdCryptossl.la libXrdCryptoLite.la
noinst_LTLIBRARIES = libXrdSSLutil.la 
=======
## Version info: $Id: Makefile.am,v 1.9 2010/08/06 15:11:50 feichtinger Exp $
## Checked in by $Author: feichtinger $
#######################################################################

AM_CPPFLAGS = -I$(top_srcdir)/src $(OPENSSL_INCDIR) $(KRB5_INCDIR)
>>>>>>> 84c4c19c

#############################################################################
## extra installation directory definitions
xrdcryptoincdir = $(includedir)/xrootd/XrdCrypto

#############################################################################
## deliverables (to be built / installed)

lib_LTLIBRARIES = libXrdCrypto.la libXrdCryptossl.la libXrdCryptoLite.la
noinst_LTLIBRARIES = libXrdSSLutil.la 

xrdcryptoinc_HEADERS = \
      PC1.hh                   XrdCryptolocalFactory.hh  XrdCryptosslgsiX509Chain.hh  XrdCryptosslX509Store.hh \
      PC3.hh                   XrdCryptoMsgDigest.hh     XrdCryptosslMsgDigest.hh     XrdCryptoTrace.hh \
      XrdCryptoAux.hh          XrdCryptoRSA.hh           XrdCryptosslRSA.hh           XrdCryptoX509Chain.hh \
      XrdCryptoBasic.hh        XrdCryptosslAux.hh        XrdCryptosslTrace.hh         XrdCryptoX509Crl.hh \
      XrdCryptoCipher.hh       XrdCryptosslCipher.hh     XrdCryptosslX509Crl.hh       XrdCryptoX509.hh \
      XrdCryptoFactory.hh      XrdCryptosslFactory.hh    XrdCryptosslX509.hh          XrdCryptoX509Req.hh \
      XrdCryptolocalCipher.hh  XrdCryptosslgsiAux.hh     XrdCryptosslX509Req.hh       XrdCryptoLite.hh


check_PROGRAMS = xrdcryptotest

#############################################################################
# Build rules

libXrdSSLutil_la_SOURCES = \
        XrdCryptosslAux.cc XrdCryptosslAux.hh XrdCryptosslTrace.hh       \
        XrdCryptosslCipher.cc XrdCryptosslCipher.hh        \
        XrdCryptosslMsgDigest.cc XrdCryptosslMsgDigest.hh     \
        XrdCryptosslRSA.cc XrdCryptosslRSA.hh     \
        XrdCryptosslX509.cc XrdCryptosslX509.hh     \
        XrdCryptosslX509Crl.cc XrdCryptosslX509Crl.hh     \
        XrdCryptosslX509Req.cc XrdCryptosslX509Req.hh     \
        XrdCryptosslFactory.cc XrdCryptosslFactory.hh     \
        XrdCryptosslgsiAux.cc XrdCryptosslgsiAux.hh \
        XrdCryptosslgsiX509Chain.cc XrdCryptosslgsiX509Chain.hh
libXrdSSLutil_la_LIBADD = ../XrdSut/libXrdSut.la \
                          $(OPENSSL_LIBDIR) -lssl -lcrypto
libXrdSSLutil_la_CXXFLAGS = $(SSLCXXFLAGS)

libXrdCrypto_la_SOURCES = \
        PC1.cc PC1.hh    \
        PC3.cc PC3.hh    \
        XrdCryptoAux.cc XrdCryptoAux.hh XrdCryptoTrace.hh    \
        XrdCryptoBasic.cc XrdCryptoBasic.hh     \
        XrdCryptoCipher.cc XrdCryptoCipher.hh     \
        XrdCryptoFactory.cc XrdCryptoFactory.hh \
        XrdCryptoMsgDigest.cc XrdCryptoMsgDigest.hh \
        XrdCryptoRSA.cc XrdCryptoRSA.hh \
        XrdCryptoX509.cc XrdCryptoX509.hh \
        XrdCryptoX509Chain.cc XrdCryptoX509Chain.hh \
        XrdCryptoX509Crl.cc XrdCryptoX509Crl.hh \
        XrdCryptoX509Req.cc XrdCryptoX509Req.hh \
        XrdCryptolocalCipher.cc XrdCryptolocalCipher.hh \
        XrdCryptolocalFactory.cc XrdCryptolocalFactory.hh
libXrdCrypto_la_LIBADD = libXrdSSLutil.la \
                         ../XrdOuc/libXrdOuc.la \
                         ../XrdSys/libXrdSys.la \
                         ../XrdNet/libXrdNet.la \
                         ../XrdNet/libXrdNetUtil.la

libXrdCryptoLite_la_SOURCES = \
        XrdCryptoLite.hh \
        XrdCryptoLite.cc \
        XrdCryptoLite_bf32.cc
libXrdCrytoLite_la_CXXFLAGS = $(SSLCXXFLAGS)


libXrdCryptossl_la_SOURCES = \
        XrdCryptosslAux.cc         \
        XrdCryptosslCipher.cc         \
        XrdCryptosslFactory.cc      \
        XrdCryptosslMsgDigest.cc      \
        XrdCryptosslRSA.cc      \
        XrdCryptosslX509.cc      \
        XrdCryptosslX509Crl.cc      \
        XrdCryptosslX509Req.cc    \
        XrdCryptosslgsiAux.cc      \
        XrdCryptosslgsiX509Chain.cc
libXrdCryptossl_la_LIBADD = ../XrdSut/libXrdSut.la \
                            $(OPENSSL_LIBDIR) -lssl -lcrypto
libXrdCryptossl_la_CXXFLAGS = $(SSLCXXFLAGS)

libXrdCryptoLite_la_SOURCES = \
        XrdCryptoLite.hh \
        XrdCryptoLite.cc \
        XrdCryptoLite_bf32.cc
libXrdCrytoLite_la_CXXFLAGS = $(SSLCXXFLAGS)


libXrdCryptossl_la_SOURCES = \
        XrdCryptosslAux.cc         \
        XrdCryptosslCipher.cc         \
        XrdCryptosslFactory.cc      \
        XrdCryptosslMsgDigest.cc      \
        XrdCryptosslRSA.cc      \
        XrdCryptosslX509.cc      \
        XrdCryptosslX509Crl.cc      \
        XrdCryptosslX509Req.cc    \
        XrdCryptosslgsiAux.cc      \
        XrdCryptosslgsiX509Chain.cc
libXrdCryptossl_la_LIBADD = ../XrdSut/libXrdSut.la \
                            $(OPENSSL_LIBDIR) -lssl -lcrypto
libXrdCryptossl_la_CXXFLAGS = $(SSLCXXFLAGS)


xrdcryptotest_SOURCES = XrdCryptotest.cc
xrdcryptotest_LDADD = libXrdCrypto.la \
                      $(OPENSSL_LIBDIR) -lcrypto

# sources not named in rules that still need to get rolled into the distribution tarball
## Note: These two files are not used in any part of the build. I still
## include them in the distribution via the EXTRA_DIST keyword
EXTRA_DIST = XrdCryptosslX509Store.cc XrdCryptosslX509Store.hh<|MERGE_RESOLUTION|>--- conflicted
+++ resolved
@@ -4,24 +4,11 @@
 ##
 ## Initial version: 1.8.2005
 ##
-<<<<<<< HEAD
-## Version info: $Id: Makefile.am,v 1.8 2008/10/12 10:25:41 dfeich Exp $
-## Checked in by $Author: dfeich $
-#######################################################################
-
-## Note: These two files are not used in any part of the build. I still
-## include them in the distribution via the EXTRA_DIST keyword
-EXTRA_DIST = XrdCryptosslX509Store.cc XrdCryptosslX509Store.hh
-
-lib_LTLIBRARIES = libXrdCrypto.la libXrdCryptossl.la libXrdCryptoLite.la
-noinst_LTLIBRARIES = libXrdSSLutil.la 
-=======
 ## Version info: $Id: Makefile.am,v 1.9 2010/08/06 15:11:50 feichtinger Exp $
 ## Checked in by $Author: feichtinger $
 #######################################################################
 
 AM_CPPFLAGS = -I$(top_srcdir)/src $(OPENSSL_INCDIR) $(KRB5_INCDIR)
->>>>>>> 84c4c19c
 
 #############################################################################
 ## extra installation directory definitions
@@ -106,28 +93,6 @@
                             $(OPENSSL_LIBDIR) -lssl -lcrypto
 libXrdCryptossl_la_CXXFLAGS = $(SSLCXXFLAGS)
 
-libXrdCryptoLite_la_SOURCES = \
-        XrdCryptoLite.hh \
-        XrdCryptoLite.cc \
-        XrdCryptoLite_bf32.cc
-libXrdCrytoLite_la_CXXFLAGS = $(SSLCXXFLAGS)
-
-
-libXrdCryptossl_la_SOURCES = \
-        XrdCryptosslAux.cc         \
-        XrdCryptosslCipher.cc         \
-        XrdCryptosslFactory.cc      \
-        XrdCryptosslMsgDigest.cc      \
-        XrdCryptosslRSA.cc      \
-        XrdCryptosslX509.cc      \
-        XrdCryptosslX509Crl.cc      \
-        XrdCryptosslX509Req.cc    \
-        XrdCryptosslgsiAux.cc      \
-        XrdCryptosslgsiX509Chain.cc
-libXrdCryptossl_la_LIBADD = ../XrdSut/libXrdSut.la \
-                            $(OPENSSL_LIBDIR) -lssl -lcrypto
-libXrdCryptossl_la_CXXFLAGS = $(SSLCXXFLAGS)
-
 
 xrdcryptotest_SOURCES = XrdCryptotest.cc
 xrdcryptotest_LDADD = libXrdCrypto.la \
