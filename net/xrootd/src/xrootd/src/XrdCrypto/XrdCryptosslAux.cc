// $Id$

const char *XrdCryptosslAuxCVSID = "$Id$";
/******************************************************************************/
/*                                                                            */
/*                  X r d C r y p t o S s l A u x . h h                       */
/*                                                                            */
/* (c) 2005 G. Ganis, CERN                                                    */
/*                                                                            */
/******************************************************************************/

/* ************************************************************************** */
/*                                                                            */
/* OpenSSL utility functions                                                  */
/*                                                                            */
/* ************************************************************************** */
#include <time.h>
#include <errno.h>
#include <stdlib.h>
#include <sys/types.h>
#include <sys/stat.h>

#include <XrdCrypto/XrdCryptoX509Chain.hh>
#include <XrdCrypto/XrdCryptosslAux.hh>
#include <XrdCrypto/XrdCryptosslRSA.hh>
#include <XrdCrypto/XrdCryptosslX509.hh>
#include <XrdCrypto/XrdCryptosslTrace.hh>
#include <openssl/pem.h>

// Error code from verification set by verify callback function
static int gErrVerifyChain = 0;
//____________________________________________________________________________
int XrdCryptosslX509VerifyCB(int ok, X509_STORE_CTX *ctx)
{
   // Verify callback function

   // Reset global error
   gErrVerifyChain = 0;

   if (ok != 0) {

      // Error analysis
      gErrVerifyChain = 1;
   }

   // We are done
   return ok;
}

//____________________________________________________________________________
int XrdCryptosslKDFunLen()
{
   // default buffer length
   return kSslKDFunDefLen;
}

//____________________________________________________________________________
int XrdCryptosslKDFun(const char *pass, int plen, const char *salt, int slen,
                      char *key, int klen)
{
   // Password-Based Key Derivation Function 2, specified in PKCS #5
   // Following (J.Viega, M.Messier, "Secure programming Cookbook", p.141),
   // the default number of iterations is set to 10000 .
   // It can be specified at the beginning of the salt using a construct
   // like this: salt = "$$<number_of_iterations>$<effective_salt>"
  
   klen = (klen <= 0) ? 24 : klen;

   // Defaults
   char *realsalt = (char *)salt;
   int realslen = slen;
   int it = 10000;
   //
   // Extract iteration number from salt, if any
   char *ibeg = (char *)memchr(salt+1,'$',slen-1);
   if (ibeg) {
      char *del = 0;
      int newit = strtol(ibeg+1, &del, 10);
      if (newit > 0 && del[0] == '$' && errno != ERANGE) {
         // found iteration number
         it = newit;
         realsalt = del+1;
         realslen = slen - (int)(realsalt-salt);
      }
   }

   PKCS5_PBKDF2_HMAC_SHA1(pass, plen,
                         (unsigned char *)realsalt, realslen, it,
                          klen, (unsigned char *)key);
   return klen;
}

//____________________________________________________________________________
bool XrdCryptosslX509VerifyCert(XrdCryptoX509 *cert, XrdCryptoX509 *ref)
{
   // Verify signature of cert using public key of ref

   // Input must make sense
   X509 *c = cert ? (X509 *)(cert->Opaque()) : 0;
   X509 *r = ref ? (X509 *)(ref->Opaque()) : 0;
   EVP_PKEY *rk = r ? X509_get_pubkey(r) : 0;
   if (!c || !rk) return 0;

   // Ok: we can verify
   return (X509_verify(c, rk) > 0);
}

//____________________________________________________________________________
bool XrdCryptosslX509VerifyChain(XrdCryptoX509Chain *chain, int &errcode)
{
   // Verifies crossed signatures of X509 certificate 'chain'
   // In case of failure, and error code is returned in errcode.

   // Make sure we got a potentially meaningful chain
   if (!chain || chain->Size() <= 1)
      return 0;

   // Create a store
   X509_STORE *store = X509_STORE_new();
   if (!store)
      return 0;

   // Set the verify callback function
   X509_STORE_set_verify_cb_func(store,0);

   // Add the first (the CA) certificate
   XrdCryptoX509 *cert = chain->Begin();
   if (cert->type != XrdCryptoX509::kCA && cert->Opaque())
      return 0;
   X509_STORE_add_cert(store, (X509 *)(cert->Opaque()));

   // Create a stack
   STACK_OF(X509) *stk = sk_X509_new_null();
   if (!stk)
      return 0;

   // Fill it with chain we have
   X509 *cref = 0;
   while ((cert = chain->Next()) && cert->Opaque()) {
      if (!cref)
         cref = (X509 *)(cert->Opaque());
      sk_X509_push(stk, (X509 *)(cert->Opaque()));
   }

   // Make sure all the certificates have been inserted
#if OPENSSL_VERSION_NUMBER >= 0x10000000L
   if (sk_X509_num(stk) != chain->Size() - 1)
#else /* OPENSSL */
   if (sk_num(stk) != chain->Size() - 1)
#endif /* OPENSSL */
      return 0;

   // Create a store ctx ...
   X509_STORE_CTX *ctx = X509_STORE_CTX_new();
   if (!ctx)
      return 0;

   // ... and initialize it
   X509_STORE_CTX_init(ctx, store, cref, stk);

   // verify ?
   bool verify_ok = (X509_verify_cert(ctx) == 1);

   // Fill error code, if any
   errcode = 0;
   if (!verify_ok)
      errcode = gErrVerifyChain;

   return verify_ok;
}

//____________________________________________________________________________
XrdSutBucket *XrdCryptosslX509ExportChain(XrdCryptoX509Chain *chain,
                                          bool withprivatekey)
{
   // Export non-CA content of 'chain' into a bucket for transfer.
   EPNAME("X509ExportChain");
   XrdSutBucket *bck = 0;

   // Make sure we got something to export
   if (!chain || chain->Size() <= 0) {
      DEBUG("chain undefined or empty: nothing to export");
      return bck;
   }

   // Do not export CA selfsigned certificates
   if (chain->Size() == 1 && chain->Begin()->type == XrdCryptoX509::kCA &&
       !strcmp(chain->Begin()->IssuerHash(),chain->Begin()->SubjectHash())) {
      DEBUG("chain contains only a CA certificate: nothing to export");
      return bck;
   }

   // Now we create a bio_mem to serialize the certificates
   BIO *bmem = BIO_new(BIO_s_mem());
   if (!bmem) {
      DEBUG("unable to create BIO for memory operations");
      return bck;
   }

   // Reorder the chain
   chain->Reorder();

   // Write the last cert first
   XrdCryptoX509 *c = chain->End();
   if (!PEM_write_bio_X509(bmem, (X509 *)c->Opaque())) {
      DEBUG("error while writing proxy certificate"); 
      BIO_free(bmem);
      return bck;
   }
   // Write its private key, if any and if asked
   if (withprivatekey) {
      XrdCryptoRSA *k = c->PKI();
      if (k->status == XrdCryptoRSA::kComplete) {
         if (!PEM_write_bio_PrivateKey(bmem, (EVP_PKEY *)(k->Opaque()),
                                  0, 0, 0, 0, 0)) {
            DEBUG("error while writing proxy private key"); 
            BIO_free(bmem);
            return bck;
         }
      }
   }
   // Now write all other certificates (except selfsigned CAs ...)
   while ((c = chain->SearchBySubject(c->Issuer()))) {
<<<<<<< HEAD
=======
      if (c->type == XrdCryptoX509::kCA) {
         DEBUG("Encountered CA in chain; breaking.  Subject: " << c->Subject());
         break;
      }
>>>>>>> 84c4c19c
      if (strcmp(c->IssuerHash(), c->SubjectHash())) {
         // Write to bucket
         if (!PEM_write_bio_X509(bmem, (X509 *)c->Opaque())) {
            DEBUG("error while writing proxy certificate"); 
            BIO_free(bmem);
            return bck;
         }
<<<<<<< HEAD
=======
      } else {
         DEBUG("Encountered self-signed CA in chain; breaking.  Subject: " << c->Subject());
         break;
>>>>>>> 84c4c19c
      }
   }

   // Extract pointer to BIO data and length of segment
   char *bdata = 0;  
   int blen = BIO_get_mem_data(bmem, &bdata);
   DEBUG("BIO data: "<<blen<<" bytes at 0x"<<(int *)bdata);

   // create the bucket now
   bck = new XrdSutBucket(0, 0, kXRS_x509);
   if (bck) {
      // Fill bucket
      bck->SetBuf(bdata, blen);
      DEBUG("result of serialization: "<<bck->size<<" bytes");
   } else {
      DEBUG("unable to create bucket for serialized format");
      BIO_free(bmem);
      return bck;
   }
   //
   // Free BIO
   BIO_free(bmem);
   //
   // We are done
   return bck;
}

//____________________________________________________________________________
int XrdCryptosslX509ChainToFile(XrdCryptoX509Chain *ch, const char *fn)
{
   // Dump non-CA content of chain 'c' into file 'fn'
   EPNAME("X509ChainToFile");

   // Check inputs
   if (!ch || !fn) {
      DEBUG("Invalid inputs");
      return -1;
   }

   // We proceed only if we can lock for write
   FILE *fp = fopen(fn,"w");
   if (!fp) {
      DEBUG("cannot open file to save chain (file: "<<fn<<")"); 
      return -1;
   }
   int ifp = fileno(fp);
   if (ifp == -1) {
      DEBUG("got invalid file descriptor (file: "<<fn<<")"); 
      fclose(fp);
      return -1;
   }

   // We need to lock from now on
   {  XrdSutFileLocker fl(ifp,XrdSutFileLocker::kExcl);

      // If not successful, return
      if (!fl.IsValid()) { 
         DEBUG("could not lock file: "<<fn<<")"); 
         fclose(fp);
         return -1;
      }

      // Set permissions to 0600
      if (fchmod(ifp, 0600) == -1) {
         DEBUG("cannot set permissions on file: "<<fn<<" (errno: "<<errno<<")"); 
         fclose(fp);
         return -1;
      }

      // Reorder the chain
      ch->Reorder();

      // Write the last cert first
      XrdCryptoX509 *c = ch->End();
      if (PEM_write_X509(fp, (X509 *)c->Opaque()) != 1) {
         DEBUG("error while writing proxy certificate"); 
         fclose(fp);
         return -1;
      }
      // Write its private key, if any
      XrdCryptoRSA *k = c->PKI();
      if (k->status == XrdCryptoRSA::kComplete) {
         if (PEM_write_PrivateKey(fp, (EVP_PKEY *)(k->Opaque()),
                                  0, 0, 0, 0, 0) != 1) {
            DEBUG("error while writing proxy private key"); 
            fclose(fp);
            return -1;
         }
      }
      // Now write all other certificates
      while ((c = ch->SearchBySubject(c->Issuer())) && c->type != XrdCryptoX509::kCA) {
         // Write to file
         if (PEM_write_X509(fp, (X509 *)c->Opaque()) != 1) {
            DEBUG("error while writing proxy certificate"); 
            fclose(fp);
            return -1;
         }
      }
   } // Unlocks the file

   // CLose the file
   fclose(fp);
   //
   // We are done
   return 0;
}

//____________________________________________________________________________
int XrdCryptosslX509ParseFile(const char *fname,
                              XrdCryptoX509Chain *chain)
{
   // Parse content of file 'fname' and add X509 certificates to
   // chain (which must be initialized by the caller).
   // If a private key matching the public key of one of the certificates
   // is found in teh file, the certificate key is completed.
   EPNAME("X509ParseFile");
   int nci = 0;

   // Make sure we got a file to import
   if (!fname) {
      DEBUG("file name undefined: can do nothing");
      return nci;
   }

   // Make sure we got a chain where to add the certificates
   if (!chain) {
      DEBUG("chain undefined: can do nothing");
      return nci;
   }

   //
   // Open file and read the content:
   // it should contain blocks on information in PEM form
   FILE *fcer = fopen(fname, "r");
   if (!fcer) {
      DEBUG("unable to open file (errno: "<<errno<<")");
      return nci;
   }

   // Now read out certificates and add them to the chain
   X509 *xcer = 0;
   while (PEM_read_X509(fcer, &xcer, 0, 0)) {
      // Add it to the chain
      XrdCryptoX509 *c = new XrdCryptosslX509(xcer);
      if (c) {
         chain->PushBack(c);
         nci++;
         DEBUG("certificate added to the chain - ord: "<<chain->Size());
      } else {
         DEBUG("could not create certificate: memory exhausted?");
         fclose(fcer);
         return nci;
      }
      xcer = 0;
   }

   // If we found something, and we are asked to extract a key,
   // rewind and look for it
   if (nci) {
      rewind(fcer);
      RSA  *rsap = 0;
      if (!PEM_read_RSAPrivateKey(fcer, &rsap, 0, 0)) {
         DEBUG("no RSA private key found in file "<<fname);
      } else {
         DEBUG("found a RSA private key in file "<<fname);
         // We need to complete the key: we save it temporarly
         // to a bio and check all the private keys of the
         // loaded certificates 
         bool ok = 1;
         BIO *bkey = BIO_new(BIO_s_mem());
         if (!bkey) {
            DEBUG("unable to create BIO for key completion");
            ok = 0;
         }
         if (ok) {
            // Write the private key
            if (!PEM_write_bio_RSAPrivateKey(bkey,rsap,0,0,0,0,0)) {
               DEBUG("unable to write RSA private key to bio");
               ok = 0;
            }
         }
         RSA_free(rsap);
         if (ok) {
            // Loop over the chain certificates
            XrdCryptoX509 *cert = chain->Begin();
            while (cert->Opaque()) {
               if (cert->type != XrdCryptoX509::kCA) {
                  // Get the public key
                  EVP_PKEY *evpp = X509_get_pubkey((X509 *)(cert->Opaque()));
                  if (evpp) {
#if OPENSSL_VERSION_NUMBER >= 0x10000000L
                     // evpp gets reset by the other call on >=1.0.0; to be investigated
                     if (PEM_read_bio_RSAPrivateKey(bkey,&(evpp->pkey.rsa),0,0)) {
#else
                     if (PEM_read_bio_PrivateKey(bkey,&evpp,0,0)) {
#endif
                        DEBUG("RSA key completed ");
                        // Test consistency
                        int rc = RSA_check_key(evpp->pkey.rsa);
                        if (rc != 0) {
                           // Update PKI in certificate
                           cert->SetPKI((XrdCryptoX509data)evpp);
                           // Update status
                           cert->PKI()->status = XrdCryptoRSA::kComplete;
                           break;
                        }
                     }
                  }
               }
               // Get next
               cert = chain->Next();
            }
         }
         // Cleanup
         BIO_free(bkey);
      }
   }

   // We can close the file now
   fclose(fcer);

   // We are done
   return nci;
}

//____________________________________________________________________________
int XrdCryptosslX509ParseBucket(XrdSutBucket *b, XrdCryptoX509Chain *chain)
{
   // Import certificate(s) from bucket b adding them to 'chain'
   // (which must be initialized by the caller).
   EPNAME("X509ParseBucket");
   int nci = 0;

   // Make sure we got something to import
   if (!b || b->size <= 0) {
      DEBUG("bucket undefined or empty: can do nothing");
      return nci;
   }

   // Make sure we got a chain where to add the certificates
   if (!chain) {
      DEBUG("chain undefined: can do nothing");
      return nci;
   }
   //
   // Now we create a bio_mem to store the certificates
   BIO *bmem = BIO_new(BIO_s_mem());
   if (!bmem) {
      DEBUG("unable to create BIO to import certificates");
      return nci;
   }

   // Write data to BIO
   if (BIO_write(bmem,(const void *)(b->buffer),b->size) != b->size) {
      DEBUG("problems writing data to BIO");
      BIO_free(bmem);
      return nci;
   }

   // Get certificates from BIO
   X509 *xcer = 0;
   while (PEM_read_bio_X509(bmem,&xcer,0,0)) {
      //
      // Create container and add to the list
      XrdCryptoX509 *c = new XrdCryptosslX509(xcer);
      if (c) {
         chain->PushBack(c);
         nci++;
         DEBUG("certificate added to the chain - ord: "<<chain->Size());
      } else {
         DEBUG("could not create certificate: memory exhausted?");
         BIO_free(bmem);
         return nci;
      }
      // reset cert otherwise the next one is not fetched
      xcer = 0;
   }

   // If we found something, and we are asked to extract a key,
   // refill the BIO and search again for the key (this is mandatory
   // as read operations modify the BIO contents; a read-only BIO
   // may be more efficient)
   if (nci && BIO_write(bmem,(const void *)(b->buffer),b->size) == b->size) {
      RSA  *rsap = 0;
      if (!PEM_read_bio_RSAPrivateKey(bmem, &rsap, 0, 0)) {
         DEBUG("no RSA private key found in bucket ");
      } else {
         DEBUG("found a RSA private key in bucket ");
         // We need to complete the key: we save it temporarly
         // to a bio and check all the private keys of the
         // loaded certificates 
         bool ok = 1;
         BIO *bkey = BIO_new(BIO_s_mem());
         if (!bkey) {
            DEBUG("unable to create BIO for key completion");
            ok = 0;
         }
         if (ok) {
            // Write the private key
            if (!PEM_write_bio_RSAPrivateKey(bkey,rsap,0,0,0,0,0)) {
               DEBUG("unable to write RSA private key to bio");
               ok = 0;
            }
         }
         RSA_free(rsap);
         if (ok) {
            // Loop over the chain certificates
            XrdCryptoX509 *cert = chain->Begin();
            while (cert->Opaque()) {
               if (cert->type != XrdCryptoX509::kCA) {
                  // Get the public key
                  EVP_PKEY *evpp = X509_get_pubkey((X509 *)(cert->Opaque()));
                  if (evpp) {
                     if (PEM_read_bio_PrivateKey(bkey,&evpp,0,0)) {
                        DEBUG("RSA key completed ");
                        // Test consistency
                        int rc = RSA_check_key(evpp->pkey.rsa);
                        if (rc != 0) {
                           // Update PKI in certificate
                           cert->SetPKI((XrdCryptoX509data)evpp);
                           // Update status
                           cert->PKI()->status = XrdCryptoRSA::kComplete;
                           break;
                        }
                     }
                  }
               }
               // Get next
               cert = chain->Next();
            }
         }
         // Cleanup
         BIO_free(bkey);
      }
   }

   // Cleanup
   BIO_free(bmem);

   // We are done
   return nci;
}

//____________________________________________________________________________
int XrdCryptosslASN1toUTC(ASN1_TIME *tsn1)
{
   // Function to convert from ASN1 time format into UTC
   // since Epoch (Jan 1, 1970) 
   // Return -1 if something went wrong
   int etime = -1;

   //
   // Make sure there is something to convert
   if (!tsn1) return etime;

   //
   // Parse the input string: here we basically cut&paste from GRIDSITE
   // They finally use timegm to convert to UTC seconds, which is less
   // standard and seems to give an offset of 3600 secs.
   // Our result is in agreement with 'date +%s`. 
   struct tm ltm;
   char zz;
   if ((sscanf((const char *)(tsn1->data),
       "%02d%02d%02d%02d%02d%02d%c", 
       &(ltm.tm_year), &(ltm.tm_mon), &(ltm.tm_mday),
       &(ltm.tm_hour), &(ltm.tm_min), &(ltm.tm_sec),
                                      &zz) != 7) || (zz != 'Z')) {
       return -1;
   }
   // Init also the ones not used by mktime
   ltm.tm_wday  = 0;        // day of the week 
   ltm.tm_yday  = 0;        // day in the year
   ltm.tm_isdst = -1;       // daylight saving time
   //
   // Renormalize some values: year should be modulo 1900
   if (ltm.tm_year < 90)
      ltm.tm_year += 100;
   //
   // month should in [0, 11]
   (ltm.tm_mon)--;
   //
   // calculate UTC
   etime = mktime(&ltm);
   //
   // If GMT we need a correction because mktime use local time zone
   time_t now = time(0);
   struct tm ltn, gtn;
   if (!localtime_r(&now, &ltn)) return etime;
   if (!gmtime_r(&now, &gtn)) return etime;
   //
   // Calculate correction
   int tzcor = (int) difftime(mktime(&ltn), mktime(&gtn));
   //
   // Apply correction
   etime += tzcor;
   //
   // We are done
   return etime;
} <|MERGE_RESOLUTION|>--- conflicted
+++ resolved
@@ -221,13 +221,10 @@
    }
    // Now write all other certificates (except selfsigned CAs ...)
    while ((c = chain->SearchBySubject(c->Issuer()))) {
-<<<<<<< HEAD
-=======
       if (c->type == XrdCryptoX509::kCA) {
          DEBUG("Encountered CA in chain; breaking.  Subject: " << c->Subject());
          break;
       }
->>>>>>> 84c4c19c
       if (strcmp(c->IssuerHash(), c->SubjectHash())) {
          // Write to bucket
          if (!PEM_write_bio_X509(bmem, (X509 *)c->Opaque())) {
@@ -235,12 +232,9 @@
             BIO_free(bmem);
             return bck;
          }
-<<<<<<< HEAD
-=======
       } else {
          DEBUG("Encountered self-signed CA in chain; breaking.  Subject: " << c->Subject());
          break;
->>>>>>> 84c4c19c
       }
    }
 
