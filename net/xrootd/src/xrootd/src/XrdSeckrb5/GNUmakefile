--- conflicted
+++ resolved
@@ -1,8 +1,4 @@
-<<<<<<< HEAD
-#              $Id: GNUmakefile,v 1.15 2009/12/02 13:04:28 ganis Exp $
-=======
 #              $Id: GNUmakefile,v 1.16 2010/07/29 01:24:44 abh Exp $
->>>>>>> 84c4c19c
 
 #------------------------------------------------------------------------------#
 #                       C o m m o n   V a r i a b l e s                        #
@@ -10,19 +6,12 @@
   
 include ../GNUmake.env
 
-<<<<<<< HEAD
-MORELIBS = -L$(LIBDIR) -lXrdSut -lXrdOuc  -lXrdSys -lXrdNet $(LIBKRB5)
-
-LIBDEPS = $(LIBDIR)/libXrdSut.a $(LIBDIR)/libXrdOuc.a \
-          $(LIBDIR)/libXrdSys.a $(LIBDIR)/libXrdNet.a
-=======
 MORELIBS = -L$(LIBDIR) -lXrdSut -lXrdNet -lXrdOuc -lXrdNetUtil -lXrdSys \
              $(LIBKRB5)
 
 LIBDEPS = $(LIBDIR)/libXrdSut.a     $(LIBDIR)/libXrdNet.a \
           $(LIBDIR)/libXrdNetUtil.a $(LIBDIR)/libXrdOuc.a \
           $(LIBDIR)/libXrdSys.a 
->>>>>>> 84c4c19c
 
 #------------------------------------------------------------------------------#
 #                             C o m p o n e n t s                              #
