--- conflicted
+++ resolved
@@ -83,13 +83,9 @@
 //
         if (!path) lnklen = lbsz;
    else if (!lstat(path, &Stat) && S_ISLNK(Stat.st_mode))
-<<<<<<< HEAD
-           lnklen = readlink(path, lbuf, lbsz);
-=======
            {if ((lnklen = readlink(path, lbuf, lbsz-1)) < 0) *lbuf = 0;
                else *(lbuf+lnklen) = 0;
            }
->>>>>>> 84c4c19c
    else {lnklen = strlen(path);
          if (lnklen >= lbsz) lnklen = lbsz-1;
          strncpy(lbuf, path, lnklen); *(lbuf+lnklen) = '\0';
