--- conflicted
+++ resolved
@@ -1,11 +1,7 @@
 // $Id$
 #ifndef __XRD_VERSION_H__
 #define __XRD_VERSION_H__
-<<<<<<< HEAD
-#define XrdVERSION  "v20100602-0830-root-0"
-=======
 #define XrdVERSION  "v20100913-0630-root-5"
->>>>>>> 84c4c19c
 #if XrdDEBUG
 #define XrdVSTRING XrdVERSION "_dbg"
 #else
