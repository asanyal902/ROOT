################################################################################
##                        Makefile.am for xrootd
##
## (c) 2004 by the Board of Trustees of the Leland Stanford, Jr., University
##       All Rights Reserved. See XrdInfo.cc for complete License Terms
##   Produced by Andrew Hanushevsky for Stanford University under contract
##              DE-AC03-76-SFO0515 with the Department of Energy
##
##
<<<<<<< HEAD
## Version info: $Id: Makefile.am,v 1.18 2009/04/15 09:16:30 dfeich Exp $
## Checked in by $Author: dfeich $
=======
## Version info: $Id: Makefile.am,v 1.20 2010/08/05 15:26:29 feichtinger Exp $
## Checked in by $Author: feichtinger $
>>>>>>> 84c4c19c
################################################################################


noinst_HEADERS = XrdVersion.hh XProtocol/YProtocol.hh XProtocol/XProtocol.hh \
                 XProtocol/XPtypes.hh

#######################################################################
## Option conditionals
## Note: specifying optional directories using automake conditionals
##       guarantees that the 'make dist' command still yields the complete
##       tarball  
if ENABLE_PWD
XRDSUT = XrdSut
XRDSECPWD = XrdSecpwd
XRDCRYPTO = XrdCrypto
endif

if ENABLE_OPENSSL
XRDSECPWD = XrdSecpwd
XRDSECSSS = XrdSecsss
endif

if ENABLE_KRB4
XRDSECKRB4 = XrdSeckrb4
endif

if ENABLE_KRB5
XRDSECKRB5 = XrdSeckrb5
endif

if ENABLE_GSI
XRDSECGSI = XrdSecgsi
endif

if ENABLE_MON
XRDMON = XrdMon
endif


if ENABLE_POSIX
XRDPOSIX = XrdPosix
XRDPSS = XrdPss
XRDCNS = XrdCns
endif

if ENABLE_APPS
XRDAPPS=XrdApps
endif


#######################################################################

SUBDIRS = XrdSys \
          XrdOuc \
          XrdNet \
          XrdSec \
          $(XRDSUT) \
          $(XRDCRYPTO) \
          $(XRDSECPWD) \
          $(XRDSECKRB4) \
          $(XRDSECKRB5) \
          $(XRDSECGSI) \
          $(XRDSECSSS) \
          XrdSecunix \
          XrdSfs \
          XrdAcc \
          XrdBwm \
          XrdOss \
          Xrd \
          XrdFrm \
          XrdCms \
          XrdOfs \
          XrdRootd \
          XrdXrootd \
          XrdFrm \
          XrdClient \
          $(XRDPOSIX) \
          $(XRDAPPS) \
          $(XRDPSS) \
          $(XRDCNS) \
          $(XRDMON)



<|MERGE_RESOLUTION|>--- conflicted
+++ resolved
@@ -7,13 +7,8 @@
 ##              DE-AC03-76-SFO0515 with the Department of Energy
 ##
 ##
-<<<<<<< HEAD
-## Version info: $Id: Makefile.am,v 1.18 2009/04/15 09:16:30 dfeich Exp $
-## Checked in by $Author: dfeich $
-=======
 ## Version info: $Id: Makefile.am,v 1.20 2010/08/05 15:26:29 feichtinger Exp $
 ## Checked in by $Author: feichtinger $
->>>>>>> 84c4c19c
 ################################################################################
 
 
@@ -88,7 +83,6 @@
           XrdOfs \
           XrdRootd \
           XrdXrootd \
-          XrdFrm \
           XrdClient \
           $(XRDPOSIX) \
           $(XRDAPPS) \
