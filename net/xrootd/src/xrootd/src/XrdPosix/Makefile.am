--- conflicted
+++ resolved
@@ -4,13 +4,8 @@
 ##
 ## Initial version: 1.8.2005
 ##
-<<<<<<< HEAD
-## Version info: $Id: Makefile.am,v 1.13 2009/05/19 21:24:55 dfeich Exp $
-## Checked in by $Author: dfeich $
-=======
 ## Version info: $Id: Makefile.am,v 1.14 2010/08/06 15:12:23 feichtinger Exp $
 ## Checked in by $Author: feichtinger $
->>>>>>> 84c4c19c
 #######################################################################
 
 # TODO: solve libXrdPosixPreload build problem. The classic build "solves" the
@@ -34,12 +29,6 @@
 #############################################################################
 ## deliverables
 
-<<<<<<< HEAD
-#############################################################################
-## deliverables
-
-=======
->>>>>>> 84c4c19c
 lib_LTLIBRARIES = libXrdPosix.la
 #lib_LTLIBRARIES = libXrdPosix.la libXrdPosixPreload.la
 
