--- conflicted
+++ resolved
@@ -363,21 +363,12 @@
    static int initDone = 0;
    struct rlimit rlim;
    long isize;
-<<<<<<< HEAD
 
 // Only static fields are initialized here. We need to do this only once!
 //
    if (initDone) return;
    initDone = 1;
 
-=======
-
-// Only static fields are initialized here. We need to do this only once!
-//
-   if (initDone) return;
-   initDone = 1;
-
->>>>>>> 84c4c19c
 // Initialize the linkage table first before any C calls!
 //
    Xunix.Init();
