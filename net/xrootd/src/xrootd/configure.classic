--- conflicted
+++ resolved
@@ -1,11 +1,7 @@
 #! /bin/sh
 ################################################################################
 #
-<<<<<<< HEAD
-#          $Id: configure.classic,v 1.106 2010/04/14 20:59:58 abh Exp $
-=======
 #          $Id: configure.classic,v 1.109 2010/09/13 13:26:49 ganis Exp $
->>>>>>> 84c4c19c
 #                                                                              #
 #                     c o n f i g u r e . c l a s s i c                        #
 #                       (previously called configure)                          #
@@ -398,19 +394,11 @@
     # look first in the lib32 directories
     if test "x$checklib32" = "xyes" ; then
         usrlib="/usr/lib32 $usrlib"
-<<<<<<< HEAD
     fi
     # look first in the lib64 directories
     if test "x$checklib64" = "xyes" ; then
         usrlib="/usr/lib64 $usrlib"
     fi
-=======
-    fi
-    # look first in the lib64 directories
-    if test "x$checklib64" = "xyes" ; then
-        usrlib="/usr/lib64 $usrlib"
-    fi
->>>>>>> 84c4c19c
     # look only in the lib64 directories
     if test "x$checkonlylib64" = "xyes" ; then
         usrlib="/usr/lib64"
@@ -723,12 +711,9 @@
    afs-incdir      AFS support, location of afs/stds.h, afs/kautils.h
    afs-libdir      AFS support, location of libafsauthent.a, libafsrpc.a
    afs-shared      AFS support, controls usage of shared linkage AFS libraries {yes/no}
-<<<<<<< HEAD
-=======
    bonjour         Bonjour support, location of Bonjour distribution
    bonjour-incdir  Bonjour support, location of headers of mDNS or Avahi
    bonjour-libdir  Bonjour support, location of libraries of mDNS or Avahi
->>>>>>> 84c4c19c
    java            Path to the Java SDK to be used for the java interface
    krb4            KerberosIV support, location of Kerberos distribution
    krb4-incdir     KerberosIV support, location of kerberosIV/krb.h
@@ -889,12 +874,9 @@
       --with-afs-incdir=*)     afsincdir=$optarg     ; enable_afs="yes"    ;;
       --with-afs-libdir=*)     afslibdir=$optarg     ; enable_afs="yes"    ;;
       --with-afs-shared=*)     afsshared=$optarg     ; enable_afs="yes"     ;;
-<<<<<<< HEAD
-=======
       --with-bonjour=*)        bonjourdir=$optarg        ; enable_bonjour="yes"     ;;
       --with-bonjour-incdir=*) bonjourincdir=$optarg     ; enable_bonjour="yes"    ;;
       --with-bonjour-libdir=*) bonjourlibdir=$optarg     ; enable_bonjour="yes"    ;;
->>>>>>> 84c4c19c
       --with-java=*)           javadir=$optarg       ; enable_javaint="yes" ;;
       --with-krb4=*)           krb4dir=$optarg       ; enable_krb4="yes"    ;;
       --with-krb4-incdir=*)    krb4incdir=$optarg    ; enable_krb4="yes"    ;;
@@ -1010,14 +992,6 @@
             nccflv=sunCCamd64
          fi
       fi
-<<<<<<< HEAD
-      if test "x$nccflv" = "xsunCCamd"; then
-         if test $ccsub -lt 10; then
-            nccflv=sunCCamd64
-         fi
-      fi
-=======
->>>>>>> 84c4c19c
       rm -f /tmp/ccout.tmp.$$
    fi
 fi
@@ -2327,8 +2301,6 @@
             echo "### errors or warnings if the static libraries are not compiled with the correct options;"
             echo "### if this happens, please re-run with --with-afs-shared=yes or rebuild the AFS static"
             echo "### libs using the script at utils/installOpenAFS.sh."
-<<<<<<< HEAD
-=======
         fi
     fi
 fi
@@ -2495,7 +2467,6 @@
             enable_bonjour="no"
         else
             libavahi="$libavahi $found_dir $found_lib"
->>>>>>> 84c4c19c
         fi
     fi
 
@@ -3065,10 +3036,6 @@
     -e "s|@xrdsec@|$xrdsec|" \
     -e "s|@dbgsfx@|$dbgsfx|g"   \
     -e "s|@dbgmsg@|$dbgmsg|g"   \
-<<<<<<< HEAD
-    -e "s|@suncache@|$suncache|" \
-=======
->>>>>>> 84c4c19c
     -e "s|@inst_prefix@|$inst_prefix|" \
     -e "s|@inst_libdir@|$inst_libdir|" \
     -e "s|@inst_etcdir@|$inst_etcdir|" \
@@ -3116,14 +3083,11 @@
     -e "s|@hasepoll@|$hasepoll|" \
     -e "s|@haslibz@|$haslibz|" \
     -e "s|@libz@|$libz|" \
-<<<<<<< HEAD
-=======
     -e "s|@buildbjr@|$buildbjr|" \
     -e "s|@haslibdnssd@|$haslibdnssd|" \
     -e "s|@libdnssd@|$libdnssd|" \
     -e "s|@haslibavahi@|$haslibavahi|" \
     -e "s|@libavahi@|$libavahi|" \
->>>>>>> 84c4c19c
     -e "s|@libtcmalloc|$libtcmalloc@|" \
     -e "s|@hassendfile@|$hassendfile|" \
     -e "s|@hassigwti@|$hassigwti|" \
