// @(#)root/net:$Id$
// Author: Fons Rademakers   18/12/96

/*************************************************************************
 * Copyright (C) 1995-2000, Rene Brun and Fons Rademakers.               *
 * All rights reserved.                                                  *
 *                                                                       *
 * For the licensing terms see $ROOTSYS/LICENSE.                         *
 * For the list of contributors see $ROOTSYS/README/CREDITS.             *
 *************************************************************************/

//////////////////////////////////////////////////////////////////////////
//                                                                      //
// TServerSocket                                                        //
//                                                                      //
// This class implements server sockets. A server socket waits for      //
// requests to come in over the network. It performs some operation     //
// based on that request and then possibly returns a full duplex socket //
// to the requester. The actual work is done via the TSystem class      //
// (either TUnixSystem or TWinNTSystem).                                //
//                                                                      //
//////////////////////////////////////////////////////////////////////////

#include "TServerSocket.h"
#include "TSocket.h"
#include "TSystem.h"
#include "TROOT.h"
#include "TError.h"
#include <string>
#include "TVirtualMutex.h"

// Hook to server authentication wrapper
SrvAuth_t TServerSocket::fgSrvAuthHook = 0;
SrvClup_t TServerSocket::fgSrvAuthClupHook = 0;

// Defaul options for accept
UChar_t TServerSocket::fgAcceptOpt = kSrvNoAuth;

TVirtualMutex *gSrvAuthenticateMutex = 0;

ClassImp(TServerSocket)

//______________________________________________________________________________
static void setaccopt(UChar_t &Opt, UChar_t Mod)
{
   // Kind of macro to parse input options
   // Modify Opt according to modifier Mod
   R__LOCKGUARD2(gSrvAuthenticateMutex);

   if (!Mod) return;

   if ((Mod & kSrvAuth))      Opt |= kSrvAuth;
   if ((Mod & kSrvNoAuth))    Opt &= ~kSrvAuth;
}

//______________________________________________________________________________
TServerSocket::TServerSocket(const char *service, Bool_t reuse, Int_t backlog,
                             Int_t tcpwindowsize)
{
   // Create a server socket object for a named service. Set reuse to true
   // to force reuse of the server socket (i.e. do not wait for the time
   // out to pass). Using backlog one can set the desirable queue length
   // for pending connections.
   // Use tcpwindowsize to specify the size of the receive buffer, it has
   // to be specified here to make sure the window scale option is set (for
   // tcpwindowsize > 65KB and for platforms supporting window scaling).
   // Use IsValid() to check the validity of the
   // server socket. In case server socket is not valid use GetErrorCode()
   // to obtain the specific error value. These values are:
   //  0 = no error (socket is valid)
   // -1 = low level socket() call failed
   // -2 = low level bind() call failed
   // -3 = low level listen() call failed
   // Every valid server socket is added to the TROOT sockets list which
   // will make sure that any open sockets are properly closed on
   // program termination.

   R__ASSERT(gROOT);
   R__ASSERT(gSystem);

   SetName("ServerSocket");

   fSecContext = 0;
   fSecContexts = new TList;

   // If this is a local path, try announcing a UNIX socket service
   ResetBit(TSocket::kIsUnix);
<<<<<<< HEAD
   if (service && (!gSystem->AccessPathName(service) || 
=======
   if (service && (!gSystem->AccessPathName(service) ||
>>>>>>> 84c4c19c
#ifndef WIN32
      service[0] == '/')) {
#else
      service[0] == '/' || (service[1] == ':' && service[2] == '/'))) {
#endif
      SetBit(TSocket::kIsUnix);
      fService = "unix:";
      fService += service;
      fSocket = gSystem->AnnounceUnixService(service, backlog);
      if (fSocket >= 0) {
         R__LOCKGUARD2(gROOTMutex);
         gROOT->GetListOfSockets()->Add(this);
      }
   } else {
      // TCP / UDP socket
      fService = service;
      int port = gSystem->GetServiceByName(service);
      if (port != -1) {
         fSocket = gSystem->AnnounceTcpService(port, reuse, backlog, tcpwindowsize);
         if (fSocket >= 0) {
            R__LOCKGUARD2(gROOTMutex);
            gROOT->GetListOfSockets()->Add(this);
         }
      } else {
         fSocket = -1;
      }
   }
}

//______________________________________________________________________________
TServerSocket::TServerSocket(Int_t port, Bool_t reuse, Int_t backlog,
                             Int_t tcpwindowsize)
{
   // Create a server socket object on a specified port. Set reuse to true
   // to force reuse of the server socket (i.e. do not wait for the time
   // out to pass). Using backlog one can set the desirable queue length
   // for pending connections. If port is 0 a port scan will be done to
   // find a free port. This option is mutual exlusive with the reuse option.
   // Use tcpwindowsize to specify the size of the receive buffer, it has
   // to be specified here to make sure the window scale option is set (for
   // tcpwindowsize > 65KB and for platforms supporting window scaling).
   // Use IsValid() to check the validity of the
   // server socket. In case server socket is not valid use GetErrorCode()
   // to obtain the specific error value. These values are:
   //  0 = no error (socket is valid)
   // -1 = low level socket() call failed
   // -2 = low level bind() call failed
   // -3 = low level listen() call failed
   // Every valid server socket is added to the TROOT sockets list which
   // will make sure that any open sockets are properly closed on
   // program termination.

   R__ASSERT(gROOT);
   R__ASSERT(gSystem);

   SetName("ServerSocket");

   fSecContext = 0;
   fSecContexts = new TList;
   fService = gSystem->GetServiceByPort(port);
   SetTitle(fService);

   fSocket = gSystem->AnnounceTcpService(port, reuse, backlog, tcpwindowsize);
   if (fSocket >= 0) {
      R__LOCKGUARD2(gROOTMutex);
      gROOT->GetListOfSockets()->Add(this);
   }
}

//______________________________________________________________________________
TServerSocket::~TServerSocket()
{
   // Destructor: cleanup authentication stuff (if any) and close

   R__LOCKGUARD2(gSrvAuthenticateMutex);
   if (fSecContexts) {
      if (fgSrvAuthClupHook) {
         // Cleanup the security contexts
         (*fgSrvAuthClupHook)(fSecContexts);
      }
      // Remove the list
      fSecContexts->Delete();
      SafeDelete(fSecContexts);
      fSecContexts = 0;
   }

   Close();
}

//______________________________________________________________________________
TSocket *TServerSocket::Accept(UChar_t Opt)
{
   // Accept a connection on a server socket. Returns a full-duplex
   // communication TSocket object. If no pending connections are
   // present on the queue and nonblocking mode has not been enabled
   // with SetOption(kNoBlock,1) the call blocks until a connection is
   // present. The returned socket must be deleted by the user. The socket
   // is also added to the TROOT sockets list which will make sure that
   // any open sockets are properly closed on program termination.
   // In case of error 0 is returned and in case non-blocking I/O is
   // enabled and no connections are available -1 is returned.
   //
   // Opt can be used to require client authentication; valid options are
   //
   //    kSrvAuth   =   require client authentication
   //    kSrvNoAuth =   force no client authentication
   //
   // Example: use Opt = kSrvAuth to require client authentication.
   //
   // Default options are taken from fgAcceptOpt and are initially
   // equivalent to kSrvNoAuth; they can be changed with the static
   // method TServerSocket::SetAcceptOptions(Opt).
   // The active defaults can be visualized using the static method
   // TServerSocket::ShowAcceptOptions().
   //

   if (fSocket == -1) { return 0; }

   TSocket *socket = new TSocket;

   Int_t soc = gSystem->AcceptConnection(fSocket);
   if (soc == -1) { delete socket; return 0; }
   if (soc == -2) { delete socket; return (TSocket*) -1; }

   // Parse Opt
   UChar_t acceptOpt = fgAcceptOpt;
   setaccopt(acceptOpt,Opt);
   Bool_t auth = (Bool_t)(acceptOpt & kSrvAuth);

   socket->fSocket  = soc;
   socket->fSecContext = 0;
   socket->fService = fService;
   if (!TestBit(TSocket::kIsUnix))
      socket->fAddress = gSystem->GetPeerName(socket->fSocket);
   if (socket->fSocket >= 0) {
      R__LOCKGUARD2(gROOTMutex);
      gROOT->GetListOfSockets()->Add(socket);
   }

   // Perform authentication, if required
   if (auth) {
      if (!Authenticate(socket)) {
         delete socket;
         socket = 0;
      }
   }

   return socket;
}

//______________________________________________________________________________
TInetAddress TServerSocket::GetLocalInetAddress()
{
   // Return internet address of host to which the server socket is bound,
   // i.e. the local host. In case of error TInetAddress::IsValid() returns
   // kFALSE.

   if (fSocket != -1) {
      if (fAddress.GetPort() == -1)
         fAddress = gSystem->GetSockName(fSocket);
      return fAddress;
   }
   return TInetAddress();
}

//______________________________________________________________________________
Int_t TServerSocket::GetLocalPort()
{
   // Get port # to which server socket is bound. In case of error returns -1.

   if (fSocket != -1) {
      if (fAddress.GetPort() == -1)
         fAddress = GetLocalInetAddress();
      return fAddress.GetPort();
   }
   return -1;
}


//______________________________________________________________________________
UChar_t TServerSocket::GetAcceptOptions()
{
   // Return default options for Accept

   return fgAcceptOpt;
}

//______________________________________________________________________________
void TServerSocket::SetAcceptOptions(UChar_t mod)
{
   // Set default options for Accept according to modifier 'mod'.
   // Use:
   //   kSrvAuth                 require client authentication
   //   kSrvNoAuth               do not require client authentication

   setaccopt(fgAcceptOpt,mod);
}

//______________________________________________________________________________
void TServerSocket::ShowAcceptOptions()
{
   // Print default options for Accept

   ::Info("ShowAcceptOptions","    Auth: %d",(Bool_t)(fgAcceptOpt & kSrvAuth));
}

//______________________________________________________________________________
Bool_t TServerSocket::Authenticate(TSocket *sock)
{
   // Check authentication request from the client on new
   // open connection

   if (!fgSrvAuthHook) {
      R__LOCKGUARD2(gSrvAuthenticateMutex);

      // Load libraries needed for (server) authentication ...
      TString srvlib = "libSrvAuth";
      char *p = 0;
      // The generic one
      if ((p = gSystem->DynamicPathName(srvlib, kTRUE))) {
         delete[] p;
         if (gSystem->Load(srvlib) == -1) {
            Error("Authenticate", "can't load %s",srvlib.Data());
            return kFALSE;
         }
      } else {
         Error("Authenticate", "can't locate %s",srvlib.Data());
         return kFALSE;
      }
      //
      // Locate SrvAuthenticate
      Func_t f = gSystem->DynFindSymbol(srvlib,"SrvAuthenticate");
      if (f)
         fgSrvAuthHook = (SrvAuth_t)(f);
      else {
         Error("Authenticate", "can't find SrvAuthenticate");
         return kFALSE;
      }
      //
      // Locate SrvAuthCleanup
      f = gSystem->DynFindSymbol(srvlib,"SrvAuthCleanup");
      if (f)
         fgSrvAuthClupHook = (SrvClup_t)(f);
      else {
         Warning("Authenticate", "can't find SrvAuthCleanup");
      }
   }

   TString confdir;
#ifndef ROOTPREFIX
   // try to guess the config directory...
   if (gSystem->Getenv("ROOTSYS")) {
      confdir = TString(gSystem->Getenv("ROOTSYS"));
   } else {
      // Try to guess it from 'root.exe' path
      char *rootexe = gSystem->Which(gSystem->Getenv("PATH"),
                                     "root.exe", kExecutePermission);
      confdir = rootexe;
      confdir.Resize(confdir.Last('/'));
      delete [] rootexe;
   }
#else
   confdir = TString(ROOTPREFIX);
#endif
   if (!confdir.Length()) {
      Error("Authenticate", "config dir undefined");
      return kFALSE;
   }

   // dir for temporary files
   TString tmpdir = TString(gSystem->TempDirectory());
   if (gSystem->AccessPathName(tmpdir, kWritePermission))
      tmpdir = TString("/tmp");

   // Get Host name
   TString openhost(sock->GetInetAddress().GetHostName());
   if (gDebug > 2)
      Info("Authenticate","OpenHost = %s", openhost.Data());

   // Run Authentication now
   std::string user;
   Int_t meth = -1;
   Int_t auth = 0;
   Int_t type = 0;
   std::string ctkn = "";
   if (fgSrvAuthHook)
      auth = (*fgSrvAuthHook)(sock, confdir, tmpdir, user,
                              meth, type, ctkn, fSecContexts);

   if (gDebug > 2)
      Info("Authenticate","auth = %d, type= %d, ctkn= %s",
            auth, type, ctkn.c_str());

   return auth;
}<|MERGE_RESOLUTION|>--- conflicted
+++ resolved
@@ -85,11 +85,7 @@
 
    // If this is a local path, try announcing a UNIX socket service
    ResetBit(TSocket::kIsUnix);
-<<<<<<< HEAD
-   if (service && (!gSystem->AccessPathName(service) || 
-=======
    if (service && (!gSystem->AccessPathName(service) ||
->>>>>>> 84c4c19c
 #ifndef WIN32
       service[0] == '/')) {
 #else
