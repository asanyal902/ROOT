--- conflicted
+++ resolved
@@ -196,12 +196,6 @@
          fWritten = err;
          return;
       }
-<<<<<<< HEAD
-      if (err == -2)
-         Error("TWebFile", "%s does not exist", fUrl.GetUrl());
-      MakeZombie();
-      gDirectory = gROOT;
-=======
       if (err == -2) {
          Error("TWebFile", "%s does not exist", fBasicUrl.Data());
          MakeZombie();
@@ -209,11 +203,6 @@
          return;
       }
       // err == -3 HEAD not supported, fall through and try ReadBuffer()
-   }
-   if (readHeadOnly) {
-      fD = -1;
->>>>>>> 84c4c19c
-      return;
    }
    if (readHeadOnly) {
       fD = -1;
@@ -241,8 +230,6 @@
 }
 
 //______________________________________________________________________________
-<<<<<<< HEAD
-=======
 void TWebFile::SetMsgReadBuffer10(const char *redirectLocation, Bool_t tempRedirect)
 {
    // Set GET command for use by ReadBuffer(s)10(), handle redirection if
@@ -321,7 +308,6 @@
 }
 
 //______________________________________________________________________________
->>>>>>> 84c4c19c
 void TWebFile::CheckProxy()
 {
    // Check if shell var "http_proxy" has been set and should be used.
@@ -398,17 +384,7 @@
    // Use protocol 0.9 for efficiency, we are not interested in the 1.0 headers.
    if (fMsgReadBuffer == "") {
       fMsgReadBuffer = "GET ";
-<<<<<<< HEAD
-      fMsgReadBuffer += fUrl.GetProtocol();
-      fMsgReadBuffer += "://";
-      fMsgReadBuffer += fUrl.GetHost();
-      fMsgReadBuffer += ":";
-      fMsgReadBuffer += fUrl.GetPort();
-      fMsgReadBuffer += "/";
-      fMsgReadBuffer += fUrl.GetFile();
-=======
       fMsgReadBuffer += fBasicUrl;
->>>>>>> 84c4c19c
       fMsgReadBuffer += "?";
    }
    TString msg = fMsgReadBuffer;
@@ -443,36 +419,8 @@
    // mod-root installed). This routine connects to the remote host, sends the
    // request and returns the buffer. Returns kTRUE in case of error.
 
-<<<<<<< HEAD
-   // Give full URL so Apache's virtual hosts solution works.
-   if (fMsgReadBuffer10 == "") {
-      fMsgReadBuffer10 = "GET ";
-      fMsgReadBuffer10 += fUrl.GetProtocol();
-      fMsgReadBuffer10 += "://";
-      fMsgReadBuffer10 += fUrl.GetHost();
-      fMsgReadBuffer10 += ":";
-      fMsgReadBuffer10 += fUrl.GetPort();
-      fMsgReadBuffer10 += "/";
-      fMsgReadBuffer10 += fUrl.GetFile();
-      if (fHTTP11)
-         fMsgReadBuffer10 += " HTTP/1.1";
-      else
-         fMsgReadBuffer10 += " HTTP/1.0";
-      fMsgReadBuffer10 += "\r\n";
-      if (fHTTP11) {
-         fMsgReadBuffer10 += "Host: ";
-         fMsgReadBuffer10 += fUrl.GetHost();
-         fMsgReadBuffer10 += "\r\n";
-      }
-      fMsgReadBuffer10 += BasicAuthentication();
-      fMsgReadBuffer10 += gUserAgent;
-      fMsgReadBuffer10 += "\r\n";
-      fMsgReadBuffer10 += "Range: bytes=";
-   }
-=======
    SetMsgReadBuffer10();
 
->>>>>>> 84c4c19c
    TString msg = fMsgReadBuffer10;
    msg += fOffset;
    msg += "-";
@@ -512,27 +460,12 @@
 
    // Give full URL so Apache's virtual hosts solution works.
    // Use protocol 0.9 for efficiency, we are not interested in the 1.0 headers.
-<<<<<<< HEAD
-   if (fMsgReadBuffers == "") {
-      fMsgReadBuffers = "GET ";
-      fMsgReadBuffers += fUrl.GetProtocol();
-      fMsgReadBuffers += "://";
-      fMsgReadBuffers += fUrl.GetHost();
-      fMsgReadBuffers += ":";
-      fMsgReadBuffers += fUrl.GetPort();
-      fMsgReadBuffers += "/";
-      fMsgReadBuffers += fUrl.GetFile();
-      fMsgReadBuffers += "?";
-   }
-   TString msg = fMsgReadBuffers;
-=======
    if (fMsgReadBuffer == "") {
       fMsgReadBuffer = "GET ";
       fMsgReadBuffer += fBasicUrl;
       fMsgReadBuffer += "?";
    }
    TString msg = fMsgReadBuffer;
->>>>>>> 84c4c19c
 
    Int_t k = 0, n = 0;
    for (Int_t i = 0; i < nbuf; i++) {
@@ -545,11 +478,7 @@
          msg += "\r\n";
          if (GetFromWeb(&buf[k], n, msg) == -1)
             return kTRUE;
-<<<<<<< HEAD
-         msg = fMsgReadBuffers;
-=======
          msg = fMsgReadBuffer;
->>>>>>> 84c4c19c
          k += n;
          n = 0;
       }
@@ -573,38 +502,9 @@
    // This function is overloaded by TNetFile, TWebFile, etc.
    // Returns kTRUE in case of failure.
 
-<<<<<<< HEAD
-   // Give full URL so Apache's virtual hosts solution works.
-   if (fMsgReadBuffers10 == "") {
-      fMsgReadBuffers10 = "GET ";
-      fMsgReadBuffers10 += fUrl.GetProtocol();
-      fMsgReadBuffers10 += "://";
-      fMsgReadBuffers10 += fUrl.GetHost();
-      fMsgReadBuffers10 += ":";
-      fMsgReadBuffers10 += fUrl.GetPort();
-      fMsgReadBuffers10 += "/";
-      fMsgReadBuffers10 += fUrl.GetFile();
-      if (fHTTP11)
-         fMsgReadBuffers10 += " HTTP/1.1";
-      else
-         fMsgReadBuffers10 += " HTTP/1.0";
-      fMsgReadBuffers10 += "\r\n";
-      if (fHTTP11) {
-         fMsgReadBuffers10 += "Host: ";
-         fMsgReadBuffers10 += fUrl.GetHost();
-         fMsgReadBuffers10 += "\r\n";
-      }
-      fMsgReadBuffers10 += BasicAuthentication();
-      fMsgReadBuffers10 += gUserAgent;
-      fMsgReadBuffers10 += "\r\n";
-      fMsgReadBuffers10 += "Range: bytes=";
-   }
-   TString msg = fMsgReadBuffers10;
-=======
    SetMsgReadBuffer10();
 
    TString msg = fMsgReadBuffer10;
->>>>>>> 84c4c19c
 
    Int_t k = 0, n = 0, r;
    for (Int_t i = 0; i < nbuf; i++) {
@@ -618,11 +518,7 @@
          r = GetFromWeb10(&buf[k], n, msg);
          if (r == -1)
             return kTRUE;
-<<<<<<< HEAD
-         msg = fMsgReadBuffers10;
-=======
          msg = fMsgReadBuffer10;
->>>>>>> 84c4c19c
          k += n;
          n = 0;
       }
@@ -806,10 +702,7 @@
 #else
          sscanf(res.Data(), "Content-range: bytes %lld-%lld/%lld", &first, &last, &tot);
 #endif
-<<<<<<< HEAD
-=======
          if (fSize == -1) fSize = tot;
->>>>>>> 84c4c19c
       } else if (res.BeginsWith("Content-Range:")) {
 #ifdef R__WIN32
          sscanf(res.Data(), "Content-Range: bytes %I64d-%I64d/%I64d", &first, &last, &tot);
@@ -924,17 +817,6 @@
    // Give full URL so Apache's virtual hosts solution works.
    if (fMsgGetHead == "") {
       fMsgGetHead = "HEAD ";
-<<<<<<< HEAD
-      fMsgGetHead += fUrl.GetProtocol();
-      fMsgGetHead += "://";
-      fMsgGetHead += fUrl.GetHost();
-      fMsgGetHead += ":";
-      fMsgGetHead += fUrl.GetPort();
-      fMsgGetHead += "/";
-      fMsgGetHead += fUrl.GetFile();
-      fMsgGetHead += " HTTP/1.0";
-      fMsgGetHead += "\r\n";
-=======
       fMsgGetHead += fBasicUrl;
       if (fHTTP11)
          fMsgGetHead += " HTTP/1.1";
@@ -946,7 +828,6 @@
          fMsgGetHead += fUrl.GetHost();
          fMsgGetHead += "\r\n";
       }
->>>>>>> 84c4c19c
       fMsgGetHead += BasicAuthentication();
       fMsgGetHead += gUserAgent;
       fMsgGetHead += "\r\n\r\n";
@@ -987,18 +868,11 @@
    char line[8192];
    Int_t n, ret = 0, redirect = 0;
 
-<<<<<<< HEAD
-   while ((n = GetLine(s, line, 1024)) >= 0) {
-=======
    while ((n = GetLine(s, line, sizeof(line))) >= 0) {
->>>>>>> 84c4c19c
       if (n == 0) {
          if (gDebug > 0)
             Info("GetHead", "got all headers");
          delete s;
-<<<<<<< HEAD
-         return ret;
-=======
          if (fBasicUrlOrg != "" && !redirect) {
             // set back to original url in case of temp redirect
             SetMsgReadBuffer10();
@@ -1009,7 +883,6 @@
          if (redirect)
             return GetHead();
          return 0;
->>>>>>> 84c4c19c
       }
 
       if (gDebug > 0)
@@ -1071,10 +944,7 @@
          fMsgGetHead = "";
       }
    }
-<<<<<<< HEAD
-=======
-
->>>>>>> 84c4c19c
+
    delete s;
 
    return ret;
@@ -1232,11 +1102,7 @@
    // otherwise return 0. This is used as callback to GetHunk(). The data
    // between START and PEEKED has been read and cannot be "unread"; the
    // data after PEEKED has only been peeked.
-<<<<<<< HEAD
-
-=======
 #if 0
->>>>>>> 84c4c19c
    const char *p, *end;
 
    // Look for "[\r]\n", and return the following position if found.
@@ -1253,9 +1119,6 @@
    // p==end-1: check for \r\n directly preceding END.
    if (p[0] == '\r' && p[1] == '\n')
       return p + 2;
-<<<<<<< HEAD
-
-=======
 #else
    if (start) { }   // start unused, silence compiler
    const char *p = (const char*) memchr(peeked, '\n', peeklen);
@@ -1263,7 +1126,6 @@
       // p+1 because the line must include '\n'
       return p + 1;
 #endif
->>>>>>> 84c4c19c
    return 0;
 }
 
