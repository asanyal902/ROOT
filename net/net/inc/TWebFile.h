// @(#)root/net:$Id$
// Author: Fons Rademakers   17/01/97

/*************************************************************************
 * Copyright (C) 1995-2000, Rene Brun and Fons Rademakers.               *
 * All rights reserved.                                                  *
 *                                                                       *
 * For the licensing terms see $ROOTSYS/LICENSE.                         *
 * For the list of contributors see $ROOTSYS/README/CREDITS.             *
 *************************************************************************/

#ifndef ROOT_TWebFile
#define ROOT_TWebFile


//////////////////////////////////////////////////////////////////////////
//                                                                      //
// TWebFile                                                             //
//                                                                      //
// A TWebFile is like a normal TFile except that it reads its data      //
// via a standard apache web server. A TWebFile is a read-only file.    //
//                                                                      //
//////////////////////////////////////////////////////////////////////////

#ifndef ROOT_TFile
#include "TFile.h"
#endif
#ifndef ROOT_TUrl
#include "TUrl.h"
#endif
#ifndef ROOT_TSystem
#include "TSystem.h"
#endif

class TSocket;
class TWebSocket;


class TWebFile : public TFile {

friend class TWebSocket;
friend class TWebSystem;

private:
   mutable Long64_t  fSize;             // file size
   TSocket          *fSocket;           // socket for HTTP/1.1 (stays alive between calls)
   TUrl              fProxy;            // proxy URL
   Bool_t            fHasModRoot;       // true if server has mod_root installed
   Bool_t            fHTTP11;           // true if server support HTTP/1.1
   Bool_t            fNoProxy;          // don't use proxy
   TString           fMsgReadBuffer;    // cache ReadBuffer() msg
   TString           fMsgReadBuffer10;  // cache ReadBuffer10() msg
<<<<<<< HEAD
   TString           fMsgReadBuffers;   // cache ReadBuffers() msg
   TString           fMsgReadBuffers10; // cache ReadBuffers10() msg
   TString           fMsgGetHead;       // cache GetHead() msg
=======
   TString           fMsgGetHead;       // cache GetHead() msg
   TString           fBasicUrl;         // basic url without authentication and options
   TUrl              fUrlOrg;           // save original url in case of temp redirection
   TString           fBasicUrlOrg;      // save original url in case of temp redirection
>>>>>>> 84c4c19c

   static TUrl       fgProxy;           // globally set proxy URL

   TWebFile() : fSocket(0) { }
   void        Init(Bool_t readHeadOnly);
   void        CheckProxy();
   TString     BasicAuthentication();
   Int_t       GetHead();
   Int_t       GetLine(TSocket *s, char *line, Int_t maxsize);
   Int_t       GetHunk(TSocket *s, char *hunk, Int_t maxsize);
   const char *HttpTerminator(const char *start, const char *peeked, Int_t peeklen);
   Int_t       GetFromWeb(char *buf, Int_t len, const TString &msg);
   Int_t       GetFromWeb10(char *buf, Int_t len, const TString &msg);
   Bool_t      ReadBuffer10(char *buf, Int_t len);
   Bool_t      ReadBuffers10(char *buf, Long64_t *pos, Int_t *len, Int_t nbuf);
<<<<<<< HEAD
=======
   void        SetMsgReadBuffer10(const char *redirectLocation = 0, Bool_t tempRedirect = kFALSE);
>>>>>>> 84c4c19c

public:
   TWebFile(const char *url, Option_t *opt="");
   TWebFile(TUrl url, Option_t *opt="");
   virtual ~TWebFile();

   Long64_t    GetSize() const;
   Bool_t      IsOpen() const;
   Int_t       ReOpen(Option_t *mode);
   Bool_t      ReadBuffer(char *buf, Int_t len);
<<<<<<< HEAD
=======
   Bool_t      ReadBuffer(char *buf, Long64_t pos, Int_t len);
>>>>>>> 84c4c19c
   Bool_t      ReadBuffers(char *buf, Long64_t *pos, Int_t *len, Int_t nbuf);
   void        Seek(Long64_t offset, ERelativeTo pos = kBeg);

   static void        SetProxy(const char *url);
   static const char *GetProxy();
<<<<<<< HEAD
=======

   ClassDef(TWebFile,2)  //A ROOT file that reads via a http server
};


class TWebSystem : public TSystem {

private:
   void *fDirp;    // directory handler

   void *GetDirPtr() const { return fDirp; }

public:
   TWebSystem();
   virtual ~TWebSystem() { }

   Int_t       MakeDirectory(const char *name);
   void       *OpenDirectory(const char *name);
   void        FreeDirectory(void *dirp);
   const char *GetDirEntry(void *dirp);
   Int_t       GetPathInfo(const char *path, FileStat_t &buf);
   Bool_t      AccessPathName(const char *path, EAccessMode mode);
   Int_t       Unlink(const char *path);
>>>>>>> 84c4c19c

   ClassDef(TWebSystem,0)  // Directory handler for HTTP (TWebFiles)
};


class TWebSystem : public TSystem {

private:
   void *fDirp;    // directory handler

   void *GetDirPtr() const { return fDirp; }

public:
   TWebSystem();
   virtual ~TWebSystem() { }

   Int_t       MakeDirectory(const char *name);
   void       *OpenDirectory(const char *name);
   void        FreeDirectory(void *dirp);
   const char *GetDirEntry(void *dirp);
   Int_t       GetPathInfo(const char *path, FileStat_t &buf);
   Bool_t      AccessPathName(const char *path, EAccessMode mode);
   Int_t       Unlink(const char *path);

   ClassDef(TWebSystem,0)  // Directory handler for HTTP (TWebFiles)
};

#endif<|MERGE_RESOLUTION|>--- conflicted
+++ resolved
@@ -50,16 +50,10 @@
    Bool_t            fNoProxy;          // don't use proxy
    TString           fMsgReadBuffer;    // cache ReadBuffer() msg
    TString           fMsgReadBuffer10;  // cache ReadBuffer10() msg
-<<<<<<< HEAD
-   TString           fMsgReadBuffers;   // cache ReadBuffers() msg
-   TString           fMsgReadBuffers10; // cache ReadBuffers10() msg
-   TString           fMsgGetHead;       // cache GetHead() msg
-=======
    TString           fMsgGetHead;       // cache GetHead() msg
    TString           fBasicUrl;         // basic url without authentication and options
    TUrl              fUrlOrg;           // save original url in case of temp redirection
    TString           fBasicUrlOrg;      // save original url in case of temp redirection
->>>>>>> 84c4c19c
 
    static TUrl       fgProxy;           // globally set proxy URL
 
@@ -75,10 +69,7 @@
    Int_t       GetFromWeb10(char *buf, Int_t len, const TString &msg);
    Bool_t      ReadBuffer10(char *buf, Int_t len);
    Bool_t      ReadBuffers10(char *buf, Long64_t *pos, Int_t *len, Int_t nbuf);
-<<<<<<< HEAD
-=======
    void        SetMsgReadBuffer10(const char *redirectLocation = 0, Bool_t tempRedirect = kFALSE);
->>>>>>> 84c4c19c
 
 public:
    TWebFile(const char *url, Option_t *opt="");
@@ -89,43 +80,14 @@
    Bool_t      IsOpen() const;
    Int_t       ReOpen(Option_t *mode);
    Bool_t      ReadBuffer(char *buf, Int_t len);
-<<<<<<< HEAD
-=======
    Bool_t      ReadBuffer(char *buf, Long64_t pos, Int_t len);
->>>>>>> 84c4c19c
    Bool_t      ReadBuffers(char *buf, Long64_t *pos, Int_t *len, Int_t nbuf);
    void        Seek(Long64_t offset, ERelativeTo pos = kBeg);
 
    static void        SetProxy(const char *url);
    static const char *GetProxy();
-<<<<<<< HEAD
-=======
 
    ClassDef(TWebFile,2)  //A ROOT file that reads via a http server
-};
-
-
-class TWebSystem : public TSystem {
-
-private:
-   void *fDirp;    // directory handler
-
-   void *GetDirPtr() const { return fDirp; }
-
-public:
-   TWebSystem();
-   virtual ~TWebSystem() { }
-
-   Int_t       MakeDirectory(const char *name);
-   void       *OpenDirectory(const char *name);
-   void        FreeDirectory(void *dirp);
-   const char *GetDirEntry(void *dirp);
-   Int_t       GetPathInfo(const char *path, FileStat_t &buf);
-   Bool_t      AccessPathName(const char *path, EAccessMode mode);
-   Int_t       Unlink(const char *path);
->>>>>>> 84c4c19c
-
-   ClassDef(TWebSystem,0)  // Directory handler for HTTP (TWebFiles)
 };
 
 
