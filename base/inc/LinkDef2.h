/* @(#)root/base:$Id$ */

/*************************************************************************
 * Copyright (C) 1995-2000, Rene Brun and Fons Rademakers.               *
 * All rights reserved.                                                  *
 *                                                                       *
 * For the licensing terms see $ROOTSYS/LICENSE.                         *
 * For the list of contributors see $ROOTSYS/README/CREDITS.             *
 *************************************************************************/

#ifdef __CINT__

#ifndef G__KCC 	 
<<<<<<< HEAD
// in cint/[old]core/lib:
=======
// in cint/cint[7]/lib:
>>>>>>> ab0972e3
#include "dll_stl/str.h" 	 
#endif 	 

#pragma extra_include "vector";
#pragma extra_include "string";
#pragma extra_include "iostream";

#pragma link C++ class vector<string>;
#pragma link C++ class vector<TString>;
#pragma create TClass string;

#include <vector>

#pragma link C++ global gTQSender;
#pragma link C++ global gTQSlotParams;

#pragma link C++ enum EAccessMode;
#pragma link C++ enum ESignals;
#pragma link C++ enum ESysConstants;
#pragma link C++ enum EFpeMask;
#pragma link C++ enum EFileModeMask;

#pragma link C++ function operator+(const TTime&,const TTime&);
#pragma link C++ function operator-(const TTime&,const TTime&);
#pragma link C++ function operator*(const TTime&,const TTime&);
#pragma link C++ function operator/(const TTime&,const TTime&);

#pragma link C++ function operator==(const TTime&,const TTime&);
#pragma link C++ function operator!=(const TTime&,const TTime&);
#pragma link C++ function operator<(const TTime&,const TTime&);
#pragma link C++ function operator<=(const TTime&,const TTime&);
#pragma link C++ function operator>(const TTime&,const TTime&);
#pragma link C++ function operator>=(const TTime&,const TTime&);

#pragma link C++ function operator==(const TMD5&,const TMD5&);
#pragma link C++ function operator!=(const TMD5&,const TMD5&);
#pragma link C++ function operator>>(TBuffer&,TMD5&);
#pragma link C++ function operator<<(TBuffer&,const TMD5&);

#pragma link C++ function operator==(const TUUID&,const TUUID&);
#pragma link C++ function operator!=(const TUUID&,const TUUID&);
#pragma link C++ function operator>>(TBuffer&,TUUID&);
#pragma link C++ function operator<<(TBuffer&,const TUUID&);

#pragma link C++ function operator==(const TRef&,const TRef&);
#pragma link C++ function operator!=(const TRef&,const TRef&);

#pragma link C++ function ConnectCINT(TQObject*,char*,char*);

#pragma link C++ function R_ISDIR(Int_t);
#pragma link C++ function R_ISCHR(Int_t);
#pragma link C++ function R_ISBLK(Int_t);
#pragma link C++ function R_ISREG(Int_t);
#pragma link C++ function R_ISLNK(Int_t);
#pragma link C++ function R_ISFIFO(Int_t);
#pragma link C++ function R_ISSOCK(Int_t);
#pragma link C++ function R_ISOFF(Int_t);

#pragma link C++ struct FileStat_t;
#pragma link C++ struct UserGroup_t;
#pragma link C++ struct SysInfo_t;
#pragma link C++ struct CpuInfo_t;
#pragma link C++ struct MemInfo_t;
#pragma link C++ struct ProcInfo_t;
#pragma link C++ struct RedirectHandle_t;

#pragma link C++ class TExec+;
#pragma link C++ class TFolder+;
#pragma link C++ class TMacro+;
#pragma link C++ class TMD5+;
#pragma link C++ class TMemberInspector;
#pragma link C++ class TMessageHandler+;
#pragma link C++ class TNamed+;
#pragma link C++ class TObjString+;
#pragma link C++ class TObject-;
#pragma link C++ class TRemoteObject-;
#pragma link C++ class TPoint;
#pragma link C++ class TProcessID+;
#pragma link C++ class TProcessUUID+;
#pragma link C++ class TProcessEventTimer;
#pragma link C++ class TRef-;
#pragma link C++ class TROOT;
#pragma link C++ class TRegexp;
#pragma link C++ class TPRegexp;
#pragma link C++ class TRefCnt;
#pragma link C++ class TSignalHandler;
#pragma link C++ class TStdExceptionHandler;
#pragma link C++ class TStopwatch+;
#pragma link C++ class TStorage;
#pragma link C++ class TString-!;
#pragma link C++ class TStringRef-!;
#pragma link C++ class TStringLong-;
#pragma link C++ class TStringToken;
#pragma link C++ class TSubString;
#pragma link C++ class TSysEvtHandler;
#pragma link C++ class TSystem+;
#pragma link C++ class TSystemFile+;
#pragma link C++ class TSystemDirectory+;
#pragma link C++ class TTask+;
#pragma link C++ class TTime;
#pragma link C++ class TTimer;
#pragma link C++ class TQObject-;
#pragma link C++ class TQObjSender;
#pragma link C++ class TQClass;
#pragma link C++ class TQConnection;
#pragma link C++ class TQCommand;
#pragma link C++ class TQUndoManager;
#pragma link C++ class TUUID+;
#pragma link C++ class TPluginHandler;
#pragma link C++ class TPluginManager;

#endif<|MERGE_RESOLUTION|>--- conflicted
+++ resolved
@@ -11,11 +11,7 @@
 #ifdef __CINT__
 
 #ifndef G__KCC 	 
-<<<<<<< HEAD
-// in cint/[old]core/lib:
-=======
 // in cint/cint[7]/lib:
->>>>>>> ab0972e3
 #include "dll_stl/str.h" 	 
 #endif 	 
 
