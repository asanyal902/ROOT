// @(#)root/base:$Id$
// Author: Andreas-Joachim Peters   15/05/2006

/*************************************************************************
 * Copyright (C) 1995-2006, Rene Brun and Fons Rademakers.               *
 * All rights reserved.                                                  *
 *                                                                       *
 * For the licensing terms see $ROOTSYS/LICENSE.                         *
 * For the list of contributors see $ROOTSYS/README/CREDITS.             *
 *************************************************************************/

#ifndef ROOT_TVirtualMonitoring
#define ROOT_TVirtualMonitoring

//////////////////////////////////////////////////////////////////////////
//                                                                      //
// TVirtualMonitoring                                                   //
//                                                                      //
// Provides the interface for Monitoring plugins.                       //
//                                                                      //
//////////////////////////////////////////////////////////////////////////

#ifndef ROOT_TNamed
#include "TNamed.h"
#endif

#ifndef ROOT_TList
#include "TList.h"
#endif
#ifndef ROOT_TMap
#include "TMap.h"
#endif

class TFile;

class TVirtualMonitoringWriter : public TNamed {

private:

   TVirtualMonitoringWriter(const TVirtualMonitoringWriter&); // Not implemented
   TVirtualMonitoringWriter& operator=(const TVirtualMonitoringWriter&); // Not implemented

   Double_t fValue;  // double monitor value

protected:
   TList     *fTmpOpenPhases;       // To store open phases when there is not yet an object

public:
   TVirtualMonitoringWriter() : TNamed(), fValue(0), fTmpOpenPhases(0) { }
   TVirtualMonitoringWriter(const char *name, Double_t value)
     : TNamed(name, ""), fValue(value), fTmpOpenPhases(0) { }

   virtual ~TVirtualMonitoringWriter() { if (fTmpOpenPhases) delete fTmpOpenPhases; }

<<<<<<< HEAD
   virtual ~TVirtualMonitoringWriter() { if (fTmpOpenPhases) delete fTmpOpenPhases; }

=======
>>>>>>> ab0972e3
   virtual Bool_t SendFileReadProgress(TFile * /*file*/, Bool_t /*force*/ =kFALSE)
      { MayNotUse("SendFileReadProgress"); return kFALSE; }
   virtual Bool_t SendParameters(TList * /*valuelist*/, const char * /*identifier*/ = 0)
      { MayNotUse("SendParameters"); return kFALSE; }
   virtual Bool_t SendInfoTime() { MayNotUse("SendInfoTime"); return kFALSE; }
   virtual Bool_t SendInfoUser(const char * /*user*/ = 0) { MayNotUse("SendInfoUser"); return kFALSE; }
   virtual Bool_t SendInfoDescription(const char * /*jobtag*/) { MayNotUse("SendInfoDescription"); return kFALSE; }
   virtual Bool_t SendInfoStatus(const char * /*status*/) { MayNotUse("SendInfoStatus"); return kFALSE; }

   // An Open might have several phases, and the timings might be interesting
   // to report
   // The info is only gathered into openphasestime, and sent when forcesend=kTRUE
   virtual Bool_t SendFileOpenProgress(TFile * /*file*/, TList * /*openphases*/,
                                       const char * /*openphasename*/,
                                       Bool_t /*forcesend*/ = kFALSE )
      { MayNotUse("SendFileOpenProgress"); return kFALSE; }

   virtual Bool_t SendProcessingStatus(const char * /*status*/, Bool_t /*restarttimer*/ = kFALSE)
      { MayNotUse("SendProcessingStatus"); return kFALSE; }
   virtual Bool_t SendProcessingProgress(Double_t /*nevent*/, Double_t /*nbytes*/, Bool_t /*force*/ = kFALSE)
      { MayNotUse("SendProcessingProgress"); return kFALSE; }
   virtual void   SetLogLevel(const char * /*loglevel*/ = "WARNING")
      { MayNotUse("SetLogLevel"); };
   virtual void   Verbose(Bool_t /*onoff*/) { MayNotUse("Verbose"); }

   ClassDef(TVirtualMonitoringWriter,0)  // ABC for Sending Monitoring Information
};


class TVirtualMonitoringReader : public TNamed {

public:
   TVirtualMonitoringReader( const char * /*serviceurl*/ ="") { }
   virtual ~TVirtualMonitoringReader() { }

   virtual void   DumpResult() { MayNotUse("DumpResult"); }
   virtual void   GetValues(const char * /*farmName*/, const char * /*clusterName*/,
                            const char * /*nodeName*/, const char * /*paramName*/,
                            Long_t /*min*/, Long_t /*max*/, Bool_t /*debug*/ = kFALSE)
      { MayNotUse("GetValues"); }
   virtual void   GetLastValues(const char * /*farmName*/, const char * /*clusterName*/,
                                const char * /*nodeName*/, const char * /*paramName*/,
                                Bool_t /*debug*/ =kFALSE)
      { MayNotUse("GetLastValues"); }
   virtual void   ProxyValues(const char * /*farmName*/, const char * /*clusterName*/,
                              const char * /*nodeName*/, const char * /*paramName*/,
                              Long_t /*min*/, Long_t /*max*/, Long_t /*lifetime*/)
      { MayNotUse("ProxyValues"); }

   virtual TMap *GetMap() { MayNotUse("GetMap"); return 0; }
   virtual void DeleteMap(TMap * /*map*/) { MayNotUse("DeleteMap"); }

   ClassDef(TVirtualMonitoringReader, 1) // ABC for Reading Monitoring Information
};


R__EXTERN TVirtualMonitoringWriter *gMonitoringWriter;
R__EXTERN TVirtualMonitoringReader *gMonitoringReader;


#endif<|MERGE_RESOLUTION|>--- conflicted
+++ resolved
@@ -52,11 +52,6 @@
 
    virtual ~TVirtualMonitoringWriter() { if (fTmpOpenPhases) delete fTmpOpenPhases; }
 
-<<<<<<< HEAD
-   virtual ~TVirtualMonitoringWriter() { if (fTmpOpenPhases) delete fTmpOpenPhases; }
-
-=======
->>>>>>> ab0972e3
    virtual Bool_t SendFileReadProgress(TFile * /*file*/, Bool_t /*force*/ =kFALSE)
       { MayNotUse("SendFileReadProgress"); return kFALSE; }
    virtual Bool_t SendParameters(TList * /*valuelist*/, const char * /*identifier*/ = 0)
