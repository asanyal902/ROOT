// @(#)root/meta:$Id$
// Author: Fons Rademakers   01/03/96

/*************************************************************************
 * Copyright (C) 1995-2000, Rene Brun and Fons Rademakers.               *
 * All rights reserved.                                                  *
 *                                                                       *
 * For the licensing terms see $ROOTSYS/LICENSE.                         *
 * For the list of contributors see $ROOTSYS/README/CREDITS.             *
 *************************************************************************/

//////////////////////////////////////////////////////////////////////////
//                                                                      //
// This class defines an interface to the CINT C/C++ interpreter made   //
// by Masaharu Goto from HP Japan.                                      //
//                                                                      //
// CINT is an almost full ANSI compliant C/C++ interpreter.             //
//                                                                      //
//////////////////////////////////////////////////////////////////////////

#include "TCint.h"
#include "G__ci.h"
#include "TROOT.h"
#include "TApplication.h"
#include "TGlobal.h"
#include "TDataType.h"
#include "TClass.h"
#include "TClassEdit.h"
#include "TBaseClass.h"
#include "TDataMember.h"
#include "TMethod.h"
#include "TMethodArg.h"
#include "TObjArray.h"
#include "TObjString.h"
#include "TString.h"
#include "THashList.h"
#include "TOrdCollection.h"
#include "TVirtualPad.h"
#include "TSystem.h"
#include "TVirtualMutex.h"
#include "TError.h"
#include "TEnv.h"
#include "THashTable.h"

#include "RConfigure.h"

#include <vector>
#include <set>
#include <string>
using namespace std;

R__EXTERN int optind;

// reference cint includes
// make sure fproto.h is loaded (it was excluded in TCint.h)
//#undef G__FPROTO_H
//#include "fproto.h"
#include "Api.h"

extern "C" int ScriptCompiler(const char *filename, const char *opt) {
   return gSystem->CompileMacro(filename, opt);
}

extern "C" int IgnoreInclude(const char *fname, const char *expandedfname) {
   return gROOT->IgnoreInclude(fname,expandedfname);
}

extern "C" void TCint_UpdateClassInfo(char *c, Long_t l) {
   TCint::UpdateClassInfo(c, l);
}

extern "C" int TCint_AutoLoadCallback(char *c, char *l) {
   ULong_t varp = G__getgvp();
   G__setgvp((Long_t)G__PVOID);
   string cls(c);
   int result =  TCint::AutoLoadCallback(cls.c_str(), l);
   G__setgvp(varp);
   return result;
}

extern "C" void *TCint_FindSpecialObject(char *c, G__ClassInfo *ci, void **p1, void **p2) {
   return TCint::FindSpecialObject(c, ci, p1, p2);
}

// It is a "fantom" method to synchronize user keyboard input
// and ROOT prompt line (for WIN32)
const char *fantomline = "TRint::EndOfLineAction();";

void* TCint::fgSetOfSpecials = 0;

ClassImp(TCint)

//______________________________________________________________________________
TCint::TCint(const char *name, const char *title) : TInterpreter(name, title)
{
   // Initialize the CINT interpreter interface.

   fMore      = 0;
   fPrompt[0] = 0;
   fMapfile   = 0;
   fRootMapFiles = 0;
   fLockProcessLine = kTRUE;

   G__RegisterScriptCompiler(&ScriptCompiler);
   G__set_ignoreinclude(&IgnoreInclude);
   G__InitUpdateClassInfo(&TCint_UpdateClassInfo);
   G__InitGetSpecialObject(&TCint_FindSpecialObject);

   fDictPos.ptype = 0;
   fDictPosGlobals.ptype = 0;

   ResetAll();

#ifndef R__WIN32
   optind = 1;  // make sure getopt() works in the main program
#endif

<<<<<<< HEAD
#if defined(G__NOSTUBS) && !defined(G__NOSTUBSTEST)
   G__enable_wrappers(gEnv->GetValue("Cint.EnableWrappers",0));
#else
   G__enable_wrappers(gEnv->GetValue("Cint.EnableWrappers",1));
=======
#if defined(G__NOSTUBS)
# if defined(G__NOSTUBSTEST)
   EnableWrappers(gEnv->GetValue("Cint.EnableWrappers",1));
# else
   EnableWrappers(0);
# endif
#else
   EnableWrappers(1);
>>>>>>> ab0972e3
#endif

   // Make sure that ALL macros are seen as C++.
   G__LockCpp();
}

//______________________________________________________________________________
TCint::~TCint()
{
   // Destroy the CINT interpreter interface.

   if (fMore != -1) {
      // only close the opened files do not free memory:
      // G__scratch_all();
      G__close_inputfiles();
   }

   free(fDictPos.ptype);
   free(fDictPosGlobals.ptype);
   delete fMapfile;
   delete fRootMapFiles;
}

//______________________________________________________________________________
void TCint::ClearFileBusy()
{
   // Reset CINT internal state in case a previous action was not correctly
   // terminated by G__init_cint() and G__dlmod().

   R__LOCKGUARD(gCINTMutex);
   
   G__clearfilebusy(0);
}

//______________________________________________________________________________
void TCint::ClearStack()
{
   // Delete existing temporary values

   R__LOCKGUARD(gCINTMutex);
   
   G__clearstack();
}

//______________________________________________________________________________
Int_t TCint::InitializeDictionaries()
{
   // Initialize all registered dictionaries. Normally this is already done
   // by G__init_cint() and G__dlmod().

   R__LOCKGUARD(gCINTMutex);
   
   return G__call_setup_funcs();
}

//______________________________________________________________________________
void TCint::EnableWrappers(bool value)
{

   G__enable_wrappers((int) value);

}

//______________________________________________________________________________
void TCint::EnableAutoLoading()
{
   // Enable the automatic loading of shared libraries when a class
   // is used that is stored in a not yet loaded library. Uses the
   // information stored in the class/library map (typically
   // $ROOTSYS/etc/system.rootmap).

   R__LOCKGUARD(gCINTMutex);
   
   G__set_class_autoloading_callback(&TCint_AutoLoadCallback);
   LoadLibraryMap();
}

//______________________________________________________________________________
void TCint::EndOfLineAction()
{
   // It calls a "fantom" method to synchronize user keyboard input
   // and ROOT prompt line.

   ProcessLineSynch(fantomline);
}

//______________________________________________________________________________
Bool_t TCint::IsLoaded(const char* filename) const
{
   // Return true if the file has already been loaded by cint.

   // We will try in this order:
   //   actual filename
   //   filename as a path relative to
   //            the include path
   //            the shared library path

   R__LOCKGUARD(gCINTMutex);
   
   G__SourceFileInfo file(filename);
   if (file.IsValid()) { return kTRUE; };

   char *next = gSystem->Which(TROOT::GetMacroPath(), filename, kReadPermission);
   if (next) {
      file.Init(next);
      delete [] next;
      if (file.IsValid()) { return kTRUE; };
   }

   TString incPath = gSystem->GetIncludePath(); // of the form -Idir1  -Idir2 -Idir3
   incPath.Append(":").Prepend(" ");
   incPath.ReplaceAll(" -I",":");       // of form :dir1 :dir2:dir3
   while ( incPath.Index(" :") != -1 ) {
      incPath.ReplaceAll(" :",":");
   }
   incPath.Prepend(".:");
# ifdef CINTINCDIR
   TString cintdir = CINTINCDIR;
# else
   TString cintdir = "$(ROOTSYS)/cint";
# endif
   incPath.Append(":");
   incPath.Append(cintdir);
   incPath.Append("/include:");
   incPath.Append(cintdir);
   incPath.Append("/stl");
   next = gSystem->Which(incPath, filename, kReadPermission);
   if (next) {
      file.Init(next);
      delete [] next;
      if (file.IsValid()) { return kTRUE; };
   }

   next = gSystem->DynamicPathName(filename,kTRUE);
   if (next) {
      file.Init(next);
      delete [] next;
      if (file.IsValid()) { return kTRUE; };
   }

   return kFALSE;
}

//______________________________________________________________________________
Int_t TCint::Load(const char *filename, Bool_t system)
{
   // Load a library file in CINT's memory.
   // if 'system' is true, the library is never unloaded.

   R__LOCKGUARD2(gCINTMutex);
   
   int i;
   if (!system)
      i = G__loadfile(filename);
   else
      i = G__loadsystemfile(filename);

   UpdateListOfTypes();

   return i;
}

//______________________________________________________________________________
void TCint::LoadMacro(const char *filename, EErrorCode *error)
{
   // Load a macro file in CINT's memory.

   ProcessLine(Form(".L %s", filename), error);
}

//______________________________________________________________________________
Long_t TCint::ProcessLine(const char *line, EErrorCode *error)
{
   // Let CINT process a command line.
   // If the command is executed and the result of G__process_cmd is 0,
   // the return value is the int value corresponding to the result of the command
   // (float and double return values will be truncated).

   Long_t ret = 0;
   if (gApplication) {
      if (gApplication->IsCmdThread()) {
         if (gGlobalMutex && !gCINTMutex && fLockProcessLine) {
            gGlobalMutex->Lock();
            if (!gCINTMutex)
               gCINTMutex = gGlobalMutex->Factory(kTRUE);
            gGlobalMutex->UnLock();
         }
         R__LOCKGUARD(fLockProcessLine ? gCINTMutex : 0);
         gROOT->SetLineIsProcessing();

         G__value local_res;
         G__setnull(&local_res);

         // It checks whether the input line contains the "fantom" method
         // to synchronize user keyboard input and ROOT prompt line
         if (strstr(line,fantomline)) {
            G__free_tempobject();
            TCint::UpdateAllCanvases();
         } else {
            int local_error = 0;

            int prerun = G__getPrerun();
            G__setPrerun(0);
            ret = G__process_cmd((char *)line, fPrompt, &fMore, &local_error, &local_res);
            G__setPrerun(prerun);
            if (local_error == 0 && G__get_return(&fExitCode) == G__RETURN_EXIT2) {
               ResetGlobals();
               gApplication->Terminate(fExitCode);
            }
            if (error)
               *error = (EErrorCode)local_error;
         }

         if (ret == 0) ret = G__int_cast(local_res);

         gROOT->SetLineHasBeenProcessed();
      } else {
         ret = ProcessLineAsynch(line, error);
      }
   } else {
      if (gGlobalMutex && !gCINTMutex && fLockProcessLine) {
         gGlobalMutex->Lock();
         if (!gCINTMutex)
            gCINTMutex = gGlobalMutex->Factory(kTRUE);
         gGlobalMutex->UnLock();
      }
      R__LOCKGUARD(fLockProcessLine ? gCINTMutex : 0);
      gROOT->SetLineIsProcessing();

      G__value local_res;
      G__setnull(&local_res);

      int local_error = 0;

      int prerun = G__getPrerun();
      G__setPrerun(0);
      ret = G__process_cmd((char *)line, fPrompt, &fMore, &local_error, &local_res);
      G__setPrerun(prerun);
      if (local_error == 0 && G__get_return(&fExitCode) == G__RETURN_EXIT2) {
         ResetGlobals();
         exit(fExitCode);
      }
      if (error)
         *error = (EErrorCode)local_error;

      if (ret == 0) ret = G__int_cast(local_res);

      gROOT->SetLineHasBeenProcessed();
   }
   return ret;
}

//______________________________________________________________________________
Long_t TCint::ProcessLineAsynch(const char *line, EErrorCode *error)
{
   // Let CINT process a command line asynch.

   return ProcessLine(line, error);
}

//______________________________________________________________________________
Long_t TCint::ProcessLineSynch(const char *line, EErrorCode *error)
{
   // Let CINT process a command line synchronously, i.e we are waiting
   // it will be finished.

   R__LOCKGUARD(gCINTMutex);

   if (gApplication) {
      if (gApplication->IsCmdThread())
         return ProcessLine(line, error);
      return 0;
   }
   return ProcessLine(line, error);
}

//______________________________________________________________________________
Long_t TCint::Calc(const char *line, EErrorCode *error)
{
   // Directly execute an executable statement (e.g. "func()", "3+5", etc.
   // however not declarations, like "Int_t x;").

   Long_t result;

#ifdef R__WIN32
   // Test on ApplicationImp not being 0 is needed because only at end of
   // TApplication ctor the IsLineProcessing flag is set to 0, so before
   // we can not use it.
   if (gApplication && gApplication->GetApplicationImp()) {
      while (gROOT->IsLineProcessing() && !gApplication) {
         Warning("Calc", "waiting for CINT thread to free");
         gSystem->Sleep(500);
      }
      gROOT->SetLineIsProcessing();
   }
#endif
   R__LOCKGUARD2(gCINTMutex);
   result = (Long_t) G__int_cast(G__calc((char *)line));
   if (error) *error = (EErrorCode)G__lasterror();

#ifdef R__WIN32
   if (gApplication && gApplication->GetApplicationImp())
      gROOT->SetLineHasBeenProcessed();
#endif

   return result;
}

//______________________________________________________________________________
void TCint::PrintIntro()
{
   // Print CINT introduction and help message.

   Printf("\nCINT/ROOT C/C++ Interpreter version %s", G__cint_version());
   Printf("Type ? for help. Commands must be C++ statements.");
   Printf("Enclose multiple statements between { }.");
}

//______________________________________________________________________________
void TCint::RecursiveRemove(TObject *obj)
{
   // Delete object from CINT symbol table so it can not be used anymore.
   // CINT objects are always on the heap.

   R__LOCKGUARD(gCINTMutex);

   if (obj->IsOnHeap() && fgSetOfSpecials && !((std::set<TObject*>*)fgSetOfSpecials)->empty()) {
      std::set<TObject*>::iterator iSpecial = ((std::set<TObject*>*)fgSetOfSpecials)->find(obj);
      if (iSpecial != ((std::set<TObject*>*)fgSetOfSpecials)->end()) {
         DeleteGlobal(obj);
         ((std::set<TObject*>*)fgSetOfSpecials)->erase(iSpecial);
      }
   }
}

//______________________________________________________________________________
void TCint::Reset()
{
   // Reset the CINT state to the state saved by the last call to
   // TCint::SaveContext().

   R__LOCKGUARD(gCINTMutex);
   
   G__scratch_upto(&fDictPos);
}

//______________________________________________________________________________
void TCint::ResetAll()
{
   // Reset the CINT state to its initial state.

   R__LOCKGUARD(gCINTMutex);
   
   G__init_cint("cint +V");
   G__init_process_cmd();
}

//______________________________________________________________________________
void TCint::ResetGlobals()
{
   // Reset the CINT global object state to the state saved by the last
   // call to TCint::SaveGlobalsContext().
   
   R__LOCKGUARD(gCINTMutex);

   G__scratch_globals_upto(&fDictPosGlobals);
}

//______________________________________________________________________________
void TCint::RewindDictionary()
{
   // Rewind CINT dictionary to the point where it was before executing
   // the current macro. This function is typically called after SEGV or
   // ctlr-C after doing a longjmp back to the prompt.
   
   R__LOCKGUARD(gCINTMutex);

   G__rewinddictionary();
}

//______________________________________________________________________________
Int_t TCint::DeleteGlobal(void *obj)
{
   // Delete obj from CINT symbol table so it cannot be accessed anymore.
   // Returns 1 in case of success and 0 in case object was not in table.
   
   R__LOCKGUARD(gCINTMutex);

   return G__deleteglobal(obj);
}

//______________________________________________________________________________
void TCint::SaveContext()
{
   // Save the current CINT state.
   
   R__LOCKGUARD(gCINTMutex);

   G__store_dictposition(&fDictPos);
}

//______________________________________________________________________________
void TCint::SaveGlobalsContext()
{
   // Save the current CINT state of global objects.
   R__LOCKGUARD(gCINTMutex);

   G__store_dictposition(&fDictPosGlobals);
}

//______________________________________________________________________________
void TCint::UpdateListOfGlobals()
{
   // Update the list of pointers to global variables. This function
   // is called by TROOT::GetListOfGlobals().

   R__LOCKGUARD2(gCINTMutex);
   
   G__DataMemberInfo t, *a;
   while (t.Next()) {
      // if name cannot be obtained no use to put in list
      if (t.IsValid() && t.Name()) {
         // first remove if already in list
         TGlobal *g = (TGlobal *)gROOT->fGlobals->FindObject(t.Name());
         if (g) {
            gROOT->fGlobals->Remove(g);
            delete g;
         }
         a = new G__DataMemberInfo(t);
         gROOT->fGlobals->Add(new TGlobal(a));
      }
   }
}

//______________________________________________________________________________
void TCint::UpdateListOfGlobalFunctions()
{
   // Update the list of pointers to global functions. This function
   // is called by TROOT::GetListOfGlobalFunctions().

   R__LOCKGUARD2(gCINTMutex);
   
   G__MethodInfo t, *a;
   void* vt =0;

   while (t.Next()) {
      // if name cannot be obtained no use to put in list
      if (t.IsValid() && t.Name()) {
         Bool_t needToAdd = kTRUE;
         // first remove if already in list
         TList* listFuncs = ((THashTable*)(gROOT->fGlobalFunctions))->GetListForObject(t.Name());
         if (listFuncs && (vt = (void*)t.InterfaceMethod())) {
            Int_t prop = -1;
            TIter iFunc(listFuncs);
            TFunction* f = 0;
            Bool_t foundStart = kFALSE;
            while (needToAdd && (f = (TFunction*)iFunc())) {
               if (strcmp(f->GetName(),t.Name())) {
                  if (foundStart) break;
                  continue;
               }
               foundStart = kTRUE;
               if (vt == f->InterfaceMethod()) {
                  if (prop == -1)
                     prop = t.Property();
                  needToAdd = !((prop & G__BIT_ISCOMPILED)
                                || t.GetMangledName() == f->GetMangledName());
               }
            }
         }

         if (needToAdd) {
            a = new G__MethodInfo(t);
            gROOT->fGlobalFunctions->Add(new TFunction(a));
         }
      }
   }
}

//______________________________________________________________________________
void TCint::UpdateListOfTypes()
{
   // Update the list of pointers to Datatype (typedef) definitions. This
   // function is called by TROOT::GetListOfTypes().

   R__LOCKGUARD2(gCINTMutex);

   // Remember the index of the last type that we looked at,
   // so that we don't keep reprocessing the same types.
   static int last_typenum = -1;

   // Also remember the count from the last time the dictionary
   // was rewound.  If it's been rewound since the last time we've
   // been called, then we recan everything.
   static int last_scratch_count = 0;
   int this_scratch_count = G__scratch_upto(0);
   if (this_scratch_count != last_scratch_count) {
      last_scratch_count = this_scratch_count;
      last_typenum = -1;
   }

   // Scan from where we left off last time.
   G__TypedefInfo t (last_typenum);
   while (t.Next()) {
      const char* name = t.Name();
      if (gROOT && gROOT->fTypes && t.IsValid() && name) {
         TDataType *d = (TDataType *)gROOT->fTypes->FindObject(name);
         // only add new types, don't delete old ones with the same name
         // (as is done in UpdateListOfGlobals()),
         // this 'feature' is being used in TROOT::GetType().
         if (!d) {
            gROOT->fTypes->Add(new TDataType(new G__TypedefInfo(t)));
         }
         last_typenum = t.Typenum();
      }
   }
}

//______________________________________________________________________________
void TCint::SetClassInfo(TClass *cl, Bool_t reload)
{
   // Set pointer to CINT's G__ClassInfo in TClass.

   R__LOCKGUARD2(gCINTMutex);
   
   if (!cl->fClassInfo || reload) {

      delete cl->fClassInfo; cl->fClassInfo = 0;
      if (CheckClassInfo(cl->GetName())) {

         cl->fClassInfo = new G__ClassInfo(cl->GetName());

         // In case a class contains an external enum, the enum will be seen as a
         // class. We must detect this special case and make the class a Zombie.
         // Here we assume that a class has at least one method.
         // We can NOT call TClass::Property from here, because this method
         // assumes that the TClass is well formed to do a lot of information
         // caching. The method SetClassInfo (i.e. here) is usually called during
         // the building phase of the TClass, hence it is NOT well formed yet.
         if (cl->fClassInfo->IsValid() &&
             !(cl->fClassInfo->Property() & (kIsClass|kIsStruct|kIsNamespace))) {
            cl->MakeZombie();
         }

         if (!cl->fClassInfo->IsLoaded()) {
            if (cl->fClassInfo->Property() & (kIsNamespace)) {
               // Namespace can have a ClassInfo but no CINT dictionary per se
               // because they are auto-created if one of their contained
               // classes has a dictionary.
               cl->MakeZombie();
            }

            // this happens when no CINT dictionary is available
            delete cl->fClassInfo;
            cl->fClassInfo = 0;
         }

      }
   }
}

//______________________________________________________________________________
Bool_t TCint::CheckClassInfo(const char *name)
{
   // Checks if a class with the specified name is defined in CINT.
   // Returns kFALSE is class is not defined.

   // In the case where the class is not loaded and belongs to a namespace
   // or is nested, looking for the full class name is outputing a lots of
   // (expected) error messages.  Currently the only way to avoid this is to
   // specifically check that each level of nesting is already loaded.
   // In case of templates the idea is that everything between the outer
   // '<' and '>' has to be skipped, e.g.: aap<pipo<noot>::klaas>::a_class
   
   R__LOCKGUARD(gCINTMutex);

   char *classname = new char[strlen(name)*2];
   strcpy(classname,name);

   char *current = classname;
   while (*current) {

      while (*current && *current != ':' && *current != '<')
         current++;

      if (!*current) break;

      if (*current == '<') {
         int level = 1;
         current++;
         while (*current && level > 0) {
            if (*current == '<') level++;
            if (*current == '>') level--;
            current++;
         }
         continue;
      }

      // *current == ':', must be a "::"
      if (*(current+1) != ':') {
         Error("CheckClassInfo", "unexpected token : in %s", classname);
         delete [] classname;
         return kFALSE;
      }

      *current = '\0';
      G__ClassInfo info(classname);
      if (!info.IsValid()) {
         delete [] classname;
         return kFALSE;
      }
      *current = ':';
      current += 2;
   }
   strcpy(classname,name);

   Int_t tagnum = G__defined_tagname(classname, 2); // This function might modify the name (to add space between >>).
   if (tagnum >= 0) {
      delete [] classname;
      return kTRUE;
   }
   G__TypedefInfo t(name);
   if (t.IsValid() && !(t.Property()&G__BIT_ISFUNDAMENTAL)) {
      delete [] classname;
      return kTRUE;
   }

   delete [] classname;
   return kFALSE;
}

//______________________________________________________________________________
void TCint::CreateListOfBaseClasses(TClass *cl)
{
   // Create list of pointers to base class(es) for TClass cl.

   R__LOCKGUARD2(gCINTMutex);
   
   if (!cl->fBase) {

      cl->fBase = new TList;

      G__BaseClassInfo t(*cl->GetClassInfo()), *a;
      while (t.Next()) {
         // if name cannot be obtained no use to put in list
         if (t.IsValid() && t.Name()) {
            a = new G__BaseClassInfo(t);
            cl->fBase->Add(new TBaseClass(a, cl));
         }
      }
   }
}

//______________________________________________________________________________
void TCint::CreateListOfDataMembers(TClass *cl)
{
   // Create list of pointers to data members for TClass cl.

   R__LOCKGUARD2(gCINTMutex);
   
   if (!cl->fData) {

      cl->fData = new TList;

      G__DataMemberInfo t(*cl->GetClassInfo()), *a;
      while (t.Next()) {
         // if name cannot be obtained no use to put in list
         if (t.IsValid() && t.Name() && strcmp(t.Name(), "G__virtualinfo")) {
            a = new G__DataMemberInfo(t);
            cl->fData->Add(new TDataMember(a, cl));
         }
      }
   }
}

//______________________________________________________________________________
void TCint::CreateListOfMethods(TClass *cl)
{
   // Create list of pointers to methods for TClass cl.

   R__LOCKGUARD2(gCINTMutex);
   
   if (!cl->fMethod) {

      cl->fMethod = new TList;

      G__MethodInfo t(*cl->GetClassInfo()), *a;
      while (t.Next()) {
         // if name cannot be obtained no use to put in list
         if (t.IsValid() && t.Name()) {
            a = new G__MethodInfo(t);
            cl->fMethod->Add(new TMethod(a, cl));
         }
      }
   }
}

//______________________________________________________________________________
void TCint::CreateListOfMethodArgs(TFunction *m)
{
   // Create list of pointers to method arguments for TMethod m.

   R__LOCKGUARD2(gCINTMutex);
   
   if (!m->fMethodArgs) {

      m->fMethodArgs = new TList;

      G__MethodArgInfo t(*m->fInfo), *a;
      while (t.Next()) {
         // if type cannot be obtained no use to put in list
         if (t.IsValid() && t.Type()) {
            a = new G__MethodArgInfo(t);
            m->fMethodArgs->Add(new TMethodArg(a, m));
         }
      }
   }
}

//______________________________________________________________________________
TString TCint::GetMangledName(TClass *cl, const char *method,
                             const char *params)
{
   // Return the CINT mangled name for a method of a class with parameters
   // params (params is a string of actual arguments, not formal ones). If the
   // class is 0 the global function list will be searched.

   R__LOCKGUARD2(gCINTMutex);
   
   G__CallFunc  func;
   Long_t       offset;

   if (cl)
      func.SetFunc(cl->GetClassInfo(), method, params, &offset);
   else {
      G__ClassInfo gcl;   // default G__ClassInfo is global environment
      func.SetFunc(&gcl, method, params, &offset);
   }
   return func.GetMethodInfo().GetMangledName();
}

//______________________________________________________________________________
TString TCint::GetMangledNameWithPrototype(TClass *cl, const char *method,
                                           const char *proto)
{
   // Return the CINT mangled name for a method of a class with a certain
   // prototype, i.e. "char*,int,float". If the class is 0 the global function
   // list will be searched.

   R__LOCKGUARD2(gCINTMutex);
   
   Long_t             offset;

   if (cl)
      return cl->GetClassInfo()->GetMethod(method, proto, &offset).GetMangledName();
   G__ClassInfo gcl;   // default G__ClassInfo is global environment
   return gcl.GetMethod(method, proto, &offset).GetMangledName();
}

//______________________________________________________________________________
void *TCint::GetInterfaceMethod(TClass *cl, const char *method,
                                const char *params)
{
   // Return pointer to CINT interface function for a method of a class with
   // parameters params (params is a string of actual arguments, not formal
   // ones). If the class is 0 the global function list will be searched.

   R__LOCKGUARD2(gCINTMutex);
   
   G__CallFunc  func;
   Long_t       offset;

   if (cl)
      func.SetFunc(cl->GetClassInfo(), method, params, &offset);
   else {
      G__ClassInfo gcl;   // default G__ClassInfo is global environment
      func.SetFunc(&gcl, method, params, &offset);
   }
   return (void *)func.InterfaceMethod();
}

//______________________________________________________________________________
void *TCint::GetInterfaceMethodWithPrototype(TClass *cl, const char *method,
                                             const char *proto)
{
   // Return pointer to CINT interface function for a method of a class with
   // a certain prototype, i.e. "char*,int,float". If the class is 0 the global
   // function list will be searched.

   R__LOCKGUARD2(gCINTMutex);
   
   G__InterfaceMethod f;
   Long_t             offset;

   if (cl)
      f = cl->GetClassInfo()->GetMethod(method, proto, &offset).InterfaceMethod();
   else {
      G__ClassInfo gcl;   // default G__ClassInfo is global environment
      f = gcl.GetMethod(method, proto, &offset).InterfaceMethod();
   }
   return (void *)f;
}

//______________________________________________________________________________
const char *TCint::GetInterpreterTypeName(const char *name, Bool_t full)
{
   // The 'name' is known to the interpreter, this function returns
   // the internal version of this name (usually just resolving typedefs)
   // This is used in particular to synchronize between the name used
   // by rootcint and by the run-time enviroment (TClass)
   // Return 0 if the name is not known.
   
   R__LOCKGUARD(gCINTMutex);

   if (!gInterpreter->CheckClassInfo(name)) return 0;
   G__ClassInfo cl(name);
   if (cl.IsValid()) {
      if (full) return cl.Fullname();
      else return cl.Name();
   }
   else return 0;
}

//______________________________________________________________________________
void TCint::Execute(const char *function, const char *params, int *error)
{
   // Execute a global function with arguments params.

   R__LOCKGUARD2(gCINTMutex);
   
   G__CallFunc  func;
   G__ClassInfo cl;
   Long_t       offset;

   // set pointer to interface method and arguments
   func.SetFunc(&cl, function, params, &offset);

   // call function
   func.Exec(0);
   if (error) *error = G__lasterror();
}

//______________________________________________________________________________
void TCint::Execute(TObject *obj, TClass *cl, const char *method,
                    const char *params, int *error)
{
   // Execute a method from class cl with arguments params.

   R__LOCKGUARD2(gCINTMutex);
   
   void       *address;
   Long_t      offset;
   G__CallFunc func;

   // If the actuall class of this object inherit 2nd (or more) from TObject,
   // 'obj' is unlikely to be the start of the object (as described by IsA()),
   // hence gInterpreter->Execute will improperly correct the offset.

   void *addr = cl->DynamicCast( TObject::Class(), obj, kFALSE);

   // set pointer to interface method and arguments
   func.SetFunc(cl->GetClassInfo(), method, params, &offset);

   // call function
   address = (void*)((Long_t)addr + offset);
   func.Exec(address);
   if (error) *error = G__lasterror();
}

//______________________________________________________________________________
void TCint::Execute(TObject *obj, TClass *cl, TMethod *method, TObjArray *params,
                    int *error)
{
   // Execute a method from class cl with the arguments in array params
   // (params[0] ... params[n] = array of TObjString parameters).

   // Convert the TObjArray array of TObjString parameters to a character
   // string of comma separated parameters.
   // The parameters of type 'char' are enclosed in double quotes and all
   // internal quotes are escaped.

   if (!method) {
      Error("Execute","No method was defined");
      return;
   }

   TList *argList = method->GetListOfMethodArgs();

   // Check number of actual parameters against of expected formal ones

   Int_t nparms = argList->LastIndex()+1;
   Int_t argc   = params ? params->LastIndex()+1:0;

   if (nparms != argc) {
      Error("Execute","Wrong number of the parameters");
      return;
   }

   const char *listpar = "";
   TString complete(10);

   if (params)
   {
      // Create a character string of parameters from TObjArray
      TIter next(params);
      for (Int_t i = 0; i < argc; i ++)
      {
         TMethodArg *arg = (TMethodArg *) argList->At( i );
         G__TypeInfo type( arg->GetFullTypeName() );
         TObjString *nxtpar = (TObjString *)next();
         if (i) complete += ',';
         if (strstr( type.TrueName(), "char" )) {
            TString chpar('\"');
            chpar += (nxtpar->String()).ReplaceAll("\"","\\\"");
            // At this point we have to check if string contains \\"
            // and apply some more sophisticated parser. Not implemented yet!
            complete += chpar;
            complete += '\"';
         }
         else
            complete += nxtpar->String();
      }
      listpar = complete.Data();
   }

   Execute(obj, cl, (char *)method->GetName(), (char *)listpar, error);
}

//______________________________________________________________________________
Long_t TCint::ExecuteMacro(const char *filename, EErrorCode *error)
{
   // Execute a CINT macro.
   
   R__LOCKGUARD(gCINTMutex);

   return TApplication::ExecuteFile(filename, (int*)error);
}

//______________________________________________________________________________
const char *TCint::GetTopLevelMacroName()
{
   // Return the file name of the current un-included interpreted file.
   // See the documentation for GetCurrentMacroName().

   G__SourceFileInfo srcfile(G__get_ifile()->filenum);
   while (srcfile.IncludedFrom().IsValid())
      srcfile = srcfile.IncludedFrom();

   return srcfile.Name();
}

//______________________________________________________________________________
const char *TCint::GetCurrentMacroName()
{
   // Return the file name of the currently interpreted file,
   // included or not. Example to illustrate the difference between
   // GetCurrentMacroName() and GetTopLevelMacroName():
   // BEGIN_HTML <!--
   /* -->
      <span style="color:#ffffff;background-color:#7777ff;padding-left:0.3em;padding-right:0.3em">inclfile.h</span>
      <!--div style="border:solid 1px #ffff77;background-color: #ffffdd;float:left;padding:0.5em;margin-bottom:0.7em;"-->
      <div class="code">
      <pre style="margin:0pt">#include &lt;iostream&gt;
void inclfunc() {
   std::cout &lt;&lt; "In inclfile.h" &lt;&lt; std::endl;
   std::cout &lt;&lt; "  TCint::GetCurrentMacroName() returns  " &lt;&lt;
      TCint::GetCurrentMacroName() &lt;&lt; std::endl;
   std::cout &lt;&lt; "  TCint::GetTopLevelMacroName() returns " &lt;&lt;
      TCint::GetTopLevelMacroName() &lt;&lt; std::endl;
}</pre></div>
      <div style="clear:both"></div>
      <span style="color:#ffffff;background-color:#7777ff;padding-left:0.3em;padding-right:0.3em">mymacro.C</span>
      <div style="border:solid 1px #ffff77;background-color: #ffffdd;float:left;padding:0.5em;margin-bottom:0.7em;">
      <pre style="margin:0pt">#include &lt;iostream&gt;
#include "inclfile.h"
void mymacro() {
   std::cout &lt;&lt; "In mymacro.C" &lt;&lt; std::endl;
   std::cout &lt;&lt; "  TCint::GetCurrentMacroName() returns  " &lt;&lt;
      TCint::GetCurrentMacroName() &lt;&lt; std::endl;
   std::cout &lt;&lt; "  TCint::GetTopLevelMacroName() returns " &lt;&lt;
      TCint::GetTopLevelMacroName() &lt;&lt; std::endl;
   std::cout &lt;&lt; "  Now calling inclfunc..." &lt;&lt; std::endl;
   inclfunc();
}</pre></div>
<div style="clear:both"></div>
<!-- */
// --> END_HTML
   // Running mymacro.C will print:
   //
   // root [0] .x mymacro.C
   // In mymacro.C
   //   TCint::GetCurrentMacroName() returns  ./mymacro.C
   //   TCint::GetTopLevelMacroName() returns ./mymacro.C
   //   Now calling inclfunc...
   // In inclfile.h
   //   TCint::GetCurrentMacroName() returns  inclfile.h
   //   TCint::GetTopLevelMacroName() returns ./mymacro.C

   return G__get_ifile()->name;
}


//______________________________________________________________________________
const char *TCint::TypeName(const char *typeDesc)
{
   // Return the absolute type of typeDesc.
   // E.g.: typeDesc = "class TNamed**", returns "TNamed".
   // You need to use the result immediately before it is being overwritten.

   static char t[1024];
   char *s, *template_start;
   if (!strstr(typeDesc, "(*)(")) {
      s = (char*)strchr(typeDesc, ' ');
      template_start = (char*)strchr(typeDesc, '<');
      if (!strcmp(typeDesc, "long long"))
         strcpy(t, typeDesc);
      else if (!strncmp(typeDesc,"unsigned ",s+1-typeDesc))
         strcpy(t, typeDesc);
      // s is the position of the second 'word' (if any)
      // except in the case of templates where there will be a space
      // just before any closing '>': eg.
      //    TObj<std::vector<UShort_t,__malloc_alloc_template<0> > >*
      else if (s && (template_start==0 || (s < template_start)) )
         strcpy(t, s+1);
      else
         strcpy(t, typeDesc);
   }

   int l = strlen(t);
   while (l > 0 && (t[l-1] == '*' || t[l-1] == '&') ) t[--l] = 0;

   return t;
}

//______________________________________________________________________________
Int_t TCint::LoadLibraryMap(const char *rootmapfile)
{
   // Load map between class and library. If rootmapfile is specified a
   // specific rootmap file can be added (typically used by ACLiC).
   // In case of error -1 is returned, 0 otherwise.
   // Cint uses this information to automatically load the shared library
   // for a class (autoload mechanism).
   // See also the AutoLoadCallback() method below.

   R__LOCKGUARD(gCINTMutex);
   
   // open the [system].rootmap files
   if (!fMapfile) {
      fMapfile = new TEnv(".rootmap");
      fMapfile->IgnoreDuplicates(kTRUE);

      fRootMapFiles = new TObjArray;
      fRootMapFiles->SetOwner();

      // Load all rootmap files in the dynamic load path ((DY)LD_LIBRARY_PATH, etc.).
      // A rootmap file must end with the string ".rootmap".
      TString ldpath = gSystem->GetDynamicPath();
#ifdef WIN32
      TObjArray *paths = ldpath.Tokenize(";");
#else
      TObjArray *paths = ldpath.Tokenize(":");
#endif

      TString d;
      for (Int_t i = 0; i < paths->GetEntriesFast(); i++) {
         d = ((TObjString*)paths->At(i))->GetString();
         // check if directory already scanned
         Int_t skip = 0;
         for (Int_t j = 0; j < i; j++) {
            TString pd = ((TObjString*)paths->At(j))->GetString();
            if (pd == d) {
               skip++;
               break;
            }
         }
         if (!skip) {
            void *dirp = gSystem->OpenDirectory(d);
            if (dirp) {
               if (gDebug > 0)
                  Info("LoadLibraryMap", "%s", d.Data());
               const char *f1;
               while ((f1 = gSystem->GetDirEntry(dirp))) {
                  TString f = f1;
                  if (f.EndsWith(".rootmap")) {
                     TString p;
                     p = d + "/" + f;
                     if (!gSystem->AccessPathName(p, kReadPermission)) {
                        if (gDebug > 1)
                           Info("LoadLibraryMap", "   rootmap file: %s", p.Data());
                        fMapfile->ReadFile(p, kEnvGlobal);
                        fRootMapFiles->Add(new TObjString(p));
                     }
                  }
                  if (f.BeginsWith("rootmap")) {
                     TString p;
                     p = d + "/" + f;
                     FileStat_t stat;
                     if (gSystem->GetPathInfo(p, stat) == 0 && R_ISREG(stat.fMode))
                        Warning("LoadLibraryMap", "please rename %s to end with \".rootmap\"", p.Data());
                  }
               }
            }
            gSystem->FreeDirectory(dirp);
         }
      }

      delete paths;
      if (!fMapfile->GetTable()->GetEntries()) {
         return -1;
      }
   }

   if (rootmapfile && *rootmapfile) {
      // Add content of a specific rootmap file
      fMapfile->IgnoreDuplicates(kFALSE);
      fMapfile->ReadFile(rootmapfile, kEnvGlobal);
   }

   TEnvRec *rec;
   TIter next(fMapfile->GetTable());

   while ((rec = (TEnvRec*) next())) {
      TString cls = rec->GetName();
      if (!strncmp(cls.Data(), "Library.", 8) && cls.Length() > 8) {

         // get the first lib from the list of lib and dependent libs
         TString libs = rec->GetValue();
         if (libs == "") continue;
         TString delim(" ");
         TObjArray *tokens = libs.Tokenize(delim);
         char *lib = (char *)((TObjString*)tokens->At(0))->GetName();
         // convert "@@" to "::", we used "@@" because TEnv
         // considers "::" a terminator
         cls.Remove(0,8);
         cls.ReplaceAll("@@", "::");
         // convert "-" to " ", since class names may have
         // blanks and TEnv considers a blank a terminator
         cls.ReplaceAll("-", " ");
         if (cls.Contains(":")) {
            // We have a namespace and we have to check it first
            int slen = cls.Length();
            for (int k = 0; k < slen; k++) {
               if (cls[k] == ':') {
                  if (k+1 >= slen || cls[k+1] != ':') {
                     // we expected another ':'
                     break;
                  }
                  if (k) {
                     TString base = cls(0, k);
                     if (base == "std") {
                        // std is not declared but is also ignored by CINT!
                        break;
                     } else {
                        // Only declared the namespace do not specify any library because
                        // the namespace might be spread over several libraries and we do not
                        // know (yet?) which one the user will need!

                        // But what if it's not a namespace but a class?
                        // Does CINT already know it?
                        const char* baselib = G__get_class_autoloading_table((char*)base.Data());
                        if ((!baselib || !baselib[0]) && !rec->FindObject(base))
                           G__set_class_autoloading_table((char*)base.Data(), (char*)"");
                     }
                     ++k;
                  }
               } else if (cls[k] == '<') {
                  // We do not want to look at the namespace inside the template parameters!
                  break;
               }
            }
         }
         G__set_class_autoloading_table((char*)cls.Data(), lib);
         G__security_recover(stderr); // Ignore any error during this setting.
         if (gDebug > 2) {
            const char *wlib = gSystem->Which(gSystem->GetDynamicPath(), lib);
            Info("LoadLibraryMap", "class %s in %s", cls.Data(), wlib);
            delete [] wlib;
         }
         delete tokens;
      }
   }
   return 0;
}

//______________________________________________________________________________
Int_t TCint::UnloadLibraryMap(const char *library)
{
   // Unload library map entries coming from the specified library.
   // Returns -1 in case no entries for the specified library were found,
   // 0 otherwise.

   if (!fMapfile || !library || !*library)
      return 0;

   TEnvRec *rec;
   TIter next(fMapfile->GetTable());

   R__LOCKGUARD(gCINTMutex);
   
   Int_t ret = 0;

   while ((rec = (TEnvRec*) next())) {
      TString cls = rec->GetName();
      if (!strncmp(cls.Data(), "Library.", 8) && cls.Length() > 8) {

         // get the first lib from the list of lib and dependent libs
         TString libs = rec->GetValue();
         if (libs == "") continue;
         TString delim(" ");
         TObjArray *tokens = libs.Tokenize(delim);
         const char *lib = ((TObjString*)tokens->At(0))->GetName();
         // convert "@@" to "::", we used "@@" because TEnv
         // considers "::" a terminator
         cls.Remove(0,8);
         cls.ReplaceAll("@@", "::");
         // convert "-" to " ", since class names may have
         // blanks and TEnv considers a blank a terminator
         cls.ReplaceAll("-", " ");
         if (cls.Contains(":")) {
            // We have a namespace and we have to check it first
            int slen = cls.Length();
            for (int k = 0; k < slen; k++) {
               if (cls[k] == ':') {
                  if (k+1 >= slen || cls[k+1] != ':') {
                     // we expected another ':'
                     break;
                  }
                  if (k) {
                     TString base = cls(0, k);
                     if (base == "std") {
                        // std is not declared but is also ignored by CINT!
                        break;
                     } else {
                        // Only declared the namespace do not specify any library because
                        // the namespace might be spread over several libraries and we do not
                        // know (yet?) which one the user will need!
                        //G__remove_from_class_autoloading_table((char*)base.Data());
                     }
                     ++k;
                  }
               } else if (cls[k] == '<') {
                  // We do not want to look at the namespace inside the template parameters!
                  break;
               }
            }
         }

         if (!strcmp(library, lib)) {
            if (fMapfile->GetTable()->Remove(rec) == 0) {
               Error("UnloadLibraryMap", "entry for <%s,%s> not found in library map table", cls.Data(), lib);
               ret = -1;
            }
         }

         G__set_class_autoloading_table((char*)cls.Data(), (char*)"");
         G__security_recover(stderr); // Ignore any error during this setting.
         delete tokens;
      }
   }

   return ret;
}

//______________________________________________________________________________
Int_t TCint::AutoLoad(const char *cls)
{
   // Load library containing the specified class. Returns 0 in case of error
   // and 1 in case if success.
   
   R__LOCKGUARD(gCINTMutex);

   Int_t status = 0;

   if (!gROOT || !gInterpreter) return status;

   // Prevent the recursion when the library dictionary are loaded.
   Int_t oldvalue = G__set_class_autoloading(0);

   // lookup class to find list of dependent libraries
   TString deplibs = gInterpreter->GetClassSharedLibs(cls);
   if (!deplibs.IsNull()) {
      TString delim(" ");
      TObjArray *tokens = deplibs.Tokenize(delim);
      for (Int_t i = tokens->GetEntriesFast()-1; i > 0; i--) {
         const char *deplib = ((TObjString*)tokens->At(i))->GetName();
         if (gROOT->LoadClass(cls, deplib) == 0) {
            if (gDebug > 0)
               ::Info("TCint::AutoLoad", "loaded dependent library %s for class %s",
                      deplib, cls);
         } else
            ::Error("TCint::AutoLoad", "failure loading dependent library %s for class %s",
                    deplib, cls);
      }
      const char *lib = ((TObjString*)tokens->At(0))->GetName();

      if (lib[0]) {
         if (gROOT->LoadClass(cls, lib) == 0) {
            if (gDebug > 0)
               ::Info("TCint::AutoLoad", "loaded library %s for class %s",
                      lib, cls);
            status = 1;
         } else
            ::Error("TCint::AutoLoad", "failure loading library %s for class %s",
                    lib, cls);
      }
      delete tokens;
   }

   G__set_class_autoloading(oldvalue);
   return status;
}

//______________________________________________________________________________
Int_t TCint::AutoLoadCallback(const char *cls, const char *lib)
{
   // Load library containing specified class. Returns 0 in case of error
   // and 1 in case if success.
   
   R__LOCKGUARD(gCINTMutex);

   if (!gROOT || !gInterpreter || !cls || !lib) return 0;

   // calls to load libCore might come in the very beginning when libCore
   // dictionary is not fully loaded yet, ignore it since libCore is always
   // loaded
   if (strstr(lib, "libCore")) return 1;

   // lookup class to find list of dependent libraries
   TString deplibs = gInterpreter->GetClassSharedLibs(cls);
   if (!deplibs.IsNull()) {
      TString delim(" ");
      TObjArray *tokens = deplibs.Tokenize(delim);
      for (Int_t i = tokens->GetEntriesFast()-1; i > 0; i--) {
         const char *deplib = ((TObjString*)tokens->At(i))->GetName();
         if (gROOT->LoadClass(cls, deplib) == 0) {
            if (gDebug > 0)
               ::Info("TCint::AutoLoadCallback", "loaded dependent library %s for class %s",
                      deplib, cls);
         } else {
            ::Error("TCint::AutoLoadCallback", "failure loading dependent library %s for class %s",
                      deplib, cls);
         }
      }
      delete tokens;
   }

   if (lib[0]) {
      if (gROOT->LoadClass(cls, lib) == 0) {
         if (gDebug > 0)
            ::Info("TCint::AutoLoadCallback", "loaded library %s for class %s",
            lib, cls);
         return 1;
      } else {
         ::Error("TCint::AutoLoadCallback", "failure loading library %s for class %s",
         lib, cls);
      }
   }
   return 0;
}

//______________________________________________________________________________
void *TCint::FindSpecialObject(const char *item, G__ClassInfo *type,
                               void **prevObj, void **assocPtr)
{
   // Static function called by CINT when it finds an un-indentified object.
   // This function tries to find the UO in the ROOT files, directories, etc.
   // This functions has been registered by the TCint ctor.

   if (!*prevObj || *assocPtr != gDirectory) {
      *prevObj = gROOT->FindSpecialObject(item, *assocPtr);
      if (!fgSetOfSpecials) fgSetOfSpecials = new std::set<TObject*>;
      if (*prevObj) ((std::set<TObject*>*)fgSetOfSpecials)->insert((TObject*)*prevObj);
   }

   if (*prevObj) type->Init(((TObject *)*prevObj)->ClassName());
   return *prevObj;
}

//______________________________________________________________________________
// Helper class for UpdateClassInfo
namespace {
   class TInfoNode {
   private:
      string fName;
      Long_t fTagnum;
   public:
      TInfoNode(const char *item, Long_t tagnum)
         : fName(item),fTagnum(tagnum)
      {}
      void Update() {
         TCint::UpdateClassInfoWork(fName.c_str(),fTagnum);
      }
   };
}

//______________________________________________________________________________
void TCint::UpdateClassInfo(char *item, Long_t tagnum)
{
   // Static function called by CINT when it changes the tagnum for
   // a class (e.g. after re-executing the setup function). In such
   // cases we have to update the tagnum in the G__ClassInfo used by
   // the TClass for class "item".
   
   R__LOCKGUARD(gCINTMutex);
 
   if (gROOT && gROOT->GetListOfClasses()) {

      static Bool_t entered = kFALSE;
      static vector<TInfoNode> updateList;
      Bool_t topLevel;

      if (entered) topLevel = kFALSE;
      else {
         entered = kTRUE;
         topLevel = kTRUE;
      }
      if (topLevel) {
         UpdateClassInfoWork(item,tagnum);
      } else {
         // If we are called indirectly from within another call to
         // TCint::UpdateClassInfo, we delay the update until the dictionary loading
         // is finished (i.e. when we return to the top level TCint::UpdateClassInfo).
         // This allows for the dictionary to be fully populated when we actually
         // update the TClass object.   The updating of the TClass sometimes
         // (STL containers and when there is an emulated class) forces the building
         // of the TClass object's real data (which needs the dictionary info).
         updateList.push_back(TInfoNode(item,tagnum));
      }
      if (topLevel) {
         while (!updateList.empty()) {
            TInfoNode current( updateList.back() );
            updateList.pop_back();
            current.Update();
         }
         entered = kFALSE;
      }
   }
}

//______________________________________________________________________________
void TCint::UpdateClassInfoWork(const char *item, Long_t tagnum)
{
   // This does the actual work of UpdateClassInfo.

   Bool_t load = kFALSE;
   if (strchr(item,'<') && TClass::fgClassShortTypedefHash) {
      // We have a template which may have duplicates.

      TString resolvedItem(
       TClassEdit::ResolveTypedef(TClassEdit::ShortType(item,
          TClassEdit::kDropStlDefault).c_str(), kTRUE) );

      if (resolvedItem != item) {
         TClass* cl= (TClass*)gROOT->GetListOfClasses()->FindObject(resolvedItem);
         if (cl)
            load = kTRUE;
      }

      if (!load) {
         TIter next(TClass::fgClassShortTypedefHash->GetListForObject(resolvedItem));

         while ( TClass::TNameMapNode* htmp =
              static_cast<TClass::TNameMapNode*> (next()) ) {
            if (resolvedItem == htmp->String()) {
               TClass* cl = gROOT->GetClass (htmp->fOrigName);
               if (cl) {
                  // we found at least one equivalent.
                  // let's force a reload
                  load = kTRUE;
                  break;
               }
            }
         }
      }
   }

   TClass *cl = gROOT->GetClass(item, load);
   if (cl) cl->ResetClassInfo(tagnum);
}

//______________________________________________________________________________
void TCint::UpdateAllCanvases()
{
   // Update all canvases at end the terminal input command.

   TIter next(gROOT->GetListOfCanvases());
   TVirtualPad *canvas;
   while ((canvas = (TVirtualPad *)next()))
      canvas->Update();
}

//______________________________________________________________________________
const char* TCint::GetSharedLibs()
{
   // Refresh the list of shared libraries and return it.

   fSharedLibs = "";

   G__SourceFileInfo cursor(0);
   while (cursor.IsValid()) {
      const char *filename = cursor.Name();
      if (filename==0) continue;
      Int_t len = strlen(filename);
      const char *end = filename+len;
      Bool_t needToSkip = kFALSE;
      if ( len>5 && ( (strcmp(end-4,".dll") == 0 ) || (strstr(filename,"Dict.")!=0) ) ) {
         // Filter out the cintdlls
         static const char *excludelist [] = {
            "stdfunc.dll","stdcxxfunc.dll","posix.dll","ipc.dll","posix.dll"
            "string.dll","vector.dll","vectorbool.dll","list.dll","deque.dll",
            "map.dll", "map2.dll","set.dll","multimap.dll","multimap2.dll",
            "multiset.dll","stack.dll","queue.dll","valarray.dll",
            "exception.dll","stdexcept.dll","complex.dll","climits.dll",
            "libvectorDict.","libvectorboolDict.","liblistDict.","libdequeDict.",
            "libmapDict.", "libmap2Dict.","libsetDict.","libmultimapDict.","libmultimap2Dict.",
            "libmultisetDict.","libstackDict.","libqueueDict.","libvalarrayDict."};
         static const unsigned int excludelistsize = sizeof(excludelist)/sizeof(excludelist[0]);
         static int excludelen[excludelistsize] = {-1};
         if (excludelen[0] == -1) {
            for (unsigned int i = 0; i < excludelistsize; ++i)
               excludelen[i] = strlen(excludelist[i]);
         }
         const char* basename = gSystem->BaseName(filename);
         for (unsigned int i = 0; !needToSkip && i < excludelistsize; ++i)
            needToSkip = (!strncmp(basename, excludelist[i], excludelen[i]));
      }
      if (!needToSkip &&
           ((len>3 && strcmp(end-2,".a") == 0)    ||
            (len>4 && (strcmp(end-3,".sl") == 0   ||
                       strcmp(end-3,".dl") == 0   ||
                       strcmp(end-3,".so") == 0)) ||
            (len>5 && (strcasecmp(end-4,".dll") == 0)))) {
         if (!fSharedLibs.IsNull())
            fSharedLibs.Append(" ");
         fSharedLibs.Append(filename);
      }

      cursor.Next();
   }

   return fSharedLibs;
}

//______________________________________________________________________________
const char *TCint::GetClassSharedLibs(const char *cls)
{
   // Get the list of shared libraries containing the code for class cls.
   // The first library in the list is the one containing the class, the
   // others are the libraries the first one depends on. Returns 0
   // in case the library is not found.

   if (!cls || !*cls)
      return 0;

   // lookup class to find list of libraries
   if (fMapfile) {
      TString c = TString("Library.") + cls;
      // convert "::" to "@@", we used "@@" because TEnv
      // considers "::" a terminator
      c.ReplaceAll("::", "@@");
      // convert "-" to " ", since class names may have
      // blanks and TEnv considers a blank a terminator
      c.ReplaceAll(" ", "-");
      const char *libs = fMapfile->GetValue(c, "");
      return (*libs) ? libs : 0;
   }
   return 0;
}

//______________________________________________________________________________
const char *TCint::GetSharedLibDeps(const char *lib)
{
   // Get the list a libraries on which the specified lib depends. The
   // returned string contains as first element the lib itself.
   // Returns 0 in case the lib does not exist or does not have
   // any dependencies.

   if (!fMapfile || !lib || !lib[0])
      return 0;

   TString libname(lib);
   Ssiz_t idx = libname.Last('.');
   if (idx != kNPOS) {
      libname.Remove(idx);
   }
   TEnvRec *rec;
   TIter next(fMapfile->GetTable());

   size_t len = libname.Length();
   while ((rec = (TEnvRec*) next())) {
      const char *libs = rec->GetValue();
      if (!strncmp(libs, libname.Data(), len) && strlen(libs) >= len
          && (!libs[len] || libs[len] == ' ' || libs[len] == '.')) {
         return libs;
      }
   }
   return 0;
}

//______________________________________________________________________________
Bool_t TCint::IsErrorMessagesEnabled() const
{
   // If error messages are disabled, the interpreter should suppress its
   // failures and warning messages from stdout.

   return !G__const_whatnoerror();
}

//______________________________________________________________________________
Bool_t TCint::SetErrorMessages(Bool_t enable)
{
   // If error messages are disabled, the interpreter should suppress its
   // failures and warning messages from stdout. Return the previous state.

   if (enable)
      G__const_resetnoerror();
   else
      G__const_setnoerror();
   return !G__const_whatnoerror();
}

//______________________________________________________________________________
void TCint::AddIncludePath(const char *path)
{
   // Add the given path to the list of directories in which the interpreter
   // looks for include files. Only one path item can be specified at a
   // time, i.e. "path1:path2" is not supported.
   
   R__LOCKGUARD(gCINTMutex);
   
   char *incpath = gSystem->ExpandPathName(path);

   G__add_ipath(incpath);

   delete [] incpath;
}

//______________________________________________________________________________
const char *TCint::GetIncludePath()
{
   // Refresh the list of include paths known to the interpreter and return it
   // with -I prepended.
   
   R__LOCKGUARD(gCINTMutex);
   
   fIncludePath = "";

   G__IncludePathInfo path;

   while (path.Next()) {
      const char *pathname = path.Name();
      fIncludePath.Append(" -I\"").Append(pathname).Append("\" ");
   }

   return fIncludePath;
}<|MERGE_RESOLUTION|>--- conflicted
+++ resolved
@@ -115,12 +115,6 @@
    optind = 1;  // make sure getopt() works in the main program
 #endif
 
-<<<<<<< HEAD
-#if defined(G__NOSTUBS) && !defined(G__NOSTUBSTEST)
-   G__enable_wrappers(gEnv->GetValue("Cint.EnableWrappers",0));
-#else
-   G__enable_wrappers(gEnv->GetValue("Cint.EnableWrappers",1));
-=======
 #if defined(G__NOSTUBS)
 # if defined(G__NOSTUBSTEST)
    EnableWrappers(gEnv->GetValue("Cint.EnableWrappers",1));
@@ -129,7 +123,6 @@
 # endif
 #else
    EnableWrappers(1);
->>>>>>> ab0972e3
 #endif
 
    // Make sure that ALL macros are seen as C++.
