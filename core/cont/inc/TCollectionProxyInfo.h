// @(#)root/cont:$Id$
// Author: Markus Frank  28/10/04. Philippe Canal 02/01/2007

/*************************************************************************
 * Copyright (C) 1995-2004, Rene Brun and Fons Rademakers.               *
 * All rights reserved.                                                  *
 *                                                                       *
 * For the licensing terms see $ROOTSYS/LICENSE.                         *
 * For the list of contributors see $ROOTSYS/README/CREDITS.             *
 *************************************************************************/

#ifndef ROOT_TCollectionProxyInfo
#define ROOT_TCollectionProxyInfo

//////////////////////////////////////////////////////////////////////////
//                                                                      //
//  Small helper to gather the information neede to generate a          //
//  Collection Proxy                                                    //
//
//////////////////////////////////////////////////////////////////////////

#ifndef ROOT_TError
#include "TError.h"
#endif 
#include <vector>

#if defined(_WIN32)
   #if _MSC_VER<1300
      #define TYPENAME
      #define R__VCXX6
   #else
      #define TYPENAME typename
   #endif
#else
   #define TYPENAME typename
#endif

namespace ROOT {

   class TCollectionProxyInfo {
      // This class is a place holder for the information needed
      // to create the proper Collection Proxy.
      // This is similar to Reflex's CollFuncTable.


   public:

  /** @class TCollectionProxyInfo::Environ TCollectionProxyInfo.h TCollectionProxyInfo.h
    *
    * Small helper to save proxy environment in the event of
    * recursive calls.
    *
    * @author  M.Frank
    * @version 1.0
    * @date    10/10/2004
    */
#ifndef __CINT__
   struct EnvironBase {
   private:
      EnvironBase(const EnvironBase&); // Intentionally not implement, copy is not supported
      EnvironBase &operator=(const EnvironBase&); // Intentionally not implement, copy is not supported
   public:
      EnvironBase() : fIdx(0), fSize(0), fObject(0), fStart(0), fTemp(0), fUseTemp(kFALSE), fRefCount(1), fSpace(0)
      {
      }
      virtual ~EnvironBase() {}
      size_t              fIdx;
      size_t              fSize;
      void*               fObject;
      void*               fStart;
      void*               fTemp;
      Bool_t              fUseTemp;
      int                 fRefCount;
      size_t              fSpace;      
   };
   template <typename T> struct Environ : public EnvironBase {
      typedef T           Iter_t;
      Iter_t              fIterator;
      T& iter() { return fIterator; }
      static void        *Create() {
         return new Environ();
      }
   };
#else
   struct EnvironBase;
   template <typename T> struct Environ;
#endif

   template <class T, class Q> struct PairHolder {
      T first;
      Q second;
      PairHolder() {}
      PairHolder(const PairHolder& c) : first(c.first), second(c.second) {}
      virtual ~PairHolder() {}
   private:
      PairHolder& operator=(const PairHolder&);  // not implemented
   };

   template <class T> struct Address {
      virtual ~Address() {}
      static void* address(T ref) {
         return (void*)&ref;
      }
   };

   /** @class TCollectionProxyInfo::Type TCollectionProxyInfo.h TCollectionProxyInfo.h
    *
    * Small helper to encapsulate basic data accesses for
    * all STL continers.
    *
    * @author  M.Frank
    * @version 1.0
    * @date    10/10/2004
    */
   template <class T> struct Type
      : public Address<TYPENAME T::const_reference>
   {
      typedef T                      Cont_t;
      typedef typename T::iterator   Iter_t;
      typedef typename T::value_type Value_t;
      typedef Environ<Iter_t>        Env_t;
      typedef Env_t                 *PEnv_t;
      typedef Cont_t                *PCont_t;
      typedef Value_t               *PValue_t;

      virtual ~Type() {}

      static inline PCont_t object(void* ptr)   {
         return PCont_t(PEnv_t(ptr)->fObject);
      }
      static void* size(void* env)  {
         PEnv_t  e = PEnv_t(env);
         e->fSize   = PCont_t(e->fObject)->size();
         return &e->fSize;
      }
      static void* clear(void* env)  {
         object(env)->clear();
         return 0;
      }
      static void* first(void* env)  {
         PEnv_t  e = PEnv_t(env);
         PCont_t c = PCont_t(e->fObject);
#if 0
         // Assume iterators do not need destruction
         ::new(e->buff) Iter_t(c->begin());
#endif
         e->fIterator = c->begin();
         e->fSize  = c->size();
         if ( 0 == e->fSize ) return e->fStart = 0;
         TYPENAME T::const_reference ref = *(e->iter());
         return e->fStart = Type<T>::address(ref);
      }
      static void* next(void* env)  {
         PEnv_t  e = PEnv_t(env);
         PCont_t c = PCont_t(e->fObject);
         for (; e->fIdx > 0 && e->iter() != c->end(); ++(e->iter()), --e->fIdx){ }
         // TODO: Need to find something for going backwards....
         if ( e->iter() == c->end() ) return 0;
         TYPENAME T::const_reference ref = *(e->iter());
         return Type<T>::address(ref);
      }
<<<<<<< HEAD
      static void* construct(void* env)  {
         PEnv_t  e = PEnv_t(env);
         PValue_t m = PValue_t(e->fStart);
         for (size_t i=0; i<e->fSize; ++i, ++m)
=======
      static void* construct(void *what, size_t size)  {
         PValue_t m = PValue_t(what);
         for (size_t i=0; i<size; ++i, ++m)
>>>>>>> 84c4c19c
            ::new(m) Value_t();
         return 0;
      }
      static void* collect(void* env)  {
         PEnv_t   e = PEnv_t(env);
         PCont_t  c = PCont_t(e->fObject);
         PValue_t m = PValue_t(e->fStart);
         for (Iter_t i=c->begin(); i != c->end(); ++i, ++m )
            ::new(m) Value_t(*i);
         return 0;
      }
<<<<<<< HEAD
      static void* destruct(void* env)  {
         PEnv_t   e = PEnv_t(env);
         PValue_t m = PValue_t(e->fStart);
#if defined(R__VCXX6)
         PCont_t  c = PCont_t(e->fObject);
         for (size_t i=0; i < e->fSize; ++i, ++m )
            ROOT::Destruct(m);
#else
         for (size_t i=0; i < e->fSize; ++i, ++m )
=======
      static void destruct(void *what, size_t size)  {
         PValue_t m = PValue_t(what);
         for (size_t i=0; i < size; ++i, ++m )
>>>>>>> 84c4c19c
            m->~Value_t();
      }
   };

   /** @class TCollectionProxyInfo::Map TCollectionProxyInfo.h TCollectionProxyInfo.h
    *
    * Small helper to encapsulate all necessary data accesses for
    * containers like vector, list, deque
    *
    * @author  M.Frank
    * @version 1.0
    * @date    10/10/2004
    */
   template <class T> struct Pushback : public Type<T> {
      typedef T                      Cont_t;
      typedef typename T::iterator   Iter_t;
      typedef typename T::value_type Value_t;
      typedef Environ<Iter_t>        Env_t;
      typedef Env_t                 *PEnv_t;
      typedef Cont_t                *PCont_t;
      typedef Value_t               *PValue_t;
<<<<<<< HEAD
      static void* resize(void* env)  {
         PEnv_t  e = PEnv_t(env);
         PCont_t c = PCont_t(e->fObject);
         c->resize(e->fSize);
         e->fIdx = 0;
         return e->fStart = e->fSize ? Type<T>::address(*c->begin()) : 0;
      }
      static void* feed(void* env)  {
         PEnv_t   e = PEnv_t(env);
         PCont_t  c = PCont_t(e->fObject);
         PValue_t m = PValue_t(e->fStart); // Here start is actually a 'buffer' outside the buffer.
         for (size_t i=0; i<e->fSize; ++i, ++m)
=======
      static void resize(void* obj, size_t n) {
         PCont_t c = PCont_t(obj);
         c->resize(n);
      }
      static void* feed(void *from, void *to, size_t size)  {
         PCont_t  c = PCont_t(to);
         PValue_t m = PValue_t(from);
         for (size_t i=0; i<size; ++i, ++m)
>>>>>>> 84c4c19c
            c->push_back(*m);
         return 0;
      }
      static int value_offset()  {
         return 0;
      }
   };

   /** @class TCollectionProxyInfo::Map TCollectionProxyInfo.h TCollectionProxyInfo.h
    *
    * Small helper to encapsulate all necessary data accesses for
    * containers like set, multiset etc.
    *
    * @author  M.Frank
    * @version 1.0
    * @date    10/10/2004
    */
   template <class T> struct Insert : public Type<T> {
      typedef T                      Cont_t;
      typedef typename T::iterator   Iter_t;
      typedef typename T::value_type Value_t;
      typedef Environ<Iter_t>        Env_t;
      typedef Env_t                 *PEnv_t;
      typedef Cont_t                *PCont_t;
      typedef Value_t               *PValue_t;
<<<<<<< HEAD
      static void* feed(void* env)  {
         PEnv_t   e = PEnv_t(env);
         PCont_t  c = PCont_t(e->fObject);
         PValue_t m = PValue_t(e->fStart);
         for (size_t i=0; i<e->fSize; ++i, ++m)
=======
      static void* feed(void *from, void *to, size_t size)  {
         PCont_t  c = PCont_t(to);
         PValue_t m = PValue_t(from);
         for (size_t i=0; i<size; ++i, ++m)
>>>>>>> 84c4c19c
            c->insert(*m);
         return 0;
      }
      static void resize(void* /* obj */, size_t )  {
         ;
      }
      static int value_offset()  {
         return 0;
      }
   };

   /** @class TCollectionProxyInfo::Map TCollectionProxyInfo.h TCollectionProxyInfo.h
    *
    * Small helper to encapsulate all necessary data accesses for
    * containers like set, multiset etc.
    *
    * @author  M.Frank
    * @version 1.0
    * @date    10/10/2004
    */
   template <class T> struct MapInsert : public Type<T> {
      typedef T                      Cont_t;
      typedef typename T::iterator   Iter_t;
      typedef typename T::value_type Value_t;
      typedef Environ<Iter_t>        Env_t;
      typedef Env_t                 *PEnv_t;
      typedef Cont_t                *PCont_t;
      typedef Value_t               *PValue_t;
<<<<<<< HEAD
      static void* feed(void* env)  {
         PEnv_t   e = PEnv_t(env);
         PCont_t  c = PCont_t(e->fObject);
         PValue_t m = PValue_t(e->fStart);
         for (size_t i=0; i<e->fSize; ++i, ++m)
=======
      static void* feed(void *from, void *to, size_t size)  {
         PCont_t  c = PCont_t(to);
         PValue_t m = PValue_t(from);
         for (size_t i=0; i<size; ++i, ++m)
>>>>>>> 84c4c19c
            c->insert(*m);
         return 0;
      }
      static void resize(void* /* obj */, size_t )  {
         ;
      }
      static int value_offset()  {
         return ((char*)&((PValue_t(0x1000))->second)) - ((char*)PValue_t(0x1000));
      }
   };

      
   public:
#ifndef __CINT__
      const type_info &fInfo;
#endif
      size_t fIterSize;
      size_t fValueDiff;
      int    fValueOffset;
      void*  (*fSizeFunc)(void*);
      void   (*fResizeFunc)(void*,size_t);
      void*  (*fClearFunc)(void*);
      void*  (*fFirstFunc)(void*);
      void*  (*fNextFunc)(void*);
      void*  (*fConstructFunc)(void*,size_t);
      void   (*fDestructFunc)(void*,size_t);
      void*  (*fFeedFunc)(void*,void*,size_t);
      void*  (*fCollectFunc)(void*);
      void*  (*fCreateEnv)();
<<<<<<< HEAD

=======
      
      // Set of function of direct iteration of the collections.
      void (*fGetIterators)(void *collection, void *&begin_arena, void *&end_arena); 
      // begin_arena and end_arena should contain the location of memory arena  of size fgIteratorSize. 
      // If the collection iterator are of that size or less, the iterators will be constructed in place in those location (new with placement)
      // Otherwise the iterators will be allocated via a regular new and their address returned by modifying the value of begin_arena and end_arena.
      
      void (*fCopyIterator)(void *&dest, const void *source);
      // Copy the iterator source, into dest.   dest should contain should contain the location of memory arena  of size fgIteratorSize.
      // If the collection iterator are of that size or less, the iterator will be constructed in place in this location (new with placement)
      // Otherwise the iterator will be allocated via a regular new and its address returned by modifying the value of dest.
      
      void* (*fNext)(void *iter, void *end);
      // iter and end should be pointer to respectively an iterator to be incremented and the result of colleciton.end()
      // 'Next' will increment the iterator 'iter' and return 0 if the iterator reached the end.
      // If the end is not reached, 'Next' will return the address of the content unless the collection contains pointers in
      // which case 'Next' will return the value of the pointer.
      
      void (*fDeleteSingleIterator)(void *iter);
      void (*fDeleteTwoIterators)(void *begin, void *end);
      // If the sizeof iterator is greater than fgIteratorArenaSize, call delete on the addresses,
      // Otherwise just call the iterator's destructor.
      
>>>>>>> 84c4c19c
   public:
      TCollectionProxyInfo(const type_info& info,
                           size_t iter_size,
                           size_t value_diff,
                           int    value_offset,
                           void*  (*size_func)(void*),
                           void   (*resize_func)(void*,size_t),
                           void*  (*clear_func)(void*),
                           void*  (*first_func)(void*),
                           void*  (*next_func)(void*),
<<<<<<< HEAD
                           void*  (*construct_func)(void*),
                           void*  (*destruct_func)(void*),
                           void*  (*feed_func)(void*),
=======
                           void*  (*construct_func)(void*,size_t),
                           void   (*destruct_func)(void*,size_t),
                           void*  (*feed_func)(void*,void*,size_t),
>>>>>>> 84c4c19c
                           void*  (*collect_func)(void*),
                           void*  (*create_env)()
                           ) :
         fInfo(info), fIterSize(iter_size), fValueDiff(value_diff),
         fValueOffset(value_offset),
         fSizeFunc(size_func),fResizeFunc(resize_func),fClearFunc(clear_func),
         fFirstFunc(first_func),fNextFunc(next_func),fConstructFunc(construct_func),
         fDestructFunc(destruct_func),fFeedFunc(feed_func),fCollectFunc(collect_func),
<<<<<<< HEAD
         fCreateEnv(create_env)
=======
         fCreateEnv(create_env),
         fGetIterators(0),fCopyIterator(0),fNext(0),fDeleteSingleIterator(0),fDeleteTwoIterators(0)
>>>>>>> 84c4c19c
      {
      }
 
      /// Generate proxy from template
      template <class T> static ROOT::TCollectionProxyInfo* Generate(const T&)  {
         // Generate a TCollectionProxyInfo given a TCollectionProxyInfo::Type
         // template (used to described the behavior of the stl collection.
         // Typical use looks like:
         //      ::ROOT::TCollectionProxyInfo::Generate(TCollectionProxyInfo::Pushback< vector<string> >()));
         
         PairHolder<TYPENAME T::Value_t, TYPENAME T::Value_t>* p =
            (PairHolder<TYPENAME T::Value_t, TYPENAME T::Value_t>*)0x1000;
         return new ROOT::TCollectionProxyInfo(typeid(TYPENAME T::Cont_t),
                                               sizeof(TYPENAME T::Iter_t),
                                               (((char*)&p->second)-((char*)&p->first)),
                                               T::value_offset(),
                                               T::size,
                                               T::resize,
                                               T::clear,
                                               T::first,
                                               T::next,
                                               T::construct,
                                               T::destruct,
                                               T::feed,
                                               T::collect,
                                               T::Env_t::Create);
      }

      template <class T> static ROOT::TCollectionProxyInfo Get(const T&)  {

         // Generate a TCollectionProxyInfo given a TCollectionProxyInfo::Type
         // template (used to described the behavior of the stl collection.
         // Typical use looks like:
         //      ::ROOT::TCollectionProxyInfo::Get(TCollectionProxyInfo::Pushback< vector<string> >()));
         
         PairHolder<TYPENAME T::Value_t, TYPENAME T::Value_t>* p =
            (PairHolder<TYPENAME T::Value_t, TYPENAME T::Value_t>*)0x1000;
         return ROOT::TCollectionProxyInfo(typeid(TYPENAME T::Cont_t),
                                           sizeof(TYPENAME T::Iter_t),
                                           (((char*)&p->second)-((char*)&p->first)),
                                           T::value_offset(),
                                           T::size,
                                           T::resize,
                                           T::clear,
                                           T::first,
                                           T::next,
                                           T::construct,
                                           T::destruct,
                                           T::feed,
                                           T::collect,
                                           T::Env_t::Create);
      }

   };

   template <> struct TCollectionProxyInfo::Type<std::vector<bool> >
   : public TCollectionProxyInfo::Address<std::vector<bool>::const_reference>
   {
      typedef std::vector<bool>             Cont_t;
      typedef std::vector<bool>::iterator   Iter_t;
      typedef std::vector<bool>::value_type Value_t;
      typedef Environ<Iter_t>               Env_t;
      typedef Env_t                        *PEnv_t;
      typedef Cont_t                       *PCont_t;
      typedef Value_t                      *PValue_t;
      
      virtual ~Type() {}
      
      static inline PCont_t object(void* ptr)   {
         return PCont_t(PEnv_t(ptr)->fObject);
      }
      static void* size(void* env)  {
         PEnv_t  e = PEnv_t(env);
         e->fSize   = PCont_t(e->fObject)->size();
         return &e->fSize;
      }
      static void* clear(void* env)  {
         object(env)->clear();
         return 0;
      }
      static void* first(void* env)  {
         PEnv_t  e = PEnv_t(env);
         PCont_t c = PCont_t(e->fObject);
#if 0
         // Assume iterators do not need destruction
         ::new(e->buff) Iter_t(c->begin());
#endif
         e->fIterator = c->begin();
         e->fSize  = c->size();
         return 0;
      }
      static void* next(void* env)  {
         PEnv_t  e = PEnv_t(env);
         PCont_t c = PCont_t(e->fObject);
         for (; e->fIdx > 0 && e->iter() != c->end(); ++(e->iter()), --e->fIdx){ }
         // TODO: Need to find something for going backwards....
         return 0;
      }
<<<<<<< HEAD
      static void* construct(void*)  {
=======
      static void* construct(void*,size_t)  {
>>>>>>> 84c4c19c
         // Nothing to construct.
         return 0;
      }
      static void* collect(void* env)  {
         PEnv_t   e = PEnv_t(env);
         PCont_t  c = PCont_t(e->fObject);
         PValue_t m = PValue_t(e->fStart); // 'start' is a buffer outside the container.
         for (Iter_t i=c->begin(); i != c->end(); ++i, ++m )
            ::new(m) Value_t(*i);
         return 0;
      }
<<<<<<< HEAD
      static void* destruct(void*)  {
         // Nothing to destruct.
         return 0;
=======
      static void destruct(void*,size_t)  {
         // Nothing to destruct.
>>>>>>> 84c4c19c
      }
   };
   
   template <> struct TCollectionProxyInfo::Pushback<std::vector<bool> > : public TCollectionProxyInfo::Type<std::vector<bool> > {
      typedef std::vector<bool>      Cont_t;
      typedef Cont_t::iterator       Iter_t;
      typedef Cont_t::value_type     Value_t;
      typedef Environ<Iter_t>        Env_t;
      typedef Env_t                 *PEnv_t;
      typedef Cont_t                *PCont_t;
      typedef Value_t               *PValue_t;
      
<<<<<<< HEAD
      static void* resize(void* env)  {
         PEnv_t  e = PEnv_t(env);
         PCont_t c = PCont_t(e->fObject);
         c->resize(e->fSize);
         e->fIdx = 0;
         return 0;
      }
      static void* feed(void* env)  {
         PEnv_t   e = PEnv_t(env);
         PCont_t  c = PCont_t(e->fObject);
         PValue_t m = PValue_t(e->fStart); // Here start is actually a 'buffer' outside the container.
         for (size_t i=0; i<e->fSize; ++i, ++m)
=======
      static void resize(void* obj,size_t n) {
         PCont_t c = PCont_t(obj);
         c->resize(n);
      }
      static void* feed(void* from, void *to, size_t size)  {
         PCont_t  c = PCont_t(to);
         PValue_t m = PValue_t(from);
         for (size_t i=0; i<size; ++i, ++m)
>>>>>>> 84c4c19c
            c->push_back(*m);
         return 0;
      }
      static int value_offset()  {
         return 0;
      }
   };

#ifndef __CINT__
   // Need specialization for boolean references due to stupid STL vector<bool>
   template<> inline void* ::ROOT::TCollectionProxyInfo::Address<std::vector<bool>::const_reference>::address(std::vector<bool>::const_reference ) {
      R__ASSERT(0);
      return 0;
   }
#endif
   
   template <typename T> class TStdBitsetHelper {
      // This class is intentionally empty, this is scaffolding to allow the equivalent
      // of 'template <int N> struct TCollectionProxyInfo::Type<std::bitset<N> >' which 
      // is not effective in C++ (as of gcc 4.3.3).
   };

#ifndef __CINT__
   template <typename Bitset_t> struct TCollectionProxyInfo::Type<ROOT::TStdBitsetHelper<Bitset_t> > : public TCollectionProxyInfo::Address<const bool &>
   {
      typedef Bitset_t                Cont_t;
      typedef std::pair<size_t,bool>  Iter_t;
      typedef bool                    Value_t;
      typedef Environ<Iter_t>         Env_t;
      typedef Env_t                  *PEnv_t;
      typedef Cont_t                 *PCont_t;
      typedef Value_t                *PValue_t;
      
      virtual ~Type() {}
      
      static inline PCont_t object(void* ptr)   {
         return PCont_t(PEnv_t(ptr)->fObject);
      }
      static void* size(void* env)  {
         PEnv_t  e = PEnv_t(env);
         e->fSize   = PCont_t(e->fObject)->size();
         return &e->fSize;
      }
      static void* clear(void* env)  {
         object(env)->reset();
         return 0;
      }
      static void* first(void* env)  {
         PEnv_t  e = PEnv_t(env);
         PCont_t c = PCont_t(e->fObject);
         e->fIterator.first = 0;
         e->fIterator.second = c->size() > 0 ? c->test(e->fIterator.first) : false ;  // Iterator actually hold the value.
         e->fSize  = c->size();
         return 0;
      }
      static void* next(void* env)  {
         PEnv_t  e = PEnv_t(env);
         PCont_t c = PCont_t(e->fObject);
         for (; e->fIdx > 0 && e->fIterator.first != c->size(); ++(e->fIterator.first), --e->fIdx){ }
         e->fIterator.second = (e->fIterator.first != c->size()) ? c->test(e->fIterator.first) : false;
         return 0;
      }
<<<<<<< HEAD
      static void* construct(void*)  {
=======
      static void* construct(void*,size_t)  {
>>>>>>> 84c4c19c
         // Nothing to construct.
         return 0;
      }
      static void* collect(void* env)  {
         PEnv_t   e = PEnv_t(env);
         PCont_t  c = PCont_t(e->fObject);
         PValue_t m = PValue_t(e->fStart); // 'start' is a buffer outside the container.
         for (size_t i=0; i != c->size(); ++i, ++m )
            *m = c->test(i);
         return 0;
      }
<<<<<<< HEAD
      static void* destruct(void*)  {
         // Nothing to destruct.
         return 0;
=======
      static void destruct(void*,size_t)  {
         // Nothing to destruct.
>>>>>>> 84c4c19c
      }
   };
   
   template <typename Bitset_t> 
   struct TCollectionProxyInfo::Pushback<ROOT::TStdBitsetHelper<Bitset_t>  > : public TCollectionProxyInfo::Type<TStdBitsetHelper<Bitset_t> > {
      typedef Bitset_t         Cont_t;
      typedef bool             Iter_t;
      typedef bool             Value_t;
      typedef Environ<Iter_t>  Env_t;
      typedef Env_t           *PEnv_t;
      typedef Cont_t          *PCont_t;
      typedef Value_t         *PValue_t;
      
<<<<<<< HEAD
      static void* resize(void* env)  {
         PEnv_t  e = PEnv_t(env);
         e->fIdx = 0;
         return 0;
      }
      static void* feed(void* env)  {
         PEnv_t   e = PEnv_t(env);
         PCont_t  c = PCont_t(e->fObject);
         PValue_t m = PValue_t(e->fStart); // Here start is actually a 'buffer' outside the container.
         for (size_t i=0; i<e->fSize; ++i, ++m)
=======
      static void resize(void*,size_t)  {
      }
      static void* feed(void *from, void *to, size_t size)  {
         PCont_t  c = PCont_t(to);
         PValue_t m = PValue_t(from); 
         for (size_t i=0; i<size; ++i, ++m)
>>>>>>> 84c4c19c
            c->set(i,*m);
         return 0;
      }
      static int value_offset()  {
         return 0;
      }
   };
#endif
   
}

#endif<|MERGE_RESOLUTION|>--- conflicted
+++ resolved
@@ -159,16 +159,9 @@
          TYPENAME T::const_reference ref = *(e->iter());
          return Type<T>::address(ref);
       }
-<<<<<<< HEAD
-      static void* construct(void* env)  {
-         PEnv_t  e = PEnv_t(env);
-         PValue_t m = PValue_t(e->fStart);
-         for (size_t i=0; i<e->fSize; ++i, ++m)
-=======
       static void* construct(void *what, size_t size)  {
          PValue_t m = PValue_t(what);
          for (size_t i=0; i<size; ++i, ++m)
->>>>>>> 84c4c19c
             ::new(m) Value_t();
          return 0;
       }
@@ -180,21 +173,9 @@
             ::new(m) Value_t(*i);
          return 0;
       }
-<<<<<<< HEAD
-      static void* destruct(void* env)  {
-         PEnv_t   e = PEnv_t(env);
-         PValue_t m = PValue_t(e->fStart);
-#if defined(R__VCXX6)
-         PCont_t  c = PCont_t(e->fObject);
-         for (size_t i=0; i < e->fSize; ++i, ++m )
-            ROOT::Destruct(m);
-#else
-         for (size_t i=0; i < e->fSize; ++i, ++m )
-=======
       static void destruct(void *what, size_t size)  {
          PValue_t m = PValue_t(what);
          for (size_t i=0; i < size; ++i, ++m )
->>>>>>> 84c4c19c
             m->~Value_t();
       }
    };
@@ -216,20 +197,6 @@
       typedef Env_t                 *PEnv_t;
       typedef Cont_t                *PCont_t;
       typedef Value_t               *PValue_t;
-<<<<<<< HEAD
-      static void* resize(void* env)  {
-         PEnv_t  e = PEnv_t(env);
-         PCont_t c = PCont_t(e->fObject);
-         c->resize(e->fSize);
-         e->fIdx = 0;
-         return e->fStart = e->fSize ? Type<T>::address(*c->begin()) : 0;
-      }
-      static void* feed(void* env)  {
-         PEnv_t   e = PEnv_t(env);
-         PCont_t  c = PCont_t(e->fObject);
-         PValue_t m = PValue_t(e->fStart); // Here start is actually a 'buffer' outside the buffer.
-         for (size_t i=0; i<e->fSize; ++i, ++m)
-=======
       static void resize(void* obj, size_t n) {
          PCont_t c = PCont_t(obj);
          c->resize(n);
@@ -238,7 +205,6 @@
          PCont_t  c = PCont_t(to);
          PValue_t m = PValue_t(from);
          for (size_t i=0; i<size; ++i, ++m)
->>>>>>> 84c4c19c
             c->push_back(*m);
          return 0;
       }
@@ -264,18 +230,10 @@
       typedef Env_t                 *PEnv_t;
       typedef Cont_t                *PCont_t;
       typedef Value_t               *PValue_t;
-<<<<<<< HEAD
-      static void* feed(void* env)  {
-         PEnv_t   e = PEnv_t(env);
-         PCont_t  c = PCont_t(e->fObject);
-         PValue_t m = PValue_t(e->fStart);
-         for (size_t i=0; i<e->fSize; ++i, ++m)
-=======
       static void* feed(void *from, void *to, size_t size)  {
          PCont_t  c = PCont_t(to);
          PValue_t m = PValue_t(from);
          for (size_t i=0; i<size; ++i, ++m)
->>>>>>> 84c4c19c
             c->insert(*m);
          return 0;
       }
@@ -304,18 +262,10 @@
       typedef Env_t                 *PEnv_t;
       typedef Cont_t                *PCont_t;
       typedef Value_t               *PValue_t;
-<<<<<<< HEAD
-      static void* feed(void* env)  {
-         PEnv_t   e = PEnv_t(env);
-         PCont_t  c = PCont_t(e->fObject);
-         PValue_t m = PValue_t(e->fStart);
-         for (size_t i=0; i<e->fSize; ++i, ++m)
-=======
       static void* feed(void *from, void *to, size_t size)  {
          PCont_t  c = PCont_t(to);
          PValue_t m = PValue_t(from);
          for (size_t i=0; i<size; ++i, ++m)
->>>>>>> 84c4c19c
             c->insert(*m);
          return 0;
       }
@@ -345,9 +295,6 @@
       void*  (*fFeedFunc)(void*,void*,size_t);
       void*  (*fCollectFunc)(void*);
       void*  (*fCreateEnv)();
-<<<<<<< HEAD
-
-=======
       
       // Set of function of direct iteration of the collections.
       void (*fGetIterators)(void *collection, void *&begin_arena, void *&end_arena); 
@@ -371,7 +318,6 @@
       // If the sizeof iterator is greater than fgIteratorArenaSize, call delete on the addresses,
       // Otherwise just call the iterator's destructor.
       
->>>>>>> 84c4c19c
    public:
       TCollectionProxyInfo(const type_info& info,
                            size_t iter_size,
@@ -382,15 +328,9 @@
                            void*  (*clear_func)(void*),
                            void*  (*first_func)(void*),
                            void*  (*next_func)(void*),
-<<<<<<< HEAD
-                           void*  (*construct_func)(void*),
-                           void*  (*destruct_func)(void*),
-                           void*  (*feed_func)(void*),
-=======
                            void*  (*construct_func)(void*,size_t),
                            void   (*destruct_func)(void*,size_t),
                            void*  (*feed_func)(void*,void*,size_t),
->>>>>>> 84c4c19c
                            void*  (*collect_func)(void*),
                            void*  (*create_env)()
                            ) :
@@ -399,12 +339,8 @@
          fSizeFunc(size_func),fResizeFunc(resize_func),fClearFunc(clear_func),
          fFirstFunc(first_func),fNextFunc(next_func),fConstructFunc(construct_func),
          fDestructFunc(destruct_func),fFeedFunc(feed_func),fCollectFunc(collect_func),
-<<<<<<< HEAD
-         fCreateEnv(create_env)
-=======
          fCreateEnv(create_env),
          fGetIterators(0),fCopyIterator(0),fNext(0),fDeleteSingleIterator(0),fDeleteTwoIterators(0)
->>>>>>> 84c4c19c
       {
       }
  
@@ -503,11 +439,7 @@
          // TODO: Need to find something for going backwards....
          return 0;
       }
-<<<<<<< HEAD
-      static void* construct(void*)  {
-=======
       static void* construct(void*,size_t)  {
->>>>>>> 84c4c19c
          // Nothing to construct.
          return 0;
       }
@@ -519,14 +451,8 @@
             ::new(m) Value_t(*i);
          return 0;
       }
-<<<<<<< HEAD
-      static void* destruct(void*)  {
-         // Nothing to destruct.
-         return 0;
-=======
       static void destruct(void*,size_t)  {
          // Nothing to destruct.
->>>>>>> 84c4c19c
       }
    };
    
@@ -539,20 +465,6 @@
       typedef Cont_t                *PCont_t;
       typedef Value_t               *PValue_t;
       
-<<<<<<< HEAD
-      static void* resize(void* env)  {
-         PEnv_t  e = PEnv_t(env);
-         PCont_t c = PCont_t(e->fObject);
-         c->resize(e->fSize);
-         e->fIdx = 0;
-         return 0;
-      }
-      static void* feed(void* env)  {
-         PEnv_t   e = PEnv_t(env);
-         PCont_t  c = PCont_t(e->fObject);
-         PValue_t m = PValue_t(e->fStart); // Here start is actually a 'buffer' outside the container.
-         for (size_t i=0; i<e->fSize; ++i, ++m)
-=======
       static void resize(void* obj,size_t n) {
          PCont_t c = PCont_t(obj);
          c->resize(n);
@@ -561,7 +473,6 @@
          PCont_t  c = PCont_t(to);
          PValue_t m = PValue_t(from);
          for (size_t i=0; i<size; ++i, ++m)
->>>>>>> 84c4c19c
             c->push_back(*m);
          return 0;
       }
@@ -624,11 +535,7 @@
          e->fIterator.second = (e->fIterator.first != c->size()) ? c->test(e->fIterator.first) : false;
          return 0;
       }
-<<<<<<< HEAD
-      static void* construct(void*)  {
-=======
       static void* construct(void*,size_t)  {
->>>>>>> 84c4c19c
          // Nothing to construct.
          return 0;
       }
@@ -640,14 +547,8 @@
             *m = c->test(i);
          return 0;
       }
-<<<<<<< HEAD
-      static void* destruct(void*)  {
-         // Nothing to destruct.
-         return 0;
-=======
       static void destruct(void*,size_t)  {
          // Nothing to destruct.
->>>>>>> 84c4c19c
       }
    };
    
@@ -661,25 +562,12 @@
       typedef Cont_t          *PCont_t;
       typedef Value_t         *PValue_t;
       
-<<<<<<< HEAD
-      static void* resize(void* env)  {
-         PEnv_t  e = PEnv_t(env);
-         e->fIdx = 0;
-         return 0;
-      }
-      static void* feed(void* env)  {
-         PEnv_t   e = PEnv_t(env);
-         PCont_t  c = PCont_t(e->fObject);
-         PValue_t m = PValue_t(e->fStart); // Here start is actually a 'buffer' outside the container.
-         for (size_t i=0; i<e->fSize; ++i, ++m)
-=======
       static void resize(void*,size_t)  {
       }
       static void* feed(void *from, void *to, size_t size)  {
          PCont_t  c = PCont_t(to);
          PValue_t m = PValue_t(from); 
          for (size_t i=0; i<size; ++i, ++m)
->>>>>>> 84c4c19c
             c->set(i,*m);
          return 0;
       }
