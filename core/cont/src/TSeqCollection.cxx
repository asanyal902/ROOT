// @(#)root/cont:$Id$
// Author: Fons Rademakers   04/08/95

/*************************************************************************
 * Copyright (C) 1995-2000, Rene Brun and Fons Rademakers.               *
 * All rights reserved.                                                  *
 *                                                                       *
 * For the licensing terms see $ROOTSYS/LICENSE.                         *
 * For the list of contributors see $ROOTSYS/README/CREDITS.             *
 *************************************************************************/

//////////////////////////////////////////////////////////////////////////
//                                                                      //
// TSeqCollection                                                       //
//                                                                      //
// Sequenceable collection abstract base class. TSeqCollection's have   //
// an ordering relation, i.e. there is a first and last element.        //
//                                                                      //
//////////////////////////////////////////////////////////////////////////

#include "TSeqCollection.h"
#include "TCollection.h"
#include "TVirtualMutex.h"
#include "TClass.h"
#include "TMethodCall.h"

ClassImp(TSeqCollection)

//______________________________________________________________________________
Int_t TSeqCollection::IndexOf(const TObject *obj) const
{
   // Return index of object in collection. Returns -1 when object not found.
   // Uses member IsEqual() to find object.

   Int_t   idx = 0;
   TIter   next(this);
   TObject *ob;

   while ((ob = next())) {
      if (ob->IsEqual(obj)) return idx;
      idx++;
   }
   return -1;
}

//______________________________________________________________________________
Int_t TSeqCollection::ObjCompare(TObject *a, TObject *b)
{
   // Compare to objects in the collection. Use member Compare() of object a.

   if (a == 0 && b == 0) return 0;
   if (a == 0) return 1;
   if (b == 0) return -1;
   return a->Compare(b);
}

//______________________________________________________________________________
void TSeqCollection::QSort(TObject **a, Int_t first, Int_t last)
{
   // Sort array of TObject pointers using a quicksort algorithm.
   // Uses ObjCompare() to compare objects.

   R__LOCKGUARD2(gCollectionMutex);

   static TObject *tmp;
   static int i;           // "static" to save stack space
   int j;

   while (last - first > 1) {
      i = first;
      j = last;
      for (;;) {
         while (++i < last && ObjCompare(a[i], a[first]) < 0)
            ;
         while (--j > first && ObjCompare(a[j], a[first]) > 0)
            ;
         if (i >= j)
            break;

         tmp  = a[i];
         a[i] = a[j];
         a[j] = tmp;
      }
      if (j == first) {
         ++first;
         continue;
      }
      tmp = a[first];
      a[first] = a[j];
      a[j] = tmp;
      if (j - first < last - (j + 1)) {
         QSort(a, first, j);
         first = j + 1;   // QSort(j + 1, last);
      } else {
         QSort(a, j + 1, last);
         last = j;        // QSort(first, j);
      }
   }
}

//______________________________________________________________________________
void TSeqCollection::QSort(TObject **a, Int_t nBs, TObject ***b, Int_t first, Int_t last)
{
  // Sort array a of TObject pointers using a quicksort algorithm.
  // Arrays b will be sorted just like a (a determines the sort).
  // nBs is the number of TObject** arrays in b.
  // Uses ObjCompare() to compare objects.

  R__LOCKGUARD2(gCollectionMutex);
  static TObject *tmp1, **tmp2;
  static int i; // "static" to save stack space
  int j,k;

  static int depth = 0;
  if(depth == 0 && nBs > 0) tmp2 = new TObject*[nBs];
  depth++;

  while (last - first > 1) {
     i = first;
     j = last;
     for (;;) {
        while (++i < last && ObjCompare(a[i], a[first]) < 0) {}
        while (--j > first && ObjCompare(a[j], a[first]) > 0) {}
        if (i >= j) break;

        tmp1 = a[i]; for(k=0;k<nBs;k++) tmp2[k] = b[k][i];
        a[i] = a[j]; for(k=0;k<nBs;k++) b[k][i] = b[k][j];
        a[j] = tmp1; for(k=0;k<nBs;k++) b[k][j] = tmp2[k];
     }
     if (j == first) {
        ++first;
        continue;
     }
     tmp1 = a[first]; for(k=0;k<nBs;k++) tmp2[k] = b[k][first];
     a[first] = a[j]; for(k=0;k<nBs;k++) b[k][first] = b[k][j];
     a[j] = tmp1; for(k=0;k<nBs;k++) b[k][j] = tmp2[k];
     if (j - first < last - (j + 1)) {
        QSort(a, nBs, b, first, j);
        first = j + 1; // QSort(j + 1, last);
     } else {
        QSort(a, nBs, b, j + 1, last);
        last = j; // QSort(first, j);
     }
  }
  depth--;

  if(depth == 0 && nBs > 0) delete [] tmp2;
}


//______________________________________________________________________________
Long64_t TSeqCollection::Merge(TCollection *list)
{
   // Merge this collection with all collections coming in the input list. The
   // input list must contain other collections of objects compatible with the
   // ones in this collection and ordered in the same manner. For example, if this
   // collection contains a TH1 object and a tree, all collections in the input
   // list have to contain a histogram and a tree. In case the list contains
   // collections, the objects in the input lists must also be collections with
   // the same structure and number of objects.
   //
   // Example
   // =========
   //   this                          list
   // ____________                  ---------------------|
   // | A (TH1F) |  __________      | L1 (TSeqCollection)|- [A1, B1(C1,D1,E1)]
   // | B (TList)|-| C (TTree)|     | L1 (TSeqCollection)|- [A2, B2(C2,D2,E2)]
   // |__________| | D (TH1F) |     | ...                |- [...]
   //              | E (TH1F) |     |____________________|
   //              |__________|

   Long64_t nmerged = 0;
   if (IsEmpty() || !list) {
      Warning("Merge", "list is empty - nothing to merge");
      return 0;
   }
   if (list->IsEmpty()) {
      Warning("Merge", "input list is empty - nothing to merge with");
      return 0;
   }
   TIter nextobject(this);
   TIter nextlist(list);
   TObject *object;
   TObject *objtomerge;
   TObject *collcrt;
   TSeqCollection *templist;
   TMethodCall callEnv;
   Int_t indobj = 0;
   while ((object = nextobject())) {   // loop objects in this collection
      // If current object is not mergeable just skip it
      if (!object->IsA()) {
         indobj++;  // current object non-mergeable, go to next object
         continue;
      }
      callEnv.InitWithPrototype(object->IsA(), "Merge", "TCollection*");
      if (!callEnv.IsValid()) {
         indobj++;  // no Merge() interface, go to next object
         continue;
      }
      // Current object mergeable - get corresponding objects in input lists
      templist = (TSeqCollection*)IsA()->New();
      nextlist.Reset();
      Int_t indcoll = 0;
      while ((collcrt = nextlist())) {      // loop input lists
         if (!collcrt->InheritsFrom(TSeqCollection::Class())) {
            Error("Merge", "some objects in the input list are not collections - merging aborted");
            delete templist;
            return 0;
         }
         // The next object to be merged with is a collection
         // the iterator skips the 'holes' the collections, we also need to do so.
         objtomerge = ((TSeqCollection*)collcrt)->At(indobj);
<<<<<<< HEAD
=======
         if (!objtomerge) {
            Warning("Merge", "Object of type %s (position %d in list) not found in list %d. Continuing...", object->ClassName(), indobj, indcoll);
            continue;
         }
/* 
         // Dangerous - may try to merge non-corresponding histograms (A.G)
>>>>>>> 84c4c19c
         while (objtomerge == 0
                && indobj < ((TSeqCollection*)collcrt)->LastIndex() 
               ) {
            ++indobj;
            objtomerge = ((TSeqCollection*)collcrt)->At(indobj);
         }
<<<<<<< HEAD
=======
*/
>>>>>>> 84c4c19c
         if (object->IsA() != objtomerge->IsA()) {
            Error("Merge", "object of type %s at index %d not matching object of type %s in input list",
                  object->ClassName(), indobj, objtomerge->ClassName());
            delete templist;
            return 0;
         }
         // Add object at index indobj in the temporary list
         templist->Add(objtomerge);
         nmerged++;
      }
      // Merge current object with objects in the temporary list
      callEnv.SetParam((Long_t) templist);
      callEnv.Execute(object);
      delete templist;
      indobj++;
   }
   return nmerged;
}<|MERGE_RESOLUTION|>--- conflicted
+++ resolved
@@ -210,25 +210,19 @@
          // The next object to be merged with is a collection
          // the iterator skips the 'holes' the collections, we also need to do so.
          objtomerge = ((TSeqCollection*)collcrt)->At(indobj);
-<<<<<<< HEAD
-=======
          if (!objtomerge) {
             Warning("Merge", "Object of type %s (position %d in list) not found in list %d. Continuing...", object->ClassName(), indobj, indcoll);
             continue;
          }
 /* 
          // Dangerous - may try to merge non-corresponding histograms (A.G)
->>>>>>> 84c4c19c
          while (objtomerge == 0
                 && indobj < ((TSeqCollection*)collcrt)->LastIndex() 
                ) {
             ++indobj;
             objtomerge = ((TSeqCollection*)collcrt)->At(indobj);
          }
-<<<<<<< HEAD
-=======
 */
->>>>>>> 84c4c19c
          if (object->IsA() != objtomerge->IsA()) {
             Error("Merge", "object of type %s at index %d not matching object of type %s in input list",
                   object->ClassName(), indobj, objtomerge->ClassName());
