--- conflicted
+++ resolved
@@ -317,29 +317,21 @@
    // Find a class by name in the class table (using hash of name). Returns
    // 0 if the class is not in the table. Unless arguments insert is true in
    // which case a new entry is created and returned.
-<<<<<<< HEAD
-   
-=======
-
->>>>>>> 84c4c19c
+
    int slot = 0;
    const char *p = cname;
-   
+
    while (*p) slot = slot<<1 ^ *p++;
    if (slot < 0) slot = -slot;
    slot %= fgSize;
-   
+
    TClassRec *r;
-   
+
    for (r = fgTable[slot]; r; r = r->fNext)
       if (strcmp(cname,r->fName)==0) return r;
-<<<<<<< HEAD
-   
-=======
-
->>>>>>> 84c4c19c
+
    if (!insert) return 0;
-   
+
    r = new TClassRec;
    r->fName = 0;
    r->fId   = 0;
@@ -347,7 +339,7 @@
    r->fInfo = 0;
    r->fNext = fgTable[slot];
    fgTable[slot] = r;
-   
+
    return r;
 }
 
@@ -357,24 +349,14 @@
    // Find a class by name in the class table (using hash of name). Returns
    // 0 if the class is not in the table. Unless arguments insert is true in
    // which case a new entry is created and returned.
-<<<<<<< HEAD
-   
+
    if (!fgTable) return 0;
-   
-=======
-
-   if (!fgTable) return 0;
-
->>>>>>> 84c4c19c
+
    // Only register the name without the default STL template arguments ...
    TClassEdit::TSplitType splitname( cname, TClassEdit::kLong64 );
    std::string shortName;
    splitname.ShortType(shortName, TClassEdit::kDropStlDefault);
-<<<<<<< HEAD
-   
-=======
-
->>>>>>> 84c4c19c
+
    return FindElementImpl(shortName.c_str(), insert);
 }
 
