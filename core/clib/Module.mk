--- conflicted
+++ resolved
@@ -27,14 +27,9 @@
 endif
 CLIBS2       := $(filter-out $(MODDIRS)/G__%,$(wildcard $(MODDIRS)/*.cxx))
 
-<<<<<<< HEAD
-CLIBO        := $(CLIBS1:.c=.o) $(CLIBS2:.cxx=.o)
-SNPRINTFO    := $(CLIBDIRS)/snprintf.o
-=======
 CLIBO        := $(call stripsrc,$(CLIBS1:.c=.o) $(CLIBS2:.cxx=.o))
 SNPRINTFO    := $(call stripsrc,$(CLIBDIRS)/snprintf.o)
 STRLCPYO     := $(call stripsrc,$(CLIBDIRS)/strlcpy.o $(CLIBDIRS)/strlcat.o)
->>>>>>> 84c4c19c
 
 CLIBDEP      := $(CLIBO:.o=.d) $(CLIBDO:.o=.d)
 
