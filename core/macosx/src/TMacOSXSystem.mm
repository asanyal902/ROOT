// @(#)root/graf2d:$Id$
// Author: Timur Pocheptsov 5/12/2011

/*************************************************************************
 * Copyright (C) 1995-2012, Rene Brun and Fons Rademakers.               *
 * All rights reserved.                                                  *
 *                                                                       *
 * For the licensing terms see $ROOTSYS/LICENSE.                         *
 * For the list of contributors see $ROOTSYS/README/CREDITS.             *
 *************************************************************************/
 
#define NDEBUG

#include <stdexcept>
#include <vector>
#include <map>
#include <set>

#import <Cocoa/Cocoa.h>

#include "TSeqCollection.h"
#include "TMacOSXSystem.h"
#include "CocoaUtils.h"
#include "TVirtualX.h"
#include "TError.h"

//The special class to perform a selector to stop a -run: method.
@interface RunStopper : NSObject
@end

@implementation RunStopper

//We attach this delegate only once, when trying to initialize NSApplication (by calling its -run method).
//______________________________________________________________________________
- (void) stopRun
{
   [NSApp stop : nil];
   //This is not enough to stop, from docs:
   //This method notifies the application that you want to exit the current run loop as soon as it finishes processing the current NSEvent object.
   //This method does not forcibly exit the current run loop. Instead it sets a flag that the application checks only after it finishes dispatching an actual event object.


   //I'm sending a fake event, to stop.
   NSEvent* stopEvent = [NSEvent otherEventWithType: NSApplicationDefined location: NSMakePoint(0,0) modifierFlags: 0 timestamp: 0.0
                                 windowNumber: 0 context: nil subtype: 0 data1: 0 data2: 0];
   [NSApp postEvent : stopEvent atStart : true];
}

@end


//
//Stuff which I have to copy from TUnixSystem. Find a better way to organize code.
//Fortunately, this does not violate ODR, but still UGLY.
//

//------------------- Unix TFdSet ----------------------------------------------
#ifndef HOWMANY
#   define HOWMANY(x, y)   (((x)+((y)-1))/(y))
#endif

const Int_t kNFDBITS = (sizeof(Long_t) * 8);  // 8 bits per byte
#ifdef FD_SETSIZE
const Int_t kFDSETSIZE = FD_SETSIZE;          // Linux = 1024 file descriptors
#else
const Int_t kFDSETSIZE = 256;                 // upto 256 file descriptors
#endif


class TFdSet {
private:
   ULong_t fds_bits[HOWMANY(kFDSETSIZE, kNFDBITS)];
public:
   TFdSet() { memset(fds_bits, 0, sizeof(fds_bits)); }
   TFdSet(const TFdSet &org) { memcpy(fds_bits, org.fds_bits, sizeof(org.fds_bits)); }
   TFdSet &operator=(const TFdSet &rhs) { if (this != &rhs) { memcpy(fds_bits, rhs.fds_bits, sizeof(rhs.fds_bits));} return *this; }
   void   Zero() { memset(fds_bits, 0, sizeof(fds_bits)); }
   void   Set(Int_t n)
   {
      if (n >= 0 && n < kFDSETSIZE) {
         fds_bits[n/kNFDBITS] |= (1UL << (n % kNFDBITS));
      } else {
         ::Fatal("TFdSet::Set","fd (%d) out of range [0..%d]", n, kFDSETSIZE-1);
      }
   }
   void   Clr(Int_t n)
   {
      if (n >= 0 && n < kFDSETSIZE) {
         fds_bits[n/kNFDBITS] &= ~(1UL << (n % kNFDBITS));
      } else {
         ::Fatal("TFdSet::Clr","fd (%d) out of range [0..%d]", n, kFDSETSIZE-1);
      }
   }
   Int_t  IsSet(Int_t n)
   {
      if (n >= 0 && n < kFDSETSIZE) {
         return (fds_bits[n/kNFDBITS] & (1UL << (n % kNFDBITS))) != 0;
      } else {
         ::Fatal("TFdSet::IsSet","fd (%d) out of range [0..%d]", n, kFDSETSIZE-1);
         return 0;
      }
   }
   ULong_t *GetBits() { return (ULong_t *)fds_bits; }
};

namespace ROOT {
namespace MacOSX {
namespace Detail {

class NSAppInitializer
{
public:
<<<<<<< HEAD
   enum DescriptorType {
      kDTWrite,
      kDTRead
   };
=======
   NSAppInitializer()
   {
      [NSApplication sharedApplication];
   }
};
>>>>>>> 436cb915

class MacOSXSystem {
public:
   MacOSXSystem();
   ~MacOSXSystem();


   void AddFileHandler(TFileHandler *fh);
   void RemoveFileHandler(TFileHandler *fh);

   bool SetFileDescriptors();
   void UnregisterFileDescriptor(CFFileDescriptorRef fd);
   void CloseFileDescriptors();

   enum DescriptorType {
      kDTWrite,
      kDTRead
   };

   //Before I had C++11 and auto, now I have ugly typedefs.
   typedef std::map<int, unsigned> fd_map_type;
   typedef fd_map_type::iterator fd_map_iterator;
   typedef fd_map_type::const_iterator const_fd_map_iterator;
   
   fd_map_type fReadFds;
   fd_map_type fWriteFds;
   
   static void RemoveFileDescriptor(fd_map_type &fdTable, int fd);
   void SetFileDescriptors(const fd_map_type &fdTable, DescriptorType fdType);

   std::set<CFFileDescriptorRef> fCFFileDescriptors;
   
   NSAppInitializer fAppStarter;
   const ROOT::MacOSX::Util::AutoreleasePool fPool;

   static MacOSXSystem *fgInstance;
};

MacOSXSystem *MacOSXSystem::fgInstance = nullptr;

extern "C" {

//______________________________________________________________________________
void TMacOSXSystem_ReadCallback(CFFileDescriptorRef fdref, CFOptionFlags /*callBackTypes*/, void * /*info*/)
{
   //Native descriptor.
   const int nativeFD = CFFileDescriptorGetNativeDescriptor(fdref);

   //We do not need this descriptor anymore.
   assert(MacOSXSystem::fgInstance != nullptr && "TMacOSXSystem_ReadCallback, MacOSXSystem's singleton is null");   
   MacOSXSystem::fgInstance->UnregisterFileDescriptor(fdref);
   
   CFFileDescriptorInvalidate(fdref);
   CFRelease(fdref);

   NSEvent *fdEvent = [NSEvent otherEventWithType : NSApplicationDefined location : NSMakePoint(0, 0) modifierFlags : 0
                       timestamp: 0. windowNumber : 0 context : nil subtype : 0 data1 : nativeFD data2 : 0];
   [NSApp postEvent : fdEvent atStart : NO];
}

//______________________________________________________________________________
void TMacOSXSystem_WriteCallback(CFFileDescriptorRef fdref, CFOptionFlags /*callBackTypes*/, void * /*info*/)
{
   //Native descriptor.
   const int nativeFD = CFFileDescriptorGetNativeDescriptor(fdref);

   //We do not need this descriptor anymore.
   assert(MacOSXSystem::fgInstance != nullptr && "TMacOSXSystem_WriteCallback, MacOSXSystem's singleton is null");   
   MacOSXSystem::fgInstance->UnregisterFileDescriptor(fdref);

   CFFileDescriptorInvalidate(fdref);
   CFRelease(fdref);

   NSEvent *fdEvent = [NSEvent otherEventWithType : NSApplicationDefined location : NSMakePoint(0, 0) modifierFlags : 0
                       timestamp: 0. windowNumber : 0 context : nil subtype : 0 data1 : nativeFD data2 : 0];
   [NSApp postEvent : fdEvent atStart : NO];
}

}

//______________________________________________________________________________
MacOSXSystem::MacOSXSystem()
{
   assert(fgInstance == 0 && "MacOSXSystem, fgInstance was initialized already");

   fgInstance = this;
}

//______________________________________________________________________________
MacOSXSystem::~MacOSXSystem()
{
   CloseFileDescriptors();
}

//______________________________________________________________________________
void MacOSXSystem::AddFileHandler(TFileHandler *fh)
{
   //Can throw std::bad_alloc. I'm not allocating any resources here.
   assert(fh != 0 && "AddFileHandler, fh parameter is null");
   
   if (fh->HasReadInterest())
      fReadFds[fh->GetFd()]++;
   
   //Can we have "duplex" fds?

<<<<<<< HEAD
   fFileDescriptors[fh->GetFd()] = fh->HasReadInterest() ? kDTRead : kDTWrite;
=======
   if (fh->HasWriteInterest())
      fWriteFds[fh->GetFd()]++;
>>>>>>> 436cb915
}

//______________________________________________________________________________
void MacOSXSystem::RemoveFileHandler(TFileHandler *fh)
{
   //Can not throw.

   //ROOT has obvious bugs somewhere: the same fd can be removed MORE times,
   //than it was added.

   assert(fh != 0 && "RemoveFileHandler, fh parameter is null");

   if (fh->HasReadInterest())
      RemoveFileDescriptor(fReadFds, fh->GetFd());
   
   if (fh->HasWriteInterest())
      RemoveFileDescriptor(fWriteFds, fh->GetFd());
}

//______________________________________________________________________________
bool MacOSXSystem::SetFileDescriptors()
{
   //Allocates some resources and can throw.
   //So, make sure resources are freed correctly
   //in case of exception (std::bad_alloc) and
   //return false. Return true if everything is ok.

   try {
<<<<<<< HEAD
      for (std::map<int, DescriptorType>::iterator fdIter = fFileDescriptors.begin(), end = fFileDescriptors.end(); fdIter != end; ++fdIter) {
         const bool read = fdIter->second == kDTRead;
         CFFileDescriptorRef fdref = CFFileDescriptorCreate(kCFAllocatorDefault, fdIter->first, false, read ? TMacOSXSystem_ReadCallback : TMacOSXSystem_WriteCallback, 0);

         if (!fdref)
            throw std::runtime_error("MacOSXSystem::SetFileDescriptors: CFFileDescriptorCreate failed");

         CFFileDescriptorEnableCallBacks(fdref, read ? kCFFileDescriptorReadCallBack : kCFFileDescriptorWriteCallBack);
      
         CFRunLoopSourceRef runLoopSource = CFFileDescriptorCreateRunLoopSource(kCFAllocatorDefault, fdref, 0);
         
         if (!runLoopSource) {
            CFRelease(fdref);
            throw std::runtime_error("MacOSXSystem::SetFileDescriptors: CFFileDescriptorCreateRunLoopSource failed");
         }

         CFRunLoopAddSource(CFRunLoopGetMain(), runLoopSource, kCFRunLoopDefaultMode);
         CFRelease(runLoopSource);

         fCFFileDescriptors.insert(fdref);
      }
   } catch (const std::exception &e) {
=======
      if (fReadFds.size())
         SetFileDescriptors(fReadFds, kDTRead);
      if (fWriteFds.size())
         SetFileDescriptors(fWriteFds, kDTWrite);
   } catch (const std::exception &) {
>>>>>>> 436cb915
      CloseFileDescriptors();
      return false;
   }

   return true;
}

//______________________________________________________________________________
void MacOSXSystem::UnregisterFileDescriptor(CFFileDescriptorRef fd)
{
   //This function does not touch file descriptor (it's invalidated and released externally),
   //just remove pointer.

   std::set<CFFileDescriptorRef>::iterator fdIter = fCFFileDescriptors.find(fd);
   assert(fdIter != fCFFileDescriptors.end() && "InvalidateFileDescriptor, file descriptor was not found");
   fCFFileDescriptors.erase(fdIter);
}

//______________________________________________________________________________
void MacOSXSystem::CloseFileDescriptors()
{
   for (std::set<CFFileDescriptorRef>::iterator fdIter = fCFFileDescriptors.begin(), end = fCFFileDescriptors.end(); fdIter != end; ++fdIter) {
      CFFileDescriptorInvalidate(*fdIter);
      CFRelease(*fdIter);
   }   

   fCFFileDescriptors.clear();
}

//______________________________________________________________________________
void MacOSXSystem::RemoveFileDescriptor(fd_map_type &fdTable, int fd)
{
   fd_map_iterator fdIter = fdTable.find(fd);

   if (fdIter != fdTable   .end()) {
      assert(fdIter->second != 0 && "RemoveFD, 'dead' descriptor in a table");
      if (!(fdIter->second - 1))
         fdTable.erase(fdIter);
      else
         --fdIter->second;
   } else {
      //I had to comment warning, many thanks to ROOT for this bizarre thing.
      //::Warning("RemoveFileDescriptor", "Descriptor %d was not found in a table", fd);
   }
}

//______________________________________________________________________________
void MacOSXSystem::SetFileDescriptors(const fd_map_type &fdTable, DescriptorType fdType)
{
   for (const_fd_map_iterator fdIter = fdTable.begin(), end = fdTable.end(); fdIter != end; ++fdIter) {
      const bool read = fdType == kDTRead;
      CFFileDescriptorRef fdref = CFFileDescriptorCreate(kCFAllocatorDefault, fdIter->first, false, read ? TMacOSXSystem_ReadCallback : TMacOSXSystem_WriteCallback, 0);

      if (!fdref)
         throw std::runtime_error("MacOSXSystem::SetFileDescriptors: CFFileDescriptorCreate failed");

      CFFileDescriptorEnableCallBacks(fdref, read ? kCFFileDescriptorReadCallBack : kCFFileDescriptorWriteCallBack);
   
      CFRunLoopSourceRef runLoopSource = CFFileDescriptorCreateRunLoopSource(kCFAllocatorDefault, fdref, 0);
      
      if (!runLoopSource) {
         CFRelease(fdref);
         throw std::runtime_error("MacOSXSystem::SetFileDescriptors: CFFileDescriptorCreateRunLoopSource failed");
      }

      CFRunLoopAddSource(CFRunLoopGetMain(), runLoopSource, kCFRunLoopDefaultMode);
      CFRelease(runLoopSource);

      fCFFileDescriptors.insert(fdref);
   }
}

}//Detail
}//MacOSX
}//ROOT

namespace Private = ROOT::MacOSX::Detail;

ClassImp(TMacOSXSystem)

//______________________________________________________________________________
TMacOSXSystem::TMacOSXSystem()
                  : fPimpl(new Private::MacOSXSystem)
{
   //

   const ROOT::MacOSX::Util::AutoreleasePool pool;

   [NSApplication sharedApplication];
   //Documentation says, that +sharedApplication, initializes the app. But this is not true,
   //it's still not really initialized, part of initialization is done by -run method.

   //If you call run, it never returns unless app is finished. I have to stop Cocoa's event loop
   //processing, since we have our own event loop.
  
   const ROOT::MacOSX::Util::NSScopeGuard<RunStopper> stopper([[RunStopper alloc] init]);

   [stopper.Get() performSelector : @selector(stopRun) withObject : nil afterDelay : 0.05];//Delay? What it should be?
   [NSApp run];
}

//______________________________________________________________________________
TMacOSXSystem::~TMacOSXSystem()
{
}

//______________________________________________________________________________
void TMacOSXSystem::ProcessApplicationDefinedEvent(void *e)
{
   //Right now I have app. defined events only
   //for file descriptors. This can change in a future.
   NSEvent *event = (NSEvent *)e;

   assert(event != nil && "ProcessApplicationDefinedEvent, event parameter is nil");
   assert(event.type == NSApplicationDefined && "ProcessApplicationDefinedEvent, event parameter has wrong type");
   
<<<<<<< HEAD
   if (event.data2) {
      gVirtualX->DispatchClientMessage(event.data2);
   } else {
      std::map<int, Private::MacOSXSystem::DescriptorType>::iterator fdIter = fPimpl->fFileDescriptors.find(event.data1);
      assert(fdIter != fPimpl->fFileDescriptors.end() && "WaitForAllEvents, file descriptor from NSEvent not found");
      if (fdIter->second == Private::MacOSXSystem::kDTRead)
         fReadready->Set(event.data1);
      else
         fWriteready->Set(event.data1);
      
      ++fNfd;
=======
   Private::MacOSXSystem::fd_map_iterator fdIter = fPimpl->fReadFds.find(event.data1);
   bool descriptorFound = false;

   if (fdIter != fPimpl->fReadFds.end()) {
      fReadready->Set(event.data1);
      descriptorFound = true;
>>>>>>> 436cb915
   }
   
   fdIter = fPimpl->fWriteFds.find(event.data1);
   if (fdIter != fPimpl->fWriteFds.end()) {
      fWriteready->Set(event.data1);
      descriptorFound = true;
   }
   
   if (!descriptorFound) {
      Error("ProcessApplicationDefinedEvent", "file descriptor %d was not found", int(event.data1));
      return;
   }
   
   ++fNfd;
}

//______________________________________________________________________________
void TMacOSXSystem::WaitEvents(Long_t nextto)
{
   //Wait for GUI/Non-GUI events.

   if (!fPimpl->SetFileDescriptors()) {
      //I consider this error as fatal.
      Fatal("WaitForAllEvents", "SetFileDesciptors failed");
   }

   NSDate *untilDate = nil;
   if (nextto >= 0)//0 also means non-blocking call.
      untilDate = [NSDate dateWithTimeIntervalSinceNow : nextto / 1000.];
   else
      untilDate = [NSDate distantFuture];

   fReadready->Zero();
   fWriteready->Zero();
   fNfd = 0;

   NSEvent *event = [NSApp nextEventMatchingMask : NSAnyEventMask untilDate : untilDate inMode : NSDefaultRunLoopMode dequeue : YES];

   if (event.type == NSApplicationDefined)
      ProcessApplicationDefinedEvent(event);
   else
      [NSApp sendEvent : event];

   while ((event = [NSApp nextEventMatchingMask : NSAnyEventMask untilDate : nil inMode : NSDefaultRunLoopMode dequeue : YES])) {
      if (event.type == NSApplicationDefined)
         ProcessApplicationDefinedEvent(event);
      else
         [NSApp sendEvent : event];
   }

   fPimpl->CloseFileDescriptors();

   gVirtualX->Update(2);
   gVirtualX->Update(3);
}

//______________________________________________________________________________
void TMacOSXSystem::DispatchOneEvent(Bool_t pendingOnly)
{
   //Here I try to emulate TUnixSystem's behavior, which is quite twisted.
   //I'm not even sure, I need all this code :)   
   Bool_t pollOnce = pendingOnly;

   while (true) {
      const ROOT::MacOSX::Util::AutoreleasePool pool;

      //Check for file descriptors ready for reading/writing.
      if (fNfd > 0 && fFileHandler && fFileHandler->GetSize() > 0)
         if (CheckDescriptors())
            if (!pendingOnly)
               return;

      fNfd = 0;
      fReadready->Zero();
      fWriteready->Zero();

      if (pendingOnly && !pollOnce)
         return;

      // check synchronous signals
      if (fSigcnt > 0 && fSignalHandler->GetSize() > 0)
         if (CheckSignals(kTRUE))
            if (!pendingOnly) return;

      fSigcnt = 0;
      fSignals->Zero();

      // check synchronous timers
      Long_t nextto = 0;
      if (fTimers && fTimers->GetSize() > 0) {
         if (DispatchTimers(kTRUE)) {
            // prevent timers from blocking file descriptor monitoring
            nextto = NextTimeOut(kTRUE);
            if (nextto > kItimerResolution || nextto == -1)
               return;
         }
      }

      // if in pendingOnly mode poll once file descriptor activity
      nextto = NextTimeOut(kTRUE);
      
      if (pendingOnly) {
         //if (fFileHandler && !fFileHandler->GetSize())
         //   return;
         nextto = 0;
         pollOnce = kFALSE;
      }

      //Wait for GUI events and for something else, like read/write from stdin/stdout (?).
      WaitEvents(nextto);
      
      if (gXDisplay && gXDisplay->Notify()) {
         gVirtualX->Update(2);
         gVirtualX->Update(3);
         if (!pendingOnly) 
            return;
      }      

      if (pendingOnly)
         return;
   }
}

//______________________________________________________________________________
void TMacOSXSystem::AddFileHandler(TFileHandler *fh)
{
   fPimpl->AddFileHandler(fh);
   TUnixSystem::AddFileHandler(fh);
}

//______________________________________________________________________________
TFileHandler *TMacOSXSystem::RemoveFileHandler(TFileHandler *fh)
{
   fPimpl->RemoveFileHandler(fh);
   return TUnixSystem::RemoveFileHandler(fh);
}<|MERGE_RESOLUTION|>--- conflicted
+++ resolved
@@ -110,36 +110,29 @@
 class NSAppInitializer
 {
 public:
-<<<<<<< HEAD
+   NSAppInitializer()
+   {
+      [NSApplication sharedApplication];
+   }
+};
+
+class MacOSXSystem {
+public:
+   MacOSXSystem();
+   ~MacOSXSystem();
+
+
+   void AddFileHandler(TFileHandler *fh);
+   void RemoveFileHandler(TFileHandler *fh);
+
+   bool SetFileDescriptors();
+   void UnregisterFileDescriptor(CFFileDescriptorRef fd);
+   void CloseFileDescriptors();
+
    enum DescriptorType {
       kDTWrite,
       kDTRead
    };
-=======
-   NSAppInitializer()
-   {
-      [NSApplication sharedApplication];
-   }
-};
->>>>>>> 436cb915
-
-class MacOSXSystem {
-public:
-   MacOSXSystem();
-   ~MacOSXSystem();
-
-
-   void AddFileHandler(TFileHandler *fh);
-   void RemoveFileHandler(TFileHandler *fh);
-
-   bool SetFileDescriptors();
-   void UnregisterFileDescriptor(CFFileDescriptorRef fd);
-   void CloseFileDescriptors();
-
-   enum DescriptorType {
-      kDTWrite,
-      kDTRead
-   };
 
    //Before I had C++11 and auto, now I have ugly typedefs.
    typedef std::map<int, unsigned> fd_map_type;
@@ -227,12 +220,8 @@
    
    //Can we have "duplex" fds?
 
-<<<<<<< HEAD
-   fFileDescriptors[fh->GetFd()] = fh->HasReadInterest() ? kDTRead : kDTWrite;
-=======
    if (fh->HasWriteInterest())
       fWriteFds[fh->GetFd()]++;
->>>>>>> 436cb915
 }
 
 //______________________________________________________________________________
@@ -261,36 +250,11 @@
    //return false. Return true if everything is ok.
 
    try {
-<<<<<<< HEAD
-      for (std::map<int, DescriptorType>::iterator fdIter = fFileDescriptors.begin(), end = fFileDescriptors.end(); fdIter != end; ++fdIter) {
-         const bool read = fdIter->second == kDTRead;
-         CFFileDescriptorRef fdref = CFFileDescriptorCreate(kCFAllocatorDefault, fdIter->first, false, read ? TMacOSXSystem_ReadCallback : TMacOSXSystem_WriteCallback, 0);
-
-         if (!fdref)
-            throw std::runtime_error("MacOSXSystem::SetFileDescriptors: CFFileDescriptorCreate failed");
-
-         CFFileDescriptorEnableCallBacks(fdref, read ? kCFFileDescriptorReadCallBack : kCFFileDescriptorWriteCallBack);
-      
-         CFRunLoopSourceRef runLoopSource = CFFileDescriptorCreateRunLoopSource(kCFAllocatorDefault, fdref, 0);
-         
-         if (!runLoopSource) {
-            CFRelease(fdref);
-            throw std::runtime_error("MacOSXSystem::SetFileDescriptors: CFFileDescriptorCreateRunLoopSource failed");
-         }
-
-         CFRunLoopAddSource(CFRunLoopGetMain(), runLoopSource, kCFRunLoopDefaultMode);
-         CFRelease(runLoopSource);
-
-         fCFFileDescriptors.insert(fdref);
-      }
-   } catch (const std::exception &e) {
-=======
       if (fReadFds.size())
          SetFileDescriptors(fReadFds, kDTRead);
       if (fWriteFds.size())
          SetFileDescriptors(fWriteFds, kDTWrite);
    } catch (const std::exception &) {
->>>>>>> 436cb915
       CloseFileDescriptors();
       return false;
    }
@@ -407,26 +371,12 @@
    assert(event != nil && "ProcessApplicationDefinedEvent, event parameter is nil");
    assert(event.type == NSApplicationDefined && "ProcessApplicationDefinedEvent, event parameter has wrong type");
    
-<<<<<<< HEAD
-   if (event.data2) {
-      gVirtualX->DispatchClientMessage(event.data2);
-   } else {
-      std::map<int, Private::MacOSXSystem::DescriptorType>::iterator fdIter = fPimpl->fFileDescriptors.find(event.data1);
-      assert(fdIter != fPimpl->fFileDescriptors.end() && "WaitForAllEvents, file descriptor from NSEvent not found");
-      if (fdIter->second == Private::MacOSXSystem::kDTRead)
-         fReadready->Set(event.data1);
-      else
-         fWriteready->Set(event.data1);
-      
-      ++fNfd;
-=======
    Private::MacOSXSystem::fd_map_iterator fdIter = fPimpl->fReadFds.find(event.data1);
    bool descriptorFound = false;
 
    if (fdIter != fPimpl->fReadFds.end()) {
       fReadready->Set(event.data1);
       descriptorFound = true;
->>>>>>> 436cb915
    }
    
    fdIter = fPimpl->fWriteFds.find(event.data1);
