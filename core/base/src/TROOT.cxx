// @(#)root/base:$Id$
// Author: Rene Brun   08/12/94

/*************************************************************************
 * Copyright (C) 1995-2000, Rene Brun and Fons Rademakers.               *
 * All rights reserved.                                                  *
 *                                                                       *
 * For the licensing terms see $ROOTSYS/LICENSE.                         *
 * For the list of contributors see $ROOTSYS/README/CREDITS.             *
 *************************************************************************/

////////////////////////////////////////////////////////////////////////////////
//                R O O T top level object description
//
//    The TROOT object is the entry point to the ROOT system.
//    The single instance of TROOT is accessible via the global gROOT.
//    Using the gROOT pointer one has access to basically every object
//    created in a ROOT based program. The TROOT object is essentially a
//    container of several lists pointing to the main ROOT objects.
//
//    The following lists are accessible from gROOT object:
//       gROOT->GetListOfClasses
//       gROOT->GetListOfColors
//       gROOT->GetListOfTypes
//       gROOT->GetListOfGlobals
//       gROOT->GetListOfGlobalFunctions
//       gROOT->GetListOfFiles
//       gROOT->GetListOfMappedFiles
//       gROOT->GetListOfSockets
//       gROOT->GetListOfSecContexts
//       gROOT->GetListOfCanvases
//       gROOT->GetListOfStyles
//       gROOT->GetListOfFunctions
//       gROOT->GetListOfSpecials (for example graphical cuts)
//       gROOT->GetListOfGeometries
//       gROOT->GetListOfBrowsers
//       gROOT->GetListOfCleanups
//       gROOT->GetListOfMessageHandlers
//
//   The TROOT class provides also many useful services:
//     - Get pointer to an object in any of the lists above
//     - Time utilities TROOT::Time
//
//   The ROOT object must be created as a static object. An example
//   of a main program creating an interactive version is shown below:
//
//---------------------Example of a main program--------------------------------
//
//       #include "TRint.h"
//
//       int main(int argc, char **argv)
//       {
//          TRint *theApp = new TRint("ROOT example", &argc, argv);
//
//          // Init Intrinsics, build all windows, and enter event loop
//          theApp->Run();
//
//          return(0);
//       }
//-----------------------End of Main program--------------------------------
////////////////////////////////////////////////////////////////////////////////

#include "RConfig.h"
#include "RConfigure.h"
#include "RConfigOptions.h"

#include <string>
#include <map>
#include <stdlib.h>
#ifdef WIN32
#include <io.h>
#endif

#include "Riostream.h"
#include "Gtypes.h"
#include "TROOT.h"
#include "TClass.h"
#include "TClassEdit.h"
#include "TClassGenerator.h"
#include "TDataType.h"
#include "TDatime.h"
#include "TStyle.h"
#include "TObjectTable.h"
#include "TClassTable.h"
#include "TSystem.h"
#include "THashList.h"
#include "TObjArray.h"
#include "TEnv.h"
#include "TError.h"
#include "TColor.h"
#include "TGlobal.h"
#include "TFunction.h"
#include "TVirtualPad.h"
#include "TBrowser.h"
#include "TSystemDirectory.h"
#include "TApplication.h"
#include "TInterpreter.h"
#include "TGuiFactory.h"
#include "TMessageHandler.h"
#include "TFolder.h"
#include "TQObject.h"
#include "TProcessUUID.h"
#include "TPluginManager.h"
#include "TMap.h"
#include "TObjString.h"
#include "TVirtualMutex.h"
#ifdef R__HAS_CLING
# include "TCintWithCling.h"
#else
# include "TCint.h"
#endif

#include <string>
namespace std {} using namespace std;

#if defined(R__UNIX)
#if defined(R__HAS_COCOA)
#include "TMacOSXSystem.h"
#include "TUrl.h"
#else
#include "TUnixSystem.h"
#endif
#elif defined(R__WIN32)
#include "TWinNTSystem.h"
#endif

extern "C" void R__SetZipMode(int);

// Mutex for protection of concurrent gROOT access
TVirtualMutex* gROOTMutex = 0;

// For accesing TThread::Tsd indirectly.
void **(*gThreadTsd)(void*,Int_t) = 0;

//-------- Names of next three routines are a small homage to CMZ --------------
//______________________________________________________________________________
static Int_t IVERSQ()
{
   // Return version id as an integer, i.e. "2.22/04" -> 22204.

   Int_t maj, min, cycle;
   sscanf(ROOT_RELEASE, "%d.%d/%d", &maj, &min, &cycle);
   return 10000*maj + 100*min + cycle;
}

//______________________________________________________________________________
static Int_t IDATQQ(const char *date)
{
   // Return built date as integer, i.e. "Apr 28 2000" -> 20000428.

   static const char *months[] = {"Jan","Feb","Mar","Apr","May",
                                  "Jun","Jul","Aug","Sep","Oct",
                                  "Nov","Dec"};

   char  sm[12];
   Int_t yy, mm=0, dd;
   sscanf(date, "%s %d %d", sm, &dd, &yy);
   for (int i = 0; i < 12; i++)
      if (!strncmp(sm, months[i], 3)) {
         mm = i+1;
         break;
      }
   return 10000*yy + 100*mm + dd;
}

//______________________________________________________________________________
static Int_t ITIMQQ(const char *time)
{
   // Return built time as integer (with min precision), i.e.
   // "17:32:37" -> 1732.

   Int_t hh, mm, ss;
   sscanf(time, "%d:%d:%d", &hh, &mm, &ss);
   return 100*hh + mm;
}
//______________________________________________________________________________
static void CleanUpROOTAtExit()
{
   // Clean up at program termination before global objects go out of scope.

   if (gROOT) {
      R__LOCKGUARD(gROOTMutex);

      if (gROOT->GetListOfFiles())
         gROOT->GetListOfFiles()->Delete("slow");
      if (gROOT->GetListOfSockets())
         gROOT->GetListOfSockets()->Delete();
      if (gROOT->GetListOfMappedFiles())
         gROOT->GetListOfMappedFiles()->Delete("slow");
      if (gROOT->GetListOfClosedObjects())
         gROOT->GetListOfClosedObjects()->Delete("slow");
   }
}



Int_t  TROOT::fgDirLevel = 0;
Bool_t TROOT::fgRootInit = kFALSE;
Bool_t TROOT::fgMemCheck = kFALSE;

// This local static object initializes the ROOT system
namespace ROOT {
   TROOT *GetROOT() {
      static TROOT root("root", "The ROOT of EVERYTHING");
      return &root;
   }
   TString &GetMacroPath() {
      static TString macroPath;
      return macroPath;
   }
}

TROOT *gROOT = ROOT::GetROOT();     // The ROOT of EVERYTHING

// Global debug flag (set to > 0 to get debug output).
// Can be set either via the interpreter (gDebug is exported to CINT),
// via the rootrc resouce "Root.Debug", via the shell environment variable
// ROOTDEBUG, or via the debugger.
Int_t gDebug;


ClassImp(TROOT)

//______________________________________________________________________________
TROOT::TROOT() : TDirectory(),
     fLineIsProcessing(0), fVersion(0), fVersionInt(0), fVersionCode(0),
     fVersionDate(0), fVersionTime(0), fBuiltDate(0), fBuiltTime(0), fSvnRevision(0),
     fTimer(0), fApplication(0), fInterpreter(0), fBatch(kTRUE), fEditHistograms(kTRUE),
     fFromPopUp(kTRUE),fMustClean(kTRUE),fReadingObject(kFALSE),fForceStyle(kFALSE),
     fInterrupt(kFALSE),fEscape(kFALSE),fExecutingMacro(kFALSE),fEditorMode(0),
     fPrimitive(0),fSelectPad(0),fClasses(0),fTypes(0),fGlobals(0),fGlobalFunctions(0),
     fClosedObjects(0),fFiles(0),fMappedFiles(0),fSockets(0),fCanvases(0),fStyles(0),fFunctions(0),
     fTasks(0),fColors(0),fGeometries(0),fBrowsers(0),fSpecials(0),fCleanups(0),
     fMessageHandlers(0),fStreamerInfo(0),fClassGenerators(0),fSecContexts(0),
     fProofs(0),fClipboard(0),fDataSets(0),fUUIDs(0),fRootFolder(0),fBrowsables(0),
     fPluginManager(0)
{
   // Default ctor.
}

//______________________________________________________________________________
TROOT::TROOT(const char *name, const char *title, VoidFuncPtr_t *initfunc)
   : TDirectory(), fLineIsProcessing(0), fVersion(0), fVersionInt(0), fVersionCode(0),
     fVersionDate(0), fVersionTime(0), fBuiltDate(0), fBuiltTime(0), fSvnRevision(0),
     fTimer(0), fApplication(0), fInterpreter(0), fBatch(kTRUE), fEditHistograms(kTRUE),
     fFromPopUp(kTRUE),fMustClean(kTRUE),fReadingObject(kFALSE),fForceStyle(kFALSE),
     fInterrupt(kFALSE),fEscape(kFALSE),fExecutingMacro(kFALSE),fEditorMode(0),
     fPrimitive(0),fSelectPad(0),fClasses(0),fTypes(0),fGlobals(0),fGlobalFunctions(0),
     fClosedObjects(0),fFiles(0),fMappedFiles(0),fSockets(0),fCanvases(0),fStyles(0),fFunctions(0),
     fTasks(0),fColors(0),fGeometries(0),fBrowsers(0),fSpecials(0),fCleanups(0),
     fMessageHandlers(0),fStreamerInfo(0),fClassGenerators(0),fSecContexts(0),
     fProofs(0),fClipboard(0),fDataSets(0),fUUIDs(0),fRootFolder(0),fBrowsables(0),
     fPluginManager(0)
{
   // Initialize the ROOT system. The creation of the TROOT object initializes
   // the ROOT system. It must be the first ROOT related action that is
   // performed by a program. The TROOT object must be created on the stack
   // (can not be called via new since "operator new" is protected). The
   // TROOT object is either created as a global object (outside the main()
   // program), or it is one of the first objects created in main().
   // Make sure that the TROOT object stays in scope for as long as ROOT
   // related actions are performed. TROOT is a so called singleton so
   // only one instance of it can be created. The single TROOT object can
   // always be accessed via the global pointer gROOT.
   // The name and title arguments can be used to identify the running
   // application. The initfunc argument can contain an array of
   // function pointers (last element must be 0). These functions are
   // executed at the end of the constructor. This way one can easily
   // extend the ROOT system without adding permanent dependencies
   // (e.g. the graphics system is initialized via such a function).

   if (fgRootInit) {
      //Warning("TROOT", "only one instance of TROOT allowed");
      return;
   }

   R__LOCKGUARD2(gROOTMutex);

   gROOT      = this;
   gDirectory = 0;
   SetName(name);
   SetTitle(title);

   // will be used by global "operator delete" so make sure it is set
   // before anything is deleted
   fMappedFiles = 0;

   // create already here, but only initialize it after gEnv has been created
   gPluginMgr = fPluginManager = new TPluginManager;

   // Initialize Operating System interface
   InitSystem();

#ifndef ROOTPREFIX
   if (!gSystem->Getenv("ROOTSYS")) {
      fprintf(stderr, "Fatal in <TROOT::TROOT>: ROOTSYS not set. Set it before trying to run.\n");
      exit(1);
   }
#endif

   TDirectory::Build();

   // Initialize interface to CINT C++ interpreter
   fVersionInt      = 0;  // check in TROOT dtor in case TCint fails
   fClasses         = 0;  // might be checked via TCint ctor

#ifdef R__HAS_CLING
   fInterpreter     = new TCintWithCling("C/C++", "CINT+cling C/C++ Interpreter");
#else
   fInterpreter     = new TCint("C/C++", "CINT C/C++ Interpreter");
#endif
   fConfigOptions   = R__CONFIGUREOPTIONS;
   fConfigFeatures  = R__CONFIGUREFEATURES;
   fVersion         = ROOT_RELEASE;
   fVersionCode     = ROOT_VERSION_CODE;
   fVersionInt      = IVERSQ();
   fVersionDate     = IDATQQ(ROOT_RELEASE_DATE);
   fVersionTime     = ITIMQQ(ROOT_RELEASE_TIME);
   fBuiltDate       = IDATQQ(__DATE__);
   fBuiltTime       = ITIMQQ(__TIME__);

   ReadSvnInfo();

   fClasses         = new THashTable(800,3);
   //fIdMap           = new IdMap_t;
   fStreamerInfo    = new TObjArray(100);
   fClassGenerators = new TList;

   // initialize plugin manager early
   fPluginManager->LoadHandlersFromEnv(gEnv);
#if defined(R__MACOSX) && (TARGET_OS_IPHONE || TARGET_IPHONE_SIMULATOR)
   if (TARGET_OS_IPHONE | TARGET_IPHONE_SIMULATOR) {
      TEnv plugins(".plugins-ios");
      fPluginManager->LoadHandlersFromEnv(&plugins);
   }
#endif

   TSystemDirectory *workdir = new TSystemDirectory("workdir", gSystem->WorkingDirectory());

   fTimer       = 0;
   fApplication = 0;
   fColors      = new TObjArray(1000); fColors->SetName("ListOfColors");
   fTypes       = 0;
   fGlobals     = 0;
   fGlobalFunctions = 0;
   // fList was created in TDirectory::Build but with different sizing.
   delete fList;
   fList        = new THashList(1000,3);
   fClosedObjects = new TList; fClosedObjects->SetName("ClosedFiles");
   fFiles       = new TList; fFiles->SetName("Files");
   fMappedFiles = new TList; fMappedFiles->SetName("MappedFiles");
   fSockets     = new TList; fSockets->SetName("Sockets");
   fCanvases    = new TList; fCanvases->SetName("Canvases");
   fStyles      = new TList; fStyles->SetName("Styles");
   fFunctions   = new TList; fFunctions->SetName("Functions");
   fTasks       = new TList; fTasks->SetName("Tasks");
   fGeometries  = new TList; fGeometries->SetName("Geometries");
   fBrowsers    = new TList; fBrowsers->SetName("Browsers");
   fSpecials    = new TList; fSpecials->SetName("Specials");
   fBrowsables  = new TList; fBrowsables->SetName("Browsables");
   fCleanups    = new THashList; fCleanups->SetName("Cleanups");
   fMessageHandlers = new TList; fMessageHandlers->SetName("MessageHandlers");
   fSecContexts = new TList; fSecContexts->SetName("SecContexts");
   fProofs      = new TList; fProofs->SetName("Proofs");
   fClipboard   = new TList; fClipboard->SetName("Clipboard");
   fDataSets    = new TList; fDataSets->SetName("DataSets");

   TProcessID::AddProcessID();
   fUUIDs = new TProcessUUID();

   fRootFolder = new TFolder();
   fRootFolder->SetName("root");
   fRootFolder->SetTitle("root of all folders");
   fRootFolder->AddFolder("Classes",   "List of Active Classes",fClasses);
   fRootFolder->AddFolder("Colors",    "List of Active Colors",fColors);
   fRootFolder->AddFolder("MapFiles",  "List of MapFiles",fMappedFiles);
   fRootFolder->AddFolder("Sockets",   "List of Socket Connections",fSockets);
   fRootFolder->AddFolder("Canvases",  "List of Canvases",fCanvases);
   fRootFolder->AddFolder("Styles",    "List of Styles",fStyles);
   fRootFolder->AddFolder("Functions", "List of Functions",fFunctions);
   fRootFolder->AddFolder("Tasks",     "List of Tasks",fTasks);
   fRootFolder->AddFolder("Geometries","List of Geometries",fGeometries);
   fRootFolder->AddFolder("Browsers",  "List of Browsers",fBrowsers);
   fRootFolder->AddFolder("Specials",  "List of Special Objects",fSpecials);
   fRootFolder->AddFolder("Handlers",  "List of Message Handlers",fMessageHandlers);
   fRootFolder->AddFolder("Cleanups",  "List of RecursiveRemove Collections",fCleanups);
   fRootFolder->AddFolder("StreamerInfo","List of Active StreamerInfo Classes",fStreamerInfo);
   fRootFolder->AddFolder("SecContexts","List of Security Contexts",fSecContexts);
   fRootFolder->AddFolder("PROOF Sessions", "List of PROOF sessions",fProofs);
   fRootFolder->AddFolder("ROOT Memory","List of Objects in the gROOT Directory",fList);
   fRootFolder->AddFolder("ROOT Files","List of Connected ROOT Files",fFiles);

   // by default, add the list of files, tasks, canvases and browsers in the Cleanups list
   fCleanups->Add(fCanvases); fCanvases->SetBit(kMustCleanup);
   fCleanups->Add(fBrowsers); fBrowsers->SetBit(kMustCleanup);
   fCleanups->Add(fTasks);    fTasks->SetBit(kMustCleanup);
   fCleanups->Add(fFiles);    fFiles->SetBit(kMustCleanup);
   fCleanups->Add(fClosedObjects); fClosedObjects->SetBit(kMustCleanup);
   fCleanups->Add(fInterpreter);   fInterpreter->SetBit(kMustCleanup);

   fExecutingMacro= kFALSE;
   fForceStyle    = kFALSE;
   fFromPopUp     = kFALSE;
   fReadingObject = kFALSE;
   fInterrupt     = kFALSE;
   fEscape        = kFALSE;
   fMustClean     = kTRUE;
   fPrimitive     = 0;
   fSelectPad     = 0;
   fEditorMode    = 0;
   fDefCanvasName = "c1";
   fEditHistograms= kFALSE;
   fLineIsProcessing = 1;   // This prevents WIN32 "Windows" thread to pick ROOT objects with mouse
   gDirectory     = this;
   gPad           = 0;

   //set name of graphical cut class for the graphics editor
   //cannot call SetCutClassName at this point because the TClass of TCutG
   //is not yet build
   fCutClassName = "TCutG";

   // Create a default MessageHandler
   new TMessageHandler((TClass*)0);

   // Create some styles
   gStyle = 0;
   TStyle::BuildStyles();
   SetStyle(gEnv->GetValue("Canvas.Style", "Modern"));

   // Setup default (batch) graphics and GUI environment
   gBatchGuiFactory = new TGuiFactory;
   gGuiFactory      = gBatchGuiFactory;
   gGXBatch         = new TVirtualX("Batch", "ROOT Interface to batch graphics");
   gVirtualX        = gGXBatch;

<<<<<<< HEAD
#ifdef R__HAS_COCOA
   fBatch = kFALSE;
#elif defined(R__WIN32)
=======
#if defined(R__WIN32)
   fBatch = kFALSE;
#elif defined(R__HAS_COCOA)
>>>>>>> 42ceb1f8
   fBatch = kFALSE;
#else
   if (gSystem->Getenv("DISPLAY"))
      fBatch = kFALSE;
   else
      fBatch = kTRUE;
#endif

   int i = 0;
   while (initfunc && initfunc[i]) {
      (initfunc[i])();
      fBatch = kFALSE;  // put system in graphics mode (backward compatible)
      i++;
   }

   // Load and init threads library
   InitThreads();

   // Load RQ_OBJECT.h in interpreter (allows signal/slot programming, like Qt)
   TQObject::LoadRQ_OBJECT();

   // Set initial/default list of browsable objects
   fBrowsables->Add(fRootFolder, "root");
   fBrowsables->Add(fProofs, "PROOF Sessions");
   fBrowsables->Add(workdir, gSystem->WorkingDirectory());
   fBrowsables->Add(fFiles, "ROOT Files");

   atexit(CleanUpROOTAtExit);

   fgRootInit = kTRUE;

   TClass::ReadRules(); // Read the default customization rules ...
}

//______________________________________________________________________________
TROOT::~TROOT()
{
   // Clean up and free resources used by ROOT (files, network sockets,
   // shared memory segments, etc.).

   if (gROOT == this) {

      // Mark the object as invalid, so that we can veto some actions
      // (like autoloading) while we are in the destructor.
      SetBit(TObject::kInvalidObject);

      // Turn-off the global mutex to avoid recreating mutexes that have
      // already been deleted during the destruction phase
      gGlobalMutex = 0;

      // Return when error occured in TCint, i.e. when setup file(s) are
      // out of date
      if (!fVersionInt) return;

      // ATTENTION!!! Order is important!

#ifdef R__COMPLETE_MEM_TERMINATION
      SafeDelete(fBrowsables);
      SafeDelete(fRootFolder);
      fSpecials->Delete();   SafeDelete(fSpecials);    // delete special objects : PostScript, Minuit, Html
#endif
      fClosedObjects->Delete("slow"); // and closed files
      fFiles->Delete("slow");       // and files
      SafeDelete(fFiles);
      fSecContexts->Delete("slow"); SafeDelete(fSecContexts); // and security contexts
      fSockets->Delete();           SafeDelete(fSockets);     // and sockets
      fMappedFiles->Delete("slow");                     // and mapped files
      delete fUUIDs;
      TProcessID::Cleanup();                            // and list of ProcessIDs
      TSeqCollection *tl = fMappedFiles; fMappedFiles = 0; delete tl;

      SafeDelete(fClosedObjects);

      fFunctions->Delete();  SafeDelete(fFunctions);   // etc..
      fColors->Delete();     SafeDelete(fColors);
      fStyles->Delete();     SafeDelete(fStyles);
      fGeometries->Delete(); SafeDelete(fGeometries);
      fBrowsers->Delete();   SafeDelete(fBrowsers);

#ifdef R__COMPLETE_MEM_TERMINATION
      if (gGuiFactory != gBatchGuiFactory) SafeDelete(gGuiFactory);
      SafeDelete(gBatchGuiFactory);
      if (gGXBatch != gVirtualX) SafeDelete(gGXBatch);
      SafeDelete(gVirtualX);
#endif

      // Stop emitting signals
      TQObject::BlockAllSignals(kTRUE);

      fMessageHandlers->Delete(); SafeDelete(fMessageHandlers);

#ifdef R__COMPLETE_MEM_TERMINATION
      SafeDelete(fCanvases);
      SafeDelete(fTasks);
      SafeDelete(fProofs);
      SafeDelete(fDataSets);
      SafeDelete(fClipboard);

      fCleanups->Clear();
      delete fPluginManager; gPluginMgr = fPluginManager = 0;
      delete gClassTable;  gClassTable = 0;
      delete gEnv; gEnv = 0;

      if (fTypes) fTypes->Delete();
      SafeDelete(fTypes);
      if (fGlobals) fGlobals->Delete();
      SafeDelete(fGlobals);
      if (fGlobalFunctions) fGlobalFunctions->Delete();
      SafeDelete(fGlobalFunctions);
      fClasses->Delete();    SafeDelete(fClasses);     // TClass'es must be deleted last
#endif

      // Remove shared libraries produced by the TSystem::CompileMacro() call
      gSystem->CleanCompiledMacros();

      // Cleanup system class
      delete gSystem;

      // Problem deleting the interpreter. Want's to delete objects already
      // deleted in the dtor's above. Crash.
      // It should only close the files and NOT delete.
      SafeDelete(fInterpreter);

#ifdef R__COMPLETE_MEM_TERMINATION
      SafeDelete(fCleanups);
#endif

      // Prints memory stats
      TStorage::PrintStatistics();

      gROOT = 0;
      fgRootInit = kFALSE;
   }
}

//______________________________________________________________________________
void TROOT::AddClass(TClass *cl)
{
   // Add a class to the list and map of classes.
   // This routine is deprecated, use TClass::AddClass directly.

   TClass::AddClass(cl);
}

//______________________________________________________________________________
void TROOT::AddClassGenerator(TClassGenerator *generator)
{
   // Add a class generator.  This generator will be called by TClass::GetClass
   // in case its does not find a loaded rootcint dictionary to request the
   // creation of a TClass object.

   if (!generator) return;
   fClassGenerators->Add(generator);
}

//______________________________________________________________________________
void TROOT::Browse(TBrowser *b)
{
   // Add browsable objects to TBrowser.

   TObject *obj;
   TIter next(fBrowsables);

   while ((obj = (TObject *) next())) {
      const char *opt = next.GetOption();
      if (opt && strlen(opt))
         b->Add(obj, opt);
      else
         b->Add(obj, obj->GetName());
   }
}

//______________________________________________________________________________
Bool_t TROOT::ClassSaved(TClass *cl)
{
// return class status bit kClassSaved for class cl
// This function is called by the SavePrimitive functions writing
// the C++ code for an object.

   if (cl == 0) return kFALSE;
   if (cl->TestBit(TClass::kClassSaved)) return kTRUE;
   cl->SetBit(TClass::kClassSaved);
   return kFALSE;
}

namespace {
   static void R__ListSlowClose(TList *files)
   {
      // Routine to close a list of files using the 'slow' techniques
      // that also for the deletion ot update the list itself.

      static TObject harmless;
      TObjLink *cursor = files->FirstLink();
      while (cursor) {
         TDirectory *dir = static_cast<TDirectory*>( cursor->GetObject() );
         if (dir) {
            // In order for the iterator to stay valid, we must
            // prevent the removal of the object (dir) from the list
            // (which is done in TFile::Close).   We can also can not
            // just move to the next iterator since the Close might
            // also (indirectly) remove that file.
            // So we SetObject to a harmless value, so that 'dir'
            // is not seen as part of the list.
            // We will later, remove all the object (see files->Clear()
            cursor->SetObject(&harmless); // this must not be zero otherwise things go wrong.
            dir->Close();
            // Put it back
            cursor->SetObject(dir);
         }
         cursor = cursor->Next();
      };
      // Now were done, clear the list but do not delete the objecs as
      // they have been moved to the list of closed objects and must be
      // deleted from there in order to avoid a double delete from a
      // use objects (on the interpreter stack).
      files->Clear("nodelete");
   }
}

//______________________________________________________________________________
void TROOT::CloseFiles()
{
   // Close any files and sockets that gROOT knows about.
   // This can be used to insures that the files and sockets are closed before any library is unloaded!

   if (fFiles && fFiles->First()) {
      R__ListSlowClose(static_cast<TList*>(fFiles));
   }
   if (fSockets && fSockets->First()) {
      if (0==fCleanups->FindObject(fSockets) ) {
         fCleanups->Add(fSockets);
         fSockets->SetBit(kMustCleanup);
      }
      CallFunc_t *socketCloser = gInterpreter->CallFunc_Factory();
      Long_t offset = 0;
      TClass *socketClass = TClass::GetClass("TSocket");
      gInterpreter->CallFunc_SetFuncProto(socketCloser, socketClass->GetClassInfo(), "Close", "", &offset);
      if (gInterpreter->CallFunc_IsValid(socketCloser)) {
         static TObject harmless;
         TObjLink *cursor = static_cast<TList*>(fSockets)->FirstLink();
         TList notclosed;
         while (cursor) {
            TObject *socket = cursor->GetObject();
            // In order for the iterator to stay valid, we must
            // prevent the removal of the object (dir) from the list
            // (which is done in TFile::Close).   We can also can not
            // just move to the next iterator since the Close might
            // also (indirectly) remove that file.
            // So we SetObject to a harmless value, so that 'dir'
            // is not seen as part of the list.
            // We will later, remove all the object (see files->Clear()
            cursor->SetObject(&harmless); // this must not be zero otherwise things go wrong.

            if (socket->IsA()->InheritsFrom(socketClass)) {
               gInterpreter->CallFunc_Exec(socketCloser, ((char*)socket)+offset);
               // Put the object in the closed list for later deletion.
               socket->SetBit(kMustCleanup);
               fClosedObjects->AddLast(socket);
            } else {
               // Crap ... this is not a socket, likely Proof or something, let's try to find a Close
               Long_t other_offset;
               CallFunc_t *otherCloser = gInterpreter->CallFunc_Factory();
               gInterpreter->CallFunc_SetFuncProto(otherCloser, socket->IsA()->GetClassInfo(), "Close", "", &other_offset);
               if (gInterpreter->CallFunc_IsValid(otherCloser)) {
                  gInterpreter->CallFunc_Exec(otherCloser, ((char*)socket)+other_offset);
                  // Put the object in the closed list for later deletion.
                  socket->SetBit(kMustCleanup);
                  fClosedObjects->AddLast(socket);
               } else {
                  notclosed.AddLast(socket);
               }
               gInterpreter->CallFunc_Delete(otherCloser);
               // Put it back
               cursor->SetObject(socket);
            }
            cursor = cursor->Next();
         }
         // Now were done, clear the list
         fSockets->Clear();
         // Readd the one we did not close
         cursor = notclosed.FirstLink();
         while (cursor) {
            static_cast<TList*>(fSockets)->AddLast(cursor->GetObject());
            cursor = cursor->Next();
         }
      }
      gInterpreter->CallFunc_Delete(socketCloser);
   }
   if (fMappedFiles && fMappedFiles->First()) {
      R__ListSlowClose(static_cast<TList*>(fMappedFiles));
   }
}

//______________________________________________________________________________
TObject *TROOT::FindObject(const TObject *) const
{
// Find an object in one Root folder

   Error("FindObject","Not yet implemented");
   return 0;
}

//______________________________________________________________________________
TObject *TROOT::FindObject(const char *name) const
{
   // Returns address of a ROOT object if it exists
   //
   // If name contains at least one "/" the function calls FindObjectany
   // else
   // This function looks in the following order in the ROOT lists:
   //     - List of files
   //     - List of memory mapped files
   //     - List of functions
   //     - List of geometries
   //     - List of canvases
   //     - List of styles
   //     - List of specials
   //     - List of materials in current geometry
   //     - List of shapes in current geometry
   //     - List of matrices in current geometry
   //     - List of Nodes in current geometry
   //     - Current Directory in memory
   //     - Current Directory on file

   if (name && strstr(name,"/")) return FindObjectAny(name);

   TObject *temp = 0;

   temp   = fFiles->FindObject(name);       if (temp) return temp;
   temp   = fMappedFiles->FindObject(name); if (temp) return temp;
   temp   = fFunctions->FindObject(name);   if (temp) return temp;
   temp   = fGeometries->FindObject(name);  if (temp) return temp;
   temp   = fCanvases->FindObject(name);    if (temp) return temp;
   temp   = fStyles->FindObject(name);      if (temp) return temp;
   temp   = fSpecials->FindObject(name);    if (temp) return temp;
   TIter next(fGeometries);
   TObject *obj;
   while ((obj=next())) {
      temp = obj->FindObject(name);         if (temp) return temp;
   }
   if (gDirectory) temp = gDirectory->Get(name); if (temp) return temp;
   if (gPad) {
      TVirtualPad *canvas = gPad->GetVirtCanvas();
      if (fCanvases->FindObject(canvas)) {  //this check in case call from TCanvas ctor
         temp = canvas->FindObject(name);
         if (!temp && canvas != gPad) temp  = gPad->FindObject(name);
      }
   }
   return temp;
}

//______________________________________________________________________________
TObject *TROOT::FindSpecialObject(const char *name, void *&where)
{
   // Returns address and folder of a ROOT object if it exists
   //
   // This function looks in the following order in the ROOT lists:
   //     - List of files
   //     - List of memory mapped files
   //     - List of functions
   //     - List of geometries
   //     - List of canvases
   //     - List of styles
   //     - List of specials
   //     - List of materials in current geometry
   //     - List of shapes in current geometry
   //     - List of matrices in current geometry
   //     - List of Nodes in current geometry
   //     - Current Directory in memory
   //     - Current Directory on file

   TObject *temp = 0;
   where = 0;

   if (!temp) {
      temp  = fFiles->FindObject(name);
      where = fFiles;
   }
   if (!temp) {
      temp  = fMappedFiles->FindObject(name);
      where = fMappedFiles;
   }
   if (!temp) {
      temp  = fFunctions->FindObject(name);
      where = fFunctions;
   }
   if (!temp) {
      temp  = fCanvases->FindObject(name);
      where = fCanvases;
   }
   if (!temp) {
      temp  = fStyles->FindObject(name);
      where = fStyles;
   }
   if (!temp) {
      temp  = fSpecials->FindObject(name);
      where = fSpecials;
   }
   if (!temp) {
      TObject *glast = fGeometries->Last();
      if (glast) {where = glast; temp = glast->FindObject(name);}
   }
   if (!temp && gDirectory) {
      temp  = gDirectory->Get(name);
      where = gDirectory;
   }
   if (!temp && gPad) {
      TVirtualPad *canvas = gPad->GetVirtCanvas();
      if (fCanvases->FindObject(canvas)) {  //this check in case call from TCanvas ctor
         temp  = canvas->FindObject(name);
         where = canvas;
         if (!temp && canvas != gPad) {
            temp  = gPad->FindObject(name);
            where = gPad;
         }
      }
   }
   if (!temp) return 0;
   if (temp->TestBit(kNotDeleted)) return temp;
   return 0;
}

//______________________________________________________________________________
TObject *TROOT::FindObjectAny(const char *name) const
{
   // Return a pointer to the first object with name starting at //root.
   // This function scans the list of all folders.
   // if no object found in folders, it scans the memory list of all files.

   TObject *obj = fRootFolder->FindObjectAny(name);
   if (obj) return obj;
   return gDirectory->FindObjectAnyFile(name);
}

//______________________________________________________________________________
TObject *TROOT::FindObjectAnyFile(const char *name) const
{
   // Scan the memory lists of all files for an object with name

   TDirectory *d;
   TIter next(GetListOfFiles());
   while ((d = (TDirectory*)next())) {
      // Call explicitly TDirectory::FindObject to restrict the search to the
      // arlready in memory object.
      TObject *obj = d->TDirectory::FindObject(name);
      if (obj) return obj;
   }
   return 0;
}

//______________________________________________________________________________
const char *TROOT::FindObjectClassName(const char *name) const
{
   // Returns class name of a ROOT object including CINT globals.

   // Search first in the list of "standard" objects
   TObject *obj = FindObject(name);
   if (obj) return obj->ClassName();

   // Is it a global variable?
   TGlobal *g = GetGlobal(name);
   if (g) return g->GetTypeName();

   return 0;
}

//______________________________________________________________________________
const char *TROOT::FindObjectPathName(const TObject *) const
{
   // Return path name of obj somewhere in the //root/... path.
   // The function returns the first occurence of the object in the list
   // of folders. The returned string points to a static char array in TROOT.
   // If this function is called in a loop or recursively, it is the
   // user's responsability to copy this string in his area.

   Error("FindObjectPathName","Not yet implemented");
   return "??";
}

//______________________________________________________________________________
static TClass *R__FindSTLClass(const char *name, Bool_t load, Bool_t silent, const char *outername)
{
   // return a TClass object corresponding to 'name' assuming it is an STL container.
   // In particular we looking for possible alternative name (default template
   // parameter, typedefs template arguments, typedefed name).

   TClass *cl = 0;

   // We have not found the STL container yet.
   // First we are going to look for a similar name but different 'default' template
   // parameter (differences due to different STL implementation)

   string defaultname( TClassEdit::ShortType( name, TClassEdit::kDropStlDefault ) ) ;

   if (defaultname != name) {
      cl = (TClass*)gROOT->GetListOfClasses()->FindObject(defaultname.c_str());
      if (load && !cl) cl = gROOT->LoadClass(defaultname.c_str(), silent);
   }

   if (cl==0) {

      // now look for a typedef
      // well for now the typedefing in CINT has some issues
      // for examples if we generated the dictionary for
      //    set<string,someclass> then set<string> is typedef to it (instead of set<string,less<string> >)

      TDataType *objType = gROOT->GetType(name, load);
      if (objType) {
         const char *typedfName = objType->GetTypeName();
         if (typedfName) {
            string defaultTypedefName(TClassEdit::ShortType(typedfName, TClassEdit::kDropStlDefault));

            if (strcmp(typedfName, name) && defaultTypedefName == name) {
               cl = (TClass*)gROOT->GetListOfClasses()->FindObject(typedfName);
               if (load && !cl) cl = gROOT->LoadClass(typedfName, silent);
            }
         }
      }
   }
   if (cl==0) {
      // Try the alternate name where all the typedefs are resolved:

      const char *altname = gInterpreter->GetInterpreterTypeName(name);
      if (altname && strcmp(altname,name)!=0 && strcmp(altname,outername)!=0) {
         cl = TClass::GetClass(altname,load,silent);
      }
   }
   if (cl==0) {
      // Try with Long64_t instead of long long
      string long64name = TClassEdit::GetLong64_Name( name );
      if ( long64name != name && long64name != outername ) return R__FindSTLClass( long64name.c_str(), load, silent, outername);
   }
   if (cl == 0) {
      TString resolvedName = TClassEdit::ResolveTypedef(name,kFALSE).c_str();
      if (resolvedName != name && resolvedName != outername) cl = TClass::GetClass(resolvedName,load,silent);
   }
   if (cl == 0 && (strncmp(name,"std::",5)==0)) {
      // CINT sometime ignores the std namespace for stl containers,
      // so let's try without it.
      if (strlen(name+5)) cl = TClass::GetClass(name+5,load,silent);
   }

   if (load && cl==0) {
      // Create an Emulated class for this container.
      cl = new TClass(defaultname.c_str(), TClass::GetClass("TVirtualStreamerInfo")->GetClassVersion(), 0, 0, -1, -1, silent );
      cl->SetBit(TClass::kIsEmulation);
   }

   return cl;
}

//______________________________________________________________________________
TClass *TROOT::FindSTLClass(const char *name, Bool_t load, Bool_t silent) const
{
   // return a TClass object corresponding to 'name' assuming it is an STL container.
   // In particular we looking for possible alternative name (default template
   // parameter, typedefs template arguments, typedefed name).

   return R__FindSTLClass(name,load,silent,name);
}

//______________________________________________________________________________
TClass *TROOT::GetClass(const char *name, Bool_t load, Bool_t silent) const
{
   // Return pointer to class with name. Obsolete, use TClass::GetClass directly

   return TClass::GetClass(name,load,silent);
}


//______________________________________________________________________________
TClass *TROOT::GetClass(const type_info& typeinfo, Bool_t load, Bool_t silent) const
{
   // Return pointer to class from its name. Obsolete, use TClass::GetClass directly
   // See TClass::GetClass

   return TClass::GetClass(typeinfo,load,silent);
}

//______________________________________________________________________________
TColor *TROOT::GetColor(Int_t color) const
{
   // Return address of color with index color.

   TColor::InitializeColors();
   TObjArray *lcolors = (TObjArray*) GetListOfColors();
   if (!lcolors) return 0;
   if (color < 0 || color >= lcolors->GetSize()) return 0;
   TColor *col = (TColor*)lcolors->At(color);
   if (col && col->GetNumber() == color) return col;
   TIter   next(lcolors);
   while ((col = (TColor *) next()))
      if (col->GetNumber() == color) return col;

   return 0;
}

//______________________________________________________________________________
TCanvas *TROOT::MakeDefCanvas() const
{
   // Return a default canvas.

   return (TCanvas*)gROOT->ProcessLine("TCanvas::MakeDefCanvas();");
}

//______________________________________________________________________________
TDataType *TROOT::GetType(const char *name, Bool_t load) const
{
   // Return pointer to type with name.

   // First try without loading.  We can do that because nothing is
   // ever removed from the list of types. (See TCint::UpdateListOfTypes).
   TDataType* type = (TDataType*)gROOT->GetListOfTypes(kFALSE)->FindObject(name);
   if (type || !load)
      return type;
   else
      return (TDataType*)gROOT->GetListOfTypes(load)->FindObject(name);
}

//______________________________________________________________________________
TFile *TROOT::GetFile(const char *name) const
{
   // Return pointer to file with name.

   return (TFile*)GetListOfFiles()->FindObject(name);
}

//______________________________________________________________________________
TStyle *TROOT::GetStyle(const char *name) const
{
   // Return pointer to style with name

   return (TStyle*)GetListOfStyles()->FindObject(name);
}

//______________________________________________________________________________
TObject *TROOT::GetFunction(const char *name) const
{
   // Return pointer to function with name.

   if (name == 0 || name[0] == 0) {
      return 0;
   }

   TObject *f1 = fFunctions->FindObject(name);
   if (f1) return f1;

   gROOT->ProcessLine("TF1::InitStandardFunctions();");

   return fFunctions->FindObject(name);
}

//______________________________________________________________________________
TGlobal *TROOT::GetGlobal(const char *name, Bool_t load) const
{
   // Return pointer to global variable by name. If load is true force
   // reading of all currently defined globals from CINT (more expensive).

   return (TGlobal *)gROOT->GetListOfGlobals(load)->FindObject(name);
}

//______________________________________________________________________________
TGlobal *TROOT::GetGlobal(const TObject *addr, Bool_t load) const
{
   // Return pointer to global variable with address addr. If load is true
   // force reading of all currently defined globals from CINT (more
   // expensive).

   TIter next(gROOT->GetListOfGlobals(load));

   TGlobal *g;
   while ((g = (TGlobal*) next())) {
      const char *t = g->GetFullTypeName();
      if (!strncmp(t, "class", 5) || !strncmp(t, "struct", 6)) {
         int ptr = 0;
         if (t[strlen(t)-1] == '*') ptr = 1;
         if (ptr) {
            if (*(Long_t *)g->GetAddress() == (Long_t)addr) return g;
         } else {
            if ((Long_t)g->GetAddress() == (Long_t)addr) return g;
         }
      }
   }
   return 0;
}

//______________________________________________________________________________
TFunction *TROOT::GetGlobalFunction(const char *function, const char *params,
                                    Bool_t load)
{
   // Return pointer to global function by name. If params != 0
   // it will also resolve overloading. If load is true force reading
   // of all currently defined global functions from CINT (more expensive).
   // The param string must be of the form: "3189,\"aap\",1.3".

   if (!params)
      return (TFunction *)GetListOfGlobalFunctions(load)->FindObject(function);
   else {
      if (!fInterpreter)
         Fatal("GetGlobalFunction", "fInterpreter not initialized");

      TFunction *f;
      TIter      next(GetListOfGlobalFunctions(load));

      TString mangled = gInterpreter->GetMangledName(0, function, params);
      while ((f = (TFunction *) next())) {
         if (mangled == f->GetMangledName()) return f;
      }

      return 0;
   }
}

//______________________________________________________________________________
TFunction *TROOT::GetGlobalFunctionWithPrototype(const char *function,
                                               const char *proto, Bool_t load)
{
   // Return pointer to global function by name. If proto != 0
   // it will also resolve overloading. If load is true force reading
   // of all currently defined global functions from CINT (more expensive).
   // The proto string must be of the form: "int, char*, float".

   if (!proto)
      return (TFunction *)GetListOfGlobalFunctions(load)->FindObject(function);
   else {
      if (!fInterpreter)
         Fatal("GetGlobalFunctionWithPrototype", "fInterpreter not initialized");

      TFunction *f;
      TIter      next(GetListOfGlobalFunctions(load));

      TString mangled = gInterpreter->GetMangledNameWithPrototype(0,
                                                                     function,
                                                                     proto);
      while ((f = (TFunction *) next())) {
         if (mangled == f->GetMangledName()) return f;
      }
      return 0;
   }
}

//______________________________________________________________________________
TObject *TROOT::GetGeometry(const char *name) const
{
   // Return pointer to Geometry with name

   return GetListOfGeometries()->FindObject(name);
}

//______________________________________________________________________________
TCollection *TROOT::GetListOfGlobals(Bool_t load)
{
   // Return list containing the TGlobals currently defined.
   // Since globals are created and deleted during execution of the
   // program, we need to update the list of globals every time we
   // execute this method. However, when calling this function in
   // a (tight) loop where no interpreter symbols will be created
   // you can set load=kFALSE (default).

   if (!fGlobals) {
      fGlobals = new THashTable(100, 3);
      load = kTRUE;
   }

   if (!fInterpreter)
      Fatal("GetListOfGlobals", "fInterpreter not initialized");

   if (load)
      gInterpreter->UpdateListOfGlobals();

   return fGlobals;
}

//______________________________________________________________________________
TCollection *TROOT::GetListOfGlobalFunctions(Bool_t load)
{
   // Return list containing the TFunctions currently defined.
   // Since functions are created and deleted during execution of the
   // program, we need to update the list of functions every time we
   // execute this method. However, when calling this function in
   // a (tight) loop where no interpreter symbols will be created
   // you can set load=kFALSE (default).

   if (!fGlobalFunctions) {
      fGlobalFunctions = new THashTable(100, 3);
      load = kTRUE;
   }

   if (!fInterpreter)
      Fatal("GetListOfGlobalFunctions", "fInterpreter not initialized");

   if (load)
      gInterpreter->UpdateListOfGlobalFunctions();

   return fGlobalFunctions;
}

//______________________________________________________________________________
TCollection *TROOT::GetListOfTypes(Bool_t load)
{
   // Return list containing all TDataTypes (typedefs) currently defined.
   // Since types can be added and removed during execution of the
   // program, we need to update the list of types every time we
   // execute this method. However, when calling this function in
   // a (tight) loop where no new types will be created
   // you can set load=kFALSE (default).

   if (!fTypes) {
      fTypes = new THashTable(100, 3);
      load = kTRUE;
      TDataType::AddBuiltins(fTypes);
   }

   if (!fInterpreter)
      Fatal("GetListOfTypes", "fInterpreter not initialized");

   if (load) {
///      printf("calling Update ListOfTypes\n");
      gInterpreter->UpdateListOfTypes();
///      printf("after calling Update ListOfTypes\n");
   }

   return fTypes;
}


//______________________________________________________________________________
void TROOT::Idle(UInt_t idleTimeInSec, const char *command)
{
   // Execute command when system has been idle for idleTimeInSec seconds.

   if (!fApplication)
      TApplication::CreateApplication();

   if (idleTimeInSec <= 0)
      fApplication->RemoveIdleTimer();
   else
      fApplication->SetIdleTimer(idleTimeInSec, command);
}

//______________________________________________________________________________
static TClass* R__GetClassIfKnown(const char* className)
{
   // Check whether className is a known class, and only autoload
   // if we can. Helper function for TROOT::IgnoreInclude().

   // Check whether the class is available for auto-loading first:
   const char* libsToLoad = gInterpreter->GetClassSharedLibs(className);
   TClass* cla = 0;
   if (libsToLoad) {
      // trigger autoload, and only create TClass in this case.
      return TClass::GetClass(className);
   } else if (gROOT->GetListOfClasses()
              && (cla = (TClass*)gROOT->GetListOfClasses()->FindObject(className))) {
      // cla assigned in if statement
   } else if (gClassTable->FindObject(className)) {
      return TClass::GetClass(className);
   }
   return cla;
}

//______________________________________________________________________________
Int_t TROOT::IgnoreInclude(const char *fname, const char * /*expandedfname*/)
{
   // Return 1 if the name of the given include file corresponds to a class that
   //  is known to ROOT, e.g. "TLorentzVector.h" versus TLorentzVector.

   if (fname == 0) return 0;

   TString stem(fname);
   // Remove extension if any, ignore files with extension not being .h*
   Int_t where = stem.Last('.');
   if (where != kNPOS) {
      if (stem.EndsWith(".so") || stem.EndsWith(".sl") ||
          stem.EndsWith(".dl") || stem.EndsWith(".a")  ||
          stem.EndsWith(".dll", TString::kIgnoreCase))
         return 0;
      stem.Remove(where);
   }

   TString className = gSystem->BaseName(stem);
   TClass* cla = R__GetClassIfKnown(className);
   if (!cla) {
      // Try again with modifications to the file name:
      className = stem;
      className.ReplaceAll("/", "::");
      className.ReplaceAll("\\", "::");
      if (className.Contains(":::")) {
         // "C:\dir" becomes "C:::dir".
         // fname corresponds to whatever is stated after #include and
         // a full path name usually means that it's not a regular #include
         // but e.g. a ".L", so we can assume that this is not a header of
         // a class in a namespace (a global-namespace class would have been
         // detected already before).
         return 0;
      }
      cla = R__GetClassIfKnown(className);
   }

   if (!cla) {
      return 0;
   }

   // cla is valid, check wether it's actually in the header of the same name:
   if (cla->GetDeclFileLine() <= 0) return 0; // to a void an error with VisualC++
   TString decfile = gSystem->BaseName(cla->GetDeclFileName());
   if (decfile != gSystem->BaseName(fname)) {
      return 0;
   }
   return 1;
}

//______________________________________________________________________________
void TROOT::InitSystem()
{
   // Initialize operating system interface.

   if (gSystem == 0) {
#if defined(R__UNIX)
#if defined(R__HAS_COCOA)
      gSystem = new TMacOSXSystem;
#else
      gSystem = new TUnixSystem;
#endif
#elif defined(R__WIN32)
      gSystem = new TWinNTSystem;
#else
      gSystem = new TSystem;
#endif

      if (gSystem->Init())
         fprintf(stderr, "Fatal in <TROOT::InitSystem>: can't init operating system layer\n");

      if (!gSystem->HomeDirectory()) {
         fprintf(stderr, "Fatal in <TROOT::InitSystem>: HOME directory not set\n");
         fprintf(stderr, "Fix this by defining the HOME shell variable\n");
      }

      // read default files
      gEnv = new TEnv(".rootrc");

      gDebug = gEnv->GetValue("Root.Debug", 0);

      if (!gEnv->GetValue("Root.ErrorHandlers", 1))
         gSystem->ResetSignals();

      // by default the zipmode is 1 (see Bits.h)
      Int_t zipmode = gEnv->GetValue("Root.ZipMode", 1);
      if (zipmode != 1) R__SetZipMode(zipmode);

      const char *sdeb;
      if ((sdeb = gSystem->Getenv("ROOTDEBUG")))
         gDebug = atoi(sdeb);

      if (gDebug > 0 && isatty(2))
         fprintf(stderr, "Info in <TROOT::InitSystem>: running with gDebug = %d\n", gDebug);

      if (gEnv->GetValue("Root.MemStat", 0))
         TStorage::EnableStatistics();
      int msize = gEnv->GetValue("Root.MemStat.size", -1);
      int mcnt  = gEnv->GetValue("Root.MemStat.cnt", -1);
      if (msize != -1 || mcnt != -1)
         TStorage::EnableStatistics(msize, mcnt);

      fgMemCheck = gEnv->GetValue("Root.MemCheck", 0);

#if defined(R__HAS_COCOA)
      // create and delete a dummy TUrl so that TObjectStat table does not contain
      // objects that are deleted after recording is turned-off (in next line),
      // like the TUrl::fgSpecialProtocols list entries which are created in the
      // TMacOSXSystem ctor.
      { TUrl dummy("/dummy"); }
#endif
      TObject::SetObjectStat(gEnv->GetValue("Root.ObjectStat", 0));
   }
}

//______________________________________________________________________________
void TROOT::InitThreads()
{
   // Load and initialize thread library.

   if (gEnv->GetValue("Root.UseThreads", 0)) {
      char *path;
      if ((path = gSystem->DynamicPathName("libThread", kTRUE))) {
         delete [] path;
         LoadClass("TThread", "Thread");
      }
   }
}

//______________________________________________________________________________
TClass *TROOT::LoadClass(const char *requestedname, Bool_t silent) const
{
   // Helper function used by TClass::GetClass().
   // This function attempts to load the dictionary for 'classname'
   // either from the TClassTable or from the list of generator.
   // If silent is 'true', do not warn about missing dictionary for the class.
   // (typically used for class that are used only for transient members)

   // This function does not (and should not) attempt to check in the
   // list of loaded classes or in the typedef.


   // We need to cache the requested name as in some case this function is
   // called with gROOT->LoadClass(cl->GetName()) and the loading of a library,
   // for example via the autoloader, can result in our argument becoming invalid.
   // In addition the call to the dictionary function (dict()) might also have
   // the same effect (change/delete requestedname).
   TString classname(requestedname);

   VoidFuncPtr_t dict = TClassTable::GetDict(classname);

   TString resolved;

   if (!dict) {
      // Try to remove the ROOT typedefs
      resolved = TClassEdit::ResolveTypedef(classname,kTRUE);
      if (resolved != classname) {
         dict = TClassTable::GetDict(resolved.Data());
      } else {
         resolved.Clear();
      }
   }
   if (!dict) {
      if (gInterpreter->AutoLoad(classname)) {
         dict = TClassTable::GetDict(classname);
         if (!dict) {
            // Try the typedefs again.
            if (resolved.Length()) {
               dict = TClassTable::GetDict(resolved.Data());
            }
         }
      }
   }

   if (dict) {
      (dict)();
      TClass *ncl = TClass::GetClass(classname, kFALSE, silent);
      if (ncl) ncl->PostLoadCheck();
      return ncl;
   }

   TIter next(fClassGenerators);
   TClassGenerator *gen;
   while ((gen = (TClassGenerator*) next())) {
      TClass *cl = gen->GetClass(classname, kTRUE, silent);
      if (cl) {
         cl->PostLoadCheck();
         return cl;
      }
   }
   return 0;
}

//______________________________________________________________________________
Int_t TROOT::LoadClass(const char * /*classname*/, const char *libname,
                       Bool_t check)
{
   // Check if class "classname" is known to the interpreter (in fact,
   // this check is not needed anymore, so classname is ignored). If
   // not it will load library "libname". If the library name does
   // not start with "lib", "lib" will be prepended and a search will
   // be made in the DynamicPath (see .rootrc). If not found a search
   // will be made on libname (without "lib" prepended) and if not found
   // a direct try of libname will be made (in case it contained an
   // absolute path).
   // If check is true it will only check if libname exists and is
   // readable.
   // Returns 0 on successful loading, -1 in case libname does not
   // exist or in case of error and -2 in case of version mismatch.

   Int_t err = -1;

   char *path;
   TString lib = libname;
   if (!lib.BeginsWith("lib"))
      lib = "lib" + lib;
   if ((path = gSystem->DynamicPathName(lib, kTRUE))) {
      if (check)
         err = 0;
      else {
         err = gSystem->Load(path, 0, kTRUE);
      }
      delete [] path;
   } else {
      if (check) {
         FileStat_t stat;
         if (!gSystem->GetPathInfo(libname, stat)) {
            if (R_ISREG(stat.fMode) &&
                !gSystem->AccessPathName(libname, kReadPermission))
               err = 0;
            else
               err = -1;
         } else
            err = -1;
      } else {
         err = gSystem->Load(libname, 0, kTRUE);
      }
   }

   if (err == 0 && !check) {
      GetListOfTypes(kTRUE);
   }

   if (err == -1) {
      //Error("LoadClass", "library %s could not be loaded", libname);
   }

   if (err == 1) {
      //Error("LoadClass", "library %s already loaded, but class %s unknown",
      //      libname, classname);
      err = 0;
   }

   return err;
}

//______________________________________________________________________________
void TROOT::ls(Option_t *option) const
{
   // To list all objects of the application.
   // Loop on all objects created in the ROOT linked lists.
   // Objects may be files and windows or any other object directly
   // attached to the ROOT linked list.

//   TObject::SetDirLevel();
//   GetList()->R__FOR_EACH(TObject,ls)(option);
   TDirectory::ls(option);
}

//______________________________________________________________________________
Int_t TROOT::LoadMacro(const char *filename, int *error, Bool_t check)
{
   // Load a macro in the interpreter's memory. Equivalent to the command line
   // command ".L filename". If the filename has "+" or "++" appended
   // the macro will be compiled by ACLiC. The filename must have the format:
   // [path/]macro.C[+|++[g|O]].
   // The possible error codes are defined by TInterpreter::EErrorCode.
   // If check is true it will only check if filename exists and is
   // readable.
   // Returns 0 on successful loading and -1 in case filename does not
   // exist or in case of error.

   Int_t err = -1;
   Int_t lerr, *terr;
   if (error)
      terr = error;
   else
      terr = &lerr;

   if (fInterpreter) {
      TString aclicMode;
      TString arguments;
      TString io;
      TString fname = gSystem->SplitAclicMode(filename, aclicMode, arguments, io);

      if (arguments.Length()) {
         Warning("LoadMacro", "argument(%s) ignored in %s", arguments.Data(), GetMacroPath());
      }
      char *mac = gSystem->Which(GetMacroPath(), fname, kReadPermission);
      if (!mac) {
         if (!check)
            Error("LoadMacro", "macro %s not found in path %s", fname.Data(), GetMacroPath());
         *terr = TInterpreter::kFatal;
      } else {
         err = 0;
         if (!check) {
            fname = mac;
            fname += aclicMode;
            fname += io;
            gInterpreter->LoadMacro(fname.Data(), (TInterpreter::EErrorCode*)terr);
            if (*terr)
               err = -1;
            //else   // maybe not needed (RDM)
            //   GetListOfTypes(kTRUE);
         }
      }
      delete [] mac;
   }
   return err;
}

//______________________________________________________________________________
Long_t TROOT::Macro(const char *filename, Int_t *error, Bool_t padUpdate)
{
   // Execute a macro in the interpreter. Equivalent to the command line
   // command ".x filename". If the filename has "+" or "++" appended
   // the macro will be compiled by ACLiC. The filename must have the format:
   // [path/]macro.C[+|++[g|O]][(args)].
   // The possible error codes are defined by TInterpreter::EErrorCode.
   // If padUpdate is true (default) update the current pad.
   // Returns the macro return value.

   Long_t result = 0;

   if (fInterpreter) {
      TString aclicMode;
      TString arguments;
      TString io;
      TString fname = gSystem->SplitAclicMode(filename, aclicMode, arguments, io);

      char *mac = gSystem->Which(GetMacroPath(), fname, kReadPermission);
      if (!mac) {
         Error("Macro", "macro %s not found in path %s", fname.Data(), GetMacroPath());
         if (error)
            *error = TInterpreter::kFatal;
      } else {
         fname = mac;
         fname += aclicMode;
         fname += arguments;
         fname += io;
         result = gInterpreter->ExecuteMacro(fname, (TInterpreter::EErrorCode*)error);
      }
      delete [] mac;

      if (padUpdate && gPad)
         gPad->Update();
   }

   return result;
}

//______________________________________________________________________________
void  TROOT::Message(Int_t id, const TObject *obj)
{
   // Process message id called by obj.

   TIter next(fMessageHandlers);
   TMessageHandler *mh;
   while ((mh = (TMessageHandler*)next())) {
      mh->HandleMessage(id,obj);
   }
}

//______________________________________________________________________________
Long_t TROOT::ProcessLine(const char *line, Int_t *error)
{
   // Process interpreter command via TApplication::ProcessLine().
   // On Win32 the line will be processed asynchronously by sending
   // it to the CINT interpreter thread. For explicit synchronous processing
   // use ProcessLineSync(). On non-Win32 platforms there is no difference
   // between ProcessLine() and ProcessLineSync().
   // The possible error codes are defined by TInterpreter::EErrorCode. In
   // particular, error will equal to TInterpreter::kProcessing until the
   // CINT interpreted thread has finished executing the line.
   // Returns the result of the command, cast to a Long_t.

   TString sline = line;
   sline = sline.Strip(TString::kBoth);

   if (!fApplication)
      TApplication::CreateApplication();

   return fApplication->ProcessLine(sline, kFALSE, error);
}

//______________________________________________________________________________
Long_t TROOT::ProcessLineSync(const char *line, Int_t *error)
{
   // Process interpreter command via TApplication::ProcessLine().
   // On Win32 the line will be processed synchronously (i.e. it will
   // only return when the CINT interpreter thread has finished executing
   // the line). On non-Win32 platforms there is no difference between
   // ProcessLine() and ProcessLineSync().
   // The possible error codes are defined by TInterpreter::EErrorCode.
   // Returns the result of the command, cast to a Long_t.

   TString sline = line;
   sline = sline.Strip(TString::kBoth);

   if (!fApplication)
      TApplication::CreateApplication();

   return fApplication->ProcessLine(sline, kTRUE, error);
}

//______________________________________________________________________________
Long_t TROOT::ProcessLineFast(const char *line, Int_t *error)
{
   // Process interpreter command directly via CINT interpreter.
   // Only executable statements are allowed (no variable declarations),
   // In all other cases use TROOT::ProcessLine().
   // The possible error codes are defined by TInterpreter::EErrorCode.

   TString sline = line;
   sline = sline.Strip(TString::kBoth);

   if (!fApplication)
      TApplication::CreateApplication();

   Long_t result = 0;

   if (fInterpreter) {
      TInterpreter::EErrorCode *code = (TInterpreter::EErrorCode*)error;
      result = gInterpreter->Calc(sline, code);
   }

   return result;
}

//______________________________________________________________________________
void TROOT::ReadSvnInfo()
{
   // Read Subversion revision information and branch name from the
   // etc/svnrev.txt file.

   fSvnRevision = 0;
#ifdef ROOT_SVN_REVISION
   fSvnRevision = ROOT_SVN_REVISION;
#endif
#ifdef ROOT_SVN_BRANCH
   fSvnBranch = ROOT_SVN_BRANCH;
#endif

   TString svninfo = "svninfo.txt";
   char *filename = 0;
#ifdef ROOTETCDIR
   filename = gSystem->ConcatFileName(ROOTETCDIR, svninfo);
#else
   TString etc = gRootDir;
#ifdef WIN32
   etc += "\\etc";
#else
   etc += "/etc";
#endif
#if defined(R__MACOSX) && (TARGET_OS_IPHONE || TARGET_IPHONE_SIMULATOR)
   // on iOS etc does not exist and svninfo resides in $ROOTSYS
   etc = gRootDir;
#endif
   filename = gSystem->ConcatFileName(etc, svninfo);
#endif

   FILE *fp = fopen(filename, "r");
   if (fp) {
      TString s;
      // read branch name
      s.Gets(fp);
      fSvnBranch = s;
      // read revision number
      s.Gets(fp);
      Int_t r = s.Atoi();
      if (r > 0)
         fSvnRevision = r;
      // read date/time make was run
      s.Gets(fp);
      fSvnDate = s;
      fclose(fp);
   }
   delete [] filename;
}

//______________________________________________________________________________
const char *TROOT::GetSvnDate()
{
   // Return date/time make was run.

   if (fSvnDate == "") {
      Int_t iday,imonth,iyear, ihour, imin;
      static const char *months[] = { "Jan", "Feb", "Mar", "Apr", "May", "Jun",
                                      "Jul", "Aug", "Sep", "Oct", "Nov", "De" };
      Int_t idate = gROOT->GetBuiltDate();
      Int_t itime = gROOT->GetBuiltTime();
      iday   = idate%100;
      imonth = (idate/100)%100;
      iyear  = idate/10000;
      ihour  = itime/100;
      imin   = itime%100;
      fSvnDate.Form("%s %02d %4d, %02d:%02d:00", months[imonth-1], iday, iyear, ihour, imin);
   }
   return fSvnDate;
}

//______________________________________________________________________________
void TROOT::RefreshBrowsers()
{
   // Refresh all browsers. Call this method when some command line
   // command or script has changed the browser contents. Not needed
   // for objects that have the kMustCleanup bit set. Most useful to
   // update browsers that show the file system or other objects external
   // to the running ROOT session.

   TIter next(GetListOfBrowsers());
   TBrowser *b;
   while ((b = (TBrowser*) next()))
      b->SetRefreshFlag(kTRUE);
}

//______________________________________________________________________________
void TROOT::RemoveClass(TClass *oldcl)
{
   // Remove a class from the list and map of classes.
   // This routine is deprecated, use TClass::RemoveClass directly.

   TClass::RemoveClass(oldcl);
}

//______________________________________________________________________________
void TROOT::Reset(Option_t *option)
{
   // Delete all global interpreter objects created since the last call to Reset
   //
   // If option="a" is set reset to startup context (i.e. unload also
   // all loaded files, classes, structs, typedefs, etc.).
   //
   // This function is typically used at the beginning (or end) of an unnamed macro
   // to clean the environment.
   //
   // IMPORTANT WARNING:
   // Do not use this call from within any function (neither compiled nor
   // interpreted.  This should only be used from a unnamed macro
   // (which starts with a { (curly braces)  ).  For example, using TROOT::Reset
   // from within an interpreted function will lead to the unloading of the
   // dictionary and source file, including the one defining the function being
   // executed.
   //

   if (IsExecutingMacro()) return;  //True when TMacro::Exec runs
   if (fInterpreter) {
      if (!strncmp(option, "a", 1)) {
         fInterpreter->Reset();
         fInterpreter->SaveContext();
      } else
         gInterpreter->ResetGlobals();

      if (fGlobals) fGlobals->Delete();
      if (fGlobalFunctions) fGlobalFunctions->Delete();

      SaveContext();
   }
}

//______________________________________________________________________________
void TROOT::SaveContext()
{
   // Save the current interpreter context.

   if (fInterpreter)
      gInterpreter->SaveGlobalsContext();
}

//______________________________________________________________________________
void TROOT::SetCutClassName(const char *name)
{
   // Set the default graphical cut class name for the graphics editor
   // By default the graphics editor creates an instance of a class TCutG.
   // This function may be called to specify a different class that MUST
   // derive from TCutG

   if (!name) {
      Error("SetCutClassName","Invalid class name");
      return;
   }
   TClass *cl = TClass::GetClass(name);
   if (!cl) {
      Error("SetCutClassName","Unknown class:%s",name);
      return;
   }
   if (!cl->InheritsFrom("TCutG")) {
      Error("SetCutClassName","Class:%s does not derive from TCutG",name);
      return;
   }
   fCutClassName = name;
}

//______________________________________________________________________________
void TROOT::SetEditorMode(const char *mode)
{
   // Set editor mode

   fEditorMode = 0;
   if (strlen(mode) == 0) return;
   if (!strcmp(mode,"Arc"))      {fEditorMode = kArc;        return;}
   if (!strcmp(mode,"Line"))     {fEditorMode = kLine;       return;}
   if (!strcmp(mode,"Arrow"))    {fEditorMode = kArrow;      return;}
   if (!strcmp(mode,"Button"))   {fEditorMode = kButton;     return;}
   if (!strcmp(mode,"Diamond"))  {fEditorMode = kDiamond;    return;}
   if (!strcmp(mode,"Ellipse"))  {fEditorMode = kEllipse;    return;}
   if (!strcmp(mode,"Pad"))      {fEditorMode = kPad;        return;}
   if (!strcmp(mode,"Pave"))     {fEditorMode = kPave;       return;}
   if (!strcmp(mode,"PaveLabel")){fEditorMode = kPaveLabel;  return;}
   if (!strcmp(mode,"PaveText")) {fEditorMode = kPaveText;   return;}
   if (!strcmp(mode,"PavesText")){fEditorMode = kPavesText;  return;}
   if (!strcmp(mode,"PolyLine")) {fEditorMode = kPolyLine;   return;}
   if (!strcmp(mode,"CurlyLine")){fEditorMode = kCurlyLine;  return;}
   if (!strcmp(mode,"CurlyArc")) {fEditorMode = kCurlyArc;   return;}
   if (!strcmp(mode,"Text"))     {fEditorMode = kText;       return;}
   if (!strcmp(mode,"Marker"))   {fEditorMode = kMarker;     return;}
   if (!strcmp(mode,"CutG"))     {fEditorMode = kCutG;       return;}
}

//______________________________________________________________________________
void TROOT::SetStyle(const char *stylename)
{
   // Change current style to style with name stylename

   TString style_name = stylename;

   TStyle *style = GetStyle(style_name);
   if (style) style->cd();
   else       Error("SetStyle","Unknown style:%s",style_name.Data());
}


//-------- Static Member Functions ---------------------------------------------


//______________________________________________________________________________
Int_t TROOT::DecreaseDirLevel()
{
   // Decrease the indentation level for ls().
   return --fgDirLevel;
}

//______________________________________________________________________________
Int_t TROOT::GetDirLevel()
{
   //return directory level
   return fgDirLevel;
}

//______________________________________________________________________________
const char *TROOT::GetMacroPath()
{
   // Get macro search path. Static utility function.

   TString &macroPath = ROOT::GetMacroPath();

   if (macroPath.Length() == 0) {
      macroPath = gEnv->GetValue("Root.MacroPath", (char*)0);
#if defined(R__WIN32)
      macroPath.ReplaceAll("; ", ";");
#else
      macroPath.ReplaceAll(": ", ":");
#endif
      if (macroPath.Length() == 0)
#if !defined(R__WIN32)
   #ifdef ROOTMACRODIR
         macroPath = ".:" ROOTMACRODIR;
   #else
         macroPath = TString(".:") + gRootDir + "/macros";
   #endif
#else
   #ifdef ROOTMACRODIR
         macroPath = ".;" ROOTMACRODIR;
   #else
         macroPath = TString(".;") + gRootDir + "/macros";
   #endif
#endif
   }

   return macroPath;
}

//______________________________________________________________________________
void TROOT::SetMacroPath(const char *newpath)
{
   // Set or extend the macro search path. Static utility function.
   // If newpath=0 or "" reset to value specified in the rootrc file.

   TString &macroPath = ROOT::GetMacroPath();

   if (!newpath || !*newpath)
      macroPath = "";
   else
      macroPath = newpath;
}

//______________________________________________________________________________
Int_t TROOT::IncreaseDirLevel()
{
   // Increase the indentation level for ls().
   return ++fgDirLevel;
}

//______________________________________________________________________________
void TROOT::IndentLevel()
{
   // Functions used by ls() to indent an object hierarchy.

   for (int i = 0; i < fgDirLevel; i++) std::cout.put(' ');
}

//______________________________________________________________________________
Bool_t TROOT::Initialized()
{
   // Return kTRUE if the TROOT object has been initialized.
   return fgRootInit;
}

//______________________________________________________________________________
Bool_t TROOT::MemCheck()
{
   // Return kTRUE if the memory leak checker is on.
   return fgMemCheck;
}

//______________________________________________________________________________
void TROOT::SetDirLevel(Int_t level)
{
   // Return Indentation level for ls().
   fgDirLevel = level;
}

//______________________________________________________________________________
Int_t TROOT::ConvertVersionCode2Int(Int_t code)
{
   // Convert version code to an integer, i.e. 331527 -> 51507.

   return 10000*(code>>16) + 100*((code&65280)>>8) + (code&255);
}

//______________________________________________________________________________
Int_t TROOT::ConvertVersionInt2Code(Int_t v)
{
   // Convert version as an integer to version code as used in RVersion.h.

   int a = v/10000;
   int b = (v - a*10000)/100;
   int c = v - a*10000 - b*100;
   return (a << 16) + (b << 8) + c;
}

//______________________________________________________________________________
Int_t TROOT::RootVersionCode()
{
   // Return ROOT version code as defined in RVersion.h.

   return ROOT_VERSION_CODE;
}<|MERGE_RESOLUTION|>--- conflicted
+++ resolved
@@ -433,15 +433,9 @@
    gGXBatch         = new TVirtualX("Batch", "ROOT Interface to batch graphics");
    gVirtualX        = gGXBatch;
 
-<<<<<<< HEAD
-#ifdef R__HAS_COCOA
-   fBatch = kFALSE;
-#elif defined(R__WIN32)
-=======
 #if defined(R__WIN32)
    fBatch = kFALSE;
 #elif defined(R__HAS_COCOA)
->>>>>>> 42ceb1f8
    fBatch = kFALSE;
 #else
    if (gSystem->Getenv("DISPLAY"))
