--- conflicted
+++ resolved
@@ -28,10 +28,7 @@
 #include "TEnv.h"
 #include "TSystem.h"
 #include "TMap.h"
-<<<<<<< HEAD
-=======
 #include "TVirtualMutex.h"
->>>>>>> 84c4c19c
 
 TObjArray *TUrl::fgSpecialProtocols = 0;
 THashList *TUrl::fgHostFQDNs = 0;
