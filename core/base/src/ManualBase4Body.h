<<<<<<< HEAD
=======
#include "TInterpreter.h"

>>>>>>> 84c4c19c
static int  G__ManualBase4_101_0_97(G__value *result7,G__CONST char *funcname,struct G__param *libp,int hash) {
   // Wrapper function for TDirectory::WriteObject
   // We need to emulate:
   //    return WriteObjectAny(obj,TClass::GetClass(typeid(T)),name,option);

   // Here find the class name 
   ClassInfo_t* ti = gInterpreter->ClassInfo_Factory( &libp->para[0] );

   switch(libp->paran) {
   case 3:
      G__letint(result7,105,(long)((TDirectory*)(G__getstructoffset()))->WriteObjectAny((const void*)G__int(libp->para[0]),gInterpreter->ClassInfo_FullName( ti ),(const char*)G__int(libp->para[1])
,(Option_t*)G__int(libp->para[2])));
      break;
   case 2:
      G__letint(result7,105,(long)((TDirectory*)(G__getstructoffset()))->WriteObjectAny((const void*)G__int(libp->para[0]),gInterpreter->ClassInfo_FullName( ti ),(const char*)G__int(libp->para[1])));
      break;
   }
   gInterpreter->ClassInfo_Delete( ti );
   return(1 || funcname || hash || result7 || libp) ;
}

static int G__ManualBase4_101_0_98(G__value *result7,G__CONST char *funcname,struct G__param *libp,int hash) {
   // We need to emulate:
   //     ptr = (T*)GetObjectChecked(namecycle,TClass::GetClass(typeid(T)));

   // Here find the class name 
   ClassInfo_t* ti = gInterpreter->ClassInfo_Factory( &libp->para[1] );

   G__setnull(result7);
   TDirectory *directory = ((TDirectory*)(G__getstructoffset()));
   const char* namecycle = (const char*)G__int(libp->para[0]);
   void *ptr = directory->GetObjectChecked( namecycle, gInterpreter->ClassInfo_FullName( ti ) );
   void **ptrarg;
   if ( libp->para[1].ref ) {
      ptrarg = (void**)libp->para[1].ref;
   } else {
      ptrarg = (void**)(&G__Mlong(libp->para[1]));
   }
   *ptrarg = ptr;

   gInterpreter->ClassInfo_Delete( ti );
   return(1 || funcname || hash || result7 || libp) ;
}

/* Setting up global function */
static int G__ManualBase4__0_211(G__value* result7, G__CONST char* funcname, struct G__param* libp, int hash)
{
   // We need to emulate: template <class Tmpl> TBuffer &operator>>(TBuffer &buf, Tmpl *&obj)

   // Here find the class name 
   ClassInfo_t* ti = gInterpreter->ClassInfo_Factory( &libp->para[1] );

   TBuffer & buf( *(TBuffer*) libp->para[0].ref );

   TClass *cl = TBuffer::GetClass(gInterpreter->ClassInfo_FullName( ti ));
   void * obj = buf.ReadObjectAny(cl);

   void **ptr = libp->para[1].ref ? (void**) libp->para[1].ref : (void**) (&G__Mlong(libp->para[1])) ;

   *ptr = obj;

   result7->ref = (long) (&buf);
   result7->obj.i = (long) (&buf);

   gInterpreter->ClassInfo_Delete( ti );
   return(1 || funcname || hash || result7 || libp) ;
}

static int G__ManualBase4__0_212(G__value* result7, G__CONST char* funcname, struct G__param* libp, int hash)
{
   // We need to emulate template <class Tmpl> TBuffer &operator<<(TBuffer &buf, const Tmpl *obj)

   // Here find the class name 
   ClassInfo_t* ti = gInterpreter->ClassInfo_Factory( &libp->para[1] );

   TBuffer & buf( *(TBuffer*) libp->para[0].ref );

   const void *obj = (const void*) G__int(libp->para[1]);

   TClass *cl = (obj) ? TBuffer::GetClass(gInterpreter->ClassInfo_FullName( ti )) : 0;
   buf.WriteObjectAny(obj, cl);

   result7->ref = (long) (&buf);
   result7->obj.i = (long) (&buf);

   gInterpreter->ClassInfo_Delete( ti );
   return(1 || funcname || hash || result7 || libp) ;
}
<|MERGE_RESOLUTION|>--- conflicted
+++ resolved
@@ -1,8 +1,5 @@
-<<<<<<< HEAD
-=======
 #include "TInterpreter.h"
 
->>>>>>> 84c4c19c
 static int  G__ManualBase4_101_0_97(G__value *result7,G__CONST char *funcname,struct G__param *libp,int hash) {
    // Wrapper function for TDirectory::WriteObject
    // We need to emulate:
