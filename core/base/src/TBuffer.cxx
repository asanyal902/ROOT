// @(#)root/base:$Id$
// Author: Fons Rademakers   04/05/96

/*************************************************************************
 * Copyright (C) 1995-2000, Rene Brun and Fons Rademakers.               *
 * All rights reserved.                                                  *
 *                                                                       *
 * For the licensing terms see $ROOTSYS/LICENSE.                         *
 * For the list of contributors see $ROOTSYS/README/CREDITS.             *
 *************************************************************************/

//////////////////////////////////////////////////////////////////////////
//                                                                      //
// TBuffer                                                              //
//                                                                      //
// Buffer base class used for serializing objects.                      //
//                                                                      //
//////////////////////////////////////////////////////////////////////////

#include "TBuffer.h"
#include "TClass.h"
#include "TProcessID.h"

const Int_t  kExtraSpace        = 8;   // extra space at end of buffer (used for free block count)

ClassImp(TBuffer)

//______________________________________________________________________________
static char *R__NoReAllocChar(char *, size_t, size_t)
{
   // The user has provided memory than we don't own, thus we can not extent it
   // either.
   return 0;
}

//______________________________________________________________________________
static inline ULong_t Void_Hash(const void *ptr)
{
   // Return hash value for this object.

   return TString::Hash(&ptr, sizeof(void*));
}


//______________________________________________________________________________
TBuffer::TBuffer(EMode mode)
{
   // Create an I/O buffer object. Mode should be either TBuffer::kRead or
   // TBuffer::kWrite. By default the I/O buffer has a size of
   // TBuffer::kInitialSize (1024) bytes.

   fBufSize      = kInitialSize;
   fMode         = mode;
   fVersion      = 0;
   fParent       = 0;

   SetBit(kIsOwner);

   fBuffer = new char[fBufSize+kExtraSpace];

   fBufCur = fBuffer;
   fBufMax = fBuffer + fBufSize;
   
   SetReAllocFunc( 0 );
}

//______________________________________________________________________________
TBuffer::TBuffer(EMode mode, Int_t bufsiz)
{
   // Create an I/O buffer object. Mode should be either TBuffer::kRead or
   // TBuffer::kWrite.

   if (bufsiz < kMinimalSize) bufsiz = kMinimalSize;
   fBufSize  = bufsiz;
   fMode     = mode;
   fVersion  = 0;
   fParent   = 0;

   SetBit(kIsOwner);

   fBuffer = new char[fBufSize+kExtraSpace];

   fBufCur = fBuffer;
   fBufMax = fBuffer + fBufSize;

   SetReAllocFunc( 0 );
}

//______________________________________________________________________________
TBuffer::TBuffer(EMode mode, Int_t bufsiz, void *buf, Bool_t adopt, ReAllocCharFun_t reallocfunc)
{
   // Create an I/O buffer object. Mode should be either TBuffer::kRead or
   // TBuffer::kWrite. By default the I/O buffer has a size of
   // TBuffer::kInitialSize (1024) bytes. An external buffer can be passed
   // to TBuffer via the buf argument. By default this buffer will be adopted
   // unless adopt is false.
   // If the new buffer is _not_ adopted and no memory allocation routine
   // is provided, a Fatal error will be issued if the Buffer attempts to
   // expand.
   
   fBufSize  = bufsiz;
   fMode     = mode;
   fVersion  = 0;
   fParent   = 0;

   SetBit(kIsOwner);

   if (buf) {
      fBuffer = (char *)buf;
      if ( (fMode&kWrite)!=0 ) {
         fBufSize -= kExtraSpace;
      }
      if (!adopt) ResetBit(kIsOwner);
   } else {
      if (fBufSize < kMinimalSize) {
         fBufSize = kMinimalSize;
      }
      fBuffer = new char[fBufSize+kExtraSpace];
   }
   fBufCur = fBuffer;
   fBufMax = fBuffer + fBufSize;
   
   SetReAllocFunc( reallocfunc );

   if (buf && ( (fMode&kWrite)!=0 ) && fBufSize < 0) {
      Expand( kMinimalSize );
   }
}

//______________________________________________________________________________
TBuffer::~TBuffer()
{
   // Delete an I/O buffer object.

   if (TestBit(kIsOwner)) {
      //printf("Deleting fBuffer=%lx\n", fBuffer);
      delete [] fBuffer;
   }
   fBuffer = 0;
   fParent = 0;
}

//______________________________________________________________________________
void TBuffer::SetBuffer(void *buf, UInt_t newsiz, Bool_t adopt, ReAllocCharFun_t reallocfunc)
{
   // Sets a new buffer in an existing TBuffer object. If newsiz=0 then the
   // new buffer is expected to have the same size as the previous buffer.
   // The current buffer position is reset to the start of the buffer.
   // If the TBuffer owned the previous buffer, it will be deleted prior
   // to accepting the new buffer. By default the new buffer will be
   // adopted unless adopt is false.
   // If the new buffer is _not_ adopted and no memory allocation routine
   // is provided, a Fatal error will be issued if the Buffer attempts to
   // expand.

   if (fBuffer && TestBit(kIsOwner))
      delete [] fBuffer;

   if (adopt)
      SetBit(kIsOwner);
   else
      ResetBit(kIsOwner);

   fBuffer = (char *)buf;
   fBufCur = fBuffer;
   if (newsiz > 0) {
      if ( (fMode&kWrite)!=0 ) {
         fBufSize = newsiz - kExtraSpace;
      } else {
         fBufSize = newsiz;
      }         
   }
   fBufMax = fBuffer + fBufSize;
   
   SetReAllocFunc( reallocfunc );

   if (buf && ( (fMode&kWrite)!=0 ) && fBufSize < 0) {
      Expand( kMinimalSize );
   }
}

//______________________________________________________________________________
void TBuffer::Expand(Int_t newsize)
{
   // Expand the I/O buffer to newsize bytes.

   Int_t l  = Length();
<<<<<<< HEAD
   fBuffer  = fReAllocFunc(fBuffer, newsize+kExtraSpace,
                           fBufSize+kExtraSpace);
=======
   if ( (fMode&kWrite)!=0 ) {
      fBuffer  = fReAllocFunc(fBuffer, newsize+kExtraSpace,
                              fBufSize+kExtraSpace);
   } else {
      fBuffer  = fReAllocFunc(fBuffer, newsize,
                              fBufSize);
   }
>>>>>>> 84c4c19c
   if (fBuffer == 0) {
      if (fReAllocFunc == TStorage::ReAllocChar) {
         Fatal("Expand","Failed to expand the data buffer using TStorage::ReAllocChar.");
      } if (fReAllocFunc == R__NoReAllocChar) {
         Fatal("Expand","Failed to expand the data buffer because TBuffer does not own it and no custom memory reallocator was provided.");         
      } else {
<<<<<<< HEAD
         Fatal("Expand","Failed to expand the data buffer using custom memory reallocator 0x%lx.", fReAllocFunc);
=======
         Fatal("Expand","Failed to expand the data buffer using custom memory reallocator 0x%lx.", (Long_t)fReAllocFunc);
>>>>>>> 84c4c19c
      }
   }
   fBufSize = newsize;
   fBufCur  = fBuffer + l;
   fBufMax  = fBuffer + fBufSize;
}

//______________________________________________________________________________
TObject *TBuffer::GetParent() const
{
   // Return pointer to parent of this buffer.

   return fParent;
}

//______________________________________________________________________________
void TBuffer::SetParent(TObject *parent)
{
   // Set parent owning this buffer.

   fParent = parent;
}
//______________________________________________________________________________
ReAllocCharFun_t TBuffer::GetReAllocFunc() const
{
   // Return the reallocation method currently used.
   return fReAllocFunc;
}

//______________________________________________________________________________
void  TBuffer::SetReAllocFunc(ReAllocCharFun_t reallocfunc )
{
   // Set which memory reallocation method to use.  If reallocafunc is null,
   // reset it to the defaul value (TStorage::ReAlloc)
   
   if (reallocfunc) {
      fReAllocFunc = reallocfunc;
   } else {
      if (TestBit(kIsOwner)) {
         fReAllocFunc = TStorage::ReAllocChar;
      } else {
         fReAllocFunc = R__NoReAllocChar;
      }
   }
}

//______________________________________________________________________________
void TBuffer::SetReadMode()
{
   // Set buffer in read mode.

   fMode = kRead;
}

//______________________________________________________________________________
void TBuffer::SetWriteMode()
{
   // Set buffer in write mode.

   fMode = kWrite;
}

//______________________________________________________________________________
TClass *TBuffer::GetClass(const type_info &typeinfo)
{
   // Forward to TROOT::GetClass().

   return TClass::GetClass(typeinfo);
}

//______________________________________________________________________________
TClass *TBuffer::GetClass(const char *className)
{
   // Forward to TROOT::GetClass().

   return TClass::GetClass(className);
}

//______________________________________________________________________________
TProcessID *TBuffer::ReadProcessID(UShort_t pidf)
{
   // Return the current PRocessID.

   if (!pidf) return TProcessID::GetPID(); //may happen when cloning an object
   return 0;
}

//______________________________________________________________________________
UShort_t TBuffer::WriteProcessID(TProcessID *)
{
   // Always return 0 (current processID).

   return 0;
}

//______________________________________________________________________________
void TBuffer::PushDataCache(TVirtualArray *obj)
{
   // Push a new data cache area onto the list of area to be used for
   // temporarily store 'missing' data members.
   
   fCacheStack.push_back(obj);
}

//______________________________________________________________________________
TVirtualArray *TBuffer::PeekDataCache() const
{
   // Return the 'current' data cache area from the list of area to be used for
   // temporarily store 'missing' data members.
   
   if (fCacheStack.empty()) return 0;
   return fCacheStack.back();
}

//______________________________________________________________________________
TVirtualArray *TBuffer::PopDataCache()
{
   // Pop and Return the 'current' data cache area from the list of area to be used for
   // temporarily store 'missing' data members.
   
   TVirtualArray *val = PeekDataCache();
   fCacheStack.pop_back();
   return val;
}
<|MERGE_RESOLUTION|>--- conflicted
+++ resolved
@@ -185,10 +185,6 @@
    // Expand the I/O buffer to newsize bytes.
 
    Int_t l  = Length();
-<<<<<<< HEAD
-   fBuffer  = fReAllocFunc(fBuffer, newsize+kExtraSpace,
-                           fBufSize+kExtraSpace);
-=======
    if ( (fMode&kWrite)!=0 ) {
       fBuffer  = fReAllocFunc(fBuffer, newsize+kExtraSpace,
                               fBufSize+kExtraSpace);
@@ -196,18 +192,13 @@
       fBuffer  = fReAllocFunc(fBuffer, newsize,
                               fBufSize);
    }
->>>>>>> 84c4c19c
    if (fBuffer == 0) {
       if (fReAllocFunc == TStorage::ReAllocChar) {
          Fatal("Expand","Failed to expand the data buffer using TStorage::ReAllocChar.");
       } if (fReAllocFunc == R__NoReAllocChar) {
          Fatal("Expand","Failed to expand the data buffer because TBuffer does not own it and no custom memory reallocator was provided.");         
       } else {
-<<<<<<< HEAD
-         Fatal("Expand","Failed to expand the data buffer using custom memory reallocator 0x%lx.", fReAllocFunc);
-=======
          Fatal("Expand","Failed to expand the data buffer using custom memory reallocator 0x%lx.", (Long_t)fReAllocFunc);
->>>>>>> 84c4c19c
       }
    }
    fBufSize = newsize;
