// @(#)root/base:$Id$
// Author: Fons Rademakers   26/1/2002

/*************************************************************************
 * Copyright (C) 1995-2002, Rene Brun and Fons Rademakers.               *
 * All rights reserved.                                                  *
 *                                                                       *
 * For the licensing terms see $ROOTSYS/LICENSE.                         *
 * For the list of contributors see $ROOTSYS/README/CREDITS.             *
 *************************************************************************/

//////////////////////////////////////////////////////////////////////////
//                                                                      //
// TPluginManager                                                       //
//                                                                      //
// This class implements a plugin library manager. It keeps track of    //
// a list of plugin handlers. A plugin handler knows which plugin       //
// library to load to get a specific class that is used to extend the   //
// functionality of a specific base class and how to create an object   //
// of this class. For example, to extend the base class TFile to be     //
// able to read RFIO files one needs to load the plugin library         //
// libRFIO.so which defines the TRFIOFile class. This loading should    //
// be triggered when a given URI contains a regular expression defined  //
// by the handler.                                                      //
// Plugin handlers can be defined via macros in a list of plugin        //
// directories. With $ROOTSYS/etc/plugins the default top plugin        //
// directory specified in $ROOTSYS/etc/system.rootrc. Additional        //
// directories can be specified by adding them to the end of the list.  //
// Macros for identical plugin handlers in later directories will       //
// override previous ones (the inverse of normal search path behavior). //
// The macros must have names like <BaseClass>/PX0_<PluginClass>.C,     //
// e.g.:                                                                //
//    TFile/P10_TRFIOFile.C, TSQLServer/P20_TMySQLServer.C, etc.        //
// to allow easy sorting and grouping. If the BaseClass is in a         //
// namespace the directory must have the name NameSpace@@BaseClass as   //
// : is a reserved pathname character on some operating systems.        //
// Macros not beginning with 'P' and ending with ".C" are ignored.      //
// These macros typically look like:                                    //
//                                                                      //
//   void P10_TDCacheFile()                                             //
//   {                                                                  //
//       gPluginMgr->AddHandler("TFile", "^dcache", "TDCacheFile",      //
//          "DCache", "TDCacheFile(const char*,Option_t*)");            //
//   }                                                                  //
//                                                                      //
// Plugin handlers can also be defined via resources in the .rootrc     //
// file. Although now deprecated this method still works for backward   //
// compatibility, e.g.:                                                 //
//                                                                      //
//   Plugin.TFile:       ^rfio:   TRFIOFile    RFIO   "<constructor>"   //
//   Plugin.TSQLServer:  ^mysql:  TMySQLServer MySQL  "<constructor>"   //
//   +Plugin.TSQLServer: ^pgsql:  TPgSQLServer PgSQL  "<constructor>"   //
//   Plugin.TVirtualFitter: *     TFitter      Minuit "TFitter(Int_t)"  //
//                                                                      //
// Where the + in front of Plugin.TSQLServer says that it extends the   //
// existing definition of TSQLServer, useful when there is more than    //
// one plugin that can extend the same base class. The "<constructor>"  //
// should be the constructor or a static method that generates an       //
// instance of the specified class. Global methods should start with    //
// "::" in their name, like "::CreateFitter()".                         //
// Instead of being a shared library a plugin can also be a CINT        //
// script, so instead of libDialog.so one can have Dialog.C.            //
// The * is a placeholder in case there is no need for a URI to         //
// differentiate between different plugins for the same base class.     //
// For the default plugins see $ROOTSYS/etc/system.rootrc.              //
//                                                                      //
// Plugin handlers can also be registered at run time, e.g.:            //
//                                                                      //
//   gPluginMgr->AddHandler("TSQLServer", "^sapdb:",                    //
//                          "TSapDBServer", "SapDB",                    //
//             "TSapDBServer(const char*,const char*, const char*)");   //
//                                                                      //
// A list of currently defined handlers can be printed using:           //
//                                                                      //
//   gPluginMgr->Print(); // use option="a" to see ctors                //
//                                                                      //
// The use of the plugin library manager removes all textual references //
// to hard-coded class and library names and the resulting dependencies //
// in the base classes. The plugin manager is used to extend a.o.       //
// TFile, TSQLServer, TGrid, etc. functionality.                        //
//                                                                      //
//////////////////////////////////////////////////////////////////////////

#include "TPluginManager.h"
#include "Varargs.h"
#include "TEnv.h"
#include "TRegexp.h"
#include "TROOT.h"
#include "TSortedList.h"
#include "THashList.h"
#include "THashTable.h"
#include "Varargs.h"
#include "TClass.h"
#include "TInterpreter.h"
#include "TMethod.h"
#include "TMethodArg.h"
#include "TDataType.h"
#include "TMethodCall.h"
#include "TVirtualMutex.h"
#include "TSystem.h"
#include "TObjString.h"


TPluginManager *gPluginMgr;   // main plugin manager created in TROOT


ClassImp(TPluginHandler)

//______________________________________________________________________________
TPluginHandler::TPluginHandler(const char *base, const char *regexp,
                               const char *className, const char *pluginName,
                               const char *ctor, const char *origin):
   fBase(base),
   fRegexp(regexp),
   fClass(className),
   fPlugin(pluginName),
   fCtor(ctor),
   fOrigin(origin),
   fCallEnv(0),
   fMethod(0),
   fCanCall(0),
   fIsMacro(kFALSE),
   fIsGlobal(kFALSE)
{
   // Create a plugin handler. Called by TPluginManager.

   if (gROOT->LoadMacro(pluginName, 0, kTRUE) == 0)
      fIsMacro = kTRUE;

   if (fCtor.Contains("::")) {
      fIsGlobal = kTRUE;
      fCtor = fCtor.Strip(TString::kLeading, ':');
   }
}

//______________________________________________________________________________
TPluginHandler::~TPluginHandler()
{
   // Cleanup plugin handler object.

   delete fCallEnv;
}

//______________________________________________________________________________
Bool_t TPluginHandler::CanHandle(const char *base, const char *uri)
{
   // Check if regular expression appears in the URI, if so return kTRUE.
   // If URI = 0 always return kTRUE.

   if (fBase != base)
      return kFALSE;

   if (!uri || fRegexp == "*")
      return kTRUE;

   Bool_t wildcard = kFALSE;
   if (!fRegexp.MaybeRegexp())
      wildcard = kTRUE;

   TRegexp re(fRegexp, wildcard);
   TString ruri = uri;

   if (ruri.Index(re) != kNPOS)
      return kTRUE;
   return kFALSE;
}

//______________________________________________________________________________
void TPluginHandler::SetupCallEnv()
{
   // Setup ctor or static method call environment.

   fCanCall = -1;

   // check if class exists
   TClass *cl = TClass::GetClass(fClass);
   if (!cl && !fIsGlobal) {
      Error("SetupCallEnv", "class %s not found in plugin %s", fClass.Data(),
            fPlugin.Data());
      return;
   }

   // split method and prototype strings
   TString method = fCtor(0, fCtor.Index("("));
   TString proto  = fCtor(fCtor.Index("(")+1, fCtor.Index(")")-fCtor.Index("(")-1);

   if (fIsGlobal) {
      cl = 0;
      fMethod = gROOT->GetGlobalFunctionWithPrototype(method, proto, kTRUE);
   } else {
      fMethod = cl->GetMethodWithPrototype(method, proto);
   }

   if (!fMethod) {
      if (fIsGlobal)
         Error("SetupCallEnv", "global function %s not found", method.Data());
      else
         Error("SetupCallEnv", "method %s not found in class %s", method.Data(),
               fClass.Data());
      return;
   }

   if (!fIsGlobal && !(fMethod->Property() & kIsPublic)) {
      Error("SetupCallEnv", "method %s is not public", method.Data());
      return;
   }

   fCallEnv = new TMethodCall;
   fCallEnv->InitWithPrototype(cl, method, proto);

   fCanCall = 1;

   return;
}

//______________________________________________________________________________
Int_t TPluginHandler::CheckPlugin() const
{
   // Check if the plugin library for this handler exits. Returns 0
   // when it exists and -1 in case the plugin does not exist.

   if (fIsMacro) {
      if (TClass::GetClass(fClass)) return 0;
      return gROOT->LoadMacro(fPlugin, 0, kTRUE);
   } else
      return gROOT->LoadClass(fClass, fPlugin, kTRUE);
}

//______________________________________________________________________________
Int_t TPluginHandler::LoadPlugin()
{
   // Load the plugin library for this handler. Returns 0 on successful loading
   // and -1 in case the library does not exist or in case of error.

   if (fIsMacro) {
      if (TClass::GetClass(fClass)) return 0;
      return gROOT->LoadMacro(fPlugin);
   } else {
      // first call also loads dependent libraries declared via the rootmap file
      if (gROOT->LoadClass(fClass)) return 0;
      return gROOT->LoadClass(fClass, fPlugin);
   }
}

//______________________________________________________________________________
Long_t TPluginHandler::ExecPlugin(Int_t va_(nargs), ...)
{
   // Execute ctor for this plugin and return pointer to object of specific
   // class. User must cast the returned long to the correct class.
   // This method accepts a variable number of arguments to be passed
   // to the ctor, where nargs is the number of arguments, followed
   // by nargs arguments. Returns 0 in case of error.

   if (fCtor.IsNull()) {
      Error("ExecPlugin", "no ctor specified for this handler %s", fClass.Data());
      return 0;
   }

   if (!fCallEnv && !fCanCall)
      SetupCallEnv();

   if (fCanCall == -1)
      return 0;

   if (nargs < fMethod->GetNargs() - fMethod->GetNargsOpt() ||
       nargs > fMethod->GetNargs()) {
      Error("ExecPlugin", "nargs (%d) not consistent with expected number of arguments ([%d-%d])",
            nargs, fMethod->GetNargs() - fMethod->GetNargsOpt(),
            fMethod->GetNargs());
      return 0;
   }

   R__LOCKGUARD2(gCINTMutex);

   fCallEnv->ResetParam();

   if (nargs > 0) {
      TIter next(fMethod->GetListOfMethodArgs());
      TMethodArg *arg;

      va_list ap;
      va_start(ap, va_(nargs));

      for (int i = 0; i < nargs; i++) {
         arg = (TMethodArg*) next();
         TString type = arg->GetFullTypeName();
         TDataType *dt = gROOT->GetType(type);
         if (dt)
            type = dt->GetFullTypeName();
         if (arg->Property() & (kIsPointer | kIsArray | kIsReference))
            fCallEnv->SetParam((Long_t) va_arg(ap, void*));
         else if (type == "bool")
            fCallEnv->SetParam((Long_t) va_arg(ap, int));  // bool is promoted to int
         else if (type == "char" || type == "unsigned char")
            fCallEnv->SetParam((Long_t) va_arg(ap, int));  // char is promoted to int
         else if (type == "short" || type == "unsigned short")
            fCallEnv->SetParam((Long_t) va_arg(ap, int));  // short is promoted to int
         else if (type == "int" || type == "unsigned int")
            fCallEnv->SetParam((Long_t) va_arg(ap, int));
         else if (type == "long" || type == "unsigned long")
            fCallEnv->SetParam((Long_t) va_arg(ap, long));
         else if (type == "long long")
            fCallEnv->SetParam((Long64_t) va_arg(ap, Long64_t));
         else if (type == "unsigned long long")
            fCallEnv->SetParam((ULong64_t) va_arg(ap, ULong64_t));
         else if (type == "float")
            fCallEnv->SetParam((Double_t) va_arg(ap, double));  // float is promoted to double
         else if (type == "double")
            fCallEnv->SetParam((Double_t) va_arg(ap, double));
      }

      va_end(ap);
   }

   Long_t ret;
   fCallEnv->Execute(ret);

   return ret;
}

//______________________________________________________________________________
void TPluginHandler::Print(Option_t *opt) const
{
   // Print info about the plugin handler. If option is "a" print
   // also the ctor's that will be used.

<<<<<<< HEAD
   Int_t cntmiss = 0;

   const char *exist = "";
   if (CheckPlugin() == -1) {
      exist = " [*]";
      cntmiss++;
   }
=======
   const char *exist = "";
   if (CheckPlugin() == -1)
      exist = " [*]";

>>>>>>> 84c4c19c
   Printf("%-20s %-13s %-18s %s%s", fBase.Data(), fRegexp.Data(),
          fClass.Data(), fPlugin.Data(), exist);
   if (strchr(opt, 'a')) {
      if (strlen(exist) == 0) {
         TString lib = fPlugin;
         if (!lib.BeginsWith("lib"))
            lib = "lib" + lib;
         char *path = gSystem->DynamicPathName(lib, kTRUE);
         if (path) Printf("  [Lib:  %s]", path);
         delete [] path;
      }
      Printf("  [Ctor: %s]", fCtor.Data());
      Printf("  [origin: %s]", fOrigin.Data());
   }
}


ClassImp(TPluginManager)

//______________________________________________________________________________
TPluginManager::~TPluginManager()
{
   // Clean up the plugin manager.

   delete fHandlers;
   delete fBasesLoaded;
}

//______________________________________________________________________________
void TPluginManager::LoadHandlersFromEnv(TEnv *env)
{
   // Load plugin handlers specified in config file, like:
   //    Plugin.TFile:       ^rfio:    TRFIOFile      RFIO  "TRFIOFile(...)"
   //    Plugin.TSQLServer:  ^mysql:   TMySQLServer   MySQL "TMySQLServer(...)"
   //    +Plugin.TSQLServer: ^pgsql:   TPgSQLServer   PgSQL "TPgSQLServer(...)"
   // The + allows the extension of an already defined resource (see TEnv).

   if (!env) return;

   TIter next(env->GetTable());
   TEnvRec *er;

   while ((er = (TEnvRec*) next())) {
      const char *s;
      if ((s = strstr(er->GetName(), "Plugin."))) {
         // use s, i.e. skip possible OS and application prefix to Plugin.
         // so that GetValue() takes properly care of returning the value
         // for the specified OS and/or application
         const char *val = env->GetValue(s, (const char*)0);
         if (val) {
            Int_t cnt = 0;
            char *v = StrDup(val);
            s += 7;
            while (1) {
               TString regexp = strtok(!cnt ? v : 0, "; ");
               if (regexp.IsNull()) break;
               TString clss   = strtok(0, "; ");
               if (clss.IsNull()) break;
               TString plugin = strtok(0, "; ");
               if (plugin.IsNull()) break;
               TString ctor = strtok(0, ";\"");
               if (!ctor.Contains("("))
                  ctor = strtok(0, ";\"");
               AddHandler(s, regexp, clss, plugin, ctor, "TEnv");
               cnt++;
            }
            delete [] v;
         }
      }
   }
}

//______________________________________________________________________________
void TPluginManager::LoadHandlerMacros(const char *path)
{
   // Load all plugin macros from the specified path/base directory.

   void *dirp = gSystem->OpenDirectory(path);
   if (dirp) {
      if (gDebug > 0)
         Info("LoadHandlerMacros", "%s", path);
      TSortedList macros;
      macros.SetOwner();
      const char *f1;
      while ((f1 = gSystem->GetDirEntry(dirp))) {
         TString f = f1;
         if (f[0] == 'P' && f.EndsWith(".C")) {
            const char *p = gSystem->ConcatFileName(path, f);
            if (!gSystem->AccessPathName(p, kReadPermission)) {
               macros.Add(new TObjString(p));
            }
            delete [] p;
         }
      }
      // load macros in alphabetical order
      TIter next(&macros);
      TObjString *s;
      while ((s = (TObjString*)next())) {
         if (gDebug > 1)
            Info("LoadHandlerMacros", "   plugin macro: %s", s->String().Data());
         Long_t res;
         if ((res = gROOT->Macro(s->String(), 0, kFALSE)) < 0) {
            Error("LoadHandlerMacros", "pluging macro %s returned %ld",
                  s->String().Data(), res);
         }
      }
   }
   gSystem->FreeDirectory(dirp);
}

//______________________________________________________________________________
void TPluginManager::LoadHandlersFromPluginDirs(const char *base)
{
   // Load plugin handlers specified via macros in a list of plugin
   // directories. The $ROOTSYS/etc/plugins is the default top plugin directory
   // specified in $ROOTSYS/etc/system.rootrc. The macros must have names
   // like <BaseClass>/PX0_<PluginClass>.C, e.g.:
   //    TFile/P10_TRFIOFile.C, TSQLServer/P20_TMySQLServer.C, etc.
   // to allow easy sorting and grouping. If the BaseClass is in a namespace
   // the directory must have the name NameSpace@@BaseClass as : is a reserved
   // pathname character on some operating systems. Macros not beginning with
   // 'P' and ending with ".C" are ignored. If base is specified only plugin
   // macros for that base class are loaded. The macros typically
   // should look like:
   //   void P10_TDCacheFile()
   //   {
   //       gPluginMgr->AddHandler("TFile", "^dcache", "TDCacheFile",
   //          "DCache", "TDCacheFile(const char*,Option_t*,const char*,Int_t)");
   //   }
   // In general these macros should not cause side effects, by changing global
   // ROOT state via, e.g. gSystem calls, etc. However, in specific cases
   // this might be useful, e.g. adding a library search path, adding a specific
   // dependency, check on some OS or ROOT capability or downloading
   // of the plugin.

   if (!fBasesLoaded) {
      fBasesLoaded = new THashTable();
      fBasesLoaded->SetOwner();
   }
   TString sbase = base;
   if (sbase != "") {
      sbase.ReplaceAll("::", "@@");
      if (fBasesLoaded->FindObject(sbase))
         return;
      fBasesLoaded->Add(new TObjString(sbase));
   }

   fReadingDirs = kTRUE;

   TString plugindirs = gEnv->GetValue("Root.PluginPath", (char*)0);
#ifdef WIN32
   TObjArray *dirs = plugindirs.Tokenize(";");
#else
   TObjArray *dirs = plugindirs.Tokenize(":");
#endif
   TString d;
   for (Int_t i = 0; i < dirs->GetEntriesFast(); i++) {
      d = ((TObjString*)dirs->At(i))->GetString();
      // check if directory already scanned
      Int_t skip = 0;
      for (Int_t j = 0; j < i; j++) {
         TString pd = ((TObjString*)dirs->At(j))->GetString();
         if (pd == d) {
            skip++;
            break;
         }
      }
      if (!skip) {
         if (sbase != "") {
            const char *p = gSystem->ConcatFileName(d, sbase);
            LoadHandlerMacros(p);
            delete [] p;
         } else {
            void *dirp = gSystem->OpenDirectory(d);
            if (dirp) {
               if (gDebug > 0)
                  Info("LoadHandlersFromPluginDirs", "%s", d.Data());
               const char *f1;
               while ((f1 = gSystem->GetDirEntry(dirp))) {
                  TString f = f1;
                  const char *p = gSystem->ConcatFileName(d, f);
                  LoadHandlerMacros(p);
                  fBasesLoaded->Add(new TObjString(f));
                  delete [] p;
               }
            }
            gSystem->FreeDirectory(dirp);
         }
      }
   }

   delete dirs;
   fReadingDirs = kFALSE;
}

//______________________________________________________________________________
void TPluginManager::AddHandler(const char *base, const char *regexp,
                                const char *className, const char *pluginName,
                                const char *ctor, const char *origin)
{
   // Add plugin handler to the list of handlers. If there is already a
   // handler defined for the same base and regexp it will be replaced.

   if (!fHandlers) {
      fHandlers = new TList;
      fHandlers->SetOwner();
   }

   // make sure there is no previous handler for the same case
   RemoveHandler(base, regexp);

   if (fReadingDirs)
      origin = gInterpreter->GetCurrentMacroName();

   TPluginHandler *h = new TPluginHandler(base, regexp, className,
                                          pluginName, ctor, origin);
   fHandlers->Add(h);
}

//______________________________________________________________________________
void TPluginManager::RemoveHandler(const char *base, const char *regexp)
{
   // Remove handler for the specified base class and the specified
   // regexp. If regexp=0 remove all handlers for the specified base.

   if (!fHandlers) return;

   TIter next(fHandlers);
   TPluginHandler *h;

   while ((h = (TPluginHandler*) next())) {
      if (h->fBase == base) {
         if (!regexp || h->fRegexp == regexp) {
            fHandlers->Remove(h);
            delete h;
         }
      }
   }
}

//______________________________________________________________________________
TPluginHandler *TPluginManager::FindHandler(const char *base, const char *uri)
{
   // Returns the handler if there exists a handler for the specified URI.
   // The uri can be 0 in which case the first matching plugin handler
   // will be returned. Returns 0 in case handler is not found.

   LoadHandlersFromPluginDirs(base);

   TIter next(fHandlers);
   TPluginHandler *h;

   while ((h = (TPluginHandler*) next())) {
      if (h->CanHandle(base, uri)) {
         if (gDebug > 0)
            Info("FindHandler", "found plugin for %s", h->GetClass());
         return h;
      }
   }

   if (gDebug > 2) {
      if (uri)
         Info("FindHandler", "did not find plugin for class %s and uri %s", base, uri);
      else
         Info("FindHandler", "did not find plugin for class %s", base);
   }

   return 0;
}

//______________________________________________________________________________
void TPluginManager::Print(Option_t *opt) const
{
   // Print list of registered plugin handlers. If option is "a" print
   // also the ctor's that will be used.

   if (!fHandlers) return;

   TIter next(fHandlers);
   TPluginHandler *h;
   Int_t cnt = 0, cntmiss = 0;

   Printf("=====================================================================");
   Printf("Base                 Regexp        Class              Plugin");
   Printf("=====================================================================");

   while ((h = (TPluginHandler*) next())) {
      cnt++;
      h->Print(opt);
<<<<<<< HEAD
=======
      if (h->CheckPlugin() == -1)
         cntmiss++;
>>>>>>> 84c4c19c
   }
   Printf("=====================================================================");
   Printf("%d plugin handlers registered", cnt);
   Printf("[*] %d %s not available", cntmiss, cntmiss==1 ? "plugin" : "plugins");
   Printf("=====================================================================\n");
}

//______________________________________________________________________________
Int_t TPluginManager::WritePluginMacros(const char *dir, const char *plugin) const
{
   // Write in the specified directory the plugin macros. If plugin is specified
   // and if it is a base class all macros for that base will be written. If it
   // is a plugin class name, only that one macro will be written. If plugin
   // is 0 all macros are written. Returns -1 if dir does not exist, 0 otherwise.

   const_cast<TPluginManager*>(this)->LoadHandlersFromPluginDirs();

   if (!fHandlers) return 0;

   TString d;
   if (!dir || !dir[0])
      d = ".";
   else
      d = dir;

   if (gSystem->AccessPathName(d, kWritePermission)) {
      Error("WritePluginMacros", "cannot write in directory %s", d.Data());
      return -1;
   }

   TString base;
   Int_t   idx = 0;

   TObjLink *lnk = fHandlers->FirstLink();
   while (lnk) {
      TPluginHandler *h = (TPluginHandler *) lnk->GetObject();
      if (plugin && strcmp(plugin, h->fBase) && strcmp(plugin, h->fClass)) {
         lnk = lnk->Next();
         continue;
      }
      if (base != h->fBase) {
         idx = 10;
         base = h->fBase;
      } else
         idx += 10;
      const char *dd = gSystem->ConcatFileName(d, h->fBase);
      TString sdd = dd;
      sdd.ReplaceAll("::", "@@");
      delete [] dd;
      if (gSystem->AccessPathName(sdd, kWritePermission)) {
         if (gSystem->MakeDirectory(sdd) < 0) {
            Error("WritePluginMacros", "cannot create directory %s", sdd.Data());
            return -1;
         }
      }
      TString fn;
      fn.Form("P%03d_%s.C", idx, h->fClass.Data());
      const char *fd = gSystem->ConcatFileName(sdd, fn);
      FILE *f = fopen(fd, "w");
      fprintf(f, "void P%03d_%s()\n{\n", idx, h->fClass.Data());
      fprintf(f, "   gPluginMgr->AddHandler(\"%s\", \"%s\", \"%s\",\n",
              h->fBase.Data(), h->fRegexp.Data(), h->fClass.Data());
      fprintf(f, "      \"%s\", \"%s\");\n", h->fPlugin.Data(), h->fCtor.Data());

      // check for different regexps cases for the same base + class and
      // put them all in the same macro
      TObjLink *lnk2 = lnk->Next();
      while (lnk2) {
         TPluginHandler *h2 = (TPluginHandler *) lnk2->GetObject();
         if (h->fBase != h2->fBase || h->fClass != h2->fClass)
            break;

         fprintf(f, "   gPluginMgr->AddHandler(\"%s\", \"%s\", \"%s\",\n",
                 h2->fBase.Data(), h2->fRegexp.Data(), h2->fClass.Data());
         fprintf(f, "      \"%s\", \"%s\");\n", h2->fPlugin.Data(), h2->fCtor.Data());

         lnk  = lnk2;
         lnk2 = lnk2->Next();
      }
      fprintf(f, "}\n");
      fclose(f);
      delete [] fd;
      lnk = lnk->Next();
   }
   return 0;
}<|MERGE_RESOLUTION|>--- conflicted
+++ resolved
@@ -324,20 +324,10 @@
    // Print info about the plugin handler. If option is "a" print
    // also the ctor's that will be used.
 
-<<<<<<< HEAD
-   Int_t cntmiss = 0;
-
-   const char *exist = "";
-   if (CheckPlugin() == -1) {
-      exist = " [*]";
-      cntmiss++;
-   }
-=======
    const char *exist = "";
    if (CheckPlugin() == -1)
       exist = " [*]";
 
->>>>>>> 84c4c19c
    Printf("%-20s %-13s %-18s %s%s", fBase.Data(), fRegexp.Data(),
           fClass.Data(), fPlugin.Data(), exist);
    if (strchr(opt, 'a')) {
@@ -627,11 +617,8 @@
    while ((h = (TPluginHandler*) next())) {
       cnt++;
       h->Print(opt);
-<<<<<<< HEAD
-=======
       if (h->CheckPlugin() == -1)
          cntmiss++;
->>>>>>> 84c4c19c
    }
    Printf("=====================================================================");
    Printf("%d plugin handlers registered", cnt);
