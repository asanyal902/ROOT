// @(#)root/base:$Id$
// Author: Rene Brun   12/12/94

/*************************************************************************
 * Copyright (C) 1995-2000, Rene Brun and Fons Rademakers.               *
 * All rights reserved.                                                  *
 *                                                                       *
 * For the licensing terms see $ROOTSYS/LICENSE.                         *
 * For the list of contributors see $ROOTSYS/README/CREDITS.             *
 *************************************************************************/

#include <string.h>
#include <stdio.h>
#include <ctype.h>
#include <cmath>

#include "Riostream.h"
#include "TApplication.h"
#include "TColor.h"
#include "TROOT.h"
#include "TStyle.h"
#include "TSystem.h"
#include "TVirtualPad.h"
#include "TVirtualMutex.h"

TStyle  *gStyle;
const UInt_t kTakeStyle = BIT(17);

ClassImp(TStyle)


//______________________________________________________________________________
//
// TStyle objects may be created to define special styles.
// By default ROOT creates a default style that can be accessed via
// the gStyle pointer.
//
// This class includes functions to set some of the following object attributes.
//   - Canvas
//   - Pad
//   - Histogram axis
//   - Lines
//   - Fill areas
//   - Text
//   - Markers
//   - Functions
//   - Histogram Statistics and Titles


//______________________________________________________________________________
TStyle::TStyle() :TNamed()
{
   // Default constructor.

   Reset();
}


//______________________________________________________________________________
TStyle::TStyle(const char *name, const char *title) : TNamed(name,title)
{
   // Create a new TStyle.
   // The following names are reserved to create special styles
   //   -Default: the default style set in TStyle::Reset
   //   -Plain: a black&white oriented style
   //   -Bold:
   //   -Video;
   //   -Pub:
   //     (see the definition of these styles below).
   //
   // Note a side-effect of calling gStyle->SetFillColor(0). This is nearly
   // equivalent of selecting the "Plain" style.
   //
   // Many graphics attributes may be set via the TStyle, see in particular
   //  - TStyle::SetNdivisions
   //  - TStyle::SetAxisColor
   //  - TStyle::SetHeaderPS
   //  - TStyle::SetTitlePS
   //  - TStyle::SetLabelColor
   //  - TStyle::SetLabelFont
   //  - TStyle::SetLabelOffset
   //  - TStyle::SetLabelSize
   //  - TStyle::SetOptDate
   //  - TStyle::SetLineStyleString
   //  - TStyle::SetOptFit
   //  - TStyle::SetOptStat
   //  - TStyle::SetPaperSize
   //  - TStyle::SetTickLength
   //  - TStyle::SetTitleOffset
   //  - TStyle::SetTitleSize
   //  - TStyle::SetPalette
   //  - TStyle::SetTimeOffset
   //  - TStyle::SetStripDecimals
   //
   //  The current style is pointed by gStyle.
   //  When calling myStyle->cd(), gStyle is set to myStyle.
   //  One can also use gROOT to change the current style, e.g.
   //    gROOT->SetStyle("Plain") will change the current style gStyle to the
   //    "Plain" style
   //  See also TROOT::ForceStyle and TROOT::UseCurrentStyle

   // If another style was already created with the same name, it is overwrite.
   delete gROOT->GetStyle(name);

   Reset();

   {
      R__LOCKGUARD2(gROOTMutex);
      gROOT->GetListOfStyles()->Add(this);
   }

   //may be a standard style to be initialized
   if (strcmp(name,"Plain") == 0) {
      SetFrameBorderMode(0);
      SetFrameFillColor(0);
      SetCanvasBorderMode(0);
      SetPadBorderMode(0);
      SetPadColor(0);
      SetCanvasColor(0);
      SetTitleFillColor(0);
      SetTitleBorderSize(1);
      SetStatColor(0);
      SetStatBorderSize(1);
      SetLegendBorderSize(1);
      return;
   }
   if (strcmp(name,"Bold") == 0) {
   // Authors: Art Poskanzer and Jim Thomas, LBNL, Oct. 2000
      SetPalette(1,0);
      SetCanvasColor(10);
      SetCanvasBorderMode(0);
      SetFrameLineWidth(3);
      SetFrameFillColor(10);
      SetPadColor(10);
      SetPadTickX(1);
      SetPadTickY(1);
      SetPadBottomMargin(0.15);
      SetPadLeftMargin(0.15);
      SetHistLineWidth(3);
      SetHistLineColor(kRed);
      SetFuncWidth(3);
      SetFuncColor(kGreen);
      SetLineWidth(3);
      SetLabelSize(0.05,"xyz");
      SetLabelOffset(0.01,"y");
      SetLabelColor(kBlue,"xy");
      SetTitleSize(0.06,"xyz");
      SetTitleOffset(1.3,"Y");
      SetTitleFillColor(10);
      SetTitleTextColor(kBlue);
      SetStatColor(10);
      return;
   }
   if (strcmp(name,"Video") == 0) {
     // Author: Art Poskanzer, LBNL, Oct. 1999
      SetPalette(1,0);
      SetCanvasColor(10);
      SetCanvasBorderMode(0);
      SetFrameLineWidth(3);
      SetFrameFillColor(10);
      SetPadColor(10);
      SetPadTickX(1);
      SetPadTickY(1);
      SetPadBottomMargin(0.2);
      SetPadLeftMargin(0.2);
      SetHistLineWidth(8);
      SetHistLineColor(kRed);
      SetLabelSize(0.06,"xyz");
      SetLabelColor(kBlue,"xyz");
      SetTitleSize(0.08,"xyz");
      SetTitleFillColor(10);
      SetTitleTextColor(kBlue);
      SetStatColor(10);
      SetFuncWidth(8);
      SetFuncColor(kGreen);
      SetLineWidth(3);
      return;
   }
   if (strcmp(name,"Pub") == 0) {
   // Authors: Art Poskanzer and Jim Thomas, LBNL, Oct. 2000
      SetOptTitle(0);
      SetOptStat(0);
      SetPalette(8,0);
      SetCanvasColor(10);
      SetCanvasBorderMode(0);
      SetFrameLineWidth(3);
      SetFrameFillColor(10);
      SetPadColor(10);
      SetPadTickX(1);
      SetPadTickY(1);
      SetPadBottomMargin(0.15);
      SetPadLeftMargin(0.15);
      SetHistLineWidth(3);
      SetHistLineColor(kRed);
      SetFuncWidth(3);
      SetFuncColor(kGreen);
      SetLineWidth(3);
      SetLabelSize(0.05,"xyz");
      SetLabelOffset(0.01,"y");
      SetLabelColor(kBlack,"xyz");
      SetTitleSize(0.06,"xyz");
      SetTitleOffset(1.3,"y");
      SetTitleFillColor(10);
      SetTitleTextColor(kBlue);
      return;
   }

}


//______________________________________________________________________________
TStyle::~TStyle()
{
   // Destructor.

   R__LOCKGUARD2(gROOTMutex);
   gROOT->GetListOfStyles()->Remove(this);
   if (gStyle == this) gStyle = (TStyle*)gROOT->GetListOfStyles()->Last();
}


//______________________________________________________________________________
TStyle::TStyle(const TStyle &style) : TNamed(style), TAttLine(style), TAttFill(style), TAttMarker(style), TAttText(style)
{
   // Copy constructor.

   ((TStyle&)style).Copy(*this);
}


//______________________________________________________________________________
void TStyle::Browse(TBrowser *)
{
   // Browse the style object.

   cd();
}


//______________________________________________________________________________
void TStyle::BuildStyles()
{
   // Create some standard styles.

   TColor *col = new TColor(); // force the initialisation of fgPalette
   new TStyle("Plain",  "Plain Style (no colors/fill areas)");
   new TStyle("Bold",   "Bold Style");;
   new TStyle("Video",  "Style for video presentation histograms");
   new TStyle("Pub",    "Style for Publications");
   new TStyle("Default","Default Style");
   delete col;
}


//______________________________________________________________________________
void TStyle::cd()
{
   // Change current style.

   gStyle = this;
}


//______________________________________________________________________________
void TStyle::Copy(TObject &obj) const
{
   // Copy this style.

   TAttLine::Copy(((TStyle&)obj));
   TAttFill::Copy(((TStyle&)obj));
   TAttMarker::Copy(((TStyle&)obj));
   TAttText::Copy(((TStyle&)obj));
   fXaxis.Copy(((TStyle&)obj).fXaxis);
   fYaxis.Copy(((TStyle&)obj).fYaxis);
   fZaxis.Copy(((TStyle&)obj).fZaxis);
   fAttDate.Copy(((TStyle&)obj).fAttDate);
   ((TStyle&)obj).fIsReading      = fIsReading;
   ((TStyle&)obj).fScreenFactor   = fScreenFactor;
   ((TStyle&)obj).fCanvasPreferGL = fCanvasPreferGL;
   ((TStyle&)obj).fCanvasColor    = fCanvasColor;
   ((TStyle&)obj).fCanvasBorderSize= fCanvasBorderSize;
   ((TStyle&)obj).fCanvasBorderMode= fCanvasBorderMode;
   ((TStyle&)obj).fCanvasDefH     = fCanvasDefH;
   ((TStyle&)obj).fCanvasDefW     = fCanvasDefW;
   ((TStyle&)obj).fCanvasDefX     = fCanvasDefX;
   ((TStyle&)obj).fCanvasDefY     = fCanvasDefY;
   ((TStyle&)obj).fPadColor       = fPadColor;
   ((TStyle&)obj).fPadBorderSize  = fPadBorderSize;
   ((TStyle&)obj).fPadBorderMode  = fPadBorderMode;
   ((TStyle&)obj).fPadBottomMargin= fPadBottomMargin;
   ((TStyle&)obj).fPadTopMargin   = fPadTopMargin;
   ((TStyle&)obj).fPadLeftMargin  = fPadLeftMargin;
   ((TStyle&)obj).fPadRightMargin = fPadRightMargin;
   ((TStyle&)obj).fPadGridX       = fPadGridX;
   ((TStyle&)obj).fPadGridY       = fPadGridY;
   ((TStyle&)obj).fPadTickX       = fPadTickX;
   ((TStyle&)obj).fPadTickY       = fPadTickY;
   ((TStyle&)obj).fPaperSizeX     = fPaperSizeX;
   ((TStyle&)obj).fPaperSizeY     = fPaperSizeY;
   ((TStyle&)obj).fFuncColor      = fFuncColor;
   ((TStyle&)obj).fFuncStyle      = fFuncStyle;
   ((TStyle&)obj).fFuncWidth      = fFuncWidth;
   ((TStyle&)obj).fGridColor      = fGridColor;
   ((TStyle&)obj).fGridStyle      = fGridStyle;
   ((TStyle&)obj).fGridWidth      = fGridWidth;
   ((TStyle&)obj).fHatchesSpacing = fHatchesSpacing;
   ((TStyle&)obj).fHatchesLineWidth= fHatchesLineWidth;
   ((TStyle&)obj).fFrameFillColor = fFrameFillColor;
   ((TStyle&)obj).fFrameFillStyle = fFrameFillStyle;
   ((TStyle&)obj).fFrameLineColor = fFrameLineColor;
   ((TStyle&)obj).fFrameLineStyle = fFrameLineStyle;
   ((TStyle&)obj).fFrameLineWidth = fFrameLineWidth;
   ((TStyle&)obj).fFrameBorderSize= fFrameBorderSize;
   ((TStyle&)obj).fFrameBorderMode= fFrameBorderMode;
   ((TStyle&)obj).fHistFillColor  = fHistFillColor;
   ((TStyle&)obj).fHistFillStyle  = fHistFillStyle;
   ((TStyle&)obj).fHistLineColor  = fHistLineColor;
   ((TStyle&)obj).fHistLineStyle  = fHistLineStyle;
   ((TStyle&)obj).fHistLineWidth  = fHistLineWidth;
   ((TStyle&)obj).fHistMinimumZero= fHistMinimumZero;
   ((TStyle&)obj).fHistTopMargin  = fHistTopMargin;
   ((TStyle&)obj).fBarWidth       = fBarWidth;
   ((TStyle&)obj).fBarOffset      = fBarOffset;
   ((TStyle&)obj).fDrawBorder     = fDrawBorder;
   ((TStyle&)obj).fOptLogx        = fOptLogx;
   ((TStyle&)obj).fOptLogy        = fOptLogy;
   ((TStyle&)obj).fOptLogz        = fOptLogz;
   ((TStyle&)obj).fOptDate        = fOptDate;
   ((TStyle&)obj).fOptFit         = fOptFit;
   ((TStyle&)obj).fOptStat        = fOptStat;
   ((TStyle&)obj).fOptTitle       = fOptTitle;
   ((TStyle&)obj).fEndErrorSize   = fEndErrorSize;
   ((TStyle&)obj).fErrorX         = fErrorX;
   ((TStyle&)obj).fStatColor      = fStatColor;
   ((TStyle&)obj).fStatTextColor  = fStatTextColor;
   ((TStyle&)obj).fStatBorderSize = fStatBorderSize;
   ((TStyle&)obj).fStatFont       = fStatFont;
   ((TStyle&)obj).fStatFontSize   = fStatFontSize;
   ((TStyle&)obj).fStatStyle      = fStatStyle;
   ((TStyle&)obj).fStatFormat     = fStatFormat;
   ((TStyle&)obj).fStatW          = fStatW;
   ((TStyle&)obj).fStatH          = fStatH ;
   ((TStyle&)obj).fStatX          = fStatX;
   ((TStyle&)obj).fStatY          = fStatY;
   ((TStyle&)obj).fTitleAlign     = fTitleAlign;
   ((TStyle&)obj).fTitleColor     = fTitleColor;
   ((TStyle&)obj).fTitleTextColor = fTitleTextColor;
   ((TStyle&)obj).fTitleFont      = fTitleFont;
   ((TStyle&)obj).fTitleFontSize  = fTitleFontSize;
   ((TStyle&)obj).fTitleStyle     = fTitleStyle;
   ((TStyle&)obj).fTitleBorderSize= fTitleBorderSize;
   ((TStyle&)obj).fTitleW         = fTitleW;
   ((TStyle&)obj).fTitleH         = fTitleH;
   ((TStyle&)obj).fTitleX         = fTitleX;
   ((TStyle&)obj).fTitleY         = fTitleY;
   ((TStyle&)obj).fDateX          = fDateX;
   ((TStyle&)obj).fDateY          = fDateY;
   ((TStyle&)obj).fFitFormat      = fFitFormat;
   ((TStyle&)obj).fPaintTextFormat= fPaintTextFormat;
   ((TStyle&)obj).fShowEventStatus= fShowEventStatus;
   ((TStyle&)obj).fShowEditor     = fShowEditor;
   ((TStyle&)obj).fShowToolBar    = fShowToolBar;
   ((TStyle&)obj).fLegoInnerR     = fLegoInnerR;
   ((TStyle&)obj).fStripDecimals  = fStripDecimals;
   ((TStyle&)obj).fNumberContours = fNumberContours;
   ((TStyle&)obj).fLegendBorderSize = fLegendBorderSize;
   Int_t i;
   for (i=0;i<30;i++) {
      ((TStyle&)obj).fLineStyle[i]     = fLineStyle[i];
   }
   ((TStyle&)obj).fHeaderPS       = fHeaderPS;
   ((TStyle&)obj).fTitlePS        = fTitlePS;
   ((TStyle&)obj).fLineScalePS    = fLineScalePS;
   ((TStyle&)obj).fColorModelPS   = fColorModelPS;
   ((TStyle&)obj).fTimeOffset     = fTimeOffset;
}


//______________________________________________________________________________
Int_t TStyle::DistancetoPrimitive(Int_t /*px*/, Int_t /*py*/)
{
   // Function used by the TStyle manager when drawing a canvas showing the
   // current style.

   gPad->SetSelected(this);
   return 0;
}


//______________________________________________________________________________
void TStyle::Reset(Option_t *opt)
{
   // Reset.

   fIsReading = kTRUE;
   TAttLine::ResetAttLine();
   TAttFill::ResetAttFill();
   TAttText::ResetAttText();
   TAttMarker::ResetAttMarker();
   SetFillStyle(1001);
   SetFillColor(19);
   fXaxis.ResetAttAxis("X");
   fYaxis.ResetAttAxis("Y");
   fZaxis.ResetAttAxis("Z");
   fCanvasPreferGL = kFALSE;
   fCanvasColor    = 19;
   fCanvasBorderSize= 2;
   fCanvasBorderMode= 1;
   fCanvasDefH     = 500;
   fCanvasDefW     = 700;
   fCanvasDefX     = 10;
   fCanvasDefY     = 10;
   fPadColor       = fCanvasColor;
   fPadBorderSize  = fCanvasBorderSize;
   fPadBorderMode  = fCanvasBorderMode;
   fPadBottomMargin= 0.1;
   fPadTopMargin   = 0.1;
   fPadLeftMargin  = 0.1;
   fPadRightMargin = 0.1;
   fPadGridX       = kFALSE;
   fPadGridY       = kFALSE;
   fPadTickX       = 0;
   fPadTickY       = 0;
   fFuncColor      = 1;
   fFuncStyle      = 1;
   fFuncWidth      = 3;
   fGridColor      = 0;
   fGridStyle      = 3;
   fGridWidth      = 1;
   fHatchesSpacing = 1;
   fHatchesLineWidth = 1;
   fHistLineColor  = 1;
   fHistFillColor  = 0;
   fHistFillStyle  = 1001;
   fHistLineStyle  = 1;
   fHistLineWidth  = 1;
   fHistMinimumZero= kFALSE;
   fHistTopMargin  = 0.05;
   fFrameLineColor = 1;
   fFrameFillColor = 0;
   fFrameFillStyle = 1001;
   fFrameLineStyle = 1;
   fFrameLineWidth = 1;
   fFrameBorderSize= 1;
   fFrameBorderMode= 1;
   fBarWidth       = 1;
   fBarOffset      = 0;
   fDrawBorder     = 0;
   fOptLogx        = 0;
   fOptLogy        = 0;
   fOptLogz        = 0;
   fOptDate        = 0;
   fOptFile        = 0;
   fOptFit         = 0;
   fOptStat        = 1;
   fOptTitle       = 1;
   fEndErrorSize   = 2;
   fErrorX         = 0.5;
   fScreenFactor   = 1;
   fStatColor      = fCanvasColor;
   fStatTextColor  = 1;
   fStatBorderSize = 2;
   fStatFont       = 62;
   fStatFontSize   = 0;
   fStatStyle      = 1001;
   fStatW          = 0.20;
   fStatH          = 0.16;
   fStatX          = 0.98;
   fStatY          = 0.995;
   SetStatFormat();
   SetFitFormat();
   SetPaintTextFormat();
   fTitleAlign     = 13;
   fTitleColor     = fCanvasColor;
   fTitleTextColor = 1;
   fTitleFont      = 62;
   fTitleFontSize  = 0;
   fTitleStyle     = 1001;
   fTitleBorderSize= 2;
   fTitleW         = 0;
   fTitleH         = 0;
   fTitleX         = 0.01;
   fTitleY         = 0.995;
   fShowEventStatus= 0;
   fShowEditor     = 0;
   fShowToolBar    = 0;
   fLegoInnerR     = 0.5;
   fHeaderPS       = "";
   fTitlePS        = "";
   fStripDecimals  = kTRUE;
   fNumberContours = 20;
   fLegendBorderSize= 4;

   SetDateX();
   SetDateY();
   fAttDate.SetTextSize(0.025);
   fAttDate.SetTextAlign(11);
   SetLineScalePS();
   SetColorModelPS();
   SetLineStyleString(1," ");
   SetLineStyleString(2,"12 12");
   SetLineStyleString(3,"4 8");
   SetLineStyleString(4,"12 16 4 16");
   SetLineStyleString(5,"20 12 4 12");
   SetLineStyleString(6,"20 12 4 12 4 12 4 12");
   SetLineStyleString(7,"20 20");
   SetLineStyleString(8,"20 12 4 12 4 12");
   SetLineStyleString(9,"80 20");
   SetLineStyleString(10,"80 40 4 40");
   for (Int_t i=11;i<30;i++) SetLineStyleString(i," ");

   SetPaperSize();

   SetPalette();

   fTimeOffset = 788918400; // UTC time at 01/01/95

   if (strcmp(opt,"Plain") == 0) {
      SetFrameBorderMode(0);
      SetCanvasBorderMode(0);
      SetPadBorderMode(0);
      SetPadColor(0);
      SetCanvasColor(0);
      SetTitleFillColor(0);
      SetTitleBorderSize(1);
      SetStatColor(0);
      SetStatBorderSize(1);
      SetLegendBorderSize(1);
      return;
   }
   if (strcmp(opt,"Bold") == 0) {
      SetPalette(1,0);
      SetCanvasColor(10);
      SetCanvasBorderMode(0);
      SetFrameLineWidth(3);
      SetFrameFillColor(10);
      SetPadColor(10);
      SetPadTickX(1);
      SetPadTickY(1);
      SetPadBottomMargin(0.15);
      SetPadLeftMargin(0.15);
      SetHistLineWidth(3);
      SetHistLineColor(kRed);
      SetFuncWidth(3);
      SetFuncColor(kGreen);
      SetLineWidth(3);
      SetLabelSize(0.05,"xyz");
      SetLabelOffset(0.01,"y");
      SetLabelColor(kBlue,"xy");
      SetTitleSize(0.06,"xyz");
      SetTitleOffset(1.3,"Y");
      SetTitleFillColor(10);
      SetTitleTextColor(kBlue);
      SetStatColor(10);
      return;
   }
   if (strcmp(opt,"Video") == 0) {
      SetPalette(1,0);
      SetCanvasColor(10);
      SetCanvasBorderMode(0);
      SetFrameLineWidth(3);
      SetFrameFillColor(10);
      SetPadColor(10);
      SetPadTickX(1);
      SetPadTickY(1);
      SetPadBottomMargin(0.2);
      SetPadLeftMargin(0.2);
      SetHistLineWidth(8);
      SetHistLineColor(kRed);
      SetLabelSize(0.06,"xyz");
      SetLabelColor(kBlue,"xyz");
      SetTitleSize(0.08,"xyz");
      SetTitleFillColor(10);
      SetTitleTextColor(kBlue);
      SetStatColor(10);
      SetFuncWidth(8);
      SetFuncColor(kGreen);
      SetLineWidth(3);
      return;
   }
   if (strcmp(opt,"Pub") == 0) {
      SetOptTitle(0);
      SetOptStat(0);
      SetPalette(8,0);
      SetCanvasColor(10);
      SetCanvasBorderMode(0);
      SetFrameLineWidth(3);
      SetFrameFillColor(10);
      SetPadColor(10);
      SetPadTickX(1);
      SetPadTickY(1);
      SetPadBottomMargin(0.15);
      SetPadLeftMargin(0.15);
      SetHistLineWidth(3);
      SetHistLineColor(kRed);
      SetFuncWidth(3);
      SetFuncColor(kGreen);
      SetLineWidth(3);
      SetLabelSize(0.05,"xyz");
      SetLabelOffset(0.01,"y");
      SetLabelColor(kBlack,"xyz");
      SetTitleSize(0.06,"xyz");
      SetTitleOffset(1.3,"y");
      SetTitleFillColor(10);
      SetTitleTextColor(kBlue);
      return;
   }
}


//______________________________________________________________________________
Int_t TStyle::AxisChoice( Option_t *axis) const
{
   // Return axis number.

   char achoice = toupper(axis[0]);
   if (achoice == 'X') return 1;
   if (achoice == 'Y') return 2;
   if (achoice == 'Z') return 3;
   return 0;
}


//______________________________________________________________________________
Int_t TStyle::GetNdivisions( Option_t *axis) const
{
   // Return number of divisions.

   Int_t ax = AxisChoice(axis);
   if (ax == 1) return fXaxis.GetNdivisions();
   if (ax == 2) return fYaxis.GetNdivisions();
   if (ax == 3) return fZaxis.GetNdivisions();
   return 0;
}


//______________________________________________________________________________
Color_t TStyle::GetAxisColor( Option_t *axis) const
{
   // Return the axis color number in the axis.

   Int_t ax = AxisChoice(axis);
   if (ax == 1) return fXaxis.GetAxisColor();
   if (ax == 2) return fYaxis.GetAxisColor();
   if (ax == 3) return fZaxis.GetAxisColor();
   return 0;
}


//______________________________________________________________________________
Int_t TStyle::GetColorPalette(Int_t i) const
{
   // Return color number i in current palette.

   return TColor::GetColorPalette(i);
}


//______________________________________________________________________________
Color_t TStyle::GetLabelColor( Option_t *axis) const
{
   // Return the label color number in the axis.

   Int_t ax = AxisChoice(axis);
   if (ax == 1) return fXaxis.GetLabelColor();
   if (ax == 2) return fYaxis.GetLabelColor();
   if (ax == 3) return fZaxis.GetLabelColor();
   return 0;
}


//______________________________________________________________________________
Style_t TStyle::GetLabelFont( Option_t *axis) const
{
   // Return label font.

   Int_t ax = AxisChoice(axis);
   if (ax == 1) return fXaxis.GetLabelFont();
   if (ax == 2) return fYaxis.GetLabelFont();
   if (ax == 3) return fZaxis.GetLabelFont();
   return 0;
}


//______________________________________________________________________________
Float_t TStyle::GetLabelOffset( Option_t *axis) const
{
   // Return label offset.

   Int_t ax = AxisChoice(axis);
   if (ax == 1) return fXaxis.GetLabelOffset();
   if (ax == 2) return fYaxis.GetLabelOffset();
   if (ax == 3) return fZaxis.GetLabelOffset();
   return 0;
}


//______________________________________________________________________________
Float_t TStyle::GetLabelSize( Option_t *axis) const
{
   // Return label size.

   Int_t ax = AxisChoice(axis);
   if (ax == 1) return fXaxis.GetLabelSize();
   if (ax == 2) return fYaxis.GetLabelSize();
   if (ax == 3) return fZaxis.GetLabelSize();
   return 0;
}


//______________________________________________________________________________
const char *TStyle::GetLineStyleString(Int_t i) const
{
   // Return line style string (used by PostScript).
   // See SetLineStyleString for more explanations

   if (i < 1 || i > 29) return fLineStyle[0].Data();
   return fLineStyle[i].Data();
}


//______________________________________________________________________________
Int_t TStyle::GetNumberOfColors() const
{
   // Return number of colors in the color palette.

   return TColor::GetNumberOfColors();
}


//______________________________________________________________________________
void TStyle::GetPaperSize(Float_t &xsize, Float_t &ysize) const
{
   // Set paper size for PostScript output.

   xsize = fPaperSizeX;
   ysize = fPaperSizeY;
}


//______________________________________________________________________________
Float_t TStyle::GetTickLength( Option_t *axis) const
{
   // Return tick length.

   Int_t ax = AxisChoice(axis);
   if (ax == 1) return fXaxis.GetTickLength();
   if (ax == 2) return fYaxis.GetTickLength();
   if (ax == 3) return fZaxis.GetTickLength();
   return 0;
}


//______________________________________________________________________________
Color_t TStyle::GetTitleColor( Option_t *axis) const
{
   // Return title color.

   Int_t ax = AxisChoice(axis);
   if (ax == 1) return fXaxis.GetTitleColor();
   if (ax == 2) return fYaxis.GetTitleColor();
   if (ax == 3) return fZaxis.GetTitleColor();
   return fTitleTextColor;
}


//______________________________________________________________________________
Style_t TStyle::GetTitleFont( Option_t *axis) const
{
   // Return title font.

   Int_t ax = AxisChoice(axis);
   if (ax == 1) return fXaxis.GetTitleFont();
   if (ax == 2) return fYaxis.GetTitleFont();
   if (ax == 3) return fZaxis.GetTitleFont();
   return fTitleFont;
}


//______________________________________________________________________________
Float_t TStyle::GetTitleOffset( Option_t *axis) const
{
   // Return title offset.

   Int_t ax = AxisChoice(axis);
   if (ax == 1) return fXaxis.GetTitleOffset();
   if (ax == 2) return fYaxis.GetTitleOffset();
   if (ax == 3) return fZaxis.GetTitleOffset();
   return 0;
}


//______________________________________________________________________________
Float_t TStyle::GetTitleSize( Option_t *axis) const
{
   // Return title size.

   Int_t ax = AxisChoice(axis);
   if (ax == 1) return fXaxis.GetTitleSize();
   if (ax == 2) return fYaxis.GetTitleSize();
   if (ax == 3) return fZaxis.GetTitleSize();
   return fTitleFontSize;
}


//______________________________________________________________________________
void TStyle::Paint(Option_t *option)
{
   // Show the options from the current style
   // if (TClass::GetClass("TStyleManager")) gSystem->Load("libGed");

<<<<<<< HEAD
   gROOT->ProcessLine(Form("TStyleManager::PaintStyle((TStyle*)0x%lx,\"%s\")",this,option));
=======
   gROOT->ProcessLine(Form("TStyleManager::PaintStyle((TStyle*)0x%lx,\"%s\")",
                           (ULong_t)this,option));
>>>>>>> 84c4c19c
}


//______________________________________________________________________________
void TStyle::SetColorModelPS(Int_t c)
{
   // Define the color model used by TPostScript and TPDF (RGB or CMYK).
   // CMY and CMYK models are subtractive color models unlike RGB which is
   // additive. They are mainly used for printing purposes. CMY means Cyan Magenta
   // Yellow. To convert RGB to CMY it is enough to do: C=1-R, M=1-G and Y=1-B.
   // CMYK has one more component K (black). The conversion from RGB to CMYK is:
   //
   // Double_t Black   = TMath::Min(TMath::Min(1-Red,1-Green),1-Blue);
   // Double_t Cyan    = (1-Red-Black)/(1-Black);
   // Double_t Magenta = (1-Green-Black)/(1-Black);
   // Double_t Yellow  = (1-Blue-Black)/(1-Black);
   //
   // CMYK adds the black component which allows better quality for black
   // printing. PostScript and PDF support the CMYK model.
   //
   // c = 0 means TPostScript and TPDF will use RGB color model (default)
   // c = 1 means TPostScript and TPDF will use CMYK color model

   fColorModelPS = c;
}


//______________________________________________________________________________
void TStyle::SetHistMinimumZero(Bool_t zero)
{
   // If the argument zero=kTRUE the minimum value for the Y axis of 1-d histograms
   // is set to 0 if the minimum bin content is greater than 0 and TH1::SetMinimum
   // has not been called.
   // Otherwise the minimum is based on the minimum bin content.

   fHistMinimumZero = zero;
}


//______________________________________________________________________________
void TStyle::SetNdivisions(Int_t n, Option_t *axis)
{
   // Set the number of divisions to draw an axis.
   //  ndiv      : Number of divisions.
   //
   //       n = N1 + 100*N2 + 10000*N3
   //       N1=number of primary divisions.
   //       N2=number of secondary divisions.
   //       N3=number of 3rd divisions.
   //           e.g.:
   //           nndi=0 --> no tick marks.
   //           nndi=2 --> 2 divisions, one tick mark in the middle
   //                      of the axis.
   // axis specifies which axis ("x","y","z"), default = "x"
   // if axis="xyz" set all 3 axes

   TString opt = axis;
   opt.ToLower();
   if (opt.Contains("x")) fXaxis.SetNdivisions(n);
   if (opt.Contains("y")) fYaxis.SetNdivisions(n);
   if (opt.Contains("z")) fZaxis.SetNdivisions(n);
}


//______________________________________________________________________________
void TStyle::SetAxisColor(Color_t color, Option_t *axis)
{
   // Set color to draw the axis line and tick marks.
   // axis specifies which axis ("x","y","z"), default = "x"
   // if axis="xyz" set all 3 axes

   TString opt = axis;
   opt.ToLower();

   if (opt.Contains("x")) fXaxis.SetAxisColor(color);
   if (opt.Contains("y")) fYaxis.SetAxisColor(color);
   if (opt.Contains("z")) fZaxis.SetAxisColor(color);
}


//______________________________________________________________________________
void TStyle::SetEndErrorSize(Float_t np)
{
   // Set the size (in pixels) of the small lines drawn at the
   // end of the error bars (TH1 or TGraphErrors).
   // The default value is 2 pixels.
   // Set np=0 to remove these lines

   if (np >= 0) fEndErrorSize = np;
   else         fEndErrorSize = 0;
}


//______________________________________________________________________________
void TStyle::SetHeaderPS(const char *header)
{
   // Define a string to be inserted in the Postscript header
   // The string in header will be added to the Postscript file
   // immediatly following the %%Page line
   // For example, this string may contain special Postscript instructions like
   //      200 200 translate
   // the following header string will print the string "my annotation" at the
   // bottom left corner of the page (outside the user area)
   //  "gsave 100 -100 t 0 r 0 0 m /Helvetica-Bold findfont 56 sf 0 0 m ( my annotation ) show gr"
   // This information is used in TPostScript::Initialize

   fHeaderPS = header;
}


//______________________________________________________________________________
void TStyle::SetIsReading(Bool_t reading)
{
   // Sets the fIsReading member to reading (default=kTRUE)
   // fIsReading (used via gStyle->IsReading()) can be used in
   // the functions myclass::UseCurrentStyle to read from the current style
   // or write to the current style

   fIsReading = reading;
}


//______________________________________________________________________________
void TStyle::SetTitlePS(const char *pstitle)
{
   // Define a string to be used in the %%Title of the Postscript files.
   // If this string is not defined, ROOT will use the canvas title.

   fTitlePS = pstitle;
}


//______________________________________________________________________________
void TStyle::SetLabelColor(Color_t color, Option_t *axis)
{
   // Set axis labels color.
   // axis specifies which axis ("x","y","z"), default = "x"
   // if axis="xyz" set all 3 axes

   TString opt = axis;
   opt.ToLower();

   if (opt.Contains("x")) fXaxis.SetLabelColor(color);
   if (opt.Contains("y")) fYaxis.SetLabelColor(color);
   if (opt.Contains("z")) fZaxis.SetLabelColor(color);
}


//______________________________________________________________________________
void TStyle::SetLabelFont(Style_t font, Option_t *axis)
{
   // Set font number used to draw axis labels.
   //    font  : Text font code = 10*fontnumber + precision
   //             Font numbers must be between 1 and 14
   //             precision = 1 fast hardware fonts (steps in the size)
   //             precision = 2 scalable and rotatable hardware fonts
   // The default font number is 62.
   // axis specifies which axis ("x","y","z"), default = "x"
   // if axis="xyz" set all 3 axes

   TString opt = axis;
   opt.ToLower();

   if (opt.Contains("x")) fXaxis.SetLabelFont(font);
   if (opt.Contains("y")) fYaxis.SetLabelFont(font);
   if (opt.Contains("z")) fZaxis.SetLabelFont(font);
}


//______________________________________________________________________________
void TStyle::SetLabelOffset(Float_t offset, Option_t *axis)
{
   // Set offset between axis and axis labels.
   // The offset is expressed as a percent of the pad height.
   // axis specifies which axis ("x","y","z"), default = "x"
   // if axis="xyz" set all 3 axes

   TString opt = axis;
   opt.ToLower();

   if (opt.Contains("x")) fXaxis.SetLabelOffset(offset);
   if (opt.Contains("y")) fYaxis.SetLabelOffset(offset);
   if (opt.Contains("z")) fZaxis.SetLabelOffset(offset);
}


//______________________________________________________________________________
void TStyle::SetLabelSize(Float_t size, Option_t *axis)
{
   // Set size of axis labels. The size is expressed as a percent of the pad height.
   // axis specifies which axis ("x","y","z"), default = "x"
   // if axis="xyz" set all 3 axes

   TString opt = axis;
   opt.ToLower();

   if (opt.Contains("x")) fXaxis.SetLabelSize(size);
   if (opt.Contains("y")) fYaxis.SetLabelSize(size);
   if (opt.Contains("z")) fZaxis.SetLabelSize(size);
}


//______________________________________________________________________________
void TStyle::SetLineStyleString(Int_t i, const char *text)
{
   // Set line style string using the PostScript convention.
   // A line is a suite of segments, each segment is described by the number of
   // pixels. The initial and alternating elements (second, fourth, and so on)
   // are the dashes, and the others spaces between dashes.
   //
   // Default fixed line styles are pre-defined as:
   //
   //   linestyle 1  "[]"             solid
   //   linestyle 2  "[12 12]"        dashed
   //   linestyle 3  "[4 8]"          dotted
   //   linestyle 4  "[12 16 4 16]"   dash-dotted
   //
   //  For example the following lines define the line style 5 to 9.
   //
   //   gStyle->SetLineStyleString(5,"20 12 4 12");
   //   gStyle->SetLineStyleString(6,"20 12 4 12 4 12 4 12");
   //   gStyle->SetLineStyleString(7,"20 20");
   //   gStyle->SetLineStyleString(8,"20 12 4 12 4 12");
   //   gStyle->SetLineStyleString(9,"80 20");
   //
   //Begin_Html
   /*
   <img src="gif/userlinestyle.gif">
   */
   //End_Html
   //
   // Note:
   //  - Up to 30 different styles may be defined.
   //  - The opening and closing brackets may be omitted
   //  - It is recommended to use 4 as the smallest segment length and multiple of
   //    4 for other lengths.
   //  - The line style 1 to 10 are predefined. 1 to 4 cannot be changed.

   char *l;
   Int_t nch = strlen(text);
   char *st = new char[nch+10];
   snprintf(st,nch+10," ");
   strlcat(st,text,nch+10);
   l = strstr(st,"["); if (l) l[0] = ' ';
   l = strstr(st,"]"); if (l) l[0] = ' ';
   if (i >= 1 && i <= 29) fLineStyle[i] = st;
   delete [] st;
}


//______________________________________________________________________________
void TStyle::SetNumberContours(Int_t number)
{
   // Set the default number of contour levels when drawing 2-d plots.

   if (number > 0 && number < 1000) {
      fNumberContours = number;
      return;
   }

   Error("SetNumberContours","Illegal number of contours: %d, must be > 0 and < 1000",number);
}


//______________________________________________________________________________
void TStyle::SetOptDate(Int_t optdate)
{
   // If optdate is non null, the current date/time will be printed in the canvas.
   // The position of the date string can be controlled by:
   //  optdate = 10*format + mode
   //    mode = 1   (default) date is printed in the bottom/left corner.
   //    mode = 2   date is printed in the bottom/right corner.
   //    mode = 3   date is printed in the top/right corner.
   //    format = 0 (default) date has the format like: "Wed Sep 25 17:10:35 2002"
   //    format = 1 date has the format like: "2002-09-25"
   //    format = 2 date has the format like: "2002-09-25 17:10:35"
   //
   //  examples:
   //    optdate = 1  date like "Wed Sep 25 17:10:35 2002" in the bottom/left corner.
   //    optdate = 13 date like "2002-09-25" in the top/right corner.
   //
   //  The date position can also be controlled by:
   //    gStyle->SetDateX(x);  x in NDC
   //    gStyle->SetDateY(y);  y in NDC
   //
   //  The date text attributes can be changed with:
   //    gStyle->GetAttDate()->SetTextFont(font=62);
   //    gStyle->GetAttDate()->SetTextSize(size=0.025);
   //    gStyle->GetAttDate()->SetTextAngle(angle=0);
   //    gStyle->GetAttDate()->SetTextAlign(align=11);
   //    gStyle->GetAttDate()->SetTextColor(color=1);
   //
   //  The current date attributes can be obtained via:
   //    gStyle->GetAttDate()->GetTextxxxx();
   //
   //  When the date option is active, a text object is created when the pad
   //  paint its list of primitives. The text object is named "DATE".
   //  The DATE attributes can also be edited interactively (position
   //  and attributes) via the normal context menu.

   fOptDate = optdate;
   Int_t mode = optdate%10;
   if (mode == 1) {
      SetDateX(0.01);
      SetDateY(0.01);
      fAttDate.SetTextAlign(11);
   }
   if (mode == 2) {
      SetDateX(0.99);
      SetDateY(0.01);
      fAttDate.SetTextAlign(31);
   }
   if (mode == 3) {
      SetDateX(0.99);
      SetDateY(0.99);
      fAttDate.SetTextAlign(33);
   }
}


//______________________________________________________________________________
void TStyle::SetOptFit(Int_t mode)
{
   // The type of information about fit parameters printed in the histogram
   // statistics box can be selected via the parameter mode.
   //  The parameter mode can be = pcev  (default = 0111)
   //    p = 1;  print Probability
   //    c = 1;  print Chisquare/Number of degress of freedom
   //    e = 1;  print errors (if e=1, v must be 1)
   //    v = 1;  print name/values of parameters
   //  Example: gStyle->SetOptFit(1011);
   //           print fit probability, parameter names/values and errors.
   //    When "v"=1 is specified, only the non-fixed parameters are shown.
   //    When "v"=2 all parameters are shown.
   //
   //  Note: gStyle->SetOptFit(1) means "default value", so it is equivalent to
   //        gStyle->SetOptFit(111)
   //
   // see also SetOptStat below.

   fOptFit = mode;
   if (gPad) {
      TObject *obj;
      TIter next(gPad->GetListOfPrimitives());
      while ((obj = next())) {
         TObject *stats = obj->FindObject("stats");
         if (stats) stats->SetBit(kTakeStyle);
      }
      gPad->Modified(); gPad->Update();
   }
}


//______________________________________________________________________________
void TStyle::SetOptStat(Int_t mode)
{
   // The type of information printed in the histogram statistics box
   //  can be selected via the parameter mode.
   //  The parameter mode can be = ksiourmen  (default = 000001111)
   //    k = 1;  kurtosis printed
   //    k = 2;  kurtosis and kurtosis error printed
   //    s = 1;  skewness printed
   //    s = 2;  skewness and skewness error printed
   //    i = 1;  integral of bins printed
   //    o = 1;  number of overflows printed
   //    u = 1;  number of underflows printed
   //    r = 1;  rms printed
   //    r = 2;  rms and rms error printed
   //    m = 1;  mean value printed
   //    m = 2;  mean and mean error values printed
   //    e = 1;  number of entries printed
   //    n = 1;  name of histogram is printed
   //  Example: gStyle->SetOptStat(11);
   //           print only name of histogram and number of entries.
   //           gStyle->SetOptStat(1101);  displays the name of histogram, mean value and RMS.
   //  WARNING: never call SetOptStat(000111); but SetOptStat(1111), 0001111 will
   //          be taken as an octal number !!
   //  WARNING: SetOptStat(1) is taken as SetOptStat(1111) (for back compatibility
   //           with older versions. If you want to print only the name of the histogram
   //           call SetOptStat(1000000001).
   //  NOTE that in case of 2-D histograms, when selecting just underflow (10000)
   //        or overflow (100000), the stats box will show all combinations
   //        of underflow/overflows and not just one single number!

   fOptStat = mode;
   if (gPad) {
      TObject *obj;
      TIter next(gPad->GetListOfPrimitives());
      while ((obj = next())) {
         TObject *stats = obj->FindObject("stats");
         if (stats) stats->SetBit(kTakeStyle);
      }
      gPad->Modified(); gPad->Update();
   }
}


//______________________________________________________________________________
void TStyle::SetOptStat(Option_t *stat)
{
   //  The parameter mode can be any combination of kKsSiourRmMen
   //    k :  kurtosis printed
   //    K :  kurtosis and kurtosis error printed
   //    s :  skewness printed
   //    S :  skewness and skewness error printed
   //    i :  integral of bins printed
   //    o :  number of overflows printed
   //    u :  number of underflows printed
   //    r :  rms printed
   //    R :  rms and rms error printed
   //    m :  mean value printed
   //    M :  mean value mean error values printed
   //    e :  number of entries printed
   //    n :  name of histogram is printed
   //  Example: gStyle->SetOptStat("ne");
   //           print only name of histogram and number of entries.
   //  gStyle->SetOptStat("n") print only the name of the histogram
   //  gStyle->SetOptStat("nemr") is the default

   Int_t mode=0;

   TString opt = stat;

   if (opt.Contains("n")) mode+=1;
   if (opt.Contains("e")) mode+=10;
   if (opt.Contains("m")) mode+=100;
   if (opt.Contains("M")) mode+=200;
   if (opt.Contains("r")) mode+=1000;
   if (opt.Contains("R")) mode+=2000;
   if (opt.Contains("u")) mode+=10000;
   if (opt.Contains("o")) mode+=100000;
   if (opt.Contains("i")) mode+=1000000;
   if (opt.Contains("s")) mode+=10000000;
   if (opt.Contains("S")) mode+=20000000;
   if (opt.Contains("k")) mode+=100000000;
   if (opt.Contains("K")) mode+=200000000;
   if (mode == 1) mode = 1000000001;

   SetOptStat(mode);
}


//______________________________________________________________________________
void TStyle::SetPaperSize(EPaperSize size)
{
   // Set paper size for PostScript output.

   switch (size) {
      case kA4:
         SetPaperSize(20, 26);
         break;
      case kUSLetter:
         SetPaperSize(20, 24);
         break;
      default:
         Error("SetPaperSize", "illegal paper size %d\n", (int)size);
         break;
   }
}


//______________________________________________________________________________
void TStyle::SetPaperSize(Float_t xsize, Float_t ysize)
{
   // Set paper size for PostScript output.
   // The paper size is specified in centimeters. Default is 20x26.
   // See also TPad::Print

   fPaperSizeX = xsize;
   fPaperSizeY = ysize;
}


//______________________________________________________________________________
void TStyle::SetTickLength(Float_t length, Option_t *axis)
{
   // Set the tick marks length for an axis.
   // axis specifies which axis ("x","y","z"), default = "x"
   // if axis="xyz" set all 3 axes

   TString opt = axis;
   opt.ToLower();

   if (opt.Contains("x")) fXaxis.SetTickLength(length);
   if (opt.Contains("y")) fYaxis.SetTickLength(length);
   if (opt.Contains("z")) fZaxis.SetTickLength(length);
}


//______________________________________________________________________________
void TStyle::SetTitleColor(Color_t color, Option_t *axis)
{
   // if axis =="x"  set the X axis title color
   // if axis =="y"  set the Y axis title color
   // if axis =="z"  set the Z axis title color
   // any other value of axis will set the pad title color
   //
   // if axis="xyz" set all 3 axes

   TString opt = axis;
   opt.ToLower();

   Bool_t set = kFALSE;
   if (opt.Contains("x")) {fXaxis.SetTitleColor(color); set = kTRUE;}
   if (opt.Contains("y")) {fYaxis.SetTitleColor(color); set = kTRUE;}
   if (opt.Contains("z")) {fZaxis.SetTitleColor(color); set = kTRUE;}
   if (!set) fTitleColor = color;
}


//______________________________________________________________________________
void TStyle::SetTitleFont(Style_t font, Option_t *axis)
{
   // if axis =="x"  set the X axis title font
   // if axis =="y"  set the Y axis title font
   // if axis =="z"  set the Z axis title font
   // any other value of axis will set the pad title font
   //
   // if axis="xyz" set all 3 axes

   TString opt = axis;
   opt.ToLower();

   Bool_t set = kFALSE;
   if (opt.Contains("x")) {fXaxis.SetTitleFont(font); set = kTRUE;}
   if (opt.Contains("y")) {fYaxis.SetTitleFont(font); set = kTRUE;}
   if (opt.Contains("z")) {fZaxis.SetTitleFont(font); set = kTRUE;}
   if (!set) fTitleFont = font;
}


//______________________________________________________________________________
void TStyle::SetTitleOffset(Float_t offset, Option_t *axis)
{
   // Specify a parameter offset to control the distance between the axis
   // and the axis title.
   // offset = 1 means : use the default distance
   // offset = 1.2 means: the distance will be 1.2*(default distance)
   // offset = 0.8 means: the distance will be 0.8*(default distance)
   //
   // axis specifies which axis ("x","y","z"), default = "x"
   // if axis="xyz" set all 3 axes

   TString opt = axis;
   opt.ToLower();

   if (opt.Contains("x")) fXaxis.SetTitleOffset(offset);
   if (opt.Contains("y")) fYaxis.SetTitleOffset(offset);
   if (opt.Contains("z")) fZaxis.SetTitleOffset(offset);
}


//______________________________________________________________________________
void TStyle::SetTitleSize(Float_t size, Option_t *axis)
{
   // if axis =="x"  set the X axis title size
   // if axis =="y"  set the Y axis title size
   // if axis =="z"  set the Z axis title size
   // any other value of axis will set the pad title size
   //
   // if axis="xyz" set all 3 axes

   TString opt = axis;
   opt.ToLower();

   Bool_t set = kFALSE;
   if (opt.Contains("x")) {fXaxis.SetTitleSize(size); set = kTRUE;}
   if (opt.Contains("y")) {fYaxis.SetTitleSize(size); set = kTRUE;}
   if (opt.Contains("z")) {fZaxis.SetTitleSize(size); set = kTRUE;}
   if (!set) fTitleFontSize = size;
}


//______________________________________________________________________________
void TStyle::SetPalette(Int_t ncolors, Int_t *colors)
{
   // See TColor::SetPalette.

   TColor::SetPalette(ncolors,colors);
}


//______________________________________________________________________________
void TStyle::SetTimeOffset(Double_t toffset)
{
   // Change the time offset for time plotting.
   // Times are expressed in seconds. The corresponding numbers usually have 9
   // digits (or more if one takes into account fractions of seconds).
   // Thus, since it is very inconvenient to plot very large numbers on a scale,
   // one has to set an offset time that will be added to the axis begining,
   // in order to plot times correctly and conveniently. A convenient way to
   // set the time offset is to use TDatime::Convert().
<<<<<<< HEAD
=======
   //
   // By default the time offset is set to 788918400 which corresponds to
   // 01/01/1995. This allows to have valid dates until 2072. The standard
   // UNIX time offset in 1970 allows only valid dates until 2030.
>>>>>>> 84c4c19c

   fTimeOffset = toffset;
}


//______________________________________________________________________________
void TStyle::SetStripDecimals(Bool_t strip)
{
   //  Set option to strip decimals when drawing axis labels.
   //  By default, TGaxis::PaintAxis removes trailing 0s after a dot
   //  in the axis labels. Ex: {0,0.5,1,1.5,2,2.5, etc}
   //  If this function is called with strip=kFALSE, TGAxis::PaintAxis will
   //  draw labels with the same number of digits after the dot
   //  Ex: (0.0,0.5,1.0,1.5,2.0,2.5,etc}

   fStripDecimals = strip;
}


//______________________________________________________________________________
void TStyle::SaveSource(const char *filename, Option_t *option)
{
   // Save the current style in a C++ macro file.

   // Opens a file named filename or "Rootstyl.C"
   TString ff = strlen(filename) ? filename : "Rootstyl.C";

   // Computes the main method name.
   const char *fname = gSystem->BaseName(ff.Data());
   Int_t lenfname = strlen(fname);
   char *sname = new char[lenfname + 1];
   Int_t i = 0;
   while ((fname[i] != '.') && (i < lenfname)) {
      sname[i] = fname[i];
      i++;
   }
   if (i == lenfname) ff += ".C";
   sname[i] = 0;

   // Tries to open the file.
   ofstream out;
   out.open(ff.Data(), ios::out);
   if (!out.good()) {
      delete [] sname;
      Error("SaveSource", "cannot open file: %s", ff.Data());
      return;
   }

   // Writes macro header, date/time stamp as string, and the used Root version
   TDatime t;
   out <<"// Mainframe macro generated from application: " << gApplication->Argv(0) << endl;
   out <<"// By ROOT version " << gROOT->GetVersion() << " on " << t.AsSQLString() << endl;
   out << endl;

   char quote = '"';

   // Writes include.
   out << "#if !defined( __CINT__) || defined (__MAKECINT__)" << endl << endl;
   out << "#ifndef ROOT_TStyle" << endl;
   out << "#include " << quote << "TStyle.h" << quote << endl;
   out << "#endif" << endl;
   out << endl << "#endif" << endl;

   // Writes the macro entry point equal to the fname
   out << endl;
   out << "void " << sname << "()" << endl;
   out << "{" << endl;
   delete [] sname;

   TStyle::SavePrimitive(out, option);

   out << "}" << endl;
   out.close();

   printf(" C++ macro file %s has been generated\n", gSystem->BaseName(ff.Data()));
}


//______________________________________________________________________________
void TStyle::SavePrimitive(ostream &out, Option_t * /*= ""*/)
{
   // Save a main frame widget as a C++ statement(s) on output stream out.

   char quote = '"';

   out << "   // Add the saved style to the current ROOT session." << endl;
   out << endl;
   out<<"   "<<"delete gROOT->GetStyle("<<quote<<GetName()<<quote<<");"<< endl;
   out << endl;
   out<<"   "<<"TStyle *tmpStyle = new TStyle("
                           << quote << GetName()  << quote << ", "
                           << quote << GetTitle() << quote << ");" << endl;

   // fXAxis, fYAxis and fZAxis
   out<<"   "<<"tmpStyle->SetNdivisions(" <<GetNdivisions("x") <<", \"x\");"<<endl;
   out<<"   "<<"tmpStyle->SetNdivisions(" <<GetNdivisions("y") <<", \"y\");"<<endl;
   out<<"   "<<"tmpStyle->SetNdivisions(" <<GetNdivisions("z") <<", \"z\");"<<endl;
   out<<"   "<<"tmpStyle->SetAxisColor("  <<GetAxisColor("x")  <<", \"x\");"<<endl;
   out<<"   "<<"tmpStyle->SetAxisColor("  <<GetAxisColor("y")  <<", \"y\");"<<endl;
   out<<"   "<<"tmpStyle->SetAxisColor("  <<GetAxisColor("z")  <<", \"z\");"<<endl;
   out<<"   "<<"tmpStyle->SetLabelColor(" <<GetLabelColor("x") <<", \"x\");"<<endl;
   out<<"   "<<"tmpStyle->SetLabelColor(" <<GetLabelColor("y") <<", \"y\");"<<endl;
   out<<"   "<<"tmpStyle->SetLabelColor(" <<GetLabelColor("z") <<", \"z\");"<<endl;
   out<<"   "<<"tmpStyle->SetLabelFont("  <<GetLabelFont("x")  <<", \"x\");"<<endl;
   out<<"   "<<"tmpStyle->SetLabelFont("  <<GetLabelFont("y")  <<", \"y\");"<<endl;
   out<<"   "<<"tmpStyle->SetLabelFont("  <<GetLabelFont("z")  <<", \"z\");"<<endl;
   out<<"   "<<"tmpStyle->SetLabelOffset("<<GetLabelOffset("x")<<", \"x\");"<<endl;
   out<<"   "<<"tmpStyle->SetLabelOffset("<<GetLabelOffset("y")<<", \"y\");"<<endl;
   out<<"   "<<"tmpStyle->SetLabelOffset("<<GetLabelOffset("z")<<", \"z\");"<<endl;
   out<<"   "<<"tmpStyle->SetLabelSize("  <<GetLabelSize("x")  <<", \"x\");"<<endl;
   out<<"   "<<"tmpStyle->SetLabelSize("  <<GetLabelSize("y")  <<", \"y\");"<<endl;
   out<<"   "<<"tmpStyle->SetLabelSize("  <<GetLabelSize("z")  <<", \"z\");"<<endl;
   out<<"   "<<"tmpStyle->SetTickLength(" <<GetTickLength("x") <<", \"x\");"<<endl;
   out<<"   "<<"tmpStyle->SetTickLength(" <<GetTickLength("y") <<", \"y\");"<<endl;
   out<<"   "<<"tmpStyle->SetTickLength(" <<GetTickLength("z") <<", \"z\");"<<endl;
   out<<"   "<<"tmpStyle->SetTitleOffset("<<GetTitleOffset("x")<<", \"x\");"<<endl;
   out<<"   "<<"tmpStyle->SetTitleOffset("<<GetTitleOffset("y")<<", \"y\");"<<endl;
   out<<"   "<<"tmpStyle->SetTitleOffset("<<GetTitleOffset("z")<<", \"z\");"<<endl;
   out<<"   "<<"tmpStyle->SetTitleSize("  <<GetTitleSize("x")  <<", \"x\");"<<endl;
   out<<"   "<<"tmpStyle->SetTitleSize("  <<GetTitleSize("y")  <<", \"y\");"<<endl;
   out<<"   "<<"tmpStyle->SetTitleSize("  <<GetTitleSize("z")  <<", \"z\");"<<endl;
   out<<"   "<<"tmpStyle->SetTitleColor(" <<GetTitleColor("x") <<", \"x\");"<<endl;
   out<<"   "<<"tmpStyle->SetTitleColor(" <<GetTitleColor("y") <<", \"y\");"<<endl;
   out<<"   "<<"tmpStyle->SetTitleColor(" <<GetTitleColor("z") <<", \"z\");"<<endl;
   out<<"   "<<"tmpStyle->SetTitleFont("  <<GetTitleFont("x")  <<", \"x\");"<<endl;
   out<<"   "<<"tmpStyle->SetTitleFont("  <<GetTitleFont("y")  <<", \"y\");"<<endl;
   out<<"   "<<"tmpStyle->SetTitleFont("  <<GetTitleFont("z")  <<", \"z\");"<<endl;

   out<<"   "<<"tmpStyle->SetBarWidth("       <<GetBarWidth()       <<");"<<endl;
   out<<"   "<<"tmpStyle->SetBarOffset("      <<GetBarOffset()      <<");"<<endl;
   out<<"   "<<"tmpStyle->SetDrawBorder("     <<GetDrawBorder()     <<");"<<endl;
   out<<"   "<<"tmpStyle->SetOptLogx("        <<GetOptLogx()        <<");"<<endl;
   out<<"   "<<"tmpStyle->SetOptLogy("        <<GetOptLogy()        <<");"<<endl;
   out<<"   "<<"tmpStyle->SetOptLogz("        <<GetOptLogz()        <<");"<<endl;
   out<<"   "<<"tmpStyle->SetOptDate("        <<GetOptDate()        <<");"<<endl;
   out<<"   "<<"tmpStyle->SetOptStat("        <<GetOptStat()        <<");"<<endl;

   if (GetOptTitle()) out << "   tmpStyle->SetOptTitle(kTRUE);"  << endl;
   else               out << "   tmpStyle->SetOptTitle(kFALSE);" << endl;
   out<<"   "<<"tmpStyle->SetOptFit("         <<GetOptFit()         <<");"<<endl;
   out<<"   "<<"tmpStyle->SetNumberContours(" <<GetNumberContours() <<");"<<endl;

   // fAttDate
   out<<"   "<<"tmpStyle->GetAttDate()->SetTextFont(" <<GetAttDate()->GetTextFont() <<");"<<endl;
   out<<"   "<<"tmpStyle->GetAttDate()->SetTextSize(" <<GetAttDate()->GetTextSize() <<");"<<endl;
   out<<"   "<<"tmpStyle->GetAttDate()->SetTextAngle("<<GetAttDate()->GetTextAngle()<<");"<<endl;
   out<<"   "<<"tmpStyle->GetAttDate()->SetTextAlign("<<GetAttDate()->GetTextAlign()<<");"<<endl;
   out<<"   "<<"tmpStyle->GetAttDate()->SetTextColor("<<GetAttDate()->GetTextColor()<<");"<<endl;

   out<<"   "<<"tmpStyle->SetDateX("           <<GetDateX()           <<");"<<endl;
   out<<"   "<<"tmpStyle->SetDateY("           <<GetDateY()           <<");"<<endl;
   out<<"   "<<"tmpStyle->SetEndErrorSize("    <<GetEndErrorSize()    <<");"<<endl;
   out<<"   "<<"tmpStyle->SetErrorX("          <<GetErrorX()          <<");"<<endl;
   out<<"   "<<"tmpStyle->SetFuncColor("       <<GetFuncColor()       <<");"<<endl;
   out<<"   "<<"tmpStyle->SetFuncStyle("       <<GetFuncStyle()       <<");"<<endl;
   out<<"   "<<"tmpStyle->SetFuncWidth("       <<GetFuncWidth()       <<");"<<endl;
   out<<"   "<<"tmpStyle->SetGridColor("       <<GetGridColor()       <<");"<<endl;
   out<<"   "<<"tmpStyle->SetGridStyle("       <<GetGridStyle()       <<");"<<endl;
   out<<"   "<<"tmpStyle->SetGridWidth("       <<GetGridWidth()       <<");"<<endl;
   out<<"   "<<"tmpStyle->SetLegendBorderSize("<<GetLegendBorderSize()<<");"<<endl;
   out<<"   "<<"tmpStyle->SetHatchesLineWidth("<<GetHatchesLineWidth()<<");"<<endl;
   out<<"   "<<"tmpStyle->SetHatchesSpacing("  <<GetHatchesSpacing()  <<");"<<endl;
   out<<"   "<<"tmpStyle->SetFrameFillColor("  <<GetFrameFillColor()  <<");"<<endl;
   out<<"   "<<"tmpStyle->SetFrameLineColor("  <<GetFrameLineColor()  <<");"<<endl;
   out<<"   "<<"tmpStyle->SetFrameFillStyle("  <<GetFrameFillStyle()  <<");"<<endl;
   out<<"   "<<"tmpStyle->SetFrameLineStyle("  <<GetFrameLineStyle()  <<");"<<endl;
   out<<"   "<<"tmpStyle->SetFrameLineWidth("  <<GetFrameLineWidth()  <<");"<<endl;
   out<<"   "<<"tmpStyle->SetFrameBorderSize(" <<GetFrameBorderSize() <<");"<<endl;
   out<<"   "<<"tmpStyle->SetFrameBorderMode(" <<GetFrameBorderMode() <<");"<<endl;
   out<<"   "<<"tmpStyle->SetHistFillColor("   <<GetHistFillColor()   <<");"<<endl;
   out<<"   "<<"tmpStyle->SetHistLineColor("   <<GetHistLineColor()   <<");"<<endl;
   out<<"   "<<"tmpStyle->SetHistFillStyle("   <<GetHistFillStyle()   <<");"<<endl;
   out<<"   "<<"tmpStyle->SetHistLineStyle("   <<GetHistLineStyle()   <<");"<<endl;
   out<<"   "<<"tmpStyle->SetHistLineWidth("   <<GetHistLineWidth()   <<");"<<endl;
   if (GetHistMinimumZero()) out<<"   tmpStyle->SetHistMinimumZero(kTRUE);" <<endl;
   else                      out<<"   tmpStyle->SetHistMinimumZero(kFALSE);"<<endl;
   if (GetCanvasPreferGL()) out<<"   tmpStyle->SetCanvasPreferGL(kTRUE);" <<endl;
   else                     out<<"   tmpStyle->SetCanvasPreferGL(kFALSE);"<<endl;
   out<<"   "<<"tmpStyle->SetCanvasColor("     <<GetCanvasColor()     <<");"<<endl;
   out<<"   "<<"tmpStyle->SetCanvasBorderSize("<<GetCanvasBorderSize()<<");"<<endl;
   out<<"   "<<"tmpStyle->SetCanvasBorderMode("<<GetCanvasBorderMode()<<");"<<endl;
   out<<"   "<<"tmpStyle->SetCanvasDefH("      <<GetCanvasDefH()      <<");"<<endl;
   out<<"   "<<"tmpStyle->SetCanvasDefW("      <<GetCanvasDefW()      <<");"<<endl;
   out<<"   "<<"tmpStyle->SetCanvasDefX("      <<GetCanvasDefX()      <<");"<<endl;
   out<<"   "<<"tmpStyle->SetCanvasDefY("      <<GetCanvasDefY()      <<");"<<endl;
   out<<"   "<<"tmpStyle->SetPadColor("        <<GetPadColor()        <<");"<<endl;
   out<<"   "<<"tmpStyle->SetPadBorderSize("   <<GetPadBorderSize()   <<");"<<endl;
   out<<"   "<<"tmpStyle->SetPadBorderMode("   <<GetPadBorderMode()   <<");"<<endl;
   out<<"   "<<"tmpStyle->SetPadBottomMargin(" <<GetPadBottomMargin() <<");"<<endl;
   out<<"   "<<"tmpStyle->SetPadTopMargin("    <<GetPadTopMargin()    <<");"<<endl;
   out<<"   "<<"tmpStyle->SetPadLeftMargin("   <<GetPadLeftMargin()   <<");"<<endl;
   out<<"   "<<"tmpStyle->SetPadRightMargin("  <<GetPadRightMargin()  <<");"<<endl;
   if (GetPadGridX()) out<<"   tmpStyle->SetPadGridX(kTRUE);" <<endl;
   else               out<<"   tmpStyle->SetPadGridX(kFALSE);"<<endl;
   if (GetPadGridY()) out<<"   tmpStyle->SetPadGridY(kTRUE);" <<endl;
   else               out<<"   tmpStyle->SetPadGridY(kFALSE);"<<endl;
   out<<"   "<<"tmpStyle->SetPadTickX("        <<GetPadTickX()         <<");"<<endl;
   out<<"   "<<"tmpStyle->SetPadTickY("        <<GetPadTickY()         <<");"<<endl;

   // fPaperSizeX, fPaperSizeY
   out<<"   "<<"tmpStyle->SetPaperSize("       <<fPaperSizeX          <<", "
                                             <<fPaperSizeY          <<");"<<endl;

   out<<"   "<<"tmpStyle->SetScreenFactor("   <<GetScreenFactor()   <<");"<<endl;
   out<<"   "<<"tmpStyle->SetStatColor("      <<GetStatColor()      <<");"<<endl;
   out<<"   "<<"tmpStyle->SetStatTextColor("  <<GetStatTextColor()  <<");"<<endl;
   out<<"   "<<"tmpStyle->SetStatBorderSize(" <<GetStatBorderSize() <<");"<<endl;
   out<<"   "<<"tmpStyle->SetStatFont("       <<GetStatFont()       <<");"<<endl;
   out<<"   "<<"tmpStyle->SetStatFontSize("   <<GetStatFontSize()   <<");"<<endl;
   out<<"   "<<"tmpStyle->SetStatStyle("      <<GetStatStyle()      <<");"<<endl;
   out<<"   "<<"tmpStyle->SetStatFormat("     <<quote << GetStatFormat()
                                            <<quote               <<");"<<endl;
   out<<"   "<<"tmpStyle->SetStatX("          <<GetStatX()          <<");"<<endl;
   out<<"   "<<"tmpStyle->SetStatY("          <<GetStatY()          <<");"<<endl;
   out<<"   "<<"tmpStyle->SetStatW("          <<GetStatW()          <<");"<<endl;
   out<<"   "<<"tmpStyle->SetStatH("          <<GetStatH()          <<");"<<endl;
   if (GetStripDecimals()) out<<"   tmpStyle->SetStripDecimals(kTRUE);" <<endl;
   else                    out<<"   tmpStyle->SetStripDecimals(kFALSE);"<<endl;
   out<<"   "<<"tmpStyle->SetTitleAlign("     <<GetTitleAlign()     <<");"<<endl;
   out<<"   "<<"tmpStyle->SetTitleFillColor(" <<GetTitleFillColor() <<");"<<endl;
   out<<"   "<<"tmpStyle->SetTitleTextColor(" <<GetTitleTextColor() <<");"<<endl;
   out<<"   "<<"tmpStyle->SetTitleBorderSize("<<GetTitleBorderSize()<<");"<<endl;
   out<<"   "<<"tmpStyle->SetTitleFont("      <<GetTitleFont()      <<");"<<endl;
   out<<"   "<<"tmpStyle->SetTitleFontSize("  <<GetTitleFontSize()  <<");"<<endl;
   out<<"   "<<"tmpStyle->SetTitleStyle("     <<GetTitleStyle()     <<");"<<endl;
   out<<"   "<<"tmpStyle->SetTitleX("         <<GetTitleX()         <<");"<<endl;
   out<<"   "<<"tmpStyle->SetTitleY("         <<GetTitleY()         <<");"<<endl;
   out<<"   "<<"tmpStyle->SetTitleW("         <<GetTitleW()         <<");"<<endl;
   out<<"   "<<"tmpStyle->SetTitleH("         <<GetTitleH()         <<");"<<endl;
   out<<"   "<<"tmpStyle->SetLegoInnerR("     <<GetLegoInnerR()     <<");"<<endl;
   out<<endl;

   // fPalette
   out<<"   "<<"Int_t fPaletteColor["       <<GetNumberOfColors() <<"] = {";
   for (Int_t ci=0; ci<GetNumberOfColors()-1; ++ci) {
      if (ci % 10 == 9)
         out<<endl<<"                             ";
      out<<GetColorPalette(ci)<<", ";
   }
   out<<GetColorPalette(GetNumberOfColors() - 1)                <<"};"<<endl;
   out<<"   "<<"tmpStyle->SetPalette("        << GetNumberOfColors()
                                            << ", fPaletteColor);" << endl;
   out<<endl;

   // fLineStyle
   out<<"   "<<"TString fLineStyleArrayTmp[30] = {";
   for (Int_t li=0; li<29; ++li) {
      if (li % 5 == 4)
         out<<endl<<"                             ";
      out<<quote << fLineStyle[li].Data() << quote << ", ";
   }
   out<<quote<<fLineStyle[29].Data()<<quote<<"};"<<endl;
   out<<"   "<<"for (Int_t i=0; i<30; i++)"<<endl;
   out<<"   "<<"   tmpStyle->SetLineStyleString(i, fLineStyleArrayTmp[i]);"<<endl;
   out<<endl;

   out<<"   "<<"tmpStyle->SetHeaderPS("       <<quote<<GetHeaderPS()
                                            <<quote                  <<");"<<endl;
   out<<"   "<<"tmpStyle->SetTitlePS("        <<quote<<GetTitlePS()
                                            <<quote                  <<");"<<endl;
   out<<"   "<<"tmpStyle->SetFitFormat("      <<quote<<GetFitFormat()
                                            <<quote                  <<");"<<endl;
   out<<"   "<<"tmpStyle->SetPaintTextFormat("<<quote<<GetPaintTextFormat()
                                            <<quote                  <<");"<<endl;
   out<<"   "<<"tmpStyle->SetLineScalePS("    <<GetLineScalePS()       <<");"<<endl;
   out<<"   "<<"tmpStyle->SetColorModelPS("   <<GetColorModelPS()      <<");"<<endl;
   out<<"   "<<Form("tmpStyle->SetTimeOffset(%9.0f);", GetTimeOffset()) <<endl;
   out<<endl;

   // Inheritance :
   // TAttLine :
   out <<"   " <<"tmpStyle->SetLineColor(" <<GetLineColor() <<");" <<endl;
   out <<"   " <<"tmpStyle->SetLineStyle(" <<GetLineStyle() <<");" <<endl;
   out <<"   " <<"tmpStyle->SetLineWidth(" <<GetLineWidth() <<");" <<endl;

   // TAttFill
   out <<"   " <<"tmpStyle->SetFillColor(" <<GetFillColor() <<");" <<endl;
   out <<"   " <<"tmpStyle->SetFillStyle(" <<GetFillStyle() <<");" <<endl;

   // TAttMarker
   out <<"   " <<"tmpStyle->SetMarkerColor(" <<GetMarkerColor() <<");" <<endl;
   out <<"   " <<"tmpStyle->SetMarkerSize("  <<GetMarkerSize() <<");" <<endl;
   out <<"   " <<"tmpStyle->SetMarkerStyle(" <<GetMarkerStyle() <<");" <<endl;

   // TAttText
   out <<"   " <<"tmpStyle->SetTextAlign(" <<GetTextAlign() <<");" <<endl;
   out <<"   " <<"tmpStyle->SetTextAngle(" <<GetTextAngle() <<");" <<endl;
   out <<"   " <<"tmpStyle->SetTextColor(" <<GetTextColor() <<");" <<endl;
   out <<"   " <<"tmpStyle->SetTextFont("  <<GetTextFont()  <<");" <<endl;
   out <<"   " <<"tmpStyle->SetTextSize("  <<GetTextSize()  <<");" <<endl;
}<|MERGE_RESOLUTION|>--- conflicted
+++ resolved
@@ -809,12 +809,8 @@
    // Show the options from the current style
    // if (TClass::GetClass("TStyleManager")) gSystem->Load("libGed");
 
-<<<<<<< HEAD
-   gROOT->ProcessLine(Form("TStyleManager::PaintStyle((TStyle*)0x%lx,\"%s\")",this,option));
-=======
    gROOT->ProcessLine(Form("TStyleManager::PaintStyle((TStyle*)0x%lx,\"%s\")",
                            (ULong_t)this,option));
->>>>>>> 84c4c19c
 }
 
 
@@ -1407,13 +1403,10 @@
    // one has to set an offset time that will be added to the axis begining,
    // in order to plot times correctly and conveniently. A convenient way to
    // set the time offset is to use TDatime::Convert().
-<<<<<<< HEAD
-=======
    //
    // By default the time offset is set to 788918400 which corresponds to
    // 01/01/1995. This allows to have valid dates until 2072. The standard
    // UNIX time offset in 1970 allows only valid dates until 2030.
->>>>>>> 84c4c19c
 
    fTimeOffset = toffset;
 }
