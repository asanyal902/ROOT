// @(#)root/base:$Id$
// Author: Fons Rademakers   04/08/95

/*************************************************************************
 * Copyright (C) 1995-2000, Rene Brun and Fons Rademakers.               *
 * All rights reserved.                                                  *
 *                                                                       *
 * For the licensing terms see $ROOTSYS/LICENSE.                         *
 * For the list of contributors see $ROOTSYS/README/CREDITS.             *
 *************************************************************************/

#ifndef ROOT_TString
#define ROOT_TString


//////////////////////////////////////////////////////////////////////////
//                                                                      //
// TString                                                              //
//                                                                      //
// Basic string class.                                                  //
//                                                                      //
// Cannot be stored in a TCollection... use TObjString instead.         //
//                                                                      //
//////////////////////////////////////////////////////////////////////////

#ifndef __CINT__
#include <string.h>
#include <stdio.h>
#endif

#ifndef ROOT_TRefCnt
#include "TRefCnt.h"
#endif

#ifndef ROOT_Riosfwd
#include "Riosfwd.h"
#endif

#ifndef ROOT_TMathBase
#include "TMathBase.h"
#endif

#include <stdarg.h>
#include <string>

#ifdef R__GLOBALSTL
namespace std { using ::string; }
#endif

class TRegexp;
class TPRegexp;
class TString;
class TSubString;
class TObjArray;
class TVirtualMutex;

R__EXTERN TVirtualMutex *gStringMutex;

TString operator+(const TString &s1, const TString &s2);
TString operator+(const TString &s,  const char *cs);
TString operator+(const char *cs, const TString &s);
TString operator+(const TString &s, char c);
TString operator+(const TString &s, Long_t i);
TString operator+(const TString &s, ULong_t i);
TString operator+(const TString &s, Long64_t i);
TString operator+(const TString &s, ULong64_t i);
TString operator+(char c, const TString &s);
TString operator+(Long_t i, const TString &s);
TString operator+(ULong_t i, const TString &s);
TString operator+(Long64_t i, const TString &s);
TString operator+(ULong64_t i, const TString &s);
Bool_t  operator==(const TString &s1, const TString &s2);
Bool_t  operator==(const TString &s1, const char *s2);
Bool_t  operator==(const TSubString &s1, const TSubString &s2);
Bool_t  operator==(const TSubString &s1, const TString &s2);
Bool_t  operator==(const TSubString &s1, const char *s2);


//////////////////////////////////////////////////////////////////////////
//                                                                      //
//  TStringRef                                                          //
//                                                                      //
//  This is the dynamically allocated part of a TString.                //
//  It maintains a reference count. It contains no public member        //
//  functions.                                                          //
//                                                                      //
//////////////////////////////////////////////////////////////////////////
class TStringRef : public TRefCnt {

friend class TString;
friend class TStringLong;
friend class TSubString;

private:
   Ssiz_t       fCapacity;      // Max string length (excluding null)
   Ssiz_t       fNchars;        // String length (excluding null)

   void         UnLink(); // disconnect from a TStringRef, maybe delete it

   Ssiz_t       Length() const   { return fNchars; }
   Ssiz_t       Capacity() const { return fCapacity; }
   char        *Data() const     { return (char*)(this+1); }

   char        &operator[](Ssiz_t i)       { return ((char*)(this+1))[i]; }
   char         operator[](Ssiz_t i) const { return ((char*)(this+1))[i]; }

   Ssiz_t       First(char c) const;
   Ssiz_t       First(const char *s) const;
   UInt_t       Hash() const;
   UInt_t       HashFoldCase() const;
   Ssiz_t       Last(char) const;

   static TStringRef *GetRep(Ssiz_t capac, Ssiz_t nchar);
};


//////////////////////////////////////////////////////////////////////////
//                                                                      //
//  TSubString                                                          //
//                                                                      //
//  The TSubString class allows selected elements to be addressed.      //
//  There are no public constructors.                                   //
//                                                                      //
//////////////////////////////////////////////////////////////////////////
class TSubString {

friend class TStringLong;
friend class TString;

friend Bool_t operator==(const TSubString &s1, const TSubString &s2);
friend Bool_t operator==(const TSubString &s1, const TString &s2);
friend Bool_t operator==(const TSubString &s1, const char *s2);

private:
   TString      &fStr;           // Referenced string
   Ssiz_t        fBegin;         // Index of starting character
   Ssiz_t        fExtent;        // Length of TSubString

   // NB: the only constructor is private
   TSubString(const TString &s, Ssiz_t start, Ssiz_t len);

protected:
   void          SubStringError(Ssiz_t, Ssiz_t, Ssiz_t) const;
   void          AssertElement(Ssiz_t i) const;  // Verifies i is valid index

public:
   TSubString(const TSubString &s)
     : fStr(s.fStr), fBegin(s.fBegin), fExtent(s.fExtent) { }

   TSubString   &operator=(const char *s);       // Assignment from a char*
   TSubString   &operator=(const TString &s);    // Assignment from a TString
   TSubString   &operator=(const TSubString &s); // Assignment from a TSubString
   char         &operator()(Ssiz_t i);           // Index with optional bounds checking
   char         &operator[](Ssiz_t i);           // Index with bounds checking
   char          operator()(Ssiz_t i) const;     // Index with optional bounds checking
   char          operator[](Ssiz_t i) const;     // Index with bounds checking

   const char   *Data() const;
   Ssiz_t        Length() const          { return fExtent; }
   Ssiz_t        Start() const           { return fBegin; }
   TString&      String()                { return fStr; }
   void          ToLower();              // Convert self to lower-case
   void          ToUpper();              // Convert self to upper-case

   // For detecting null substrings
   Bool_t        IsNull() const          { return fBegin == kNPOS; }
   int           operator!() const       { return fBegin == kNPOS; }
};


//////////////////////////////////////////////////////////////////////////
//                                                                      //
//  TString                                                             //
//                                                                      //
//////////////////////////////////////////////////////////////////////////
class TString {

friend class TSubString;
friend class TStringRef;

friend TString operator+(const TString &s1, const TString &s2);
friend TString operator+(const TString &s,  const char *cs);
friend TString operator+(const char *cs, const TString &s);
friend TString operator+(const TString &s, char c);
friend TString operator+(const TString &s, Long_t i);
friend TString operator+(const TString &s, ULong_t i);
friend TString operator+(const TString &s, Long64_t i);
friend TString operator+(const TString &s, ULong64_t i);
friend TString operator+(char c, const TString &s);
friend TString operator+(Long_t i, const TString &s);
friend TString operator+(ULong_t i, const TString &s);
friend TString operator+(Long64_t i, const TString &s);
friend TString operator+(ULong64_t i, const TString &s);
friend Bool_t  operator==(const TString &s1, const TString &s2);
friend Bool_t  operator==(const TString &s1, const char *s2);

private:
   static Ssiz_t  fgInitialCapac;   // Initial allocation Capacity
   static Ssiz_t  fgResizeInc;      // Resizing increment
   static Ssiz_t  fgFreeboard;      // Max empty space before reclaim

   void           Clone();          // Make self a distinct copy
   void           Clone(Ssiz_t nc); // Make self a distinct copy w. capacity nc
   void           FormImp(const char *fmt, va_list ap);

protected:
   char          *fData;          // ref. counted data (TStringRef is in front)

   // Special concatenation constructor
   TString(const char *a1, Ssiz_t n1, const char *a2, Ssiz_t n2);
   TStringRef    *Pref() const { return (((TStringRef*) fData) - 1); }
   void           AssertElement(Ssiz_t nc) const; // Index in range
   void           Clobber(Ssiz_t nc);             // Remove old contents
   void           Cow();                          // Do copy on write as needed
   void           Cow(Ssiz_t nc);                 // Do copy on write as needed
   static Ssiz_t  AdjustCapacity(Ssiz_t nc);
   void           InitChar(char c);               // Initialize from char

public:
   enum EStripType   { kLeading = 0x1, kTrailing = 0x2, kBoth = 0x3 };
   enum ECaseCompare { kExact, kIgnoreCase };

   TString();                       // Null string
   explicit TString(Ssiz_t ic);     // Suggested capacity
   TString(const TString &s) :      // Copy constructor
      fData(s.fData) { Pref()->AddReference(); }

   TString(const char *s);              // Copy to embedded null
   TString(const char *s, Ssiz_t n);    // Copy past any embedded nulls
   TString(const std::string &s);
   TString(char c) : fData(0) { InitChar(c); }
   TString(char c, Ssiz_t s);
   TString(const TSubString &sub);

   virtual ~TString();

   // ROOT I/O interface
   virtual void     FillBuffer(char *&buffer);
   virtual void     ReadBuffer(char *&buffer);
   virtual Int_t    Sizeof() const;

   static TString  *ReadString(TBuffer &b, const TClass *clReq);
   static void      WriteString(TBuffer &b, const TString *a);

   friend TBuffer &operator<<(TBuffer &b, const TString *obj);

   // C I/O interface
   Bool_t   Gets(FILE *fp, Bool_t chop=kTRUE);
   void     Puts(FILE *fp);

   // Type conversion
   operator const char*() const { return fData; }

   // Assignment
   TString    &operator=(char s);                // Replace string
   TString    &operator=(const char *s);
   TString    &operator=(const TString &s);
   TString    &operator=(const std::string &s);
   TString    &operator=(const TSubString &s);
   TString    &operator+=(const char *s);        // Append string
   TString    &operator+=(const TString &s);
   TString    &operator+=(char c);
   TString    &operator+=(Short_t i);
   TString    &operator+=(UShort_t i);
   TString    &operator+=(Int_t i);
   TString    &operator+=(UInt_t i);
   TString    &operator+=(Long_t i);
   TString    &operator+=(ULong_t i);
   TString    &operator+=(Float_t f);
   TString    &operator+=(Double_t f);
   TString    &operator+=(Long64_t i);
   TString    &operator+=(ULong64_t i);

   // Indexing operators
   char         &operator[](Ssiz_t i);         // Indexing with bounds checking
   char         &operator()(Ssiz_t i);         // Indexing with optional bounds checking
   char          operator[](Ssiz_t i) const;
   char          operator()(Ssiz_t i) const;
   TSubString    operator()(Ssiz_t start, Ssiz_t len) const;   // Sub-string operator
   TSubString    operator()(const TRegexp &re) const;          // Match the RE
   TSubString    operator()(const TRegexp &re, Ssiz_t start) const;
   TSubString    operator()(TPRegexp &re) const;               // Match the Perl compatible Regular Expression
   TSubString    operator()(TPRegexp &re, Ssiz_t start) const;
   TSubString    SubString(const char *pat, Ssiz_t start = 0,
                           ECaseCompare cmp = kExact) const;

   // Non-static member functions
   TString     &Append(const char *cs);
   TString     &Append(const char *cs, Ssiz_t n);
   TString     &Append(const TString &s);
   TString     &Append(const TString &s, Ssiz_t n);
   TString     &Append(char c, Ssiz_t rep = 1);   // Append c rep times
   Int_t        Atoi() const;
   Long64_t     Atoll() const;
   Double_t     Atof() const;
   Bool_t       BeginsWith(const char *s,      ECaseCompare cmp = kExact) const;
   Bool_t       BeginsWith(const TString &pat, ECaseCompare cmp = kExact) const;
   Ssiz_t       Capacity() const         { return Pref()->Capacity(); }
   Ssiz_t       Capacity(Ssiz_t n);
   TString     &Chop();
   void         Clear();
   int          CompareTo(const char *cs,    ECaseCompare cmp = kExact) const;
   int          CompareTo(const TString &st, ECaseCompare cmp = kExact) const;
   Bool_t       Contains(const char *pat,    ECaseCompare cmp = kExact) const;
   Bool_t       Contains(const TString &pat, ECaseCompare cmp = kExact) const;
   Bool_t       Contains(const TRegexp &pat) const;
   Bool_t       Contains(TPRegexp &pat) const;
   Int_t        CountChar(Int_t c) const;
   TString      Copy() const;
   const char  *Data() const                 { return fData; }
   Bool_t       EndsWith(const char *pat,    ECaseCompare cmp = kExact) const;
   Ssiz_t       First(char c) const          { return Pref()->First(c); }
   Ssiz_t       First(const char *cs) const  { return Pref()->First(cs); }
   void         Form(const char *fmt, ...)
#if defined(__GNUC__) && !defined(__CINT__)
   __attribute__((format(printf, 2, 3)))   /* 1 is the this pointer */
#endif
   ;
   UInt_t       Hash(ECaseCompare cmp = kExact) const;
   Ssiz_t       Index(const char *pat, Ssiz_t i = 0,
                      ECaseCompare cmp = kExact) const;
   Ssiz_t       Index(const TString &s, Ssiz_t i = 0,
                      ECaseCompare cmp = kExact) const;
   Ssiz_t       Index(const char *pat, Ssiz_t patlen, Ssiz_t i,
                      ECaseCompare cmp) const;
   Ssiz_t       Index(const TString &s, Ssiz_t patlen, Ssiz_t i,
                      ECaseCompare cmp) const;
   Ssiz_t       Index(const TRegexp &pat, Ssiz_t i = 0) const;
   Ssiz_t       Index(const TRegexp &pat, Ssiz_t *ext, Ssiz_t i = 0) const;
   Ssiz_t       Index(TPRegexp &pat, Ssiz_t i = 0) const;
   Ssiz_t       Index(TPRegexp &pat, Ssiz_t *ext, Ssiz_t i = 0) const;
   TString     &Insert(Ssiz_t pos, const char *s);
   TString     &Insert(Ssiz_t pos, const char *s, Ssiz_t extent);
   TString     &Insert(Ssiz_t pos, const TString &s);
   TString     &Insert(Ssiz_t pos, const TString &s, Ssiz_t extent);
   Bool_t       IsAscii() const;
   Bool_t       IsAlpha() const;
   Bool_t       IsAlnum() const;
   Bool_t       IsDigit() const;
   Bool_t       IsFloat() const;
   Bool_t       IsHex() const;
   Bool_t       IsNull() const         { return Pref()->fNchars == 0; }
   Bool_t       IsWhitespace() const   { return (Length() == CountChar(' ')); }
   Ssiz_t       Last(char c) const     { return Pref()->Last(c); }
   Ssiz_t       Length() const         { return Pref()->fNchars; }
   Bool_t       MaybeRegexp() const;
   Bool_t       MaybeWildcard() const;
   TString     &Prepend(const char *cs);     // Prepend a character string
   TString     &Prepend(const char *cs, Ssiz_t n);
   TString     &Prepend(const TString &s);
   TString     &Prepend(const TString &s, Ssiz_t n);
   TString     &Prepend(char c, Ssiz_t rep = 1);  // Prepend c rep times
   istream     &ReadFile(istream &str);      // Read to EOF or null character
   istream     &ReadLine(istream &str,
                         Bool_t skipWhite = kTRUE);   // Read to EOF or newline
   istream     &ReadString(istream &str);             // Read to EOF or null character
   istream     &ReadToDelim(istream &str, char delim = '\n'); // Read to EOF or delimitor
   istream     &ReadToken(istream &str);                // Read separated by white space
   TString     &Remove(Ssiz_t pos);                     // Remove pos to end of string
   TString     &Remove(Ssiz_t pos, Ssiz_t n);           // Remove n chars starting at pos
   TString     &Remove(EStripType s, char c);           // Like Strip() but changing string directly
   TString     &Replace(Ssiz_t pos, Ssiz_t n, const char *s);
   TString     &Replace(Ssiz_t pos, Ssiz_t n, const char *s, Ssiz_t ns);
   TString     &Replace(Ssiz_t pos, Ssiz_t n, const TString &s);
   TString     &Replace(Ssiz_t pos, Ssiz_t n1, const TString &s, Ssiz_t n2);
   TString     &ReplaceAll(const TString &s1, const TString &s2); // Find&Replace all s1 with s2 if any
   TString     &ReplaceAll(const TString &s1, const char *s2);    // Find&Replace all s1 with s2 if any
   TString     &ReplaceAll(const    char *s1, const TString &s2); // Find&Replace all s1 with s2 if any
   TString     &ReplaceAll(const char *s1, const char *s2);       // Find&Replace all s1 with s2 if any
   TString     &ReplaceAll(const char *s1, Ssiz_t ls1, const char *s2, Ssiz_t ls2);  // Find&Replace all s1 with s2 if any
   void         Resize(Ssiz_t n);                       // Truncate or add blanks as necessary
   TSubString   Strip(EStripType s = kTrailing, char c = ' ') const;
   void         ToLower();                              // Change self to lower-case
   void         ToUpper();                              // Change self to upper-case
   TObjArray   *Tokenize(const TString &delim) const;
   Bool_t       Tokenize(TString &tok, Ssiz_t &from, const char *delim = " ") const;

   // Static member functions
   static UInt_t  Hash(const void *txt, Int_t ntxt);    // Calculates hash index from any char string.
   static Ssiz_t  InitialCapacity(Ssiz_t ic = 15);      // Initial allocation capacity
   static Ssiz_t  MaxWaste(Ssiz_t mw = 15);             // Max empty space before reclaim
   static Ssiz_t  ResizeIncrement(Ssiz_t ri = 16);      // Resizing increment
   static Ssiz_t  GetInitialCapacity();
   static Ssiz_t  GetResizeIncrement();
   static Ssiz_t  GetMaxWaste();
   static TString Format(const char *fmt, ...)
#if defined(__GNUC__) && !defined(__CINT__)
   __attribute__((format(printf, 1, 2)))
#endif
   ;

   ClassDef(TString,1)  //Basic string class
};

// Related global functions
istream  &operator>>(istream &str,       TString &s);
ostream  &operator<<(ostream &str, const TString &s);
#if defined(R__TEMPLATE_OVERLOAD_BUG)
template <>
#endif
TBuffer  &operator>>(TBuffer &buf,       TString *&sp);

TString ToLower(const TString &s);    // Return lower-case version of argument
TString ToUpper(const TString &s);    // Return upper-case version of argument

inline UInt_t Hash(const TString &s) { return s.Hash(); }
inline UInt_t Hash(const TString *s) { return s->Hash(); }
       UInt_t Hash(const char *s);

extern char *Form(const char *fmt, ...)      // format in circular buffer
#if defined(__GNUC__) && !defined(__CINT__)
__attribute__((format(printf, 1, 2)))
#endif
;
extern void  Printf(const char *fmt, ...)    // format and print
#if defined(__GNUC__) && !defined(__CINT__)
__attribute__((format(printf, 1, 2)))
#endif
;
extern char *Strip(const char *str, char c = ' '); // strip c off str, free with delete []
extern char *StrDup(const char *str);        // duplicate str, free with delete []
extern char *Compress(const char *str);      // remove blanks from string, free with delele []
extern int   EscChar(const char *src, char *dst, int dstlen, char *specchars,
                     char escchar);          // copy from src to dst escaping specchars by escchar
extern int   UnEscChar(const char *src, char *dst, int dstlen, char *specchars,
                       char escchar);        // copy from src to dst removing escchar from specchars

#ifdef NEED_STRCASECMP
extern int strcasecmp(const char *str1, const char *str2);
extern int strncasecmp(const char *str1, const char *str2, Ssiz_t n);
#endif


//////////////////////////////////////////////////////////////////////////
//                                                                      //
//  Inlines                                                             //
//                                                                      //
//////////////////////////////////////////////////////////////////////////

inline void TStringRef::UnLink()
{ if (RemoveReference() == 0) delete [] (char*)this; }

inline void TString::Cow()
{ if (Pref()->References() > 1) Clone(); }

inline void TString::Cow(Ssiz_t nc)
{ if (Pref()->References() > 1  || Capacity() < nc) Clone(nc); }

inline TString &TString::Append(const char *cs)
{ return Replace(Length(), 0, cs, cs ? strlen(cs) : 0); }

inline TString &TString::Append(const char *cs, Ssiz_t n)
{ return Replace(Length(), 0, cs, n); }

inline TString &TString::Append(const TString &s)
{ return Replace(Length(), 0, s.Data(), s.Length()); }

inline TString &TString::Append(const TString &s, Ssiz_t n)
{ return Replace(Length(), 0, s.Data(), TMath::Min(n, s.Length())); }

inline TString &TString::operator+=(const char *cs)
{ return Append(cs, cs ? strlen(cs) : 0); }

inline TString &TString::operator+=(const TString &s)
{ return Append(s.Data(), s.Length()); }

inline TString &TString::operator+=(char c)
{ return Append(c); }

inline TString &TString::operator+=(Long_t i)
{ char s[32]; sprintf(s, "%ld", i); return operator+=(s); }

inline TString &TString::operator+=(ULong_t i)
{ char s[32]; sprintf(s, "%lu", i); return operator+=(s); }

inline TString &TString::operator+=(Short_t i)
{ return operator+=((Long_t) i); }

inline TString &TString::operator+=(UShort_t i)
{ return operator+=((ULong_t) i); }

inline TString &TString::operator+=(Int_t i)
{ return operator+=((Long_t) i); }

inline TString &TString::operator+=(UInt_t i)
{ return operator+=((ULong_t) i); }

inline TString &TString::operator+=(Double_t f)
{ char s[32]; sprintf(s, "%.17g", f); return operator+=(s); }

inline TString &TString::operator+=(Float_t f)
{ return operator+=((Double_t) f); }

inline TString &TString::operator+=(Long64_t l)
{ char s[32]; sprintf(s, "%lld", l); return operator+=(s); }

inline TString &TString::operator+=(ULong64_t ul)
{ char s[32]; sprintf(s, "%llu", ul); return operator+=(s); }

inline Bool_t TString::BeginsWith(const char *s, ECaseCompare cmp) const
{ return Index(s, s ? strlen(s) : (Ssiz_t)0, (Ssiz_t)0, cmp) == 0; }

inline Bool_t TString::BeginsWith(const TString &pat, ECaseCompare cmp) const
{ return Index(pat.Data(), pat.Length(), (Ssiz_t)0, cmp) == 0; }

inline Bool_t TString::Contains(const TString &pat, ECaseCompare cmp) const
{ return Index(pat.Data(), pat.Length(), (Ssiz_t)0, cmp) != kNPOS; }

inline Bool_t TString::Contains(const char *s, ECaseCompare cmp) const
{ return Index(s, s ? strlen(s) : 0, (Ssiz_t)0, cmp) != kNPOS; }

inline Bool_t TString::Contains(const TRegexp &pat) const
{ return Index(pat, (Ssiz_t)0) != kNPOS; }

inline Bool_t TString::Contains(TPRegexp &pat) const
{ return Index(pat, (Ssiz_t)0) != kNPOS; }

inline Ssiz_t TString::Index(const char *s, Ssiz_t i, ECaseCompare cmp) const
{ return Index(s, s ? strlen(s) : 0, i, cmp); }

inline Ssiz_t TString::Index(const TString &s, Ssiz_t i, ECaseCompare cmp) const
{ return Index(s.Data(), s.Length(), i, cmp); }

inline Ssiz_t TString::Index(const TString &pat, Ssiz_t patlen, Ssiz_t i,
                             ECaseCompare cmp) const
{ return Index(pat.Data(), patlen, i, cmp); }

inline TString &TString::Insert(Ssiz_t pos, const char *cs)
{ return Replace(pos, 0, cs, cs ? strlen(cs) : 0); }

inline TString &TString::Insert(Ssiz_t pos, const char *cs, Ssiz_t n)
{ return Replace(pos, 0, cs, n); }

inline TString &TString::Insert(Ssiz_t pos, const TString &s)
{ return Replace(pos, 0, s.Data(), s.Length()); }

inline TString &TString::Insert(Ssiz_t pos, const TString &s, Ssiz_t n)
{ return Replace(pos, 0, s.Data(), TMath::Min(n, s.Length())); }

inline TString &TString::Prepend(const char *cs)
{ return Replace(0, 0, cs, cs ? strlen(cs) : 0); }

inline TString &TString::Prepend(const char *cs, Ssiz_t n)
{ return Replace(0, 0, cs, n); }

inline TString &TString::Prepend(const TString &s)
{ return Replace(0, 0, s.Data(), s.Length()); }

inline TString &TString::Prepend(const TString &s, Ssiz_t n)
{ return Replace(0, 0, s.Data(), TMath::Min(n, s.Length())); }

inline TString &TString::Remove(Ssiz_t pos)
{ return Replace(pos, TMath::Max(0, Length()-pos), 0, 0); }

inline TString &TString::Remove(Ssiz_t pos, Ssiz_t n)
{ return Replace(pos, n, 0, 0); }

inline TString &TString::Chop()
{ return Remove(TMath::Max(0, Length()-1)); }

inline TString &TString::Replace(Ssiz_t pos, Ssiz_t n, const char *cs)
{ return Replace(pos, n, cs, cs ? strlen(cs) : 0); }

inline TString &TString::Replace(Ssiz_t pos, Ssiz_t n, const TString& s)
{ return Replace(pos, n, s.Data(), s.Length()); }

inline TString &TString::Replace(Ssiz_t pos, Ssiz_t n1, const TString &s,
                                 Ssiz_t n2)
{ return Replace(pos, n1, s.Data(), TMath::Min(s.Length(), n2)); }

inline TString &TString::ReplaceAll(const TString &s1, const TString &s2)
{ return ReplaceAll(s1.Data(), s1.Length(), s2.Data(), s2.Length()) ; }

inline TString &TString::ReplaceAll(const TString &s1, const char *s2)
{ return ReplaceAll(s1.Data(), s1.Length(), s2, s2 ? strlen(s2) : 0); }

inline TString &TString::ReplaceAll(const char *s1, const TString &s2)
{ return ReplaceAll(s1, s1 ? strlen(s1) : 0, s2.Data(), s2.Length()); }

inline TString &TString::ReplaceAll(const char *s1,const char *s2)
{ return ReplaceAll(s1, s1 ? strlen(s1) : 0, s2, s2 ? strlen(s2) : 0); }

inline char &TString::operator()(Ssiz_t i)
{ Cow(); return fData[i]; }

inline char TString::operator[](Ssiz_t i) const
{ AssertElement(i); return fData[i]; }

inline char TString::operator()(Ssiz_t i) const
{ return fData[i]; }

inline const char *TSubString::Data() const
<<<<<<< HEAD
{ 
=======
{
>>>>>>> 84c4c19c
   // Return a pointer to the beginning of the substring. Note that the
   // terminating null is in the same place as for the original
   // TString, so this method is not appropriate for converting the
   // TSubString to a string. To do that, construct a TString from the
   // TSubString. For example:
   //
   //   root [0] TString s("hello world")
   //   root [1] TSubString sub=s(0, 5)
   //   root [2] sub.Data()
   //   (const char* 0x857c8b8)"hello world"
   //   root [3] TString substr(sub)
   //   root [4] substr
   //   (class TString)"hello"
<<<<<<< HEAD
   
   return fStr.Data() + fBegin; 
=======

   return fStr.Data() + fBegin;
>>>>>>> 84c4c19c
}

// Access to elements of sub-string with bounds checking
inline char TSubString::operator[](Ssiz_t i) const
{ AssertElement(i); return fStr.fData[fBegin+i]; }

inline char TSubString::operator()(Ssiz_t i) const
{ return fStr.fData[fBegin+i]; }

inline TSubString &TSubString::operator=(const TSubString &s)
{ fStr = s.fStr; fBegin = s.fBegin; fExtent = s.fExtent; return *this; }


// String Logical operators
#if !defined(R__ALPHA)
inline Bool_t operator==(const TString &s1, const TString &s2)
{
   return ((s1.Length() == s2.Length()) &&
            !memcmp(s1.Data(), s2.Data(), s1.Length()));
}
#endif

inline Bool_t operator!=(const TString &s1, const TString &s2)
{ return !(s1 == s2); }

inline Bool_t operator<(const TString &s1, const TString &s2)
{ return s1.CompareTo(s2) < 0; }

inline Bool_t operator>(const TString &s1, const TString &s2)
{ return s1.CompareTo(s2) > 0; }

inline Bool_t operator<=(const TString &s1, const TString &s2)
{ return s1.CompareTo(s2) <= 0; }

inline Bool_t operator>=(const TString &s1, const TString &s2)
{ return s1.CompareTo(s2) >= 0; }

//     Bool_t operator==(const TString &s1, const char *s2);
inline Bool_t operator!=(const TString &s1, const char *s2)
{ return !(s1 == s2); }

inline Bool_t operator<(const TString &s1, const char *s2)
{ return s1.CompareTo(s2) < 0; }

inline Bool_t operator>(const TString &s1, const char *s2)
{ return s1.CompareTo(s2) > 0; }

inline Bool_t operator<=(const TString &s1, const char *s2)
{ return s1.CompareTo(s2) <= 0; }

inline Bool_t operator>=(const TString &s1, const char *s2)
{ return s1.CompareTo(s2) >= 0; }

inline Bool_t operator==(const char *s1, const TString &s2)
{ return (s2 == s1); }

inline Bool_t operator!=(const char *s1, const TString &s2)
{ return !(s2 == s1); }

inline Bool_t operator<(const char *s1, const TString &s2)
{ return s2.CompareTo(s1) > 0; }

inline Bool_t operator>(const char *s1, const TString &s2)
{ return s2.CompareTo(s1) < 0; }

inline Bool_t operator<=(const char *s1, const TString &s2)
{ return s2.CompareTo(s1) >= 0; }

inline Bool_t operator>=(const char *s1, const TString &s2)
{ return s2.CompareTo(s1) <= 0; }

// SubString Logical operators
//     Bool_t operator==(const TSubString &s1, const TSubString &s2);
//     Bool_t operator==(const TSubString &s1, const char *s2);
//     Bool_t operator==(const TSubString &s1, const TString &s2);
inline Bool_t operator==(const TString &s1, const TSubString &s2)
{ return (s2 == s1); }

inline Bool_t operator==(const char *s1, const TSubString &s2)
{ return (s2 == s1); }

inline Bool_t operator!=(const TSubString &s1, const char *s2)
{ return !(s1 == s2); }

inline Bool_t operator!=(const TSubString &s1, const TString &s2)
{ return !(s1 == s2); }

inline Bool_t operator!=(const TSubString &s1, const TSubString &s2)
{ return !(s1 == s2); }

inline Bool_t operator!=(const TString &s1, const TSubString &s2)
{ return !(s2 == s1); }

inline Bool_t operator!=(const char *s1, const TSubString &s2)
{ return !(s2 == s1); }

#endif<|MERGE_RESOLUTION|>--- conflicted
+++ resolved
@@ -590,11 +590,7 @@
 { return fData[i]; }
 
 inline const char *TSubString::Data() const
-<<<<<<< HEAD
-{ 
-=======
 {
->>>>>>> 84c4c19c
    // Return a pointer to the beginning of the substring. Note that the
    // terminating null is in the same place as for the original
    // TString, so this method is not appropriate for converting the
@@ -608,13 +604,8 @@
    //   root [3] TString substr(sub)
    //   root [4] substr
    //   (class TString)"hello"
-<<<<<<< HEAD
-   
-   return fStr.Data() + fBegin; 
-=======
 
    return fStr.Data() + fBegin;
->>>>>>> 84c4c19c
 }
 
 // Access to elements of sub-string with bounds checking
