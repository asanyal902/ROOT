// @(#)root/base:$Id$
// Author: Fons Rademakers   15/09/95

/*************************************************************************
 * Copyright (C) 1995-2000, Rene Brun and Fons Rademakers.               *
 * All rights reserved.                                                  *
 *                                                                       *
 * For the licensing terms see $ROOTSYS/LICENSE.                         *
 * For the list of contributors see $ROOTSYS/README/CREDITS.             *
 *************************************************************************/

#ifndef ROOT_TSystem
#define ROOT_TSystem


//////////////////////////////////////////////////////////////////////////
//                                                                      //
// TSystem                                                              //
//                                                                      //
// Abstract base class defining a generic interface to the underlying   //
// Operating System.                                                    //
//                                                                      //
//////////////////////////////////////////////////////////////////////////

#ifndef __CINT__
#include <stdio.h>
#include <ctype.h>
#include <fcntl.h>
#ifndef WIN32
#include <unistd.h>
#endif
#endif

#ifndef ROOT_TNamed
#include "TNamed.h"
#endif
#ifndef ROOT_TString
#include "TString.h"
#endif
#ifndef ROOT_TInetAddress
#include "TInetAddress.h"
#endif
#ifndef ROOT_TTimer
#include "TTimer.h"
#endif

class TSeqCollection;
class TFdSet;
class TVirtualMutex;

enum EAccessMode {
   kFileExists        = 0,
   kExecutePermission = 1,
   kWritePermission   = 2,
   kReadPermission    = 4
};

enum ELogOption {
   kLogPid            = 0x01,
   kLogCons           = 0x02
};

enum ELogLevel {
   kLogEmerg          = 0,
   kLogAlert          = 1,
   kLogCrit           = 2,
   kLogErr            = 3,
   kLogWarning        = 4,
   kLogNotice         = 5,
   kLogInfo           = 6,
   kLogDebug          = 7
};

enum ELogFacility {
   kLogLocal0,
   kLogLocal1,
   kLogLocal2,
   kLogLocal3,
   kLogLocal4,
   kLogLocal5,
   kLogLocal6,
   kLogLocal7
};

enum ESysConstants {
   kMAXSIGNALS       = 15,
   kMAXPATHLEN       = 8192,
   kBUFFERSIZE       = 8192,
   kItimerResolution = 10      // interval-timer resolution in ms
};

enum EFpeMask {
   kNoneMask         = 0x00,
   kInvalid          = 0x01,  // Invalid argument
   kDivByZero        = 0x02,  // Division by zero
   kOverflow         = 0x04,  // Overflow
   kUnderflow        = 0x08,  // Underflow
   kInexact          = 0x10,  // Inexact
   kDefaultMask      = 0x07,
   kAllMask          = 0x1F
};

enum EFileModeMask {
   kS_IFMT   = 0170000,   // bitmask for the file type bitfields
   kS_IFSOCK = 0140000,   // socket
   kS_IFLNK  = 0120000,   // symbolic link
   kS_IFOFF  = 0110000,   // offline file
   kS_IFREG  = 0100000,   // regular file
   kS_IFBLK  = 0060000,   // block device
   kS_IFDIR  = 0040000,   // directory
   kS_IFCHR  = 0020000,   // character device
   kS_IFIFO  = 0010000,   // fifo
   kS_ISUID  = 0004000,   // set UID bit
   kS_ISGID  = 0002000,   // set GID bit
   kS_ISVTX  = 0001000,   // sticky bit
   kS_IRWXU  = 00700,     // mask for file owner permissions
   kS_IRUSR  = 00400,     // owner has read permission
   kS_IWUSR  = 00200,     // owner has write permission
   kS_IXUSR  = 00100,     // owner has execute permission
   kS_IRWXG  = 00070,     // mask for group permissions
   kS_IRGRP  = 00040,     // group has read permission
   kS_IWGRP  = 00020,     // group has write permission
   kS_IXGRP  = 00010,     // group has execute permission
   kS_IRWXO  = 00007,     // mask for permissions for others (not in group)
   kS_IROTH  = 00004,     // others have read permission
   kS_IWOTH  = 00002,     // others have write permisson
   kS_IXOTH  = 00001      // others have execute permission
};

inline Bool_t R_ISDIR(Int_t mode)  { return ((mode & kS_IFMT) == kS_IFDIR); }
inline Bool_t R_ISCHR(Int_t mode)  { return ((mode & kS_IFMT) == kS_IFCHR); }
inline Bool_t R_ISBLK(Int_t mode)  { return ((mode & kS_IFMT) == kS_IFBLK); }
inline Bool_t R_ISREG(Int_t mode)  { return ((mode & kS_IFMT) == kS_IFREG); }
inline Bool_t R_ISLNK(Int_t mode)  { return ((mode & kS_IFMT) == kS_IFLNK); }
inline Bool_t R_ISFIFO(Int_t mode) { return ((mode & kS_IFMT) == kS_IFIFO); }
inline Bool_t R_ISSOCK(Int_t mode) { return ((mode & kS_IFMT) == kS_IFSOCK); }
inline Bool_t R_ISOFF(Int_t mode)  { return ((mode & kS_IFMT) == kS_IFOFF); }

struct FileStat_t {
   Long_t   fDev;          // device id
   Long_t   fIno;          // inode
   Int_t    fMode;         // protection (combination of EFileModeMask bits)
   Int_t    fUid;          // user id of owner
   Int_t    fGid;          // group id of owner
   Long64_t fSize;         // total size in bytes
   Long_t   fMtime;        // modification date
   Bool_t   fIsLink;       // symbolic link
   TString  fUrl;          // end point url of file
   FileStat_t() : fDev(0), fIno(0), fMode(0), fUid(0), fGid(0), fSize(0),
                  fMtime(0), fIsLink(kFALSE), fUrl("") { }
};

struct UserGroup_t {
   Int_t    fUid;          // user id
   Int_t    fGid;          // group id
   TString  fUser;         // user name
   TString  fGroup;        // group name
   TString  fPasswd;       // password
   TString  fRealName;     // user full name
   TString  fShell;        // user preferred shell
   UserGroup_t() : fUid(0), fGid(0), fUser(), fGroup(), fPasswd(),
                   fRealName (), fShell() { }
};

struct SysInfo_t {
   TString   fOS;          // OS
   TString   fModel;       // computer model
   TString   fCpuType;     // type of cpu
   Int_t     fCpus;        // number of cpus
   Int_t     fCpuSpeed;    // cpu speed in MHz
   Int_t     fBusSpeed;    // bus speed in MHz
   Int_t     fL2Cache;     // level 2 cache size in KB
   Int_t     fPhysRam;     // physical RAM in MB
   SysInfo_t() : fOS(), fModel(), fCpuType(), fCpus(0), fCpuSpeed(0),
                 fBusSpeed(0), fL2Cache(0), fPhysRam(0) { }
   virtual ~SysInfo_t() { }
   ClassDef(SysInfo_t, 1); // System information - OS, CPU, RAM.
};

struct CpuInfo_t {
   Float_t   fLoad1m;      // cpu load average over 1 m
   Float_t   fLoad5m;      // cpu load average over 5 m
   Float_t   fLoad15m;     // cpu load average over 15 m
   Float_t   fUser;        // cpu user load in percentage
   Float_t   fSys;         // cpu sys load in percentage
   Float_t   fTotal;       // cpu user+sys load in percentage
   Float_t   fIdle;        // cpu idle percentage
   CpuInfo_t() : fLoad1m(0), fLoad5m(0), fLoad15m(0),
                 fUser(0), fSys(0), fTotal(0), fIdle(0) { }
   virtual ~CpuInfo_t() { }
   ClassDef(CpuInfo_t, 1); // CPU load information.
};

struct MemInfo_t {
   Int_t     fMemTotal;    // total RAM in MB
   Int_t     fMemUsed;     // used RAM in MB
   Int_t     fMemFree;     // free RAM in MB
   Int_t     fSwapTotal;   // total swap in MB
   Int_t     fSwapUsed;    // used swap in MB
   Int_t     fSwapFree;    // free swap in MB
   MemInfo_t() : fMemTotal(0), fMemUsed(0), fMemFree(0),
                 fSwapTotal(0), fSwapUsed(0), fSwapFree(0) { }
   virtual ~MemInfo_t() { }
   ClassDef(MemInfo_t, 1); // Memory utilization information.
};

struct ProcInfo_t {
   Float_t   fCpuUser;     // user time used by this process in seconds
   Float_t   fCpuSys;      // system time used by this process in seconds
   Long_t    fMemResident; // resident memory used by this process in KB
   Long_t    fMemVirtual;  // virtual memory used by this process in KB
   ProcInfo_t() : fCpuUser(0), fCpuSys(0), fMemResident(0),
                  fMemVirtual(0) { }
   virtual ~ProcInfo_t() { }
   ClassDef(ProcInfo_t, 1);// System resource usage of given process.
};

struct RedirectHandle_t {
   TString   fFile;        // File where the output was redirected
   TString   fStdOutTty;   // tty associated with stdout, if any (e.g. from ttyname(...))
   TString   fStdErrTty;   // tty associated with stderr, if any (e.g. from ttyname(...))
   Int_t     fStdOutDup;   // Duplicated descriptor for stdout
   Int_t     fStdErrDup;   // Duplicated descriptor for stderr
   Int_t     fReadOffSet;  // Offset where to start reading the file (used by ShowOutput(...))
   RedirectHandle_t(const char *n = 0) : fFile(n), fStdOutTty(), fStdErrTty(), fStdOutDup(-1),
                                         fStdErrDup(-1), fReadOffSet(-1) { }
   void Reset() { fFile = ""; fStdOutTty = ""; fStdErrTty = "";
                  fStdOutDup = -1; fStdErrDup = -1; fReadOffSet = -1; }
};

#ifdef __CINT__
typedef void *Func_t;
#else
typedef void ((*Func_t)());
#endif

R__EXTERN const char  *gRootDir;
R__EXTERN const char  *gProgName;
R__EXTERN const char  *gProgPath;
R__EXTERN TVirtualMutex *gSystemMutex;


//////////////////////////////////////////////////////////////////////////
//                                                                      //
// Asynchronous timer used for processing pending GUI and timer events  //
// every delay ms. Call in a tight computing loop                       //
// TProcessEventTimer::ProcessEvent(). If the timer did timeout this    //
// call will process the pending events and return kTRUE if the         //
// TROOT::IsInterrupted() flag is set (can be done by hitting key in    //
// canvas or selecting canvas menu item View/Interrupt.                 //
//                                                                      //
//////////////////////////////////////////////////////////////////////////
class TProcessEventTimer : public TTimer {
public:
   TProcessEventTimer(Long_t delay);
   Bool_t Notify() { return kTRUE; }
   Bool_t ProcessEvents();
   ClassDef(TProcessEventTimer,0)  // Process pending events at fixed time intervals
};


class TSystem : public TNamed {

public:
   enum EAclicMode { kDefault, kDebug, kOpt };
   enum EAclicProperties {
      kFlatBuildDir = BIT(0)           // If set and a BuildDir is selected, then do not created subdirectories
   };
<<<<<<< HEAD
   
=======

>>>>>>> 84c4c19c
protected:
   TFdSet          *fReadmask;         //!Files that should be checked for read events
   TFdSet          *fWritemask;        //!Files that should be checked for write events
   TFdSet          *fReadready;        //!Files with reads waiting
   TFdSet          *fWriteready;       //!Files with writes waiting
   TFdSet          *fSignals;          //!Signals that were trapped
   Int_t            fNfd;              //Number of fd's in masks
   Int_t            fMaxrfd;           //Largest fd in read mask
   Int_t            fMaxwfd;           //Largest fd in write mask
   Int_t            fSigcnt;           //Number of pending signals
   TString          fWdpath;           //Working directory
   TString          fHostname;         //Hostname
   Bool_t           fInsideNotify;     //Used by DispatchTimers()
   Int_t            fBeepFreq;         //Used by Beep()
   Int_t            fBeepDuration;     //Used by Beep()

   Bool_t           fInControl;        //True if in eventloop
   Bool_t           fDone;             //True if eventloop should be finished
   Int_t            fLevel;            //Level of nested eventloops
   TString          fLastErrorString;  //Last system error message

   TSeqCollection  *fTimers;           //List of timers
   TSeqCollection  *fSignalHandler;    //List of signal handlers
   TSeqCollection  *fFileHandler;      //List of file handlers
   TSeqCollection  *fStdExceptionHandler; //List of std::exception handlers
   TSeqCollection  *fOnExitList;       //List of items to be cleaned-up on exit

   TString          fListLibs;         //List shared libraries, cache used by GetLibraries

   TString          fBuildArch;        //Architecure for which ROOT was built (passed to ./configure)
   TString          fBuildCompiler;    // Compiler used to build this ROOT
   TString          fBuildCompilerVersion; //Compiler version used to build this ROOT
   TString          fBuildNode;        //Detailed information where ROOT was built
   TString          fBuildDir;         //Location where to build ACLiC shared library and use as scratch area.
   TString          fFlagsDebug;       //Flags for debug compilation
   TString          fFlagsOpt;         //Flags for optimized compilation
   TString          fListPaths;        //List of all include (fIncludePath + interpreter include path). Cache used by GetIncludePath
   TString          fIncludePath;      //Used to expand $IncludePath in the directives given to SetMakeSharedLib and SetMakeExe
   TString          fLinkedLibs;       //Used to expand $LinkedLibs in the directives given to SetMakeSharedLib and SetMakeExe
   TString          fSoExt;            //Extension of shared library (.so, .sl, .a, .dll, etc.)
   TString          fObjExt;           //Extension of object files (.o, .obj, etc.)
   EAclicMode       fAclicMode;        //Whether the compilation should be done debug or opt
   TString          fMakeSharedLib;    //Directive used to build a shared library
   TString          fMakeExe;          //Directive used to build an executable
   TString          fLinkdefSuffix;    //Default suffix for linkdef files to be used by ACLiC (see EACLiCProperties)
   Int_t            fAclicProperties;  //Various boolean flag for change ACLiC's behavior.
   TSeqCollection  *fCompiled;         //List of shared libs from compiled macros to be deleted
   TSeqCollection  *fHelpers;          //List of helper classes for alternative file/directory access

   TSystem               *FindHelper(const char *path, void *dirptr = 0);
   virtual Bool_t         ConsistentWith(const char *path, void *dirptr = 0);
   virtual const char    *ExpandFileName(const char *fname);
   virtual void           SigAlarmInterruptsSyscalls(Bool_t) { }
   virtual const char    *GetLinkedLibraries();
   virtual void           DoBeep(Int_t /*freq*/=-1, Int_t /*duration*/=-1) const { printf("\a"); fflush(stdout); }

   static const char *StripOffProto(const char *path, const char *proto) {
      return !strncmp(path, proto, strlen(proto)) ? path + strlen(proto) : path;
   }
   
private:
   TSystem(const TSystem&);              // not implemented
   TSystem& operator=(const TSystem&);   // not implemented

public:
   TSystem(const char *name = "Generic", const char *title = "Generic System");
   virtual ~TSystem();

   //---- Misc
   virtual Bool_t          Init();
   virtual void            SetProgname(const char *name);
   virtual void            SetDisplay();
   void                    SetErrorStr(const char *errstr);
   const char             *GetErrorStr() const { return fLastErrorString; }
   virtual const char     *GetError();
   void                    RemoveOnExit(TObject *obj);
   virtual const char     *HostName();
   virtual void            NotifyApplicationCreated();

   static Int_t            GetErrno();
   static void             ResetErrno();
   void                    Beep(Int_t freq=-1, Int_t duration=-1, Bool_t setDefault=kFALSE);
   void                    GetBeepDefaults(Int_t &freq, Int_t &duration) const { freq = fBeepFreq; duration = fBeepDuration; }

   //---- EventLoop
   virtual void            Run();
   virtual Bool_t          ProcessEvents();
   virtual void            DispatchOneEvent(Bool_t pendingOnly = kFALSE);
   virtual void            ExitLoop();
   Bool_t                  InControl() const { return fInControl; }
   virtual void            InnerLoop();
   virtual Int_t           Select(TList *active, Long_t timeout);
   virtual Int_t           Select(TFileHandler *fh, Long_t timeout);

   //---- Handling of system events
   virtual void            AddSignalHandler(TSignalHandler *sh);
   virtual TSignalHandler *RemoveSignalHandler(TSignalHandler *sh);
   virtual void            ResetSignal(ESignals sig, Bool_t reset = kTRUE);
   virtual void            IgnoreSignal(ESignals sig, Bool_t ignore = kTRUE);
   virtual void            IgnoreInterrupt(Bool_t ignore = kTRUE);
   virtual TSeqCollection *GetListOfSignalHandlers() const { return fSignalHandler; }
   virtual void            AddFileHandler(TFileHandler *fh);
   virtual TFileHandler   *RemoveFileHandler(TFileHandler *fh);
   virtual TSeqCollection *GetListOfFileHandlers() const { return fFileHandler; }
   virtual void            AddStdExceptionHandler(TStdExceptionHandler *eh);
   virtual TStdExceptionHandler *RemoveStdExceptionHandler(TStdExceptionHandler *eh);
   virtual TSeqCollection *GetListOfStdExceptionHandlers() const { return fStdExceptionHandler; }

   //---- Floating Point Exceptions Control
   virtual Int_t           GetFPEMask();
   virtual Int_t           SetFPEMask(Int_t mask = kDefaultMask);

   //---- Time & Date
   virtual TTime           Now();
   virtual TSeqCollection *GetListOfTimers() const { return fTimers; }
   virtual void            AddTimer(TTimer *t);
   virtual TTimer         *RemoveTimer(TTimer *t);
   virtual void            ResetTimer(TTimer *) { }
   virtual Long_t          NextTimeOut(Bool_t mode);
   virtual void            Sleep(UInt_t milliSec);

   //---- Processes
   virtual Int_t           Exec(const char *shellcmd);
   virtual FILE           *OpenPipe(const char *command, const char *mode);
   virtual int             ClosePipe(FILE *pipe);
   virtual TString         GetFromPipe(const char *command);
   virtual void            Exit(int code, Bool_t mode = kTRUE);
   virtual void            Abort(int code = 0);
   virtual int             GetPid();
   virtual void            StackTrace();

   //---- Directories
   virtual int             MakeDirectory(const char *name);
   virtual void           *OpenDirectory(const char *name);
   virtual void            FreeDirectory(void *dirp);
   virtual const char     *GetDirEntry(void *dirp);
   virtual void           *GetDirPtr() const { return 0; }
   virtual Bool_t          ChangeDirectory(const char *path);
   virtual const char     *WorkingDirectory();
   virtual const char     *HomeDirectory(const char *userName = 0);
   virtual int             mkdir(const char *name, Bool_t recursive = kFALSE);
   Bool_t                  cd(const char *path) { return ChangeDirectory(path); }
   const char             *pwd() { return WorkingDirectory(); }
   virtual const char     *TempDirectory() const;
   virtual FILE           *TempFileName(TString &base, const char *dir = 0);

   //---- Paths & Files
   virtual const char     *BaseName(const char *pathname);
   virtual const char     *DirName(const char *pathname);
   virtual char           *ConcatFileName(const char *dir, const char *name);
   virtual Bool_t          IsAbsoluteFileName(const char *dir);
   virtual Bool_t          IsFileInIncludePath(const char *name, char **fullpath = 0);
   virtual const char     *PrependPathName(const char *dir, TString& name);
   virtual Bool_t          ExpandPathName(TString &path);
   virtual char           *ExpandPathName(const char *path);
   virtual Bool_t          AccessPathName(const char *path, EAccessMode mode = kFileExists);
   virtual Bool_t          IsPathLocal(const char *path);
   virtual int             CopyFile(const char *from, const char *to, Bool_t overwrite = kFALSE);
   virtual int             Rename(const char *from, const char *to);
   virtual int             Link(const char *from, const char *to);
   virtual int             Symlink(const char *from, const char *to);
   virtual int             Unlink(const char *name);
   int                     GetPathInfo(const char *path, Long_t *id, Long_t *size, Long_t *flags, Long_t *modtime);
   int                     GetPathInfo(const char *path, Long_t *id, Long64_t *size, Long_t *flags, Long_t *modtime);
   virtual int             GetPathInfo(const char *path, FileStat_t &buf);
   virtual int             GetFsInfo(const char *path, Long_t *id, Long_t *bsize, Long_t *blocks, Long_t *bfree);
   virtual int             Chmod(const char *file, UInt_t mode);
   virtual int             Umask(Int_t mask);
   virtual int             Utime(const char *file, Long_t modtime, Long_t actime);
   virtual const char     *UnixPathName(const char *unixpathname);
   virtual const char     *FindFile(const char *search, TString& file, EAccessMode mode = kFileExists);
   virtual char           *Which(const char *search, const char *file, EAccessMode mode = kFileExists);
   virtual TList          *GetVolumes(Option_t *) const { return 0; }

   //---- Users & Groups
   virtual Int_t           GetUid(const char *user = 0);
   virtual Int_t           GetGid(const char *group = 0);
   virtual Int_t           GetEffectiveUid();
   virtual Int_t           GetEffectiveGid();
   virtual UserGroup_t    *GetUserInfo(Int_t uid);
   virtual UserGroup_t    *GetUserInfo(const char *user = 0);
   virtual UserGroup_t    *GetGroupInfo(Int_t gid);
   virtual UserGroup_t    *GetGroupInfo(const char *group = 0);

   //---- Environment Manipulation
   virtual void            Setenv(const char *name, const char *value);
   virtual void            Unsetenv(const char *name);
   virtual const char     *Getenv(const char *env);

   //---- System Logging
   virtual void            Openlog(const char *name, Int_t options, ELogFacility facility);
   virtual void            Syslog(ELogLevel level, const char *mess);
   virtual void            Closelog();

   //---- Standard Output redirection
   virtual Int_t           RedirectOutput(const char *name, const char *mode = "a", RedirectHandle_t *h = 0);
   virtual void            ShowOutput(RedirectHandle_t *h);

   //---- Dynamic Loading
   virtual const char     *GetDynamicPath();
   virtual void            SetDynamicPath(const char *pathname);
   virtual char           *DynamicPathName(const char *lib, Bool_t quiet = kFALSE);
   virtual Func_t          DynFindSymbol(const char *module, const char *entry);
   virtual int             Load(const char *module, const char *entry = "", Bool_t system = kFALSE);
   virtual void            Unload(const char *module);
   virtual void            ListSymbols(const char *module, const char *re = "");
   virtual void            ListLibraries(const char *regexp = "");
   virtual const char     *GetLibraries(const char *regexp = "",
                                        const char *option = "",
                                        Bool_t isRegexp = kTRUE);

   //---- RPC
   virtual TInetAddress    GetHostByName(const char *server);
   virtual TInetAddress    GetPeerName(int sock);
   virtual TInetAddress    GetSockName(int sock);
   virtual int             GetServiceByName(const char *service);
   virtual char           *GetServiceByPort(int port);
   virtual int             OpenConnection(const char *server, int port, int tcpwindowsize = -1);
   virtual int             AnnounceTcpService(int port, Bool_t reuse, int backlog, int tcpwindowsize = -1);
   virtual int             AnnounceUnixService(int port, int backlog);
   virtual int             AnnounceUnixService(const char *sockpath, int backlog);
   virtual int             AcceptConnection(int sock);
   virtual void            CloseConnection(int sock, Bool_t force = kFALSE);
   virtual int             RecvRaw(int sock, void *buffer, int length, int flag);
   virtual int             SendRaw(int sock, const void *buffer, int length, int flag);
   virtual int             RecvBuf(int sock, void *buffer, int length);
   virtual int             SendBuf(int sock, const void *buffer, int length);
   virtual int             SetSockOpt(int sock, int kind, int val);
   virtual int             GetSockOpt(int sock, int kind, int *val);

   //---- System, CPU and Memory info
   virtual int             GetSysInfo(SysInfo_t *info) const;
   virtual int             GetCpuInfo(CpuInfo_t *info, Int_t sampleTime = 1000) const;
   virtual int             GetMemInfo(MemInfo_t *info) const;
   virtual int             GetProcInfo(ProcInfo_t *info) const;

   //---- ACLiC (Automatic Compiler of Shared Library for CINT)
   virtual void            AddIncludePath(const char *includePath);
   virtual void            AddLinkedLibs(const char *linkedLib);
   virtual int             CompileMacro(const char *filename, Option_t *opt="", const char* library_name = "", const char* build_dir = "", UInt_t dirmode = 0);
   virtual Int_t           GetAclicProperties() const;
   virtual const char     *GetBuildArch() const;
   virtual const char     *GetBuildCompiler() const;
   virtual const char     *GetBuildCompilerVersion() const;
   virtual const char     *GetBuildNode() const;
   virtual const char     *GetBuildDir() const;
   virtual const char     *GetFlagsDebug() const;
   virtual const char     *GetFlagsOpt() const;
   virtual const char     *GetIncludePath();
   virtual const char     *GetLinkedLibs() const;
   virtual const char     *GetLinkdefSuffix() const;
   virtual EAclicMode      GetAclicMode() const;
   virtual const char     *GetMakeExe() const;
   virtual const char     *GetMakeSharedLib() const;
   virtual const char     *GetSoExt() const;
   virtual const char     *GetObjExt() const;
   virtual void            SetBuildDir(const char* build_dir, Bool_t isflat = kFALSE);
   virtual void            SetFlagsDebug(const char *);
   virtual void            SetFlagsOpt(const char *);
   virtual void            SetIncludePath(const char *includePath);
   virtual void            SetMakeExe(const char *directives);
   virtual void            SetAclicMode(EAclicMode mode);
   virtual void            SetMakeSharedLib(const char *directives);
   virtual void            SetLinkedLibs(const char *linkedLibs);
   virtual void            SetLinkdefSuffix(const char *suffix);
   virtual void            SetSoExt(const char *soExt);
   virtual void            SetObjExt(const char *objExt);
   virtual TString         SplitAclicMode(const char *filename, TString &mode, TString &args, TString &io) const;
   virtual void            CleanCompiledMacros();

   ClassDef(TSystem,0)  //ABC defining a generic interface to the OS
};

R__EXTERN TSystem *gSystem;
R__EXTERN TFileHandler *gXDisplay;  // Display server (X11) input event handler


#endif<|MERGE_RESOLUTION|>--- conflicted
+++ resolved
@@ -266,11 +266,7 @@
    enum EAclicProperties {
       kFlatBuildDir = BIT(0)           // If set and a BuildDir is selected, then do not created subdirectories
    };
-<<<<<<< HEAD
-   
-=======
-
->>>>>>> 84c4c19c
+
 protected:
    TFdSet          *fReadmask;         //!Files that should be checked for read events
    TFdSet          *fWritemask;        //!Files that should be checked for write events
@@ -330,7 +326,7 @@
    static const char *StripOffProto(const char *path, const char *proto) {
       return !strncmp(path, proto, strlen(proto)) ? path + strlen(proto) : path;
    }
-   
+
 private:
    TSystem(const TSystem&);              // not implemented
    TSystem& operator=(const TSystem&);   // not implemented
