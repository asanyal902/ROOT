// @(#)root/base:$Id$
// Author: Philippe Canal   23/2/02

/*************************************************************************
 * Copyright (C) 1995-2002, Rene Brun, Fons Rademakers and al.           *
 * All rights reserved.                                                  *
 *                                                                       *
 * For the licensing terms see $ROOTSYS/LICENSE.                         *
 * For the list of contributors see $ROOTSYS/README/CREDITS.             *
 *************************************************************************/

#ifndef ROOT_RtypesImp
#define ROOT_RtypesImp

#ifndef G__DICTIONARY
#error RtypesImp.h should only be included by ROOT dictionaries.
#endif

#include "TMemberInspector.h"
#include "TError.h"

namespace ROOT {
   inline void GenericShowMembers(const char *topClassName,
                                  void *obj, TMemberInspector &R__insp,
                                  bool transientMember)
   {
<<<<<<< HEAD
      // This could be faster if we implemented this either as a templated
      // function or by rootcint-generated code using the typeid (i.e. the
      // difference is a lookup in a TList instead of in a map).

      // To avoid a spurrious error message in case the data member is
      // transient and does not have a dictionary we check first.
      if (transientMember) {
         if (!TClassEdit::IsSTLCont(topClassName)) {
            ClassInfo_t *b = gInterpreter->ClassInfo_Factory(topClassName);
            Bool_t isloaded = gInterpreter->ClassInfo_IsLoaded(b);
            gInterpreter->ClassInfo_Delete(b);
            if (!isloaded) return;
         }
      }

      TClass *top = TClass::GetClass(topClassName);
      if (top) {
         top->CallShowMembers(obj, R__insp, R__parent);
      } else {
         // This might be worth an error message
      }
=======
      Warning("ROOT::GenericShowMembers", "Please regenerate your dictionaries!");
      R__insp.GenericShowMembers(topClassName, obj, transientMember);
>>>>>>> 84c4c19c
   }

  class TOperatorNewHelper { };
}

// This is to provide a placement operator new on all platforms
inline void *operator new(size_t /*size*/, ROOT::TOperatorNewHelper *p)
{
   return((void*)p);
}

#ifdef R__PLACEMENTDELETE
// this should never be used but help quiet down some compiler!
inline void operator delete(void*, ROOT::TOperatorNewHelper*) { }
#endif

// The STL GenerateInitInstance are not unique and hence are declared static
// (not accessible outside the dictionary and not linker error for duplicate)
#if defined(__CINT__)
#define RootStlStreamer(name,STREAMER) 
#else
#define RootStlStreamer(name,STREAMER)                               \
namespace ROOT {                                                     \
   static TGenericClassInfo *GenerateInitInstance(const name*);      \
   static Short_t _R__UNIQUE_(R__dummyStreamer) =                    \
           GenerateInitInstance((name*)0x0)->SetStreamer(STREAMER);  \
   R__UseDummy(_R__UNIQUE_(R__dummyStreamer));                       \
}
#endif

#endif<|MERGE_RESOLUTION|>--- conflicted
+++ resolved
@@ -24,32 +24,8 @@
                                   void *obj, TMemberInspector &R__insp,
                                   bool transientMember)
    {
-<<<<<<< HEAD
-      // This could be faster if we implemented this either as a templated
-      // function or by rootcint-generated code using the typeid (i.e. the
-      // difference is a lookup in a TList instead of in a map).
-
-      // To avoid a spurrious error message in case the data member is
-      // transient and does not have a dictionary we check first.
-      if (transientMember) {
-         if (!TClassEdit::IsSTLCont(topClassName)) {
-            ClassInfo_t *b = gInterpreter->ClassInfo_Factory(topClassName);
-            Bool_t isloaded = gInterpreter->ClassInfo_IsLoaded(b);
-            gInterpreter->ClassInfo_Delete(b);
-            if (!isloaded) return;
-         }
-      }
-
-      TClass *top = TClass::GetClass(topClassName);
-      if (top) {
-         top->CallShowMembers(obj, R__insp, R__parent);
-      } else {
-         // This might be worth an error message
-      }
-=======
       Warning("ROOT::GenericShowMembers", "Please regenerate your dictionaries!");
       R__insp.GenericShowMembers(topClassName, obj, transientMember);
->>>>>>> 84c4c19c
    }
 
   class TOperatorNewHelper { };
