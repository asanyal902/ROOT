--- conflicted
+++ resolved
@@ -292,11 +292,7 @@
 static Version_t Class_Version() { return id; } \
 static void Dictionary(); \
 TClass *IsA() const { return name::Class(); } \
-<<<<<<< HEAD
-void ShowMembers(TMemberInspector &insp, char *parent); \
-=======
 void ShowMembers(TMemberInspector &insp); \
->>>>>>> 84c4c19c
 void Streamer(TBuffer &b); \
 void StreamerNVirtual(TBuffer &b) { name::Streamer(b); } \
 static const char *DeclFileName() { return __FILE__; } \
@@ -325,12 +321,6 @@
 #define ClassDefNV(name,id) \
    _ClassDefNV_(name,id) \
    friend void ROOT__ShowMembersFunc(name *obj, TMemberInspector &R__insp); \
-   static int DeclFileLine() { return __LINE__; }
-
-#define ClassDefNV(name,id) \
-   _ClassDefNV_(name,id) \
-   friend void ROOT__ShowMembersFunc(name *obj, TMemberInspector &R__insp, \
-                                     char *R__parent); \
    static int DeclFileLine() { return __LINE__; }
 
 #endif
@@ -420,12 +410,6 @@
    friend void ROOT__ShowMembersFunc(name *obj, TMemberInspector &R__insp); \
    static int DeclFileLine() { return __LINE__; }
 
-#define ClassDefTNV(name,id) \
-   _ClassDefNV_(name,id) \
-   friend void ROOT__ShowMembersFunc(name *obj, TMemberInspector &R__insp, \
-                                     char *R__parent); \
-   static int DeclFileLine() { return __LINE__; }
-
 #endif
 
 #define ClassDefT2(name,Tmpl)
