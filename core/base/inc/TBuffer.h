--- conflicted
+++ resolved
@@ -40,11 +40,8 @@
 class TBuffer : public TObject {
 
 protected:
-<<<<<<< HEAD
-=======
    typedef std::vector<TVirtualArray*> CacheList_t;
 
->>>>>>> 84c4c19c
    Bool_t           fMode;          //Read or write mode
    Int_t            fVersion;       //Buffer format version
    Int_t            fBufSize;       //Size of buffer
@@ -53,10 +50,7 @@
    char            *fBufMax;        //End of buffer
    TObject         *fParent;        //Pointer to parent object owning this buffer
    ReAllocCharFun_t fReAllocFunc;   //! Realloc function to be used when extending the buffer.
-<<<<<<< HEAD
-=======
    CacheList_t      fCacheStack;    //Stack of pointers to the cache where to temporarily store the value of 'missing' data members
->>>>>>> 84c4c19c
 
    // Default ctor
    TBuffer() : TObject(), fMode(0), fVersion(0), fBufSize(0), fBuffer(0),
