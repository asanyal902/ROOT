--- conflicted
+++ resolved
@@ -135,14 +135,9 @@
 $(BASEDO4): OPT = $(NOOPT)
 $(BASEDO4): CXXFLAGS += -I.
 
-<<<<<<< HEAD
-# reconfigure might change enable/dicable cint7:
-$(BASEDIRS)/TROOT.o: config/Makefile.config
-=======
 # Optimize dictionary with stl containers.
 $(BASEDO2): NOOPT = $(OPT)
 $(BASEDO3): NOOPT = $(OPT)
 
 # rebuild after reconfigure
-$(call stripsrc,$(BASEDIRS)/TROOT.o): config/Makefile.config
->>>>>>> 84c4c19c
+$(call stripsrc,$(BASEDIRS)/TROOT.o): config/Makefile.config