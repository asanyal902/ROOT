--- conflicted
+++ resolved
@@ -7,11 +7,7 @@
                                                                                 
    double y = 0.95;
    for (int f = 12; f<=152; f+=10) {
-<<<<<<< HEAD
-      if (f!=142) drawtext(0.02,y, f,"ABCDFGF abcdefgh 0123456789 @#$");
-=======
       if (f!=142) drawtext(0.02,y, f,"ABCDEFGH abcdefgh 0123456789 @#$");
->>>>>>> 84c4c19c
       else drawtext(0.02,y, f,"ABCD efgh 01234 @#$");
       y- = 0.065;
    }
