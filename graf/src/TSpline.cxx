--- conflicted
+++ resolved
@@ -395,10 +395,6 @@
    BuildCoeff();
 }
 
-<<<<<<< HEAD
-
-=======
->>>>>>> ab0972e3
 //______________________________________________________________________________
 TSpline3::TSpline3(const char *title,
                    Double_t xmin, Double_t xmax,
@@ -566,15 +562,8 @@
 {
    //copy constructor
    if (fNp > 0) fPoly = new TSplinePoly3[fNp];
-<<<<<<< HEAD
-   for (Int_t i=0; i<fNp; ++i) {
-      fPoly[i].X()= sp3.fPoly[i].X();
-      fPoly[i].Y()= sp3.fPoly[i].Y();
-   }
-=======
    for (Int_t i=0; i<fNp; ++i) 
       fPoly[i] = sp3.fPoly[i];
->>>>>>> ab0972e3
 }
 
 
@@ -586,16 +575,9 @@
       TSpline::operator=(sp3);
       fPoly= 0;
       if (fNp > 0) fPoly = new TSplinePoly3[fNp];
-<<<<<<< HEAD
-      for (Int_t i=0; i<fNp; ++i) {
-         fPoly[i].X()= sp3.fPoly[i].X();
-         fPoly[i].Y()= sp3.fPoly[i].Y();
-      }
-=======
       for (Int_t i=0; i<fNp; ++i) 
          fPoly[i] = sp3.fPoly[i];
       
->>>>>>> ab0972e3
       fValBeg=sp3.fValBeg;
       fValEnd=sp3.fValEnd;
       fBegCond=sp3.fBegCond;
@@ -1409,17 +1391,7 @@
    //copy constructor
    if (fNp > 0) fPoly = new TSplinePoly5[fNp];
    for (Int_t i=0; i<fNp; ++i) {
-<<<<<<< HEAD
-      fPoly[i].B()= sp5.fPoly[i].B();
-      fPoly[i].C()= sp5.fPoly[i].C();
-      fPoly[i].D()= sp5.fPoly[i].D();
-      fPoly[i].E()= sp5.fPoly[i].E();
-      fPoly[i].F()= sp5.fPoly[i].F();
-      fPoly[i].X()= sp5.fPoly[i].X();
-      fPoly[i].Y()= sp5.fPoly[i].Y();
-=======
       fPoly[i] = sp5.fPoly[i];
->>>>>>> ab0972e3
    }
 }
 
@@ -1433,17 +1405,7 @@
       fPoly=0;
       if (fNp > 0) fPoly = new TSplinePoly5[fNp];
       for (Int_t i=0; i<fNp; ++i) {
-<<<<<<< HEAD
-         fPoly[i].B()= sp5.fPoly[i].B();
-         fPoly[i].C()= sp5.fPoly[i].C();
-         fPoly[i].D()= sp5.fPoly[i].D();
-         fPoly[i].E()= sp5.fPoly[i].E();
-         fPoly[i].F()= sp5.fPoly[i].F();
-         fPoly[i].X()= sp5.fPoly[i].X();
-         fPoly[i].Y()= sp5.fPoly[i].Y();
-=======
          fPoly[i] = sp5.fPoly[i];
->>>>>>> ab0972e3
       }
    }
    return *this;
