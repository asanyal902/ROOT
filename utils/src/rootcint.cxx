// @(#)root/utils:$Id$
// Author: Fons Rademakers   13/07/96

/*************************************************************************
 * Copyright (C) 1995-2000, Rene Brun and Fons Rademakers.               *
 * All rights reserved.                                                  *
 *                                                                       *
 * For the licensing terms see $ROOTSYS/LICENSE.                         *
 * For the list of contributors see $ROOTSYS/README/rootcint.            *
 *************************************************************************/

//////////////////////////////////////////////////////////////////////////
//                                                                      //
// CREDITS                                                              //
//                                                                      //
// This program generates the CINT dictionaries needed in order to      //
// get access to your classes via the interpreter.                      //
// In addition rootcint can generate the Streamer(),                    //
// TBuffer &operator>>() and ShowMembers() methods for ROOT classes,    //
// i.e. classes using the ClassDef and ClassImp macros.                 //
//                                                                      //
// Rootcint can be used like:                                           //
//                                                                      //
//  rootcint TAttAxis.h[{+,-}][!] ... [LinkDef.h] > AxisDict.cxx        //
//                                                                      //
// or                                                                   //
//                                                                      //
//  rootcint [-v[0-4]][-l][-f] dict.C [-c] [-p]                         //
//           file.h[{+,-}][!] ... [LinkDef.h]                           //
//                                                                      //
// The difference between the two is that in the first case only the    //
// Streamer() and ShowMembers() methods are generated while in the      //
// latter case a complete compileable file is generated (including      //
// the include statements). The first method also allows the            //
// output to be appended to an already existing file (using >>).        //
// The optional - behind the header file name tells rootcint to not     //
// generate the Streamer() method. A custom method must be provided     //
// by the user in that case. For the + and ! options see below.         //
// When using option -c also the interpreter method interface stubs     //
// will be written to the output file (AxisDict.cxx in the above case). //
// By default the output file will not be overwritten if it exists.     //
// Use the -f (force) option to overwite the output file. The output    //
// file must have one of the following extensions: .cxx, .C, .cpp,      //
// .cc, .cp.                                                            //
// Use the -p option to request the use of the compiler's preprocessor  //
// instead of CINT's preprocessor.  This is useful to handle header\n"  //
// files with macro construct not handled by CINT.\n\n"                 //
// Use the -l (long) option to prepend the pathname of the              //
// dictionary source file to the include of the dictionary header.      //
// This might be needed in case the dictionary file needs to be         //
// compiled with the -I- option that inhibits the use of the directory  //
// of the source file as the first search directory for                 //
// "#include "file"".                                                   //
// The flag --lib-list-prefix=xxx can be used to produce a list of      //
// libraries needed by the header files being parsed. Rootcint will     //
// read the content of xxx.in for a list of rootmap files (see          //
// rlibmap). Rootcint will read these files and use them to deduce a    //
// list of libraries that are needed to properly link and load this     //
// dictionary. This list of libraries is saved in the file xxx.out.     //
// This feature is used by ACliC (the automatic library generator).     //
// The verbose flags have the following meaning:                        //
//      -v   Display all messages                                       //
//      -v0  Display no messages at all.                                //
//      -v1  Display only error messages (default).                     //
//      -v2  Display error and warning messages.                        //
//      -v3  Display error, warning and note messages.                  //
//      -v4  Display all messages                                       //
// rootcint also support the other CINT options (see 'cint -h)          //
//                                                                      //
// Before specifying the first header file one can also add include     //
// file directories to be searched and preprocessor defines, like:      //
//   -I$MYPROJECT/include -DDebug=1                                     //
//                                                                      //
// The (optional) file LinkDef.h looks like:                            //
//                                                                      //
// #ifdef __CINT__                                                      //
//                                                                      //
// #pragma link off all globals;                                        //
// #pragma link off all classes;                                        //
// #pragma link off all functions;                                      //
//                                                                      //
// #pragma link C++ class TAxis;                                        //
// #pragma link C++ class TAttAxis-;                                    //
// #pragma link C++ class TArrayC-!;                                    //
// #pragma link C++ class AliEvent+;                                    //
//                                                                      //
// #pragma link C++ function StrDup;                                    //
// #pragma link C++ function operator+(const TString&,const TString&);  //
//                                                                      //
// #pragma link C++ global gROOT;                                       //
// #pragma link C++ global gEnv;                                        //
//                                                                      //
// #pragma link C++ enum EMessageTypes;                                 //
//                                                                      //
// #endif                                                               //
//                                                                      //
// This file tells rootcint for which classes the method interface      //
// stubs should be generated. A trailing - in the class name tells      //
// rootcint to not generate the Streamer() method. This is necessary    //
// for those classes that need a customized Streamer() method.          //
// A trailing ! in the class name tells rootcint to not generate the    //
// operator>>(TBuffer &b, MyClass *&obj) function. This is necessary to //
// be able to write pointers to objects of classes not inheriting from  //
// TObject. See for an example the source of the TArrayF class.         //
// If the class contains a ClassDef macro, a trailing + in the class    //
// name tells rootcint to generate an automatic Streamer(), i.e. a      //
// streamer that let ROOT do automatic schema evolution. Otherwise, a   //
// trailing + in the class name tells rootcint to generate a ShowMember //
// function and a Shadow Class. The + option is mutually exclusive with //
// the - option. For new classes the + option is the                    //
// preferred option. For legacy reasons it is not yet the default.      //
// When the linkdef file is not specified a default version exporting   //
// the classes with the names equal to the include files minus the .h   //
// is generated.                                                        //
//                                                                      //
// *** IMPORTANT ***                                                    //
// 1) LinkDef.h must be the last argument on the rootcint command line. //
// 2) Note that the LinkDef file name MUST contain the string:          //
//    LinkDef.h, Linkdef.h or linkdef.h, i.e. NA49_LinkDef.h is fine    //
//    just like, linkdef1.h. Linkdef.h is case sensitive.               //
//                                                                      //
// The default constructor used by the ROOT I/O can be customized by    //
// using the rootcint pragma:                                           //
//    #pragma link C++ ioctortype UserClass;                            //
// For example, with this pragma and a class named MyClass,             //
// this method will called the first of the following 3                 //
// constructors which exists and is public:                             //
//    MyClass(UserClass*);                                              //
//    MyClass(TRootIOCtor*);                                            //
//    MyClass(); // Or a constructor with all its arguments defaulted.  //
//                                                                      //
// When more than one pragma ioctortype is used, the first seen has     //
// priority.  For example with:                                         //
//    #pragma link C++ ioctortype UserClass1;                           //
//    #pragma link C++ ioctortype UserClass2;                           //
// We look in the following order:                                      //
//    MyClass(UserClass1*);                                             //
//    MyClass(UserClass2*);                                             //
//    MyClass(TRootIOCtor*);                                            //
//    MyClass(); // Or a constructor with all its arguments defaulted.  //
//                                                                      //
// ----------- historical ---------                                     //
//                                                                      //
// Note that the file rootcint.C is constructed in such a way that it   //
// can also be interpreted by CINT. The above two statements become in  //
// that case:                                                           //
//                                                                      //
// cint -I$ROOTSYS/include +V TAttAxis.h TAxis.h LinkDef.h rootcint.C \ //
//                            TAttAxis.h TAxis.h > AxisGen.C            //
//                                                                      //
// or                                                                   //
//                                                                      //
// cint -I$ROOTSYS/include +V TAttAxis.h TAxis.h LinkDef.h rootcint.C \ //
//                            AxisGen.C TAttAxis.h TAxis.h              //
//                                                                      //
// The +V and -I$ROOTSYS/include options are added to the list of       //
// arguments in the compiled version of rootcint.                       //
//////////////////////////////////////////////////////////////////////////

#ifndef __CINT__

#include "RConfigure.h"
#include "RConfig.h"
#include "Shadow.h"
#include <iostream>
#include "cintdictversion.h"

#if defined (G__NOSTUBS) && !defined(ROOTBUILD)
#ifdef __APPLE__
#include <libgen.h> // Needed for basename
#endif
#endif

#ifdef fgets // in G__ci.h
#  undef fgets
#  undef printf
#  undef fprintf
#  undef fputc
#  undef putc
#  undef putchar
#  undef fputs
#  undef puts
#  undef fgets
#  undef gets
#  undef system
#endif

extern "C" {
   void  G__setothermain(int othermain);
   void  G__setglobalcomp(int globalcomp);
   int   G__main(int argc, char **argv);
   void  G__exit(int rtn);
   struct G__includepath *G__getipathentry();
#ifdef G__NOSTUBS
   void  G__setisfilebundled(int isfilebundled);
#endif
}
const char *ShortTypeName(const char *typeDesc);

const char *help =
"\n"
"This program generates the CINT dictionaries needed in order to\n"
"get access to your classes via the interpreter.\n"
"In addition rootcint can generate the Streamer(), TBuffer &operator>>()\n"
"and ShowMembers() methods for ROOT classes, i.e. classes using the\n"
"ClassDef and ClassImp macros.\n"
"\n"
"Rootcint can be used like:\n"
"\n"
"  rootcint TAttAxis.h[{+,-}][!] ... [LinkDef.h] > AxisDict.cxx\n"
"\n"
"or\n"
"\n"
"  rootcint [-v[0-4]] [-l] [-f] dict.C [-c] [-p] TAxis.h[{+,-}][!] ... [LinkDef.h] \n"
"\n"
"The difference between the two is that in the first case only the\n"
"Streamer() and ShowMembers() methods are generated while in the\n"
"latter case a complete compileable file is generated (including\n"
"the include statements). The first method also allows the\n"
"output to be appended to an already existing file (using >>).\n"
"The optional - behind the header file name tells rootcint\n"
"to not generate the Streamer() method. A custom method must be\n"
"provided by the user in that case. For the + and ! options see below.\n\n"
"When using option -c also the interpreter method interface stubs\n"
"will be written to the output file (AxisDict.cxx in the above case).\n"
"By default the output file will not be overwritten if it exists.\n"
"Use the -f (force) option to overwite the output file. The output\n"
"file must have one of the following extensions: .cxx, .C, .cpp,\n"
".cc, .cp.\n\n"
"Use the -p option to request the use of the compiler's preprocessor\n"
"instead of CINT's preprocessor.  This is useful to handle header\n"
"files with macro construct not handled by CINT.\n\n"
"Use the -l (long) option to prepend the pathname of the\n"
"dictionary source file to the include of the dictionary header.\n"
"This might be needed in case the dictionary file needs to be\n"
"compiled with the -I- option that inhibits the use of the directory\n"
"of the source file as the first search directory for\n"
"\"#include \"file\"\".\n"
"The flag --lib-list-prefix=xxx can be used to produce a list of\n"
"libraries needed by the header files being parsed. Rootcint will\n"
"read the content of xxx.in for a list of rootmap files (see\n"
"rlibmap). Rootcint will read these files and use them to deduce a\n"
"list of libraries that are needed to properly link and load this\n"
"dictionary. This list of libraries is saved in the file xxx.out.\n"
"This feature is used by ACliC (the automatic library generator).\n"
"The verbose flags have the following meaning:\n"
"      -v   Display all messages\n"
"      -v0  Display no messages at all.\n"
"      -v1  Display only error messages (default).\n"
"      -v2  Display error and warning messages.\n"
"      -v3  Display error, warning and note messages.\n"
"      -v4  Display all messages\n"
"rootcint also support the other CINT options (see 'cint -h)\n"
"\n"
"Before specifying the first header file one can also add include\n"
"file directories to be searched and preprocessor defines, like:\n"
"   -I../include -DDebug\n"
"\n"
"The (optional) file LinkDef.h looks like:\n"
"\n"
"#ifdef __CINT__\n"
"\n"
"#pragma link off all globals;\n"
"#pragma link off all classes;\n"
"#pragma link off all functions;\n"
"\n"
"#pragma link C++ class TAxis;\n"
"#pragma link C++ class TAttAxis-;\n"
"#pragma link C++ class TArrayC-!;\n"
"#pragma link C++ class AliEvent+;\n"
"\n"
"#pragma link C++ function StrDup;\n"
"#pragma link C++ function operator+(const TString&,const TString&);\n"
"\n"
"#pragma link C++ global gROOT;\n"
"#pragma link C++ global gEnv;\n"
"\n"
"#pragma link C++ enum EMessageTypes;\n"
"\n"
"#endif\n"
"\n"
"This file tells rootcint for which classes the method interface\n"
"stubs should be generated. A trailing - in the class name tells\n"
"rootcint to not generate the Streamer() method. This is necessary\n"
"for those classes that need a customized Streamer() method.\n"
"A trailing ! in the class name tells rootcint to not generate the\n"
"operator>>(TBuffer &b, MyClass *&obj) method. This is necessary to\n"
"be able to write pointers to objects of classes not inheriting from\n"
"TObject. See for an example the source of the TArrayF class.\n"
"If the class contains a ClassDef macro, a trailing + in the class\n"
"name tells rootcint to generate an automatic Streamer(), i.e. a\n"
"streamer that let ROOT do automatic schema evolution. Otherwise, a\n"
"trailing + in the class name tells rootcint to generate a ShowMember\n"
"function and a Shadow Class. The + option is mutually exclusive with\n"
"the - option. For new classes the + option is the\n"
"preferred option. For legacy reasons it is not yet the default.\n"
"When this linkdef file is not specified a default version exporting\n"
"the classes with the names equal to the include files minus the .h\n"
"is generated.\n"
"\n"
"*** IMPORTANT ***\n"
"1) LinkDef.h must be the last argument on the rootcint command line.\n"
"2) Note that the LinkDef file name MUST contain the string:\n"
"   LinkDef.h, Linkdef.h or linkdef.h, i.e. NA49_LinkDef.h is fine,\n"
"   just like linkdef1.h. Linkdef.h is case sensitive.\n";

#else
#include <ertti.h>
#endif

#ifdef _WIN32
#ifdef system
#undef system
#endif
#include <process.h>
#include <errno.h>
#endif

#ifdef __MWERKS__
#include <console.h>
#endif

#include <time.h>
#include <string>
#include <list>
#include <vector>
#include <sstream>
#include <map>
#include <fstream>
#include <sys/stat.h>

namespace std {}
using namespace std;

//#include <fstream>
//#include <strstream>

#include "TClassEdit.h"
using namespace TClassEdit;

#include "RStl.h"
using namespace ROOT;

const char *autoldtmpl = "G__auto%dLinkDef.h";
char autold[64];

std::ostream* dictSrcOut=&std::cout;
G__ShadowMaker *shadowMaker=0;

bool gNeedCollectionProxy = false;

enum EDictType {
   kDictTypeCint,
   kDictTypeReflex,
   kDictTypeGCCXML
} dict_type = kDictTypeCint;

char *StrDup(const char *str);

typedef map<string,bool> Funcmap_t;
Funcmap_t gFunMap;

vector<string> gIoConstructorTypes;
void AddConstructorType(const char *arg)
{
   if (arg) gIoConstructorTypes.push_back(string(arg));
}

//const char* root_style()  {
//  static const char* s = ::getenv("MY_ROOT");
//  return s;
//}

// static int check = 0;
//______________________________________________________________________________
void SetFun (const string &fname)
{
   gFunMap[fname] = true;
}

//______________________________________________________________________________
bool GetFun(const string &fname)
{
   return gFunMap[fname];
}

//______________________________________________________________________________

#ifndef ROOT_Varargs
#include "Varargs.h"
#endif

const int kInfo     =      0;
const int kNote     =    500;
const int kWarning  =   1000;
const int kError    =   2000;
const int kSysError =   3000;
const int kFatal    =   4000;
const int kMaxLen   =   1024;

static int gErrorIgnoreLevel = kError;

//______________________________________________________________________________
void LevelPrint(bool prefix, int level, const char *location,
                const char *fmt, va_list ap)
{
   if (level < gErrorIgnoreLevel)
      return;

   const char *type = 0;

   if (level >= kInfo)
      type = "Info";
   if (level >= kNote)
      type = "Note";
   if (level >= kWarning)
      type = "Warning";
   if (level >= kError)
      type = "Error";
   if (level >= kSysError)
      type = "SysError";
   if (level >= kFatal)
      type = "Fatal";

   if (!location || strlen(location) == 0) {
      if (prefix) fprintf(stderr, "%s: ", type);
      vfprintf(stderr, (char*)va_(fmt), ap);
   } else {
      if (prefix) fprintf(stderr, "%s in <%s>: ", type, location);
      else fprintf(stderr, "In <%s>: ", location);
      vfprintf(stderr, (char*)va_(fmt), ap);
   }

   fflush(stderr);
}

//______________________________________________________________________________
void Error(const char *location, const char *va_(fmt), ...)
{
   // Use this function in case an error occured.

   va_list ap;
   va_start(ap,va_(fmt));
   LevelPrint(true, kError, location, va_(fmt), ap);
   va_end(ap);
}

//______________________________________________________________________________
void SysError(const char *location, const char *va_(fmt), ...)
{
   // Use this function in case a system (OS or GUI) related error occured.

   va_list ap;
   va_start(ap, va_(fmt));
   LevelPrint(true, kSysError, location, va_(fmt), ap);
   va_end(ap);
}

//______________________________________________________________________________
void Info(const char *location, const char *va_(fmt), ...)
{
   // Use this function for informational messages.

   va_list ap;
   va_start(ap,va_(fmt));
   LevelPrint(true, kInfo, location, va_(fmt), ap);
   va_end(ap);
}

//______________________________________________________________________________
void Warning(const char *location, const char *va_(fmt), ...)
{
   // Use this function in warning situations.

   va_list ap;
   va_start(ap,va_(fmt));
   LevelPrint(true, kWarning, location, va_(fmt), ap);
   va_end(ap);
}

//______________________________________________________________________________
void Fatal(const char *location, const char *va_(fmt), ...)
{
   // Use this function in case of a fatal error. It will abort the program.

   va_list ap;
   va_start(ap,va_(fmt));
   LevelPrint(true, kFatal, location, va_(fmt), ap);
   va_end(ap);
}

namespace {
   class R__tmpnamElement {
   public:
      R__tmpnamElement() {}
      R__tmpnamElement(const std::string& tmpnam): fTmpnam(tmpnam) {}
      ~R__tmpnamElement() { unlink(fTmpnam.c_str()); }
   private:
      string fTmpnam;
   };
}

#ifndef R__USE_MKSTEMP
# ifdef R__GLIBC
#  define R__USE_MKSTEMP 1
# endif
#endif

//______________________________________________________________________________
string R__tmpnam()
{
   // return a unique temporary file name as defined by tmpnam

   static char filename[L_tmpnam+2];
   static string tmpdir;
   static bool initialized = false;
   static list<R__tmpnamElement> tmpnamList;

   
   if (!initialized) {
#if R__USE_MKSTEMP
      // Unlike tmpnam mkstemp does not prepend anything
      // to its result but must get the pattern as a 
      // full pathname.
      tmpdir = std::string(P_tmpdir) + "/";
#endif
 
      if (strlen(P_tmpdir) <= 2) {
         // tmpnam (see man page) prepends the value of the
         // P_tmpdir (defined in stdio.h) to its result.
         // If P_tmpdir is less that 2 character it is likely to
         // just be '/' or '\\' and we do not want to write in 
         // the root directory, so let's add the temp directory. 
         char *tmp;
         if ((tmp = getenv("CINTTMPDIR"))) tmpdir = tmp;
         else if ((tmp=getenv("TEMP")))    tmpdir = tmp;
         else if ((tmp=getenv("TMP")))     tmpdir = tmp;
         else tmpdir = ".";
         tmpdir += '/';
      }
      initialized = true;
   }

#if R__USE_MKSTEMP
   static const char *radix = "XXXXXX";
   static const char *prefix = "rootcint_";
   if (tmpdir.length() + strlen(radix) + strlen(prefix) + 2 > L_tmpnam + 2) {
      // too long
      std::cerr << "Temporary file name too long! Trying with /tmp..." << std::endl;
      tmpdir = "/tmp/";
   }
   strcpy(filename, tmpdir.c_str());
   strcat(filename, prefix);
   strcat(filename, radix);
   close(mkstemp(filename));/*mkstemp not only generate file name but also opens the file*/
   remove(filename);
   tmpnamList.push_back(R__tmpnamElement(filename));
   return filename;

#else
   tmpnam(filename);

   string result(tmpdir);
   result += filename;
   result += "_rootcint";
   tmpnamList.push_back(R__tmpnamElement(result));
   return result;
#endif
}

#ifdef WIN32
#include "windows.h"
//______________________________________________________________________________
// defined in newlink.c
extern "C" FILE *FOpenAndSleep(const char *filename, const char *mode);

# ifdef fopen
#  undef fopen
# endif
# define fopen(A,B) FOpenAndSleep((A),(B))
#endif


//______________________________________________________________________________
typedef map<string,string> Recmap_t;
Recmap_t gAutoloads;
string gLiblistPrefix;
string gLibsNeeded;

int AutoLoadCallbackImpl(char *c, char *) {
   string need( gAutoloads[c] );
   if (need.length() && gLibsNeeded.find(need)==string::npos) {
      gLibsNeeded += " " + need;
   }
   return 1;
}

extern "C" int AutoLoadCallback(char *c, char *l) {
   return AutoLoadCallbackImpl(c,l);
}

void LoadLibraryMap() {

   string filelistname = gLiblistPrefix + ".in";
   ifstream filelist(filelistname.c_str());

   string filename;
   static char *buffer = 0;
   static unsigned int sbuffer = 0;

   while ( filelist >> filename ) {
#ifdef WIN32
      struct _stati64 finfo;

      if (_stati64(filename.c_str(), &finfo) < 0 ||
          finfo.st_mode & S_IFDIR) {
         continue;
      }
#else
      struct stat finfo;
      if (stat(filename.c_str(), &finfo) < 0 ||
          S_ISDIR(finfo.st_mode)) {
         continue;
      }

#endif

      ifstream file(filename.c_str());

      string line;
      string classname;

      while ( file >> line ) {

         if (line.substr(0,8)=="Library.") {

            int pos = line.find(":",8);
            classname = line.substr(8,pos-8);

            pos = 0;
            while ( (pos=classname.find("@@",pos)) >= 0 ) {
               classname.replace(pos,2,"::");
            }
            pos = 0;
            while ( (pos=classname.find("-",pos)) >= 0 ) {
               classname.replace(pos,1," ");
            }

            getline(file,line,'\n');

            while( line[0]==' ' ) line.replace(0,1,"");

            if ( strchr(classname.c_str(),':')!=0 ) {
               // We have a namespace and we have to check it first

               int slen = classname.size();
               for(int k=0;k<slen;++k) {
                  if (classname[k]==':') {
                     if (k+1>=slen || classname[k+1]!=':') {
                        // we expected another ':'
                        break;
                     }
                     if (k) {
                        string base = classname.substr(0,k);
                        if (base=="std") {
                           // std is not declared but is also ignored by CINT!
                           break;
                        } else {
                           gAutoloads[base] = ""; // We never load namespaces on their own.
                           if (sbuffer < base.size()+20) {
                              delete [] buffer;
                              buffer = new char[base.size()+20];
                              sbuffer = base.size()+20;
                           }
                           strcpy(buffer,base.c_str());
                           G__set_class_autoloading_table(buffer, (char*)""); // We never load namespaces on their own.
                        }
                        ++k;
                     }
                  } else if (classname[k] == '<') {
                     // We do not want to look at the namespace inside the template parameters!
                     break;
                  }
               }
            }

            if (strncmp("ROOT::TImpProxy",classname.c_str(),strlen("ROOT::TImpProxy"))==0) {
               // Do not register the ROOT::TImpProxy so that they can be instantiated.
               continue;
            }
            gAutoloads[classname] = line;
            if (sbuffer < classname.size()+20) {
               delete [] buffer;
               buffer = new char[classname.size()+20];
               sbuffer = classname.size()+20;
            }
            strcpy(buffer,classname.c_str());
            G__set_class_autoloading_table(buffer,(char*)line.c_str());
         }
      }
      file.close();
   }
}

extern "C" {
   typedef void G__parse_hook_t ();
   G__parse_hook_t* G__set_beforeparse_hook (G__parse_hook_t* hook);
}

void EnableAutoLoading() {
   G__set_class_autoloading_table((char*)"ROOT", (char*)"libCore.so");
   LoadLibraryMap();
   G__set_class_autoloading_callback(&AutoLoadCallback);
}

//______________________________________________________________________________
bool CheckInputOperator(G__ClassInfo &cl, int dicttype)
{
   // Check if the operator>> has been properly declared if the user has
   // resquested a custom version.

   bool has_input_error = false;

   // Need to find out if the operator>> is actually defined for
   // this class.
   G__ClassInfo gcl;
   long offset;

   char *proto = new char[strlen(cl.Fullname())+13];
   sprintf(proto,"TBuffer&,%s*&",cl.Fullname());

   G__MethodInfo methodinfo = gcl.GetMethod("operator>>",proto,&offset);

   Info(0, "Class %s: Do not generate operator>>()\n",
        cl.Fullname());
   G__MethodArgInfo args( methodinfo );
   args.Next(); args.Next();
   if (!methodinfo.IsValid() ||
       !args.IsValid() ||
        args.Type()==0 ||
        args.Type()->Tagnum() != cl.Tagnum() ||
        strstr(methodinfo.FileName(),"TBuffer.h")!=0 ||
        strstr(methodinfo.FileName(),"Rtypes.h" )!=0) {

     if (dicttype==0||dicttype==1){
     // We don't want to generate duplicated error messages in several dictionaries (when generating temporaries)
	 Error(0,
	       "in this version of ROOT, the option '!' used in a linkdef file\n"
	       "       implies the actual existence of customized operators.\n"
	       "       The following declaration is now required:\n"
	       "   TBuffer &operator>>(TBuffer &,%s *&);\n",cl.Fullname());

     }

      has_input_error = true;
   } else {
    // Warning(0, "TBuffer &operator>>(TBuffer &,%s *&); defined at line %s %d \n",cl.Fullname(),methodinfo.FileName(),methodinfo.LineNumber());
   }
   // fprintf(stderr, "DEBUG: %s %d\n",methodinfo.FileName(),methodinfo.LineNumber());

   methodinfo = gcl.GetMethod("operator<<",proto,&offset);
   args.Init(methodinfo);
   args.Next(); args.Next();
   if (!methodinfo.IsValid() ||
       !args.IsValid() ||
        args.Type()==0 ||
        args.Type()->Tagnum() != cl.Tagnum() ||
        strstr(methodinfo.FileName(),"TBuffer.h")!=0 ||
        strstr(methodinfo.FileName(),"Rtypes.h" )!=0) {

     if (dicttype==0||dicttype==1){
      Error(0,
            "in this version of ROOT, the option '!' used in a linkdef file\n"
            "       implies the actual existence of customized operator.\n"
            "       The following declaration is now required:\n"
            "   TBuffer &operator<<(TBuffer &,const %s *);\n",cl.Fullname());
     }

      has_input_error = true;
   } else {
      //fprintf(stderr, "DEBUG: %s %d\n",methodinfo.FileName(),methodinfo.LineNumber());
   }

   delete [] proto;
   return has_input_error;
}

string FixSTLName(const string& cintName) {

   const char *s = cintName.c_str();
   char type[kMaxLen];
   strcpy(type, s);

#if 0 // (G__GNUC<3) && !defined (G__KCC)
   if (!strncmp(type, "vector",6)   ||
       !strncmp(type, "list",4)     ||
       !strncmp(type, "deque",5)    ||
       !strncmp(type, "map",3)      ||
       !strncmp(type, "multimap",8) ||
       !strncmp(type, "set",3)      ||
       !strncmp(type, "multiset",8) ) {

      // we need to remove this type of construct ",__malloc_alloc_template<0>"
      // in case of older gcc
      string result;
      unsigned int i;
      unsigned int start;
      unsigned int next = 0;
      unsigned int nesting = 0;
      unsigned int end;
      const string toReplace = "__malloc_alloc_template<0>";
      const string replacement = "alloc";
      for(i=0; i<cintName.length(); i++) {
         switch (cintName[i]) {
         case '<':
            if (nesting==0) {
               start = next;
               next = i+1;
               end = i;
               result += cintName.substr(start,end-start);
               result += "< ";
            }
            nesting++;
            break;
         case '>':
            nesting--;
            if (nesting==0) {
               start = next;
               next = i+1;
               end = i;
               string param = cintName.substr(start,end-start-1); // the -1 removes the space we know is there
               if (param==toReplace) {
                  result += replacement;
               } else {
                  result += FixSTLName(param);
               }
               result += " >";
            }
            break;
         case ',':
            if (nesting==1) {
               start = next;
               next = i+1;
               end = i;
               string param = cintName.substr(start,end-start);
               if (param==toReplace) {
                  result += replacement;
               } else {
                  result += FixSTLName(param);
               }
               result += ',';
            }
         }
      }
      return result;
   }
#endif
   return cintName;
}

//______________________________________________________________________________
bool CheckClassDef(G__ClassInfo &cl)
{
   // Return false if the class does not have ClassDef even-though it should.


   // Detect if the class has a ClassDef
   bool hasClassDef = cl.HasMethod("Class_Version");

   /*
      The following could be use to detect whether one of the
      class' parent class has a ClassDef

   long offset;
   const char *proto = "";
   const char *name = "IsA";

   G__MethodInfo methodinfo = cl.GetMethod(name,proto,&offset);
   bool parentHasClassDef = methodinfo.IsValid() && (methodinfo.Property() & G__BIT_ISPUBLIC);
   */

   bool inheritsFromTObject = cl.IsBase("TObject");
   bool inheritsFromTSelector = cl.IsBase("TSelector");

   bool result = true;
   if (!inheritsFromTSelector && inheritsFromTObject && !hasClassDef) {
      Error(cl.Name(),"%s inherits from TObject but does not have its own ClassDef\n",cl.Name());
      // We do want to always output the message (hence the Error level)
      // but still want rootcint to succeed.
      result = true;
   }

   // This check is disabled for now.
   return result;
}

//______________________________________________________________________________
int GetClassVersion(G__ClassInfo &cl)
{
   // Return the version number of the class or -1
   // if the function Class_Version does not exist.

   if (!cl.HasMethod("Class_Version")) return -1;

   const char *function = "::Class_Version()";
   string funcname = GetLong64_Name( cl.Fullname() ) + function;
   int version = (int)G__int(G__calc(funcname.c_str()));
   return version;
}

//______________________________________________________________________________
string GetNonConstMemberName(G__DataMemberInfo &m, const string &prefix = "")
{
   // Return the name of the data member so that it can be used
   // by non-const operation (so it includes a const_cast if necessary).

   if (m.Property() & (G__BIT_ISCONSTANT|G__BIT_ISPCONSTANT)) {
      string ret = "const_cast< ";
      ret += G__ShadowMaker::GetNonConstTypeName(m);
      ret += " &>( ";
      ret += prefix;
      ret += m.Name();
      ret += " )";
      return ret;
   } else {
      return prefix+m.Name();
   }
}

//______________________________________________________________________________
bool NeedShadowClass(G__ClassInfo& cl)
{
   if (G__ShadowMaker::IsStdPair(cl)) return true;
   if (G__ShadowMaker::IsSTLCont(cl.Name())) return false;
   if (strcmp(cl.Name(),"string") == 0 ) return false;

   if (cl.FileName() && !strncmp(cl.FileName(),"prec_stl",8))
      return false;

   // This means templated classes hiding members won't have
   // a proper shadow class, and the use has no change of
   // vetoring a shadow, as we need it for ShowMembers :-/
   if (cl.HasMethod("ShowMembers"))
      return dict_type == kDictTypeReflex || cl.IsTmplt();

   // no streamer, no shadow
   if (cl.RootFlag() == G__NOSTREAMER) return false;

   if (dict_type == kDictTypeReflex) return true;

   return ((cl.RootFlag() & G__USEBYTECOUNT));
}

//______________________________________________________________________________
bool NeedTypedefShadowClass(G__ClassInfo& cl)
{
   // shadow class is a typedef if the class has a ClassDef, and is not a templated class
   return (cl.HasMethod("Class_Name") && !cl.IsTmplt());
}

//______________________________________________________________________________
int NeedTemplateKeyword(G__ClassInfo &cl)
{
   if (cl.IsTmplt()) {
      char *templatename = StrDup(cl.Fullname());
      char *loc = strstr(templatename, "<");
      if (loc) *loc = 0;
      struct G__Definedtemplateclass *templ = G__defined_templateclass(templatename);
      if (templ) {

         int current = cl.Tagnum();
         G__IntList * ilist = templ->instantiatedtagnum;
         while(ilist) {
            if (ilist->i == current) {
               delete [] templatename;
               // This is an automatically instantiated templated class.
#ifdef __KCC
               // for now KCC works better without it !
               return 0;
#else
               return 1;
#endif
            }
            ilist = ilist->next;
         }

         delete [] templatename;
         // This is a specialized templated class
         return 0;

      } else {

         delete [] templatename;
         // It might be a specialization without us seeing the template definition
         return 0;
      }
   }
   return 0;
}

bool HasCustomOperatorNew(G__ClassInfo& cl);
bool HasCustomOperatorNewPlacement(G__ClassInfo& cl);
bool HasCustomOperatorNewArrayPlacement(G__ClassInfo& cl);
bool HasDefaultConstructor(G__ClassInfo& cl,string *args=0);
bool NeedConstructor(G__ClassInfo& cl);

//______________________________________________________________________________
bool HasCustomOperatorNew(G__ClassInfo& cl)
{
   // return true if we can find a custom operator new

   // Look for a custom operator new
   bool custom = false;
   G__ClassInfo gcl;
   long offset;
   const char *name = "operator new";
   const char *proto = "size_t";

   // first in the global namespace:
   G__MethodInfo methodinfo = gcl.GetMethod(name,proto,&offset);
   if  (methodinfo.IsValid()) {
      custom = true;
   }

   // in nesting space:
   gcl = cl.EnclosingSpace();
   methodinfo = gcl.GetMethod(name,proto,&offset);
   if  (methodinfo.IsValid()) {
      custom = true;
   }

   // in class
   methodinfo = cl.GetMethod(name,proto,&offset);
   if  (methodinfo.IsValid()) {
      custom = true;
   }

   return custom;
}

//______________________________________________________________________________
bool HasCustomOperatorNewPlacement(G__ClassInfo& cl)
{
   // return true if we can find a custom operator new

   // Look for a custom operator new
   bool custom = false;
   G__ClassInfo gcl;
   long offset;
   const char *name = "operator new";
   const char *proto = "size_t";
   const char *protoPlacement = "size_t,void*";

   // first in the global namespace:
   G__MethodInfo methodinfo = gcl.GetMethod(name,proto,&offset);
   G__MethodInfo methodinfoPlacement = gcl.GetMethod(name,protoPlacement,&offset);
   if  (methodinfoPlacement.IsValid()) {
      // We have a custom new placement in the global namespace
      custom = true;
   }

   // in nesting space:
   gcl = cl.EnclosingSpace();
   methodinfo = gcl.GetMethod(name,proto,&offset);
   methodinfoPlacement = gcl.GetMethod(name,protoPlacement,&offset);
   if  (methodinfoPlacement.IsValid()) {
      custom = true;
   }

   // in class
   methodinfo = cl.GetMethod(name,proto,&offset);
   methodinfoPlacement = cl.GetMethod(name,protoPlacement,&offset);
   if  (methodinfoPlacement.IsValid()) {
      // We have a custom operator new with placement in the class
      // hierarchy.  We still need to check that it has not been
      // overloaded by a simple operator new.

      G__ClassInfo clNew(methodinfo.GetDefiningScopeTagnum());
      G__ClassInfo clPlacement(methodinfoPlacement.GetDefiningScopeTagnum());

      if (clNew.IsBase(clPlacement)) {
         // the operator new hides the operator new with placement
         custom = false;
      } else {
         custom = true;
      }
   }

   return custom;
}

//______________________________________________________________________________
bool HasCustomOperatorNewArrayPlacement(G__ClassInfo& cl)
{
   // return true if we can find a custom operator new

   // Look for a custom operator new[]
   bool custom = false;
   G__ClassInfo gcl;
   long offset;
   const char *name = "operator new[]";
   const char *proto = "size_t";
   const char *protoPlacement = "size_t,void*";

   // first in the global namespace:
   G__MethodInfo methodinfo = gcl.GetMethod(name,proto,&offset);
   G__MethodInfo methodinfoPlacement = gcl.GetMethod(name,protoPlacement,&offset);
   if  (methodinfoPlacement.IsValid()) {
      // We have a custom new[] placement in the global namespace
      custom = true;
   }

   // in nesting space:
   gcl = cl.EnclosingSpace();
   methodinfo = gcl.GetMethod(name,proto,&offset);
   methodinfoPlacement = gcl.GetMethod(name,protoPlacement,&offset);
   if  (methodinfoPlacement.IsValid()) {
      custom = true;
   }

   // in class
   methodinfo = cl.GetMethod(name,proto,&offset);
   methodinfoPlacement = cl.GetMethod(name,protoPlacement,&offset);
   if  (methodinfoPlacement.IsValid()) {
      // We have a custom operator new[] with placement in the class
      // hierarchy.  We still need to check that it has not been
      // overloaded by a simple operator new.

      G__ClassInfo clNew(methodinfo.GetDefiningScopeTagnum());
      G__ClassInfo clPlacement(methodinfoPlacement.GetDefiningScopeTagnum());

      if (clNew.IsBase(clPlacement)) {
         // the operator new[] hides the operator new with placement
         custom = false;
      } else {
         custom = true;
      }
   }

   return custom;
}

//______________________________________________________________________________
bool CheckConstructor(G__MethodInfo &methodinfo, int argRequested)
{
   // Return true if the method is a valid, public constructor.

   if (    methodinfo.NArg()==(argRequested+methodinfo.NDefaultArg())
      && (methodinfo.Property() & G__BIT_ISPUBLIC)) {
      if (argRequested) {
         if (methodinfo.ifunc()) {
            // filter out constructor taking a void* or char*
            G__MethodArgInfo args( methodinfo );
            args.Next();
            if (args.Type()->Tagnum() == -1 ) {
               return false;
            }
            //switch ( args.Type()->Type() ) {
            //   case 'B': /* unsigned char* */
            //   case 'C': /* signed char* */
            //   case 'Y': /* void* */
            //      return false;
            //   default:
            //      ;
            //};
         }
      }
      return true;
   }
   return false;
}



//______________________________________________________________________________
bool HasDefaultConstructor(G__ClassInfo& cl, string *arg)
{
   // return true if we can find an constructor calleable without any arguments

   bool result = false;
   long offset;

   if (cl.Property() & G__BIT_ISNAMESPACE) return false;
   if (cl.Property() & G__BIT_ISABSTRACT) return false;

   for(unsigned int i=0; i<gIoConstructorTypes.size(); ++i) {
      string proto( gIoConstructorTypes[i] );
      int extra = (proto.size()==0) ? 0 : 1;
      if (extra==0) {
         // Looking for default constructor
         result = true;
      } else {
         proto += '*';
      }
      G__MethodInfo methodinfo  = cl.GetMethod(cl.TmpltName(),proto.c_str(),&offset,G__ClassInfo::ExactMatch,G__ClassInfo::InThisScope);
      G__MethodInfo tmethodinfo = cl.GetMethod(cl.Name(),     proto.c_str(),&offset,G__ClassInfo::ExactMatch,G__ClassInfo::InThisScope);

      if (methodinfo.IsValid()) {

         result = CheckConstructor( methodinfo, extra);
         if (result && extra && arg) {
            *arg = "( (";
            *arg += proto;
            *arg += ")0 )";
         }

      } else if (tmethodinfo.IsValid()) {

         // exactly same as above with a function with the full template name
         result = CheckConstructor( tmethodinfo, extra);
         if (result && extra && arg) {
            *arg = "( (";
            *arg += proto;
            *arg += ")0 )";
         }

      } else if (extra==0) {
         // Case where the default constructor is explicitly
         // declared but we could not get a hold of it (i.e. it is not
         // accessible.
         if (cl.HasMethod(cl.TmpltName())) result = false;
         if (cl.HasMethod(cl.Name())) result = false;
      }

      // Check for private operator new
      if (result) {
         const char *name = "operator new";
         proto = "size_t";
         methodinfo = cl.GetMethod(name,proto.c_str(),&offset);
         if  (methodinfo.IsValid() && !(methodinfo.Property() & G__BIT_ISPUBLIC) ) {
            result = false;
         }
         if (result) return true;
      }
   }
   return result;
}

//______________________________________________________________________________
bool NeedConstructor(G__ClassInfo& cl)
{
   // We need a constructor if:
   //   the class is not abstract
   //   the class is not an stl container
   //   the class version is greater than 0
   //   or (the option + has been specified and ShowMembers is missing)

   if (cl.Property() & G__BIT_ISNAMESPACE) return false;

   bool res= ((GetClassVersion(cl)>0
               || (!cl.HasMethod("ShowMembers") && (cl.RootFlag() & G__USEBYTECOUNT)
                  && strncmp(cl.FileName(),"prec_stl",8)!=0 )
               ) && !(cl.Property() & G__BIT_ISABSTRACT));
   return res;
}

//______________________________________________________________________________
bool CheckConstructor(G__ClassInfo& cl)
{
   // Return false if the constructor configuration is invalid

   bool result = true;
   if (NeedConstructor(cl)) {

      bool custom = HasCustomOperatorNew(cl);
      if (custom && cl.IsBase("TObject")) {
         custom = false;
      }
      // if (custom) fprintf(stderr,"%s has custom operator new\n",cl.Name());

      result = !HasDefaultConstructor(cl);
   }

   // For now we never issue a warning at rootcint time.
   // There will be a warning at run-time.
   result = true;

   if (!result) {
      //Error(cl.Fullname(), "I/O has been requested but there is no constructor calleable without arguments\n"
      //      "\tand a custom operator new has been defined.\n"
      //      "\tEither disable the I/O or add an explicit default constructor.\n",cl.Fullname());
      Warning(cl.Fullname(), "I/O has been requested but is missing an explicit default constructor.\n"
               "\tEither disable the I/O or add an explicit default constructor.\n",cl.Fullname());
   }

   return result;
}

//______________________________________________________________________________
bool NeedDestructor(G__ClassInfo& cl)
{
   long offset;
   const char *proto = "";
   string name = "~";
   name += cl.TmpltName();

   if (cl.Property() & G__BIT_ISNAMESPACE) return false;

   G__MethodInfo methodinfo = cl.GetMethod(name.c_str(),proto,&offset);

   // fprintf(stderr,"testing %s and has %d",name.c_str(),methodinfo.IsValid());
   if (methodinfo.IsValid() && !(methodinfo.Property() & G__BIT_ISPUBLIC) ) {
      return false;
   }
   return true;
   /* (GetClassVersion(cl)>0
      || (!cl.HasMethod("ShowMembers") && (cl.RootFlag() & G__USEBYTECOUNT)
      && strncmp(cl.FileName(),"prec_stl",8)!=0 ) );
   */
}

//______________________________________________________________________________
bool IsTemplateFloat16(G__ClassInfo &cl)
{
   // Return true if any of the argument is or contains a Float16.
   if (!cl.IsTmplt()) return false;

   static G__TypeInfo ti;
   char arg[2048], *current, *next;

   strcpy(arg, cl.Name());
   // arg is now is the name of class template instantiation.
   // We first need to find the start of the list of its template arguments
   // then we have a comma separated list of type names.  We want to return
   // the 'count+1'-th element in the list.
   int len = strlen(arg);
   int nesting = 0;
   current = 0;
   next = &(arg[0]);
   for (int c = 0; c<len; c++) {
      switch (arg[c]) {
      case '<':
         if (nesting==0) {
            arg[c]=0;
            current = next;
            next = &(arg[c+1]);
         }
         nesting++;
         break;
      case '>':
         nesting--;
         if (nesting==0) {
            arg[c]=0;
            current = next;
            next = &(arg[c+1]);
            if (current) {
               if (strcmp(current,"Float16_t")==0) return true;
               G__ClassInfo subcl(current);
               if (IsTemplateFloat16(subcl)) return true;
            }
         }
         break;
      case ',':
         if (nesting==1) {
            arg[c]=0;
            current = next;
            next = &(arg[c+1]);
            if (current) {
               if (strcmp(current,"Float16_t")==0) return true;
               G__ClassInfo subcl(current);
               if (IsTemplateFloat16(subcl)) return true;
            }
         }
         break;
      }
   }

   return false;
}

//______________________________________________________________________________
bool IsTemplateDouble32(G__ClassInfo &cl)
{
   // Return true if any of the argument is or contains a double32.
   if (!cl.IsTmplt()) return false;

   static G__TypeInfo ti;
   char arg[2048], *current, *next;

   strcpy(arg, cl.Name());
   // arg is now is the name of class template instantiation.
   // We first need to find the start of the list of its template arguments
   // then we have a comma separated list of type names.  We want to return
   // the 'count+1'-th element in the list.
   int len = strlen(arg);
   int nesting = 0;
   current = 0;
   next = &(arg[0]);
   for (int c = 0; c<len; c++) {
      switch (arg[c]) {
      case '<':
         if (nesting==0) {
            arg[c]=0;
            current = next;
            next = &(arg[c+1]);
         }
         nesting++;
         break;
      case '>':
         nesting--;
         if (nesting==0) {
            arg[c]=0;
            current = next;
            next = &(arg[c+1]);
            if (current) {
               if (strcmp(current,"Double32_t")==0) return true;
               G__ClassInfo subcl(current);
               if (IsTemplateDouble32(subcl)) return true;
            }
         }
         break;
      case ',':
         if (nesting==1) {
            arg[c]=0;
            current = next;
            next = &(arg[c+1]);
            if (current) {
               if (strcmp(current,"Double32_t")==0) return true;
               G__ClassInfo subcl(current);
               if (IsTemplateDouble32(subcl)) return true;
            }
         }
         break;
      }
   }

   return false;
}


//______________________________________________________________________________
int IsSTLContainer(G__DataMemberInfo &m)
{
   // Is this an STL container?

   const char *s = m.Type()->TrueName();
   if (!s) return kNotSTL;

   string type(s);
   int k = TClassEdit::IsSTLCont(type.c_str(),1);

//    if (k) printf(" %s==%d\n",type.c_str(),k);

   return k;
}

//______________________________________________________________________________
int IsSTLContainer(G__BaseClassInfo &m)
{
   // Is this an STL container?

   const char *s = m.Name();
   if (!s) return kNotSTL;

   string type(s);
   int k = TClassEdit::IsSTLCont(type.c_str(),1);
//   if (k) printf(" %s==%d\n",type.c_str(),k);
   return k;
}

//______________________________________________________________________________
int IsStreamable(G__DataMemberInfo &m)
{
   // Is this member a Streamable object?

   const char* mTypeName = ShortTypeName(m.Type()->Name());


   if ((m.Property() & G__BIT_ISSTATIC) ||
         strncmp(m.Title(), "!", 1) == 0        ||
         strcmp(m.Name(), "G__virtualinfo") == 0) return 0;

   if (((m.Type())->Property() & G__BIT_ISFUNDAMENTAL) ||
       ((m.Type())->Property() & G__BIT_ISENUM)) return 0;

   if (m.Property() & G__BIT_ISREFERENCE) return 0;

   if (IsSTLContainer(m)) {
      return 1;
   }

   if (!strcmp(mTypeName, "string") || !strcmp(mTypeName, "string*")) return 1;

   if ((m.Type())->HasMethod("Streamer")) {
      if (!(m.Type())->HasMethod("Class_Version")) return 1;
      int version = GetClassVersion(*m.Type());
      if (version > 0) return 1;
   }
   return 0;
}

//______________________________________________________________________________
G__TypeInfo &TemplateArg(G__DataMemberInfo &m, int count = 0)
{
   // Returns template argument. When count = 0 return first argument,
   // 1 second, etc.

   static G__TypeInfo ti;
   char arg[2048], *current, *next;

   strcpy(arg, m.Type()->TmpltArg());
   // arg is now a comma separated list of type names, and we want
   // to return the 'count+1'-th element in the list.
   int len = strlen(arg);
   int nesting = 0;
   int i = 0;
   current = 0;
   next = &(arg[0]);
   for (int c = 0; c<len && i<=count; c++) {
      switch (arg[c]) {
      case '<':
         nesting++; break;
      case '>':
         nesting--; break;
      case ',':
         if (nesting==0) {
            arg[c]=0;
            i++;
            current = next;
            next = &(arg[c+1]);
         }
         break;
      }
   }
   if (current) ti.Init(current);

   return ti;
}

//______________________________________________________________________________
G__TypeInfo &TemplateArg(G__BaseClassInfo &m, int count = 0)
{
   // Returns template argument. When count = 0 return first argument,
   // 1 second, etc.

   static G__TypeInfo ti;
   char arg[2048], *current, *next;

   strcpy(arg, m.Name());
   // arg is now is the name of class template instantiation.
   // We first need to find the start of the list of its template arguments
   // then we have a comma separated list of type names.  We want to return
   // the 'count+1'-th element in the list.
   int len = strlen(arg);
   int nesting = 0;
   int i = 0;
   current = 0;
   next = &(arg[0]);
   for (int c = 0; c<len && i<=count; c++) {
      switch (arg[c]) {
      case '<':
         if (nesting==0) {
            arg[c]=0;
            current = next;
            next = &(arg[c+1]);
         }
         nesting++;
         break;
      case '>':
         nesting--;
         break;
      case ',':
         if (nesting==1) {
            arg[c]=0;
            i++;
            current = next;
            next = &(arg[c+1]);
         }
         break;
      }
   }
   if (current) ti.Init(current);

   return ti;
}

//______________________________________________________________________________
void WriteAuxFunctions(G__ClassInfo &cl)
{
   // Write the functions that are need for the TGenericClassInfo.
   // This includes
   //    IsA
   //    operator new
   //    operator new[]
   //    operator delete
   //    operator delete[]

   string classname( GetLong64_Name(RStl::DropDefaultArg( cl.Fullname() ) ) );
   string mappedname = G__map_cpp_name((char*)classname.c_str());

   if ( ! TClassEdit::IsStdClass( classname.c_str() ) ) {

      // Prefix the full class name with '::' except for the STL
      // containers and std::string.  This is to request the
      // real class instead of the class in the namespace ROOT::Shadow
      classname.insert(0,"::");
   }

   (*dictSrcOut) << "namespace ROOT {" << std::endl;

   string args;
   if (HasDefaultConstructor(cl,&args)) {
      // write the constructor wrapper only for concrete classes
      (*dictSrcOut) << "   // Wrappers around operator new" << std::endl
          << "   static void *new_" << mappedname.c_str() << "(void *p) {" << std::endl
          << "      return  p ? ";
      if (HasCustomOperatorNewPlacement(cl)) {
         (*dictSrcOut) << "new(p) " << classname.c_str() << args << " : ";
      } else {
         (*dictSrcOut) << "::new((::ROOT::TOperatorNewHelper*)p) " << classname.c_str() << args << " : ";
      }
      (*dictSrcOut) << "new " << classname.c_str() << args << ";" << std::endl
          << "   }" << std::endl;

      if (args.size()==0 && NeedDestructor(cl)) {
         // Can not can newArray if the destructor is not public.
         (*dictSrcOut) << "   static void *newArray_" << mappedname.c_str() << "(Long_t nElements, void *p) {" << std::endl;
         (*dictSrcOut) << "      return p ? ";
         if (HasCustomOperatorNewArrayPlacement(cl)) {
            (*dictSrcOut) << "new(p) " << classname.c_str() << "[nElements] : ";
         } else {
            (*dictSrcOut) << "::new((::ROOT::TOperatorNewHelper*)p) " << classname.c_str() << "[nElements] : ";
         }
         (*dictSrcOut) << "new " << classname.c_str() << "[nElements];" << std::endl;
         (*dictSrcOut) << "   }" << std::endl;
      }
   }

   if (NeedDestructor(cl)) {
      (*dictSrcOut) << "   // Wrapper around operator delete" << std::endl
          << "   static void delete_" << mappedname.c_str() << "(void *p) {" << std::endl
          << "      delete ((" << classname.c_str() << "*)p);" << std::endl
          << "   }" << std::endl

          << "   static void deleteArray_" << mappedname.c_str() << "(void *p) {" << std::endl
          << "      delete [] ((" << classname.c_str() << "*)p);" << std::endl
          << "   }" << std::endl

          << "   static void destruct_" << mappedname.c_str() << "(void *p) {" << std::endl
          << "      typedef " << classname.c_str() << " current_t;" << std::endl
          << "      ((current_t*)p)->~current_t();" << std::endl
          << "   }" << std::endl;
   }

   (*dictSrcOut) << "} // end of namespace ROOT for class " << classname.c_str() << std::endl << std::endl;
}

//______________________________________________________________________________
void WriteStringOperators(FILE *fd)
{
   // Write static ANSI C++ string to TBuffer operators.

   fprintf(fd, "//_______________________________________");
   fprintf(fd, "_______________________________________\n");
   fprintf(fd, "static TBuffer &operator>>(TBuffer &b, string &s)\n{\n");
   fprintf(fd, "   // Reading string object.\n\n");
   fprintf(fd, "   R__ASSERT(b.IsReading());\n");
   fprintf(fd, "   char ch;\n");
   fprintf(fd, "   do {\n");
   fprintf(fd, "      b >> ch;\n");
   fprintf(fd, "      if (ch) s.append(1, ch);\n");
   fprintf(fd, "   } while (ch != 0);\n");
   fprintf(fd, "   return b;\n");
   fprintf(fd, "}\n");
   fprintf(fd, "//_______________________________________");
   fprintf(fd, "_______________________________________\n");
   fprintf(fd, "static TBuffer &operator<<(TBuffer &b, string s)\n{\n");
   fprintf(fd, "   // Writing string object.\n\n");
   fprintf(fd, "   R__ASSERT(b.IsWriting());\n");
   fprintf(fd, "   b.WriteString(s.c_str());\n");
   fprintf(fd, "   return b;\n");
   fprintf(fd, "}\n");
}

//______________________________________________________________________________
int ElementStreamer(G__TypeInfo &ti, const char *R__t,int rwmode,const char *tcl=0)
{
   enum {
      R__BIT_ISTOBJECT   = 0x10000000,
      R__BIT_HASSTREAMER = 0x20000000,
      kBIT_ISSTRING    = 0x40000000
   };

   long prop = ti.Property();
   char tiName[kMaxLen],tiFullname[kMaxLen],objType[kMaxLen];
   strcpy(tiName,ti.Name());
   strcpy(objType,ShortTypeName(tiName));
   if (ti.Fullname())
      strcpy(tiFullname,ti.Fullname());
   else
      tiFullname[0] = 0;
   int isTObj = (ti.IsBase("TObject") || !strcmp(tiFullname, "TObject"));
   int isStre = (ti.HasMethod("Streamer"));

   long kase = prop & (G__BIT_ISPOINTER|G__BIT_ISFUNDAMENTAL|G__BIT_ISENUM);
   if (isTObj)                      kase |= R__BIT_ISTOBJECT;
   if (strcmp("string" ,tiName)==0) kase |= kBIT_ISSTRING;
   if (strcmp("string*",tiName)==0) kase |= kBIT_ISSTRING;
   if (isStre)                      kase |= R__BIT_HASSTREAMER;

//    if (strcmp(objType,"string")==0) RStl::inst().GenerateTClassFor( "string"  );

   if (rwmode == 0) {  //Read mode

      if (R__t) (*dictSrcOut) << "            " << tiName << " " << R__t << ";" << std::endl;
      switch (kase) {

         case G__BIT_ISFUNDAMENTAL:
            if (!R__t)  return 0;
            (*dictSrcOut) << "            R__b >> " << R__t << ";" << std::endl;
            break;

         case G__BIT_ISPOINTER|R__BIT_ISTOBJECT|R__BIT_HASSTREAMER:
            if (!R__t)  return 1;
            (*dictSrcOut) << "            " << R__t << " = (" << tiName << ")R__b.ReadObjectAny(" << tcl << ");"  << std::endl;
            break;

         case G__BIT_ISENUM:
            if (!R__t)  return 0;
            //             fprintf(fp, "            R__b >> (Int_t&)%s;\n",R__t);
            // On some platforms enums and not 'Int_t' and casting to a reference to Int_t
            // induces the silent creation of a temporary which is 'filled' __instead of__
            // the desired enum.  So we need to take it one step at a time.
            (*dictSrcOut) << "            Int_t readtemp;" << std::endl
                << "            R__b >> readtemp;" << std::endl
                << "            " << R__t << " = static_cast<" << tiName << ">(readtemp);" << std::endl;
            break;

         case R__BIT_HASSTREAMER:
         case R__BIT_HASSTREAMER|R__BIT_ISTOBJECT:
            if (!R__t)  return 0;
            (*dictSrcOut) << "            " << R__t << ".Streamer(R__b);" << std::endl;
            break;

         case R__BIT_HASSTREAMER|G__BIT_ISPOINTER:
            if (!R__t)  return 1;
            //fprintf(fp, "            fprintf(stderr,\"info is %%p %%d\\n\",R__b.GetInfo(),R__b.GetInfo()?R__b.GetInfo()->GetOldVersion():-1);\n");
            (*dictSrcOut) << "            if (R__b.GetInfo() && R__b.GetInfo()->GetOldVersion()<=3) {" << std::endl;
            if (ti.Property() & G__BIT_ISABSTRACT) {
               (*dictSrcOut) << "               R__ASSERT(0);// " << objType << " is abstract. We assume that older file could not be produced using this streaming method." << std::endl;
            } else {
               (*dictSrcOut) << "               " << R__t << " = new " << objType << ";" << std::endl
                   << "               " << R__t << "->Streamer(R__b);" << std::endl;
            }
            (*dictSrcOut) << "            } else {" << std::endl
                << "               " << R__t << " = (" << tiName << ")R__b.ReadObjectAny(" << tcl << ");" << std::endl
                << "            }" << std::endl;
            break;

         case kBIT_ISSTRING:
            if (!R__t)  return 0;
            (*dictSrcOut) << "            {TString R__str;" << std::endl
                << "             R__str.Streamer(R__b);" << std::endl
                << "             " << R__t << " = R__str.Data();}" << std::endl;
            break;

         case kBIT_ISSTRING|G__BIT_ISPOINTER:
            if (!R__t)  return 0;
            (*dictSrcOut) << "            {TString R__str;"  << std::endl
                << "             R__str.Streamer(R__b);" << std::endl
                << "             " << R__t << " = new string(R__str.Data());}" << std::endl;
            break;

         case G__BIT_ISPOINTER:
            if (!R__t)  return 1;
            (*dictSrcOut) << "            " << R__t << " = (" << tiName << ")R__b.ReadObjectAny(" << tcl << ");" << std::endl;
            break;

         default:
            if (!R__t) return 1;
            (*dictSrcOut) << "            R__b.StreamObject(&" << R__t << "," << tcl << ");" << std::endl;
            break;
      }

   } else {     //Write case

      switch (kase) {

         case G__BIT_ISFUNDAMENTAL:
         case G__BIT_ISPOINTER|R__BIT_ISTOBJECT|R__BIT_HASSTREAMER:
            if (!R__t)  return 0;
            (*dictSrcOut) << "            R__b << " << R__t << ";" << std::endl;
            break;

         case G__BIT_ISENUM:
            if (!R__t)  return 0;
            (*dictSrcOut) << "            R__b << (Int_t&)" << R__t << ";" << std::endl;
            break;

         case R__BIT_HASSTREAMER:
         case R__BIT_HASSTREAMER|R__BIT_ISTOBJECT:
            if (!R__t)  return 0;
            (*dictSrcOut) << "            ((" << objType << "&)" << R__t << ").Streamer(R__b);" << std::endl;
            break;

         case R__BIT_HASSTREAMER|G__BIT_ISPOINTER:
            if (!R__t)  return 1;
            (*dictSrcOut) << "            R__b.WriteObjectAny(" << R__t << "," << tcl << ");" << std::endl;
            break;

         case kBIT_ISSTRING:
            if (!R__t)  return 0;
            (*dictSrcOut) << "            {TString R__str(" << R__t << ".c_str());" << std::endl
                << "             R__str.Streamer(R__b);};" << std::endl;
            break;

         case kBIT_ISSTRING|G__BIT_ISPOINTER:
            if (!R__t)  return 0;
            (*dictSrcOut) << "            {TString R__str(" << R__t << "->c_str());" << std::endl
                << "             R__str.Streamer(R__b);}" << std::endl;
            break;

         case G__BIT_ISPOINTER:
            if (!R__t)  return 1;
            (*dictSrcOut) << "            R__b.WriteObjectAny(" << R__t << "," << tcl <<");" << std::endl;
            break;

         default:
            if (!R__t)  return 1;
            (*dictSrcOut) << "            R__b.StreamObject((" << objType << "*)&" << R__t << "," << tcl << ");" << std::endl;
            break;
      }
   }
   return 0;
}

//______________________________________________________________________________
int STLContainerStreamer(G__DataMemberInfo &m, int rwmode)
{
   // Create Streamer code for an STL container. Returns 1 if data member
   // was an STL container and if Streamer code has been created, 0 otherwise.

   int stltype = abs(IsSTLContainer(m));
   if (stltype!=0) {
//        fprintf(stderr,"Add %s (%d) which is also %s\n",
//                m.Type()->Name(), stltype, m.Type()->TrueName() );
      RStl::inst().GenerateTClassFor( m.Type()->Name() );
   }
   if (!m.Type()->IsTmplt() || stltype<=0) return 0;

   int isArr = 0;
   int len = 1;
   if (m.Property() & G__BIT_ISARRAY) {
      isArr = 1;
      for (int dim = 0; dim < m.ArrayDim(); dim++) len *= m.MaxIndex(dim);
   }

   // string stlType( RStl::DropDefaultArg( m.Type()->Name() ) );
//    string stlType( TClassEdit::ShortType(m.Type()->Name(),
//                                          TClassEdit::kDropTrailStar|
//                                          TClassEdit::kDropStlDefault) );
   string stlType( ShortTypeName(m.Type()->Name()) );
   string stlName;
   stlName = ShortTypeName(m.Name());

   string fulName1,fulName2;
   const char *tcl1=0,*tcl2=0;
   G__TypeInfo &ti = TemplateArg(m);
   if (ElementStreamer(ti, 0, rwmode)) {
      tcl1="R__tcl1";
      const char *name = ti.Fullname();
      if (name) {
         // the value return by ti.Fullname is a static buffer
         // so we have to copy it immeditately
         fulName1 = name;
      } else {
         // ti is a simple type name
         fulName1 = ti.TrueName();
      }
   }
   if (stltype==kMap || stltype==kMultiMap) {
      G__TypeInfo &ti = TemplateArg(m,1);
      if (ElementStreamer(ti, 0, rwmode)) {
         tcl2="R__tcl2";
         const char *name = ti.Fullname();
         if (name) {
            // the value return by ti.Fullname is a static buffer
            // so we have to copy it immeditately
            fulName2 = name;
         } else {
            // ti is a simple type name
            fulName2 = ti.TrueName();
         }
      }
   }

   int pa = isArr;
   if (m.Property() & G__BIT_ISPOINTER) pa+=2;
   if (rwmode == 0) {
      // create read code
      (*dictSrcOut) << "      {" << std::endl;
      if (isArr) {
         (*dictSrcOut) << "         for (Int_t R__l = 0; R__l < " << len << "; R__l++) {" << std::endl;
      }

      switch (pa) {
         case 0:         //No pointer && No array
            (*dictSrcOut) << "         " << stlType.c_str() << " &R__stl =  " << stlName.c_str() << ";" << std::endl;
            break;
         case 1:         //No pointer && array
            (*dictSrcOut) << "         " << stlType.c_str() << " &R__stl =  " << stlName.c_str() << "[R__l];" << std::endl;
            break;
         case 2:         //pointer && No array
            (*dictSrcOut) << "         delete *" << stlName.c_str() << ";"<< std::endl
                << "         *" << stlName.c_str() << " = new " << stlType.c_str() << ";" << std::endl
                << "         " << stlType.c_str() << " &R__stl = **" << stlName.c_str() << ";" << std::endl;
            break;
         case 3:         //pointer && array
            (*dictSrcOut) << "         delete " << stlName.c_str() << "[R__l];" << std::endl
                << "         " << stlName.c_str() << "[R__l] = new " << stlType.c_str() << ";" << std::endl
                << "         " << stlType.c_str() << " &R__stl = *" << stlName.c_str() << "[R__l];" << std::endl;
            break;
      }

      (*dictSrcOut) << "         R__stl.clear();" << std::endl;

      if (tcl1) {
         (*dictSrcOut) << "         TClass *R__tcl1 = TBuffer::GetClass(typeid(" << fulName1.c_str() << "));" << std::endl
             << "         if (R__tcl1==0) {" << std::endl
             << "            Error(\"" << stlName.c_str() << " streamer\",\"Missing the TClass object for "
             << fulName1.c_str() << "!\");"  << std::endl
             << "            return;" << std::endl
             << "         }" << std::endl;
      }
      if (tcl2) {
         (*dictSrcOut) << "         TClass *R__tcl2 = TBuffer::GetClass(typeid(" << fulName2.c_str() << "));" << std::endl
             << "         if (R__tcl2==0) {" << std::endl
             << "            Error(\"" << stlName.c_str() << " streamer\",\"Missing the TClass object for "
             << fulName2.c_str() <<"!\");" << std::endl
             << "            return;" << std::endl
             << "         }" << std::endl;
      }

      (*dictSrcOut) << "         int R__i, R__n;" << std::endl
          << "         R__b >> R__n;" << std::endl;

      if (stltype==kVector) {
         (*dictSrcOut) << "         R__stl.reserve(R__n);" << std::endl;
      }
      (*dictSrcOut) << "         for (R__i = 0; R__i < R__n; R__i++) {" << std::endl;

      ElementStreamer(TemplateArg(m), "R__t", rwmode, tcl1);
      if (stltype == kMap || stltype == kMultiMap) {     //Second Arg
         ElementStreamer(TemplateArg(m,1), "R__t2", rwmode, tcl2);
      }

      /* Need to go from
         type R__t;
         R__t.Stream;
         vec.push_back(R__t);
         to
         vec.push_back(type());
         R__t_p = &(vec.last());
         *R__t_p->Stream;

      */
      switch (stltype) {

         case kMap:
         case kMultiMap: {
            std::string keyName( TemplateArg(m).Name() );
            (*dictSrcOut) << "            typedef " << keyName << " Value_t;" << std::endl
                << "            std::pair<Value_t const, " << TemplateArg(m,1).Name() << " > R__t3(R__t,R__t2);" << std::endl
                << "            R__stl.insert(R__t3);" << std::endl;
          //fprintf(fp, "            R__stl.insert(%s::value_type(R__t,R__t2));\n",stlType.c_str());
            break;
         }
         case kSet:
         case kMultiSet:
            (*dictSrcOut) << "            R__stl.insert(R__t);" << std::endl;
            break;
         case kVector:
         case kList:
         case kDeque:
            (*dictSrcOut) << "            R__stl.push_back(R__t);" << std::endl;
            break;

         default:
            assert(0);
      }
      (*dictSrcOut) << "         }" << std::endl
          << "      }" << std::endl;
      if (isArr) (*dictSrcOut) << "    }" << std::endl;

   } else {

      // create write code
      if (isArr) {
         (*dictSrcOut) << "         for (Int_t R__l = 0; R__l < " << len << "; R__l++) {" << std::endl;
      }
      (*dictSrcOut) << "      {" << std::endl;
      switch (pa) {
         case 0:         //No pointer && No array
            (*dictSrcOut) << "         " << stlType.c_str() << " &R__stl =  " << stlName.c_str() << ";" << std::endl;
            break;
         case 1:         //No pointer && array
            (*dictSrcOut) << "         " << stlType.c_str() << " &R__stl =  " << stlName.c_str() << "[R__l];" << std::endl;
            break;
         case 2:         //pointer && No array
            (*dictSrcOut) << "         " << stlType.c_str() << " &R__stl = **" << stlName.c_str() << ";" << std::endl;
            break;
         case 3:         //pointer && array
            (*dictSrcOut) << "         " << stlType.c_str() << " &R__stl = *" << stlName.c_str() << "[R__l];" << std::endl;
            break;
      }

      (*dictSrcOut) << "         int R__n=(&R__stl) ? int(R__stl.size()) : 0;" << std::endl
          << "         R__b << R__n;" << std::endl
          << "         if(R__n) {" << std::endl;

      if (tcl1) {
         (*dictSrcOut) << "         TClass *R__tcl1 = TBuffer::GetClass(typeid(" << fulName1.c_str() << "));" << std::endl
             << "         if (R__tcl1==0) {" << std::endl
             << "            Error(\"" << stlName.c_str() << " streamer\",\"Missing the TClass object for "
             << fulName1.c_str() << "!\");" << std::endl
             << "            return;" << std::endl
             << "         }" << std::endl;
      }
      if (tcl2) {
         (*dictSrcOut) << "         TClass *R__tcl2 = TBuffer::GetClass(typeid(" << fulName2.c_str() << "));" << std::endl
             << "         if (R__tcl2==0) {" << std::endl
             << "            Error(\"" << stlName.c_str() << "streamer\",\"Missing the TClass object for " << fulName2.c_str() << "!\");" << std::endl
             << "            return;" << std::endl
             << "         }" << std::endl;
      }

      (*dictSrcOut) << "            " << stlType.c_str() << "::iterator R__k;" << std::endl
          << "            for (R__k = R__stl.begin(); R__k != R__stl.end(); ++R__k) {" << std::endl;
      if (stltype == kMap || stltype == kMultiMap) {
         ElementStreamer(TemplateArg(m,0), "((*R__k).first )",rwmode,tcl1);
         ElementStreamer(TemplateArg(m,1), "((*R__k).second)",rwmode,tcl2);
      } else {
         ElementStreamer(TemplateArg(m,0), "(*R__k)"         ,rwmode,tcl1);
      }

      (*dictSrcOut) << "            }" << std::endl
          << "         }" << std::endl
          << "      }" << std::endl;
      if (isArr) (*dictSrcOut) << "    }" << std::endl;
   }
   return 1;
}

//______________________________________________________________________________
int STLStringStreamer(G__DataMemberInfo &m, int rwmode)
{
   // Create Streamer code for a standard string object. Returns 1 if data
   // member was a standard string and if Streamer code has been created,
   // 0 otherwise.

   const char *mTypeName = ShortTypeName(m.Type()->Name());
   if (!strcmp(mTypeName, "string")) {
      if (rwmode == 0) {
         // create read mode
         if ((m.Property() & G__BIT_ISPOINTER) &&
             (m.Property() & G__BIT_ISARRAY)) {

         } else if (m.Property() & G__BIT_ISARRAY) {
            std::stringstream fullIdx;
            for (int dim = 0; dim < m.ArrayDim(); ++dim) {
               (*dictSrcOut) << "      for (int R__i" << dim << "=0; R__i" << dim << "<"
                  << m.MaxIndex(dim) << "; ++R__i" << dim << " )" << std::endl;
               fullIdx << "[R__i" << dim << "]";
            }
            (*dictSrcOut) << "         { TString R__str; R__str.Streamer(R__b); "
               << m.Name() << fullIdx.str() << " = R__str.Data();}" << std::endl;
         } else {
            (*dictSrcOut) << "      { TString R__str; R__str.Streamer(R__b); ";
            if (m.Property() & G__BIT_ISPOINTER)
               (*dictSrcOut) << "if (*" << m.Name() << ") delete *" << m.Name() << "; (*"
                   << m.Name() << " = new string(R__str.Data())); }" << std::endl;
            else
               (*dictSrcOut) << m.Name() << " = R__str.Data(); }" << std::endl;
         }
      } else {
         // create write mode
         if (m.Property() & G__BIT_ISPOINTER)
            (*dictSrcOut) << "      { TString R__str; if (*" << m.Name() << ") R__str = (*"
                << m.Name() << ")->c_str(); R__str.Streamer(R__b);}" << std::endl;
         else if (m.Property() & G__BIT_ISARRAY) {
            std::stringstream fullIdx;
            for (int dim = 0; dim < m.ArrayDim(); ++dim) {
               (*dictSrcOut) << "      for (int R__i" << dim << "=0; R__i" << dim << "<"
                  << m.MaxIndex(dim) << "; ++R__i" << dim << " )" << std::endl;
               fullIdx << "[R__i" << dim << "]";
            }
            (*dictSrcOut) << "         { TString R__str(" << m.Name() << fullIdx.str() << ".c_str()); R__str.Streamer(R__b);}" << std::endl;
         } else
            (*dictSrcOut) << "      { TString R__str = " << m.Name() << ".c_str(); R__str.Streamer(R__b);}" << std::endl;
      }
      return 1;
   }
   return 0;
}

//______________________________________________________________________________
#ifdef OLDSTREAMER
int STLBaseStreamer(G__BaseClassInfo &m, int rwmode)
{
   // Create Streamer code for an STL base class. Returns 1 if base class
   // was an STL container and if Streamer code has been created, 0 otherwise.

   int stltype = abs(IsSTLContainer(m));
   if (m.IsTmplt() && stltype>0) {
      char ss[kMaxLen];strcpy(ss,TemplateArg(m).Name());char *s=ss;

      if (rwmode == 0) {
         // create read code
         (*dictSrcOut) << "      {" << std::endl;
         char tmparg[kMaxLen];
         strcpy(tmparg,m.Name());
         int lenarg = strlen(tmparg);
         if (tmparg[lenarg-1] == '*') {tmparg[lenarg-1] = 0; lenarg--;}
         if (tmparg[lenarg-1] == '*') {tmparg[lenarg-1] = 0; lenarg--;}
         if (!strncmp(s, "const ", 6)) s += 6;
         (*dictSrcOut) << "         clear();" << std::endl
             << "         int R__i, R__n;" << std::endl
             << "         R__b >> R__n;" << std::endl
             << "         for (R__i = 0; R__i < R__n; R__i++) {" << std::endl
             << "            " << s << " R__t;" << std::endl;
         if ((TemplateArg(m).Property() & G__BIT_ISPOINTER) ||
             (TemplateArg(m).Property() & G__BIT_ISFUNDAMENTAL) ||
             (TemplateArg(m).Property() & G__BIT_ISENUM)) {
            if (TemplateArg(m).Property() & G__BIT_ISENUM)
               (*dictSrcOut) << "            R__b >> (Int_t&)R__t;" << std::endl;
            else {
               if (stltype == kMap || stltype == kMultiMap) {
                  (*dictSrcOut) << "            R__b >> R__t;" << std::endl;
                  if ((TemplateArg(m,1).Property() & G__BIT_ISPOINTER) ||
                  (TemplateArg(m,1).Property() & G__BIT_ISFUNDAMENTAL) ||
                  (TemplateArg(m,1).Property() & G__BIT_ISENUM)) {
                     (*dictSrcOut) << "            " << TemplateArg(m,1).Name() << " R__t2;" << std::endl
                         << "            R__b >> R__t2;" << std::endl;
                  } else {
                     if (strcmp(TemplateArg(m,1).Name(),"string") == 0) {
                        (*dictSrcOut) << "            TString R__str;" << std::endl
                            << "            R__str.Streamer(R__b);" << std::endl
                            << "            string R__t2 = R__str.Data();" << std::endl;
                     } else {
                        (*dictSrcOut) << "            " << TemplateArg(m,1).Name() << " R__t2;" << std::endl
                            << "            R__t2.Streamer(R__b);" << std::endl;
                     }
                  }
               } else if (stltype == kSet || stltype == kMultiSet) {
                  (*dictSrcOut) << "            R__b >> R__t;" << std::endl;
               } else {
                  if (strcmp(s,"string*") == 0) {
                     (*dictSrcOut) << "            TString R__str;" << std::endl
                         << "            R__str.Streamer(R__b);" << std::endl
                         << "            R__t = new string(R__str.Data());" << std::endl;
                  } else {
                     (*dictSrcOut) << "            R__b >> R__t;" << std::endl;
                  }
               }
            }
         } else {
            if (TemplateArg(m).HasMethod("Streamer")) {
               if (stltype == kMap || stltype == kMultiMap) {
                  (*dictSrcOut) << "            R__t.Streamer(R__b);" << std::endl;
                  if ((TemplateArg(m,1).Property() & G__BIT_ISPOINTER) ||
                      (TemplateArg(m,1).Property() & G__BIT_ISFUNDAMENTAL) ||
                      (TemplateArg(m,1).Property() & G__BIT_ISENUM)) {
                     (*dictSrcOut) << "            " << TemplateArg(m,1).Name() << " R__t2;" << std::endl;
                         << "            R__b >> R__t2;" << std::endl;
                  } else {
                     if (strcmp(TemplateArg(m,1).Name(),"string") == 0) {
                        (*dictSrcOut) << "            TString R__str;" << std::endl
                            << "            R__str.Streamer(R__b); << std::endl"
                            << "            string R__t2 = R__str.Data();" << std::endl;
                     } else {
                        (*dictSrcOut) << "            " << TemplateArg(m,1).Name() << " R__t2;" << std::endl
                            << "            R__t2.Streamer(R__b);" << std::endl;
                     }
                  }
               } else {
                  (*dictSrcOut) << "            R__t.Streamer(R__b);" << std::endl;
               }
            } else {
               if (strcmp(s,"string") == 0) {
                  (*dictSrcOut) << "            TString R__str;" << std::endl
                      << "            R__str.Streamer(R__b);" << std::endl;
                      << "            R__t = R__str.Data();" << std::endl;
               } else {
                  (*dictSrcOut) << "R__b.StreamObject(&R__t,typeid(" << s << "));" << std::endl;
//VP                 Error(0, "*** Baseclass %s: template arg %s has no Streamer()"
//VP                          " method (need manual intervention)\n",
//VP                          m.Name(), TemplateArg(m).Name());
//VP                 (*dictSrcOut) << "            //R__t.Streamer(R__b);" << std::endl;
               }
            }
         }
         if (m.Property() & G__BIT_ISPOINTER) {
            if (stltype == kMap || stltype == kMultiMap) {
               (*dictSrcOut) << "            insert(make_pair(R__t,R__t2));" << std::endl;
            } else if (stltype == kSet || stltype == kMultiSet) {
               (*dictSrcOut) << "            insert(R__t);" << std::endl;
            } else {
               (*dictSrcOut) << "            push_back(R__t);" << std::endl;
            }
         } else {
            if (stltype == kMap || stltype == kMultiMap) {
               (*dictSrcOut) << "            insert(make_pair(R__t,R__t2));");
            } else if (stltype == kSet || stltype == kMultiSet) {
               fprintf(fp, "            insert(R__t);\n");
            } else {
               fprintf(fp, "            push_back(R__t);\n");
            }
         }
         fprintf(fp, "         }\n");
         fprintf(fp, "      }\n");
      } else {
         // create write code
         fprintf(fp, "      {\n");
         fprintf(fp, "         R__b << int(size());\n");
         char tmparg[kMaxLen];
         strcpy(tmparg,m.Name());
         int lenarg = strlen(tmparg);
         if (tmparg[lenarg-1] == '*') {tmparg[lenarg-1] = 0; lenarg--;}
         if (tmparg[lenarg-1] == '*') {tmparg[lenarg-1] = 0; lenarg--;}
         fprintf(fp, "         %s::iterator R__k;\n", tmparg);
         fprintf(fp, "         for (R__k = begin(); R__k != end(); ++R__k) {\n");
         if ((TemplateArg(m).Property() & G__BIT_ISPOINTER) ||
             (TemplateArg(m).Property() & G__BIT_ISFUNDAMENTAL) ||
             (TemplateArg(m).Property() & G__BIT_ISENUM)) {
            if (TemplateArg(m).Property() & G__BIT_ISENUM)
               fprintf(fp, "            R__b << (Int_t)*R__k;\n");
            else {
               if (stltype == kMap || stltype == kMultiMap) {
                  fprintf(fp, "            R__b << (*R__k).first;\n");
                  if ((TemplateArg(m,1).Property() & G__BIT_ISPOINTER) ||
                  (TemplateArg(m,1).Property() & G__BIT_ISFUNDAMENTAL) ||
                  (TemplateArg(m,1).Property() & G__BIT_ISENUM)) {
                     fprintf(fp, "            R__b << (*R__k).second;\n");
                  } else {
                     if (strcmp(TemplateArg(m,1).Name(),"string") == 0) {
                        fprintf(fp, "            TString R__str = ((%s&)((*R__k).second)).c_str();\n",TemplateArg(m,1).Name());
                        fprintf(fp, "            R__str.Streamer(R__b);\n");
                     } else {
                        fprintf(fp, "            ((%s&)((*R__k).second)).Streamer(R__b);\n",TemplateArg(m,1).Name());
                     }
                  }
               } else if (stltype == kSet || stltype == kMultiSet) {
                  fprintf(fp, "            R__b << *R__k;\n");
               } else {
                  if (strcmp(TemplateArg(m).Name(),"string*") == 0) {
                     fprintf(fp,"            TString R__str = (*R__k)->c_str();\n");
                     fprintf(fp,"            R__str.Streamer(R__b);\n");
                  } else {
                     if (strcmp(TemplateArg(m).Name(),"(unknown)") == 0) {
                        Error(0, "cannot process template argument1 %s\n",tmparg);
                        fprintf(fp, "            //R__b << *R__k;\n");
                     } else {
                        fprintf(fp, "            R__b << *R__k;\n");
                     }
                  }
               }
            }
         } else {
            if (TemplateArg(m).HasMethod("Streamer")) {
               if (stltype == kMap || stltype == kMultiMap) {
                  fprintf(fp, "            ((%s&)((*R__k).first)).Streamer(R__b);\n",TemplateArg(m).Name());
                  if ((TemplateArg(m,1).Property() & G__BIT_ISPOINTER) ||
                      (TemplateArg(m,1).Property() & G__BIT_ISFUNDAMENTAL) ||
                      (TemplateArg(m,1).Property() & G__BIT_ISENUM)) {
                     fprintf(fp, "            R__b << (*R__k).second;\n");
                  } else {
                     if (strcmp(TemplateArg(m,1).Name(),"string") == 0) {
                        fprintf(fp, "            TString R__str = ((%s&)((*R__k).second)).c_str();\n",TemplateArg(m,1).Name());
                        fprintf(fp, "            R__str.Streamer(R__b);\n");
                     } else {
                        fprintf(fp, "            ((%s&)((*R__k).second)).Streamer(R__b);\n",TemplateArg(m,1).Name());
                     }
                  }
               } else if (stltype == kSet || stltype == kMultiSet) {
                  fprintf(fp, "            (*R__k).Streamer(R__b);\n");
               } else {
                  fprintf(fp, "            (*R__k).Streamer(R__b);\n");
               }
            } else {
               if (strcmp(TemplateArg(m).Name(),"string") == 0) {
                  fprintf(fp,"            TString R__str = (*R__k).c_str();\n");
                  fprintf(fp,"            R__str.Streamer(R__b);\n");
               } else {
                  if (strcmp(TemplateArg(m).Name(),"(unknown)") == 0) {
                     Error(0, "cannot process template argument2 %s\n",tmparg);
                     fprintf(fp, "            //(*R__k).Streamer(R__b);\n");
                  } else {
                     fprintf(fp, "R__b.StreamObject(R__k,typeid(%s));\n",s);               //R__t.Streamer(R__b);\n");
                     //VP                    fprintf(fp, "            //(*R__k).Streamer(R__b);\n");
                  }
               }
            }
         }
         fprintf(fp, "         }\n");
         fprintf(fp, "      }\n");
      }
      return 1;
   }
   return 0;
}
#endif
//______________________________________________________________________________
int PointerToPointer(G__DataMemberInfo &m)
{
   if (strstr(m.Type()->Name(), "**")) return 1;
   return 0;
}

//______________________________________________________________________________
void WriteArrayDimensions(int dim)
{
   for (int i = 0; i < dim-1; i++)
      (*dictSrcOut) << "[0]";
}

//______________________________________________________________________________
void WriteInputOperator(G__ClassInfo &cl)
{
   if (cl.IsBase("TObject") || !strcmp(cl.Fullname(), "TObject"))
      return;

   (*dictSrcOut) << "//_______________________________________"
       << "_______________________________________" << std::endl;

   char space_prefix[kMaxLen] = "";
#ifdef WIN32
   G__ClassInfo space = cl.EnclosingSpace();
   if (space.Property() & G__BIT_ISNAMESPACE)
      sprintf(space_prefix,"%s::",space.Fullname());
#endif

   if (cl.IsTmplt()) {
      // Produce specialisation for templates:
      (*dictSrcOut) << "template<> TBuffer &operator>>"
          << "(TBuffer &buf, " << cl.Fullname() << " *&obj)" << std::endl
          << "{" << std::endl;
   } else {
      (*dictSrcOut) << "template<> TBuffer &" << space_prefix << "operator>>(TBuffer &buf, "
          << cl.Fullname() << " *&obj)" << std::endl
          << "{" << std::endl;
   }
   (*dictSrcOut) << "   // Read a pointer to an object of class " << cl.Fullname() << "."
       << std::endl << std::endl;

   if (cl.IsBase("TObject") || !strcmp(cl.Fullname(), "TObject")) {
      (*dictSrcOut) << "   obj = (" << cl.Fullname() << " *) buf.ReadObjectAny("
          << cl.Fullname() << "::Class());" << std::endl;
   } else {
      (*dictSrcOut) << "   ::Error(\"" << cl.Fullname() << "::operator>>\", \"objects not inheriting"
                  " from TObject need a specialized operator>>"
                  " function\"); if (obj) { }" << std::endl;
   }
   (*dictSrcOut) << "   return buf;" << std::endl << "}" << std::endl << std::endl;
}

//______________________________________________________________________________
void WriteClassFunctions(G__ClassInfo &cl, int /*tmplt*/ = 0)
{
   // Write the code to set the class name and the initialization object.

   int add_template_keyword = NeedTemplateKeyword(cl);

   G__ClassInfo ns = cl.EnclosingSpace();
   string clsname = cl.Fullname();
   string nsname;
   if (ns.IsValid()) {
      nsname = ns.Fullname();
      clsname.erase (0, nsname.size() + 2);
   }

   int enclSpaceNesting = 0;
   if (!nsname.empty()) {
      G__ShadowMaker nestTempShadowMaker(*dictSrcOut, "");
      enclSpaceNesting = nestTempShadowMaker.WriteNamespaceHeader(cl);
   }

   (*dictSrcOut) << "//_______________________________________"
       << "_______________________________________" << std::endl;
   if (add_template_keyword) (*dictSrcOut) << "template <> ";
   (*dictSrcOut) << "TClass *" << clsname.c_str() << "::fgIsA = 0;  // static to hold class pointer" << std::endl
       << std::endl

       << "//_______________________________________"
       << "_______________________________________" << std::endl;
   if (add_template_keyword) (*dictSrcOut) << "template <> ";
   (*dictSrcOut) << "const char *" << clsname.c_str() << "::Class_Name()" << std::endl << "{" << std::endl
       << "   return \"" << cl.Fullname() << "\";"  << std::endl <<"}" << std::endl << std::endl;

   if (1 || !cl.IsTmplt()) {
      // If the class is not templated and has a ClassDef,
      // a ClassImp is required and already defines those function:

      (*dictSrcOut) << "//_______________________________________"
          << "_______________________________________" << std::endl;
      if (add_template_keyword) (*dictSrcOut) << "template <> ";
      (*dictSrcOut) << "const char *" << clsname.c_str() << "::ImplFileName()"  << std::endl << "{" << std::endl
          << "   return ::ROOT::GenerateInitInstanceLocal((const ::" << cl.Fullname()
          << "*)0x0)->GetImplFileName();" << std::endl << "}" << std::endl << std::endl

          << "//_______________________________________"
          << "_______________________________________" << std::endl;
      if (add_template_keyword) (*dictSrcOut) <<"template <> ";
      (*dictSrcOut) << "int " << clsname.c_str() << "::ImplFileLine()" << std::endl << "{" << std::endl
          << "   return ::ROOT::GenerateInitInstanceLocal((const ::" << cl.Fullname()
          << "*)0x0)->GetImplFileLine();" << std::endl << "}" << std::endl << std::endl

          << "//_______________________________________"
          << "_______________________________________" << std::endl;
      if (add_template_keyword) (*dictSrcOut) << "template <> ";
      (*dictSrcOut) << "void " << clsname.c_str() << "::Dictionary()" << std::endl << "{" << std::endl
          << "   fgIsA = ::ROOT::GenerateInitInstanceLocal((const ::" << cl.Fullname()
          << "*)0x0)->GetClass();" << std::endl
          << "}" << std::endl << std::endl

          << "//_______________________________________"
          << "_______________________________________" << std::endl;
      if (add_template_keyword) (*dictSrcOut) << "template <> ";
      (*dictSrcOut) << "TClass *" << clsname.c_str() << "::Class()" << std::endl << "{" << std::endl;
      (*dictSrcOut) << "   if (!fgIsA) fgIsA = ::ROOT::GenerateInitInstanceLocal((const ::";
      (*dictSrcOut) << cl.Fullname() << "*)0x0)->GetClass();" << std::endl
                    << "   return fgIsA;" << std::endl
                    << "}" << std::endl << std::endl;
   }

   while (enclSpaceNesting) {
     (*dictSrcOut) << "} // namespace " << nsname << std::endl;
     --enclSpaceNesting;
   }
}

//______________________________________________________________________________
void WriteClassInit(G__ClassInfo &cl)
{
   // Write the code to initialize the class name and the initialization object.

   string classname = GetLong64_Name( RStl::DropDefaultArg( cl.Fullname() ) );
   string mappedname = G__map_cpp_name((char*)classname.c_str());
   string csymbol = classname;
   string args;

   if ( ! TClassEdit::IsStdClass( classname.c_str() ) ) {

      // Prefix the full class name with '::' except for the STL
      // containers and std::string.  This is to request the
      // real class instead of the class in the namespace ROOT::Shadow
      csymbol.insert(0,"::");
   }

   int stl = TClassEdit::IsSTLCont(classname.c_str());

   (*dictSrcOut) << "namespace ROOT {" << std::endl
       << "   void " << mappedname.c_str() << "_ShowMembers(void *obj, TMemberInspector &R__insp, char *R__parent);"
       << std::endl;

   if (!cl.HasMethod("Dictionary") || cl.IsTmplt())
      (*dictSrcOut) << "   static void " << mappedname.c_str() << "_Dictionary();" << std::endl;

   if (HasDefaultConstructor(cl,&args)) {
      (*dictSrcOut) << "   static void *new_" << mappedname.c_str() << "(void *p = 0);" << std::endl;
      if (args.size()==0 && NeedDestructor(cl))
         (*dictSrcOut) << "   static void *newArray_" << mappedname.c_str()
                       << "(Long_t size, void *p);" << std::endl;
   }
   if (NeedDestructor(cl)) {
      (*dictSrcOut) << "   static void delete_" << mappedname.c_str() << "(void *p);" << std::endl
          << "   static void deleteArray_" << mappedname.c_str() << "(void *p);" << std::endl
          << "   static void destruct_" << mappedname.c_str() << "(void *p);" << std::endl;
   }
   (*dictSrcOut) << std::endl

       << "   // Function generating the singleton type initializer" << std::endl;

#if 0
   fprintf(fp, "#if defined R__NAMESPACE_TEMPLATE_IMP_BUG\n");
   fprintf(fp, "   template <> ::ROOT::TGenericClassInfo *::ROOT::GenerateInitInstanceLocal< %s >(const %s*)\n   {\n",
           cl.Fullname(), cl.Fullname() );
   fprintf(fp, "#else\n");
   fprintf(fp, "   template <> ::ROOT::TGenericClassInfo *GenerateInitInstanceLocal< %s >(const %s*)\n   {\n",
           classname.c_str(), classname.c_str() );
   fprintf(fp, "#endif\n");
#endif


   (*dictSrcOut) << "   static TGenericClassInfo *GenerateInitInstanceLocal(const " << csymbol.c_str() << "*)" << std::endl
                    << "   {" << std::endl;

   if (NeedShadowClass(cl)) {
      (*dictSrcOut) << "      // Make sure the shadow class has the right sizeof" << std::endl;
      if (G__ShadowMaker::IsStdPair(cl)) {
         // Some compiler don't recognize ::pair even after a 'using namespace std;'
         // and there is not risk of confusion since it is a template.
         //fprintf(fp, "      R__ASSERT(sizeof(%s)", classname.c_str() );
      } else {
         std::string clfullname;
         shadowMaker->GetFullShadowName(cl, clfullname);
         (*dictSrcOut) << "      R__ASSERT(sizeof(" << csymbol.c_str() << ")"
             << " == sizeof(" << clfullname.c_str() << "));" << std::endl;
      }
   }

   (*dictSrcOut) << "      " << csymbol.c_str() << " *ptr = 0;" << std::endl;

   //fprintf(fp, "      static ::ROOT::ClassInfo< %s > \n",classname.c_str());
   if ( cl.HasMethod("IsA") ) {
      (*dictSrcOut) << "      static ::TVirtualIsAProxy* isa_proxy = new ::TInstrumentedIsAProxy< "
          << csymbol.c_str() << " >(0);" << std::endl;
   }
   else {
      (*dictSrcOut) << "      static ::TVirtualIsAProxy* isa_proxy = new ::TIsAProxy(typeid("
          << csymbol.c_str() << "),0);" << std::endl;
   }
   (*dictSrcOut) << "      static ::ROOT::TGenericClassInfo " << std::endl

       << "         instance(\"" << classname.c_str() << "\", ";

   if (cl.HasMethod("Class_Version")) {
      (*dictSrcOut) << csymbol.c_str() << "::Class_Version(), ";
   } else if (stl) {
      (*dictSrcOut) << "-2, "; // "::TStreamerInfo::Class_Version(), ";
   } else { // if (cl.RootFlag() & G__USEBYTECOUNT ) {

      // Need to find out if the operator>> is actually defined for this class.
      G__ClassInfo gcl;
      long offset;
      const char *versionFunc = "GetClassVersion";
      char *funcname= new char[strlen(classname.c_str())+strlen(versionFunc)+5];
      sprintf(funcname,"%s<%s >",versionFunc,classname.c_str());
      char *proto = new char[strlen(classname.c_str())+ 10 ];
      sprintf(proto,"%s*",classname.c_str());
      G__MethodInfo methodinfo = gcl.GetMethod(versionFunc,proto,&offset);
      delete [] funcname;
      delete [] proto;

      if (methodinfo.IsValid() &&
         //          methodinfo.ifunc()->para_p_tagtable[methodinfo.Index()][0] == cl.Tagnum() &&
         strstr(methodinfo.FileName(),"Rtypes.h") == 0) {

         // GetClassVersion was defined in the header file.
         //fprintf(fp, "GetClassVersion((%s *)0x0), ",classname.c_str());
         (*dictSrcOut) << "GetClassVersion< " << classname.c_str() << " >(), ";
      }
      //static char temporary[1024];
      //sprintf(temporary,"GetClassVersion<%s>( (%s *) 0x0 )",classname.c_str(),classname.c_str());
      //fprintf(stderr,"DEBUG: %s has value %d\n",classname.c_str(),(int)G__int(G__calc(temporary)));
   }

   char *filename = cl.FileName() ? StrDup(cl.FileName()) : StrDup("");
   if (strlen(filename) > 0) {
      for (unsigned int i=0; i<strlen(filename); i++) {
         if (filename[i]=='\\') filename[i]='/';
      }
   }
   (*dictSrcOut) << "\"" << filename << "\", " << cl.LineNumber() << "," << std::endl
       << "                  typeid(" << csymbol.c_str() << "), DefineBehavior(ptr, ptr)," << std::endl
   //   fprintf(fp, "                  (::ROOT::ClassInfo< %s >::ShowMembersFunc_t)&::ROOT::ShowMembers,%d);\n", classname.c_str(),cl.RootFlag());
       << "                  ";
   delete [] filename;
   if (!NeedShadowClass(cl)) {
      if (!cl.HasMethod("ShowMembers")) (*dictSrcOut) << "0, ";
   } else {
      if (!cl.HasMethod("ShowMembers"))
         (*dictSrcOut) << "(void*)&" << mappedname.c_str() << "_ShowMembers, ";
   }

   if (cl.HasMethod("Dictionary") && !cl.IsTmplt()) {
      (*dictSrcOut) << "&" << csymbol.c_str() << "::Dictionary, ";
   } else {
      (*dictSrcOut) << "&" << mappedname.c_str() << "_Dictionary, ";
   }

   (*dictSrcOut) << "isa_proxy, " << cl.RootFlag() << "," << std::endl
       << "                  sizeof(" << csymbol.c_str() << ") );" << std::endl;
   if (HasDefaultConstructor(cl,&args)) {
      (*dictSrcOut) << "      instance.SetNew(&new_" << mappedname.c_str() << ");" << std::endl;
      if (args.size()==0 && NeedDestructor(cl))
         (*dictSrcOut) << "      instance.SetNewArray(&newArray_" << mappedname.c_str() << ");" << std::endl;
   }
   if (NeedDestructor(cl)) {
      (*dictSrcOut) << "      instance.SetDelete(&delete_" << mappedname.c_str() << ");" << std::endl
          << "      instance.SetDeleteArray(&deleteArray_" << mappedname.c_str() << ");" << std::endl
          << "      instance.SetDestructor(&destruct_" << mappedname.c_str() << ");" << std::endl;
   }
   if (stl != 0 && ((stl>0 && stl<8) || (stl<0 && stl>-8)) )  {
      int idx = classname.find("<");
      int stlType = (idx!=(int)std::string::npos) ? TClassEdit::STLKind(classname.substr(0,idx).c_str()) : 0;
      const char* methodTCP=0;
      switch(stlType)  {
         case TClassEdit::kVector:
         case TClassEdit::kList:
         case TClassEdit::kDeque:
            methodTCP="Pushback";
            break;
         case TClassEdit::kMap:
         case TClassEdit::kMultiMap:
            methodTCP="MapInsert";
            break;
         case TClassEdit::kSet:
         case TClassEdit::kMultiSet:
            methodTCP="Insert";
            break;
      }
      (*dictSrcOut) << "      instance.AdoptCollectionProxyInfo(TCollectionProxyInfo::Generate(TCollectionProxyInfo::"
                    << methodTCP << "< " << classname.c_str() << " >()));" << std::endl;

      gNeedCollectionProxy = true;
   }
   (*dictSrcOut) << "      return &instance;"  << std::endl
                 << "   }" << std::endl;

   if (!stl && !IsTemplateDouble32(cl) && !IsTemplateFloat16(cl)) {
      // The GenerateInitInstance for STL are not unique and should not be externally accessible
      (*dictSrcOut) << "   TGenericClassInfo *GenerateInitInstance(const " << csymbol.c_str() << "*)" << std::endl
                    << "   {\n      return GenerateInitInstanceLocal((" <<  csymbol.c_str() << "*)0);\n   }"
                    << std::endl;
   }

   (*dictSrcOut) << "   // Static variable to force the class initialization" << std::endl;
   // must be one long line otherwise R__UseDummy does not work


   (*dictSrcOut)
      << "   static ::ROOT::TGenericClassInfo *_R__UNIQUE_(Init) = GenerateInitInstanceLocal((const "
      << csymbol.c_str() << "*)0x0); R__UseDummy(_R__UNIQUE_(Init));" << std::endl;

   if (!cl.HasMethod("Dictionary") || cl.IsTmplt()) {
      (*dictSrcOut) <<  std::endl << "   // Dictionary for non-ClassDef classes" << std::endl
                    << "   static void " << mappedname.c_str() << "_Dictionary() {" << std::endl;
      (*dictSrcOut) << "      ::ROOT::GenerateInitInstanceLocal((const " << csymbol.c_str();
      (*dictSrcOut) << "*)0x0)->GetClass();" << std::endl
                    << "   }" << std::endl << std::endl;
   }

   (*dictSrcOut) << "} // end of namespace ROOT" << std::endl << std::endl;
}

//______________________________________________________________________________
void WriteNamespaceInit(G__ClassInfo &cl)
{
   // Write the code to initialize the namespace name and the initialization object.

   if (! (cl.Property() & G__BIT_ISNAMESPACE) ) return;

   string classname = GetLong64_Name( RStl::DropDefaultArg( cl.Fullname() ) );
   string mappedname = G__map_cpp_name((char*)classname.c_str());

   int nesting = 0;
   // We should probably unwind the namespace to properly nest it.
   if (classname!="ROOT") {
      string right = classname;
      int pos = right.find(":");
      if (pos==0) {
         right = right.substr(2);
         pos = right.find(":");
      }
      while(pos>=0) {
         string left = right.substr(0,pos);
         right = right.substr(pos+2);
         pos = right.find(":");
         ++nesting;
         (*dictSrcOut) << "namespace " << left << " {" << std::endl;
      }

      ++nesting;
      (*dictSrcOut) << "namespace " << right << " {" << std::endl;
   }

   (*dictSrcOut) << "   namespace ROOT {" << std::endl;

#if !defined(R__SGI) && !defined(R__AIX)
   (*dictSrcOut) << "      inline ::ROOT::TGenericClassInfo *GenerateInitInstance();" << std::endl;
#endif

   if (!cl.HasMethod("Dictionary") || cl.IsTmplt())
      (*dictSrcOut) << "      static void " << mappedname.c_str() << "_Dictionary();" << std::endl;

   (*dictSrcOut) << std::endl

       << "      // Function generating the singleton type initializer" << std::endl

#if !defined(R__SGI) && !defined(R__AIX)
       << "      inline ::ROOT::TGenericClassInfo *GenerateInitInstance()" << std::endl
       << "      {" << std::endl
#else
       << "      ::ROOT::TGenericClassInfo *GenerateInitInstance()" << std::endl
       << "      {" << std::endl
#endif

       << "         static ::ROOT::TGenericClassInfo " << std::endl

       << "            instance(\"" << classname.c_str() << "\", ";

   if (cl.HasMethod("Class_Version")) {
      (*dictSrcOut) << "::" << classname.c_str() << "::Class_Version(), ";
   } else {

      // Need to find out if the operator>> is actually defined for this class.
      G__ClassInfo gcl;
      long offset;
      const char *versionFunc = "GetClassVersion";
      char *funcname= new char[strlen(classname.c_str())+strlen(versionFunc)+5];
      sprintf(funcname,"%s<%s >",versionFunc,classname.c_str());
      char *proto = new char[strlen(classname.c_str())+ 10 ];
      sprintf(proto,"%s*",classname.c_str());
      G__MethodInfo methodinfo = gcl.GetMethod(versionFunc,proto,&offset);
      delete [] funcname;
      delete [] proto;

      if (methodinfo.IsValid() &&
          strstr(methodinfo.FileName(),"Rtypes.h") == 0) {
         (*dictSrcOut) << "GetClassVersion< " << classname.c_str() << " >(), ";
      } else {
         (*dictSrcOut) << "0 /*version*/, ";
      }
   }

   char *filename = (char*)cl.FileName();
   for (unsigned int i=0; i<strlen(filename); i++) {
      if (filename[i]=='\\') filename[i]='/';
   }
   (*dictSrcOut) << "\"" << filename << "\", " << cl.LineNumber() << "," << std::endl
       << "                     ::ROOT::DefineBehavior((void*)0,(void*)0)," << std::endl
       << "                     ";

   if (cl.HasMethod("Dictionary") && !cl.IsTmplt()) {
      (*dictSrcOut) << "&::" << classname.c_str() << "::Dictionary, ";
   } else {
      (*dictSrcOut) << "&" << mappedname.c_str() << "_Dictionary, ";
   }

   (*dictSrcOut) << cl.RootFlag() << ");" << std::endl

       << "         return &instance;" << std::endl
       << "      }" << std::endl
       << "      // Static variable to force the class initialization" << std::endl
   // must be one long line otherwise R__UseDummy does not work
       << "      static ::ROOT::TGenericClassInfo *_R__UNIQUE_(Init) = GenerateInitInstance();"
       << " R__UseDummy(_R__UNIQUE_(Init));" << std::endl;

   if (!cl.HasMethod("Dictionary") || cl.IsTmplt()) {
      (*dictSrcOut) <<  std::endl << "      // Dictionary for non-ClassDef classes" << std::endl
          << "      static void " << mappedname.c_str() << "_Dictionary() {" << std::endl
          << "         GenerateInitInstance()->GetClass();" << std::endl
          << "      }" << std::endl << std::endl;
   }

   (*dictSrcOut) << "   }" << std::endl;
   while(nesting--) {
      (*dictSrcOut) << "}" << std::endl;
   }
   (*dictSrcOut) <<  std::endl;
}

//______________________________________________________________________________
const char *ShortTypeName(const char *typeDesc)
{
   // Return the absolute type of typeDesc.
   // E.g.: typeDesc = "class TNamed**", returns "TNamed".
   // we remove * and const keywords. (we do not want to remove & ).
   // You need to use the result immediately before it is being overwritten.

   static char t[1024];
   static const char* constwd = "const ";
   static const char* constwdend = "const";

   const char *s;
   char *p=t;
   int lev=0;
   for (s=typeDesc;*s;s++) {
      if (*s=='<') lev++;
      if (*s=='>') lev--;
      if (lev==0 && *s=='*') continue;
      if (lev==0 && (strncmp(constwd,s,strlen(constwd))==0
                     ||strcmp(constwdend,s)==0 ) ) {
         s+=strlen(constwd)-1; // -1 because the loop adds 1
         continue;
      }
      if (lev==0 && *s==' ' && *(s+1)!='*') { p = t; continue;}
      *p++ = *s;
   }
   p[0]=0;

   return t;
}

//______________________________________________________________________________
const char *GrabIndex(G__DataMemberInfo &member, int printError)
{
   // GrabIndex returns a static string (so use it or copy it immediatly, do not
   // call GrabIndex twice in the same expression) containing the size of the
   // array data member.
   // In case of error, or if the size is not specified, GrabIndex returns 0.

   int error;
   char *where = 0;

   const char *index = member.ValidArrayIndex(&error, &where);
   if (index==0 && printError) {
      const char *errorstring;
      switch (error) {
         case G__DataMemberInfo::NOT_INT:
            errorstring = "is not an integer";
            break;
         case G__DataMemberInfo::NOT_DEF:
            errorstring = "has not been defined before the array";
            break;
         case G__DataMemberInfo::IS_PRIVATE:
            errorstring = "is a private member of a parent class";
            break;
         case G__DataMemberInfo::UNKNOWN:
            errorstring = "is not known";
            break;
         default:
            errorstring = "UNKNOWN ERROR!!!!";
      }

      if (where==0) {
         Error(0, "*** Datamember %s::%s: no size indication!\n",
                     member.MemberOf()->Name(), member.Name());
      } else {
         Error(0,"*** Datamember %s::%s: size of array (%s) %s!\n",
                  member.MemberOf()->Name(), member.Name(), where, errorstring);
      }
   }
   return index;
}

//______________________________________________________________________________
void WriteStreamer(G__ClassInfo &cl)
{
   int add_template_keyword = NeedTemplateKeyword(cl);

   G__ClassInfo ns = cl.EnclosingSpace();
   string clsname = cl.Fullname();
   string nsname;
   if (ns.IsValid()) {
      nsname = ns.Fullname();
      clsname.erase (0, nsname.size() + 2);
   }

   int enclSpaceNesting = 0;
   if (!nsname.empty()) {
      G__ShadowMaker nestTempShadowMaker(*dictSrcOut, "");
      enclSpaceNesting = nestTempShadowMaker.WriteNamespaceHeader(cl);
   }

   (*dictSrcOut) << "//_______________________________________"
       << "_______________________________________" << std::endl;
   if (add_template_keyword) (*dictSrcOut) << "template <> ";
   (*dictSrcOut) << "void " << clsname << "::Streamer(TBuffer &R__b)"  << std::endl << "{" << std::endl
       << "   // Stream an object of class " << cl.Fullname() << "." << std::endl << std::endl;

   // In case of VersionID<=0 write dummy streamer only calling
   // its base class Streamer(s). If no base class(es) let Streamer
   // print error message, i.e. this Streamer should never have been called.
   int version = GetClassVersion(cl);
   if (version <= 0) {
      G__BaseClassInfo b(cl);

      int basestreamer = 0;
      while (b.Next())
         if (b.HasMethod("Streamer")) {
            if (strstr(b.Fullname(),"::")) {
               // there is a namespace involved, trigger MS VC bug workaround
               (*dictSrcOut) << "   //This works around a msvc bug and should be harmless on other platforms" << std::endl
                   << "   typedef " << b.Fullname() << " baseClass" << basestreamer << ";" << std::endl
                   << "   baseClass" << basestreamer << "::Streamer(R__b);" << std::endl;
            }
            else
               (*dictSrcOut) << "   " << b.Fullname() << "::Streamer(R__b);" << std::endl;
            basestreamer++;
         }
      if (!basestreamer) {
         (*dictSrcOut) << "   ::Error(\"" << cl.Fullname() << "::Streamer\", \"version id <=0 in ClassDef,"
                 " dummy Streamer() called\"); if (R__b.IsReading()) { }" << std::endl;
      }
      (*dictSrcOut) << "}" << std::endl << std::endl;
      while (enclSpaceNesting) {
         (*dictSrcOut) << "} // namespace " << nsname.c_str() << std::endl;
         --enclSpaceNesting;
      }
      return;
   }

   // see if we should generate Streamer with extra byte count code
   int ubc = 0;
   //if ((cl.RootFlag() & G__USEBYTECOUNT)) ubc = 1;
   ubc = 1;   // now we'll always generate byte count streamers

   // loop twice: first time write reading code, second time writing code
   string classname = cl.Fullname();
   if (strstr(cl.Fullname(),"::")) {
      // there is a namespace involved, trigger MS VC bug workaround
      (*dictSrcOut) << "   //This works around a msvc bug and should be harmless on other platforms" << std::endl
          << "   typedef ::" << cl.Fullname() << " thisClass;" << std::endl;
      classname = "thisClass";
   }
   for (int i = 0; i < 2; i++) {

      int decli = 0;

      if (i == 0) {
         if (ubc) (*dictSrcOut) << "   UInt_t R__s, R__c;" << std::endl;
         (*dictSrcOut) << "   if (R__b.IsReading()) {" << std::endl;
         if (ubc)
            (*dictSrcOut) << "      Version_t R__v = R__b.ReadVersion(&R__s, &R__c); if (R__v) { }" << std::endl;
         else
            (*dictSrcOut) << "      Version_t R__v = R__b.ReadVersion(); if (R__v) { }" << std::endl;
      } else {
         if (ubc) (*dictSrcOut) << "      R__b.CheckByteCount(R__s, R__c, " << classname.c_str() << "::IsA());" << std::endl;
         (*dictSrcOut) << "   } else {" << std::endl;
         if (ubc)
            (*dictSrcOut) << "      R__c = R__b.WriteVersion(" << classname.c_str() << "::IsA(), kTRUE);" << std::endl;
         else
            (*dictSrcOut) << "      R__b.WriteVersion(" << classname.c_str() << "::IsA());" << std::endl;
      }

      // Stream base class(es) when they have the Streamer() method
      G__BaseClassInfo b(cl);

      int base=0;
      while (b.Next()) {
         if (b.HasMethod("Streamer")) {
            if (strstr(b.Fullname(),"::")) {
               // there is a namespace involved, trigger MS VC bug workaround
               (*dictSrcOut) << "      //This works around a msvc bug and should be harmless on other platforms" << std::endl
                   << "      typedef " << b.Fullname() << " baseClass" << base << ";" << std::endl
                   << "      baseClass" << base << "::Streamer(R__b);" << std::endl;
               ++base;
            }
            else
               (*dictSrcOut) << "      " << b.Fullname() << "::Streamer(R__b);" << std::endl;
         }
      }
      // Stream data members
      G__DataMemberInfo m(cl);

      while (m.Next()) {

         // we skip:
         //  - static members
         //  - members with an ! as first character in the title (comment) field
         //  - the member G__virtualinfo inserted by the CINT RTTI system

         //special case for Float16_t
         int isFloat16=0;
         if (strstr(m.Type()->Name(),"Float16_t")) isFloat16=1;

         //special case for Double32_t
         int isDouble32=0;
         if (strstr(m.Type()->Name(),"Double32_t")) isDouble32=1;

         if (!(m.Property() & G__BIT_ISSTATIC) &&
             strncmp(m.Title(), "!", 1)        &&
             strcmp(m.Name(), "G__virtualinfo")) {

            // fundamental type: short, int, long, etc....
            if (((m.Type())->Property() & G__BIT_ISFUNDAMENTAL) ||
                ((m.Type())->Property() & G__BIT_ISENUM)) {
               if (m.Property() & G__BIT_ISARRAY &&
                   m.Property() & G__BIT_ISPOINTER) {
                  int s = 1;
                  for (int dim = 0; dim < m.ArrayDim(); dim++)
                     s *= m.MaxIndex(dim);
                  if (!decli) {
                     (*dictSrcOut) << "      int R__i;" << std::endl;
                     decli = 1;
                  }
                  (*dictSrcOut) << "      for (R__i = 0; R__i < " << s << "; R__i++)" << std::endl;
                  if (i == 0) {
                     Error(0, "*** Datamember %s::%s: array of pointers to fundamental type (need manual intervention)\n", cl.Fullname(), m.Name());
                     (*dictSrcOut) << "         ;//R__b.ReadArray(" << m.Name() << ");" << std::endl;
                  } else {
                     (*dictSrcOut) << "         ;//R__b.WriteArray(" << m.Name() << ", __COUNTER__);" << std::endl;
                  }
               } else if (m.Property() & G__BIT_ISPOINTER) {
                  const char *indexvar = GrabIndex(m, i==0);
                  if (indexvar==0) {
                     if (i == 0) {
                        Error(0,"*** Datamember %s::%s: pointer to fundamental type (need manual intervention)\n", cl.Fullname(), m.Name());
                        (*dictSrcOut) << "      //R__b.ReadArray(" << m.Name() << ");" << std::endl;
                     } else {
                        (*dictSrcOut) << "      //R__b.WriteArray(" << m.Name() << ", __COUNTER__);" << std::endl;
                     }
                  } else {
                     if (i == 0) {
                        (*dictSrcOut) << "      delete [] " << m.Name() << ";" << std::endl
                            << "      " << GetNonConstMemberName(m) << " = new "
                            << ShortTypeName(m.Type()->Name()) << "[" << indexvar << "];" << std::endl;
                        if (isFloat16) {
                           (*dictSrcOut) << "      R__b.ReadFastArrayFloat16(" <<  GetNonConstMemberName(m)
                               << "," << indexvar << ");" << std::endl;
                        } else if (isDouble32) {
                           (*dictSrcOut) << "      R__b.ReadFastArrayDouble32(" <<  GetNonConstMemberName(m)
                               << "," << indexvar << ");" << std::endl;
                        } else {
                           (*dictSrcOut) << "      R__b.ReadFastArray(" << GetNonConstMemberName(m)
                               << "," << indexvar << ");" << std::endl;
                        }
                     } else {
                        if (isFloat16) {
                           (*dictSrcOut) << "      R__b.WriteFastArrayFloat16("
                               << m.Name() << "," << indexvar << ");" << std::endl;
                        } else if (isDouble32) {
                           (*dictSrcOut) << "      R__b.WriteFastArrayDouble32("
                               << m.Name() << "," << indexvar << ");" << std::endl;
                        } else {
                           (*dictSrcOut) << "      R__b.WriteFastArray("
                              << m.Name() << "," << indexvar << ");" << std::endl;
                        }
                     }
                  }
               } else if (m.Property() & G__BIT_ISARRAY) {
                  if (i == 0) {
                     if (m.ArrayDim() > 1) {
                        if ((m.Type())->Property() & G__BIT_ISENUM)
                           (*dictSrcOut) << "      R__b.ReadStaticArray((Int_t*)" << m.Name() << ");" << std::endl;
                        else
                           if (isFloat16) {
                              (*dictSrcOut) << "      R__b.ReadStaticArrayFloat16((" << m.Type()->TrueName()
                                  << "*)" << m.Name() << ");" << std::endl;
                           } else if (isDouble32) {
                              (*dictSrcOut) << "      R__b.ReadStaticArrayDouble32((" << m.Type()->TrueName()
                                  << "*)" << m.Name() << ");" << std::endl;
                           } else {
                              (*dictSrcOut) << "      R__b.ReadStaticArray((" << m.Type()->TrueName()
                                  << "*)" << m.Name() << ");" << std::endl;
                           }
                     } else {
                        if ((m.Type())->Property() & G__BIT_ISENUM)
                           (*dictSrcOut) << "      R__b.ReadStaticArray((Int_t*)" << m.Name() << ");" << std::endl;
                        else
                           if (isFloat16) {
                              (*dictSrcOut) << "      R__b.ReadStaticArrayFloat16(" << m.Name() << ");" << std::endl;
                           } else if (isDouble32) {
                              (*dictSrcOut) << "      R__b.ReadStaticArrayDouble32(" << m.Name() << ");" << std::endl;
                           } else {
                              (*dictSrcOut) << "      R__b.ReadStaticArray((" << m.Type()->TrueName()
                                  << "*)" << m.Name() << ");" << std::endl;
                           }
                     }
                  } else {
                     int s = 1;
                     for (int dim = 0; dim < m.ArrayDim(); dim++)
                        s *= m.MaxIndex(dim);
                     if (m.ArrayDim() > 1) {
                        if ((m.Type())->Property() & G__BIT_ISENUM)
                           (*dictSrcOut) << "      R__b.WriteArray((Int_t*)" << m.Name() << ", "
                               << s << ");" << std::endl;
                        else
                           if (isFloat16) {
                              (*dictSrcOut) << "      R__b.WriteArrayFloat16((" << m.Type()->TrueName()
                                  << "*)" << m.Name() << ", " << s << ");" << std::endl;
                           } else if (isDouble32) {
                              (*dictSrcOut) << "      R__b.WriteArrayDouble32((" << m.Type()->TrueName()
                                  << "*)" << m.Name() << ", " << s << ");" << std::endl;
                           } else {
                              (*dictSrcOut) << "      R__b.WriteArray((" << m.Type()->TrueName()
                                  << "*)" << m.Name() << ", " << s << ");" << std::endl;
                           }
                     } else {
                        if ((m.Type())->Property() & G__BIT_ISENUM)
                           (*dictSrcOut) << "      R__b.WriteArray((Int_t*)" << m.Name() << ", " << s << ");" << std::endl;
                        else
                           if (isFloat16) {
                              (*dictSrcOut) << "      R__b.WriteArrayFloat16(" << m.Name() << ", " << s << ");" << std::endl;
                           } else if (isDouble32) {
                              (*dictSrcOut) << "      R__b.WriteArrayDouble32(" << m.Name() << ", " << s << ");" << std::endl;
                           } else {
                              (*dictSrcOut) << "      R__b.WriteArray(" << m.Name() << ", " << s << ");" << std::endl;
                           }
                     }
                  }
               } else if ((m.Type())->Property() & G__BIT_ISENUM) {
                  if (i == 0)
                     (*dictSrcOut) << "      R__b >> (Int_t&)" << m.Name() << ";" << std::endl;
                  else
                     (*dictSrcOut) << "      R__b << (Int_t)" << m.Name() << ";" << std::endl;
               } else {
                  if (isFloat16) {
                     if (i == 0)
                        (*dictSrcOut) << "      {float R_Dummy; R__b >> R_Dummy; " << GetNonConstMemberName(m)
                            << "=Float16_t(R_Dummy);}" << std::endl;
                     else
                        (*dictSrcOut) << "      R__b << float(" << GetNonConstMemberName(m) << ");" << std::endl;
                  } else if (isDouble32) {
                     if (i == 0)
                        (*dictSrcOut) << "      {float R_Dummy; R__b >> R_Dummy; " << GetNonConstMemberName(m)
                            << "=Double32_t(R_Dummy);}" << std::endl;
                     else
                        (*dictSrcOut) << "      R__b << float(" << GetNonConstMemberName(m) << ");" << std::endl;
                  } else {
                     if (i == 0)
                        (*dictSrcOut) << "      R__b >> " << GetNonConstMemberName(m) << ";" << std::endl;
                     else
                        (*dictSrcOut) << "      R__b << " << GetNonConstMemberName(m) << ";" << std::endl;
                  }
               }
            } else {
               // we have an object...

               // check if object is a standard string
               if (STLStringStreamer(m, i))
                  continue;

               // check if object is an STL container
               if (STLContainerStreamer(m, i))
                  continue;

               // handle any other type of objects
               if (m.Property() & G__BIT_ISARRAY &&
                   m.Property() & G__BIT_ISPOINTER) {
                  int s = 1;
                  for (int dim = 0; dim < m.ArrayDim(); dim++)
                     s *= m.MaxIndex(dim);
                  if (!decli) {
                     (*dictSrcOut) << "      int R__i;" << std::endl;
                     decli = 1;
                  }
                  (*dictSrcOut) << "      for (R__i = 0; R__i < " << s << "; R__i++)" << std::endl;
                  if (i == 0)
                     (*dictSrcOut) << "         R__b >> " << GetNonConstMemberName(m);
                  else {
                     if (m.Type()->IsBase("TObject") && m.Type()->IsBase("TArray"))
                        (*dictSrcOut) << "         R__b << (TObject*)" << m.Name();
                     else
                        (*dictSrcOut) << "         R__b << " << GetNonConstMemberName(m);
                  }
                  WriteArrayDimensions(m.ArrayDim());
                  (*dictSrcOut) << "[R__i];" << std::endl;
               } else if (m.Property() & G__BIT_ISPOINTER) {
                  // This is always good. However, in case of a pointer
                  // to an object that is guarenteed to be there and not
                  // being referenced by other objects we could use
                  //     xx->Streamer(b);
                  // Optimize this with control statement in title.
                  if (PointerToPointer(m)) {
                     if (i == 0) {
                        Error(0, "*** Datamember %s::%s: pointer to pointer (need manual intervention)\n", cl.Fullname(), m.Name());
                        (*dictSrcOut) << "      //R__b.ReadArray(" << m.Name() << ");" << std::endl;
                     } else {
                        (*dictSrcOut) << "      //R__b.WriteArray(" << m.Name() << ", __COUNTER__);";
                     }
                  } else {
                     if (strstr(m.Type()->Name(), "TClonesArray")) {
                        (*dictSrcOut) << "      " << m.Name() << "->Streamer(R__b);" << std::endl;
                     } else {
                        if (i == 0) {
                           // The following:
                           //    if (strncmp(m.Title(),"->",2) != 0) fprintf(fp, "      delete %s;\n", GetNonConstMemberName(m).c_str());
                           // could be used to prevent a memory leak since the next statement could possibly create a new object.
                           // In the TStreamerInfo based I/O we made the previous statement conditional on TStreamerInfo::CanDelete
                           // to allow the user to prevent some inadvisable deletions.  So we should be offering this flexibility
                           // here to and should not (technically) rely on TStreamerInfo for it, so for now we leave it as is.
                           // Note that the leak should happen from here only if the object is stored in an unsplit object
                           // and either the user request an old branch or the streamer has been customized.
                           (*dictSrcOut) << "      R__b >> " << GetNonConstMemberName(m) << ";" << std::endl;
                        } else {
                           if (m.Type()->IsBase("TObject") && m.Type()->IsBase("TArray"))
                              (*dictSrcOut) << "      R__b << (TObject*)" << m.Name() << ";" << std::endl;
                           else
                              (*dictSrcOut) << "      R__b << " << GetNonConstMemberName(m) << ";" << std::endl;
                        }
                     }
                  }
               } else if (m.Property() & G__BIT_ISARRAY) {
                  int s = 1;
                  for (int dim = 0; dim < m.ArrayDim(); dim++)
                     s *= m.MaxIndex(dim);
                  if (!decli) {
                     (*dictSrcOut) << "      int R__i;" << std::endl;
                     decli = 1;
                  }
                  (*dictSrcOut) << "      for (R__i = 0; R__i < " << s << "; R__i++)" << std::endl;
                  const char *mTypeName = m.Type()->Name();
                  const char *constwd = "const ";
                  if (strncmp(constwd,mTypeName,strlen(constwd))==0) {
                     mTypeName += strlen(constwd);
                     (*dictSrcOut) << "         const_cast< " << mTypeName << " &>(" << m.Name();
                     WriteArrayDimensions(m.ArrayDim());
                     (*dictSrcOut) << "[R__i]).Streamer(R__b);" << std::endl;
                  } else {
                     (*dictSrcOut) << "         " << GetNonConstMemberName(m);
                     WriteArrayDimensions(m.ArrayDim());
                     (*dictSrcOut) << "[R__i].Streamer(R__b);" << std::endl;
                  }
               } else {
                  if ((m.Type())->HasMethod("Streamer"))
                     (*dictSrcOut) << "      " << GetNonConstMemberName(m) << ".Streamer(R__b);" << std::endl;
                  else {
                     (*dictSrcOut) << "      R__b.StreamObject(&(" << m.Name() << "),typeid("
                         << m.Type()->Name() << "));" << std::endl;               //R__t.Streamer(R__b);\n");
//VP                     if (i == 0)
//VP                        Error(0, "*** Datamember %s::%s: object has no Streamer() method (need manual intervention)\n",
//VP                                  cl.Fullname(), m.Name());
//VP                     fprintf(fp, "      //%s.Streamer(R__b);\n", m.Name());
                  }
               }
            }
         }
      }
   }
   if (ubc) (*dictSrcOut) << "      R__b.SetByteCount(R__c, kTRUE);" << std::endl;
   (*dictSrcOut) << "   }" << std::endl
       << "}" << std::endl << std::endl;

   while (enclSpaceNesting) {
     (*dictSrcOut) << "} // namespace " << nsname.c_str() << std::endl;
     --enclSpaceNesting;
   }
}

//______________________________________________________________________________
void WriteAutoStreamer(G__ClassInfo &cl)
{

   // Write Streamer() method suitable for automatic schema evolution.

   int add_template_keyword = NeedTemplateKeyword(cl);

   G__BaseClassInfo base(cl);
   while (base.Next()) {
      if (IsSTLContainer(base)) {
         RStl::inst().GenerateTClassFor( base.Name() );
      }
   }

   G__ClassInfo ns = cl.EnclosingSpace();
   string clsname = cl.Fullname();
   string nsname;
   if (ns.IsValid()) {
      nsname = ns.Fullname();
      clsname.erase (0, nsname.size() + 2);
   }

   int enclSpaceNesting = 0;
   if (!nsname.empty()) {
      G__ShadowMaker nestTempShadowMaker(*dictSrcOut, "");
      enclSpaceNesting = nestTempShadowMaker.WriteNamespaceHeader(cl);
   }

   (*dictSrcOut) << "//_______________________________________"
       << "_______________________________________" << std::endl;
   if (add_template_keyword) (*dictSrcOut) << "template <> ";
   (*dictSrcOut) << "void " << clsname << "::Streamer(TBuffer &R__b)" << std::endl
       << "{" << std::endl
       << "   // Stream an object of class " << cl.Fullname() << "." << std::endl << std::endl
       << "   if (R__b.IsReading()) {" << std::endl
       << "      R__b.ReadClassBuffer(" <<cl.Fullname() << "::Class(),this);" << std::endl
       << "   } else {" << std::endl
       << "      R__b.WriteClassBuffer(" <<cl.Fullname() << "::Class(),this);" << std::endl
       << "   }" << std::endl
       << "}" << std::endl << std::endl;

   while (enclSpaceNesting) {
     (*dictSrcOut) << "} // namespace " << nsname << std::endl;
     --enclSpaceNesting;
   }
}

//______________________________________________________________________________
void WriteStreamerBases(G__ClassInfo &cl)
{
   // Write Streamer() method for base classes of cl (unused)

   (*dictSrcOut) << "//_______________________________________"
       << "_______________________________________" << std::endl
       << "void " << cl.Fullname() << "_StreamerBases(TBuffer &R__b, void *pointer)" << std::endl
       << "{" << std::endl
       << "   // Stream base classes of class " << cl.Fullname() << "." << std::endl << std::endl
       << "   " << cl.Fullname() << " *obj = (" << cl.Fullname() << "*)pointer;" << std::endl
       << "   if (R__b.IsReading()) {" << std::endl;
   G__BaseClassInfo br(cl);
   while (br.Next())
      if (br.HasMethod("Streamer")) {
         (*dictSrcOut) << "      obj->" << br.Name() << "::Streamer(R__b);" << std::endl;
      }
   (*dictSrcOut) << "   } else {" << std::endl;
   G__BaseClassInfo bw(cl);
   while (bw.Next())
      if (bw.HasMethod("Streamer")) {
         (*dictSrcOut) << "      obj->" << bw.Name() << "::Streamer(R__b);" << std::endl;
      }
   (*dictSrcOut) << "   }" << std::endl
       << "}" << std::endl << std::endl;
}

//______________________________________________________________________________
void WritePointersSTL(G__ClassInfo &cl)
{
   // Write interface function for STL members

   // char a[80],fun[80];
   char a[G__LONGLINE];
   char clName[G__LONGLINE];
   strcpy(clName, G__map_cpp_name((char *)cl.Fullname()));
   int version = GetClassVersion( cl);
   if (version == 0) return;
   if (version < 0 && !(cl.RootFlag() & G__USEBYTECOUNT) ) return;


   // We also need to look at the base classes.
   G__BaseClassInfo base(cl);
   while (base.Next()) {
      int k = IsSTLContainer(base);
      if (k!=0) {
         RStl::inst().GenerateTClassFor( base.Name() );
      }
   }

   // Look at the data members
   G__DataMemberInfo m(cl);
   while (m.Next()) {

      if ((m.Property() & G__BIT_ISSTATIC)) continue;
      int pCounter = 0;
      if (m.Property() & G__BIT_ISPOINTER) {
         const char *leftb = strchr(m.Title(),'[');
         if (leftb) {
            const char *rightb = strchr(leftb,']');
            if (rightb) {
               pCounter++;
               strcpy(a,m.Type()->Name());
               char *astar = (char*)strchr(a,'*');
               *astar = 0;
               if (strstr(m.Type()->Name(),"**")) pCounter++;
            }
         }
      }


      //member is a string
      {
         const char*shortTypeName = ShortTypeName(m.Type()->Name());
         if (!strcmp(shortTypeName, "string")) {
            continue;
         }
      }

      if (!IsStreamable(m)) continue;

      int k = IsSTLContainer(m);
      if (k!=0) {
//          fprintf(stderr,"Add %s which is also",m.Type()->Name());
//          fprintf(stderr," %s\n",m.Type()->TrueName() );
         RStl::inst().GenerateTClassFor( m.Type()->Name() );
      }
      if (k<0) continue;
      else if (k>0) continue; // do not generate the member streamer for STL containers anymore.

      // Check whether we need a streamer function.
      // For now we use it only for variable size array of objects (well maybe ... it is not really tested!)
      if (!pCounter) continue;

      // We no longer need a custom streamer for variable size arrays of objects.
      continue;

      {
         string fun ( string("R__")+ clName +"_" + m.Name() );
         // sprintf(fun,"R__%s_%s",clName,m.Name());
         SetFun(fun);
      }

      (*dictSrcOut) << "//_______________________________________"
          << "_______________________________________" << std::endl
          << "void R__" << clName << "_" << m.Name() << "(TBuffer &R__b, void *R__p, int";
      if (pCounter) {
         (*dictSrcOut) << " R__n";
      }
      (*dictSrcOut) << ")" << std::endl
          << "{" << std::endl;
      // remove all 'const' keyword.
      string mTypeName = G__ShadowMaker::GetNonConstTypeName(m);
      // Define a variable for easy access to the data member.
      if (m.Property() & G__BIT_ISARRAY) {
         (*dictSrcOut) << "   " << mTypeName << "* " << m.Name() << " = (" << mTypeName << "*)R__p;" << std::endl;
      } else {
         if (m.Property() & G__BIT_ISPOINTER) {
            (*dictSrcOut) << "   " << mTypeName << "* " << m.Name() << " = (" << mTypeName << "*)R__p;" << std::endl;
         } else {
            (*dictSrcOut) << "   " << mTypeName << " &" << m.Name() << " = *(" << mTypeName << " *)R__p;" << std::endl;
         }
      }
      (*dictSrcOut) << "   if (R__b.IsReading()) {" << std::endl;
      if (m.Type()->IsTmplt() && IsSTLContainer(m)) {
         STLContainerStreamer(m, 0);
      } else {
         if (m.Property() & G__BIT_ISARRAY) {
            int len = 1;
            for (int dim = 0; dim < m.ArrayDim(); dim++) len *= m.MaxIndex(dim);
            (*dictSrcOut) << "      for (Int_t R__l = 0; R__l < " << len << "; R__l++) {" << std::endl;
            if (m.Property() & G__BIT_ISPOINTER) {
               (*dictSrcOut) << "         R__b >> " << m.Name() << "[R__l];" << std::endl;
            } else {
               (*dictSrcOut) << "         " << m.Name() << "[R__l].Streamer(R__b);" << std::endl;
            }
            (*dictSrcOut) << "      }" << std::endl;
         } else {
            if (m.Property() & G__BIT_ISPOINTER) {
               if (pCounter == 2) {
                  (*dictSrcOut) << "      delete [] *" << m.Name() << ";" << std::endl
                      << "      if (!R__n) return;" << std::endl
                      << "      *" << m.Name() << " = new " << a << "*[R__n];" << std::endl
                      << "      " << a << "** R__s = *" << m.Name() << ";" << std::endl
                      << "      for (Int_t R__l = 0; R__l < R__n; R__l++) {" << std::endl
                      << "         R__s[R__l] = new " << a << "();" << std::endl
                      << "         R__s[R__l]->Streamer(R__b);" << std::endl
                      << "      }" << std::endl;
               } else if (pCounter == 1) {
                  (*dictSrcOut) << "      delete [] *" << m.Name() << ";" << std::endl
                      << "      if (!R__n) return;"  << std::endl
                      << "      *" << m.Name() << " = new " << a << "[R__n];" << std::endl
                      << "      " << a << "* R__s = *" << m.Name() << ";" << std::endl
                      << "      for (Int_t R__l = 0; R__l < R__n; R__l++) {" << std::endl
                      << "         R__s[R__l].Streamer(R__b);" << std::endl
                      << "      }" << std::endl;
               } else {
                  if (strncmp(m.Title(),"->",2) == 0)
                      (*dictSrcOut) << "      (*" << m.Name() << ")->Streamer(R__b);" << std::endl;
                  else
                      (*dictSrcOut) << "      R__b >> *" << m.Name() << ";" << std::endl;
               }
            } else {
               (*dictSrcOut) << "      " << m.Name() << ".Streamer(R__b);" << std::endl;
            }
         }
      }
      (*dictSrcOut) << "   } else {" << std::endl;
      if (m.Type()->IsTmplt() && IsSTLContainer(m)) {
         STLContainerStreamer(m, 1);
      } else {
         if (m.Property() & G__BIT_ISARRAY) {
            int len = 1;
            for (int dim = 0; dim < m.ArrayDim(); dim++) len *= m.MaxIndex(dim);
            (*dictSrcOut) << "      for (Int_t R__l = 0; R__l < " << len << "; R__l++) {" << std::endl;
            if (m.Property() & G__BIT_ISPOINTER) {
               if (m.Type()->IsBase("TObject"))
                  (*dictSrcOut) << "         R__b << (TObject*)" << m.Name() << "[R__l];" << std::endl;
               else
                  (*dictSrcOut) << "         R__b << " << m.Name() << "[R__l];" << std::endl;
            } else {
                (*dictSrcOut) << "         " << m.Name() << "[R__l].Streamer(R__b);" << std::endl;
            }
            (*dictSrcOut) << "      }" << std::endl;
         } else {
            if (m.Property() & G__BIT_ISPOINTER) {
               if (pCounter == 2) {
                  (*dictSrcOut) << "      " << a << "** R__s = *" << m.Name() << ";" << std::endl
                      << "      for (Int_t R__l = 0; R__l < R__n; R__l++) {" << std::endl
                      << "         R__s[R__l]->Streamer(R__b);" << std::endl
                      << "      }" << std::endl;
               } else if(pCounter == 1) {
                  (*dictSrcOut) << "      " << a << "* R__s = *" << m.Name() << ";" << std::endl
                      << "      for (Int_t R__l = 0; R__l < R__n; R__l++) {" << std::endl
                      << "         R__s[R__l].Streamer(R__b);" << std::endl
                      << "      }" << std::endl;
               } else {
                  if (strncmp(m.Title(),"->",2) == 0)
                     (*dictSrcOut) << "      (*" << m.Name() << ")->Streamer(R__b);" << std::endl;
                  else {
                     if (m.Type()->IsBase("TObject"))
                        (*dictSrcOut) << "      R__b << (TObject*)*" << m.Name() << ";" << std::endl;
                     else
                        (*dictSrcOut) << "      R__b << *" << m.Name() << ";" << std::endl;
                  }
               }
            } else {
               (*dictSrcOut) << "      " << m.Name() << ".Streamer(R__b);" << std::endl;
            }
         }
      }
      (*dictSrcOut) << "   }" << std::endl
          << "}" << std::endl << std::endl;
   }
}


//______________________________________________________________________________
void WriteBodyShowMembers(G__ClassInfo& cl, bool outside)
{
   string csymbol = cl.Fullname();
   if ( ! TClassEdit::IsStdClass( csymbol.c_str() ) ) {

      // Prefix the full class name with '::' except for the STL
      // containers and std::string.  This is to request the
      // real class instead of the class in the namespace ROOT::Shadow
      csymbol.insert(0,"::");
   }

   const char *prefix = "";

   (*dictSrcOut) << "      // Inspect the data members of an object of class " << cl.Fullname() << "." << std::endl;

   std::string clfullname;
   shadowMaker->GetFullShadowName(cl, clfullname);
   if (outside) {
      (*dictSrcOut) << "      typedef " << clfullname.c_str() << " ShadowClass;" << std::endl
          << "      ShadowClass *sobj = (ShadowClass*)obj;" << std::endl
          << "      if (sobj) { } // Dummy usage just in case there is no datamember." << std::endl << std::endl;
      prefix = "sobj->";
   }

   if (cl.HasMethod("IsA") && !outside) {
#ifdef  WIN32
      // This is to work around a bad msvc C++ bug.
      // This code would work in the general case, but why bother....and
      // we want to remember to eventually remove it ...

      if (strstr(csymbol.c_str(),"::")) {
         // there is a namespace involved, trigger MS VC bug workaround
         (*dictSrcOut) << "      typedef " << csymbol.c_str() << " msvc_bug_workaround;" << std::endl
             << "      TClass *R__cl = msvc_bug_workaround::IsA();" << std::endl;
      } else
         (*dictSrcOut) << "      TClass *R__cl = " << csymbol.c_str() << "::IsA();" << std::endl;
#else
      (*dictSrcOut) << "      TClass *R__cl = " << csymbol.c_str() << "::IsA();" << std::endl;
#endif
   } else {
      (*dictSrcOut) << "      TClass *R__cl  = ::ROOT::GenerateInitInstanceLocal((const " << csymbol.c_str() << "*)0x0)->GetClass();" << std::endl;
   }
   (*dictSrcOut) << "      Int_t R__ncp = strlen(R__parent);" << std::endl
       << "      if (R__ncp || R__cl || R__insp.IsA()) { }" << std::endl;

   // Inspect data members
   G__DataMemberInfo m(cl);
   char cdim[24], cvar[128];
   char clName[G__LONGLINE];
   string fun;
   strcpy(clName,G__map_cpp_name((char *)cl.Fullname()));
   int version = GetClassVersion(cl);
   int clflag = 1;
   if (version == 0 || cl.RootFlag() == 0) clflag = 0;
   if (version < 0 && !(cl.RootFlag() & G__USEBYTECOUNT) ) clflag = 0;

   while (m.Next()) {

      // we skip:
      //  - static members
      //  - the member G__virtualinfo inserted by the CINT RTTI system

      fun = string("R__") + clName + "_" + m.Name(); // sprintf(fun,"R__%s_%s",clName,m.Name());
      if (!(m.Property() & G__BIT_ISSTATIC) &&
          strcmp(m.Name(), "G__virtualinfo")) {

         // fundamental type: short, int, long, etc....
         if (((m.Type())->Property() & G__BIT_ISFUNDAMENTAL) ||
             ((m.Type())->Property() & G__BIT_ISENUM)) {
            if (m.Property() & G__BIT_ISARRAY &&
                m.Property() & G__BIT_ISPOINTER) {
               cvar[0] = '*';
               strcpy(cvar+1, m.Name());
               for (int dim = 0; dim < m.ArrayDim(); dim++) {
                  sprintf(cdim, "[%d]", m.MaxIndex(dim));
                  strcat(cvar, cdim);
               }
               (*dictSrcOut) << "      R__insp.Inspect(R__cl, R__parent, \"" << cvar << "\", &"
                   << prefix << m.Name() << ");" << std::endl;
            } else if (m.Property() & G__BIT_ISPOINTER) {
               (*dictSrcOut) << "      R__insp.Inspect(R__cl, R__parent, \"*" << m.Name() << "\", &"
                   << prefix << m.Name() << ");" << std::endl;
            } else if (m.Property() & G__BIT_ISARRAY) {
               strcpy(cvar, m.Name());
               bool vardim = false;
               for (int dim = 0; dim < m.ArrayDim(); dim++) {
                  int maxInd = m.MaxIndex(dim);
                  if (maxInd < 0) {
                     strcpy(cdim,"[]");
                     vardim = true;
                  } else {
                     sprintf(cdim, "[%d]", maxInd);
                  }
                  strcat(cvar, cdim);
               }
               if (vardim) {
                  (*dictSrcOut) << "      R__insp.Inspect(R__cl, R__parent, \"" << cvar << "\", &"
                      << prefix << m.Name() << ");" << std::endl;
               } else {
                  (*dictSrcOut) << "      R__insp.Inspect(R__cl, R__parent, \"" << cvar << "\", "
                      << prefix << m.Name() << ");" << std::endl;
               }

            } else {
               (*dictSrcOut) << "      R__insp.Inspect(R__cl, R__parent, \"" << m.Name() << "\", &"
                   << prefix << m.Name() << ");" << std::endl;
            }
         } else {
            // we have an object

            if (m.Property() & G__BIT_ISARRAY &&
                m.Property() & G__BIT_ISPOINTER) {
               cvar[0] = '*';
               strcpy(cvar+1, m.Name());
               for (int dim = 0; dim < m.ArrayDim(); dim++) {
                  sprintf(cdim, "[%d]", m.MaxIndex(dim));
                  strcat(cvar, cdim);
               }
               (*dictSrcOut) << "      R__insp.Inspect(R__cl, R__parent, \"" << cvar << "\", &"
                   << prefix << m.Name() << ");" << std::endl;
               if (clflag && IsStreamable(m) && GetFun(fun))
                  (*dictSrcOut) << "      R__cl->SetMemberStreamer(\"" << cvar << "\",R__"
                      << clName << "_" << m.Name() << ");" << std::endl;
            } else if (m.Property() & G__BIT_ISPOINTER) {
               (*dictSrcOut) << "      R__insp.Inspect(R__cl, R__parent, \"*" << m.Name() << "\", &" << prefix << m.Name() << ");" << std::endl;
               if (clflag && IsStreamable(m) && GetFun(fun))
                  (*dictSrcOut) << "      R__cl->SetMemberStreamer(\"*" << m.Name() << "\",R__"
                      << clName << "_" << m.Name() << ");" << std::endl;
            } else if (m.Property() & G__BIT_ISARRAY) {
               strcpy(cvar, m.Name());
               for (int dim = 0; dim < m.ArrayDim(); dim++) {
                  sprintf(cdim, "[%d]", m.MaxIndex(dim));
                  strcat(cvar, cdim);
               }
               (*dictSrcOut) << "      R__insp.Inspect(R__cl, R__parent, \"" << cvar << "\", "
                   << prefix << m.Name() << ");" << std::endl;
               if (clflag && IsStreamable(m) && GetFun(fun))
                  (*dictSrcOut) << "      R__cl->SetMemberStreamer(\"" << cvar << "\",R__"
                      << clName << "_" << m.Name() << ");"  << std::endl;
            } else if (m.Property() & G__BIT_ISREFERENCE) {
               // For reference we do not know what do not ... let's do nothing (hopefully the referenced objects is saved somewhere else!

            } else {
               if ((m.Type())->HasMethod("ShowMembers")) {
                  (*dictSrcOut) << "      R__insp.Inspect(R__cl, R__parent, \"" << m.Name() << "\", &"
                      << prefix << m.Name() << ");" << std::endl;
                  (*dictSrcOut) << "      " << GetNonConstMemberName(m,prefix)
                      << ".ShowMembers(R__insp, strcat(R__parent,\""
                      << m.Name() << ".\")); R__parent[R__ncp] = 0;"  << std::endl;
                  if (clflag && IsStreamable(m) && GetFun(fun))
                     //fprintf(fp, "      R__cl->SetMemberStreamer(strcat(R__parent,\"%s\"),R__%s_%s); R__parent[R__ncp] = 0;\n", m.Name(), clName, m.Name());
                     (*dictSrcOut) << "      R__cl->SetMemberStreamer(\"" << m.Name() << "\",R__"
                         << clName << "_" << m.Name() << ");" << std::endl;
               } else {
                  // NOTE: something to be added here!
                  (*dictSrcOut) << "      R__insp.Inspect(R__cl, R__parent, \"" << m.Name()
                      << "\", (void*)&" << prefix << m.Name() << ");" << std::endl;
                  /* if (can call ShowStreamer) */

                  char compareName[G__LONGLINE];
                  strcpy(compareName,clName);
                  strcat(compareName,"::");

                  if (strlen(m.Type()->Name()) &&
                      strcmp(compareName,m.Type()->Name())!=0 ) {
                     // Filter out the unamed type from with a the class.

                     string typeWithDefaultStlName( RStl::DropDefaultArg(m.Type()->Name()) );
                     //TClassEdit::ShortType(m.Type()->Name(),TClassEdit::kRemoveDefaultAlloc) );
                     string typeName( GetLong64_Name( m.Type()->Name() ) );

                     (*dictSrcOut) << "      ::ROOT::GenericShowMembers(\"" << typeName << "\", (void*)&"
                         << prefix << m.Name() << ", R__insp, strcat(R__parent,\""
                         << m.Name() << ".\")," << (!strncmp(m.Title(), "!", 1)?"true":"false")
                         <<  ");" << std::endl
                         << "      R__parent[R__ncp] = 0;" << std::endl;
                  }
                  if (clflag && IsStreamable(m) && GetFun(fun))
                     (*dictSrcOut) << "      R__cl->SetMemberStreamer(\"" << m.Name() << "\",R__"
                         << clName << "_" << m.Name() << ");" << std::endl;
               }
            }
         }
      }
   }

   // Write ShowMembers for base class(es) when they have the ShowMember() method
   G__BaseClassInfo b(cl);

   int base = 0;
   while (b.Next()) {
      base++;
      if (b.HasMethod("ShowMembers")) {
         if (outside) {
            (*dictSrcOut) << "      sobj->" << b.Fullname() << "::ShowMembers(R__insp, R__parent);" << std::endl;
         } else {
            if (strstr(b.Fullname(),"::")) {
               // there is a namespace involved, trigger MS VC bug workaround
               (*dictSrcOut) << "      //This works around a msvc bug and should be harmless on other platforms" << std::endl
                   << "      typedef " << b.Fullname() << " baseClass" << base << ";" << std::endl
                   << "      baseClass" << base << "::ShowMembers(R__insp, R__parent);" << std::endl;
            } else {
               (*dictSrcOut) << "      " << b.Fullname() << "::ShowMembers(R__insp, R__parent);" << std::endl;
            }
         }
      } else {
         string baseclass = FixSTLName(b.Fullname());
         // We used to use a dynamic_cast for cast to the parent class.  This
         // was not necessary and actually crippling.  In this situations
         // (casting from child to parent) the C-style cast is returning the
         // same result as the dynamic_cast but has the advantage (for us) of
         // being able to apply the case even if the parent is inherited from
         // privately.

         //string baseclassWithDefaultStlName( m.Type()->Name()); //  RStl::DropDefaultArg(m.Type()->Name()) );
         //string baseclassWithDefaultStlName( TClassEdit::ShortType(baseclass.c_str(),
         //                                                          TClassEdit::kRemoveDefaultAlloc) );
         if (outside) {
            (*dictSrcOut) << "      ::ROOT::GenericShowMembers(\"" << baseclass.c_str() << "\", ( ::" << baseclass.c_str()
                << " * )( (::" << cl.Fullname() << "*) obj ), R__insp, R__parent, false);" << std::endl;
         } else {
            (*dictSrcOut) << "      ::ROOT::GenericShowMembers(\"" << baseclass.c_str() << "\", ( ::" << baseclass.c_str()
                << " *) (this ), R__insp, R__parent, false);" << std::endl;
         }
      }
   }

}

//______________________________________________________________________________
void WriteShowMembers(G__ClassInfo &cl, bool outside = false)
{
   (*dictSrcOut) << "//_______________________________________";
   (*dictSrcOut) << "_______________________________________" << std::endl;

   string classname = GetLong64_Name( RStl::DropDefaultArg( cl.Fullname() ) );
   string mappedname = G__map_cpp_name((char*)classname.c_str());

   if (outside || cl.IsTmplt()) {
      (*dictSrcOut) << "namespace ROOT {" << std::endl

          << "   void " << mappedname.c_str() << "_ShowMembers(void *obj, TMemberInspector &R__insp, char *R__parent)"
          << std::endl << "   {" << std::endl;
      WriteBodyShowMembers(cl, outside || cl.IsTmplt());
      (*dictSrcOut) << "   }" << std::endl << std::endl;
      (*dictSrcOut) << "}" << std::endl << std::endl;
   }

   if (!outside) {
      G__ClassInfo ns = cl.EnclosingSpace();
      string clsname = cl.Fullname();
      string nsname;
      if (ns.IsValid()) {
         nsname = ns.Fullname();
         clsname.erase (0, nsname.size() + 2);
      }
      int add_template_keyword = NeedTemplateKeyword(cl);
      int enclSpaceNesting = 0;
      if (!nsname.empty()) {
         G__ShadowMaker nestTempShadowMaker(*dictSrcOut, "");
         enclSpaceNesting = nestTempShadowMaker.WriteNamespaceHeader(cl);
      }
      if (add_template_keyword) (*dictSrcOut) << "template <> ";
      (*dictSrcOut) << "void " << clsname << "::ShowMembers(TMemberInspector &R__insp, char *R__parent)"
          << std::endl << "{" << std::endl;
      if (!cl.IsTmplt()) {
         WriteBodyShowMembers(cl, outside);
      } else {
         string classname = GetLong64_Name( RStl::DropDefaultArg( cl.Fullname() ) );
         string mappedname = G__map_cpp_name((char*)classname.c_str());

         (*dictSrcOut) <<  "   ::ROOT::" << mappedname.c_str() << "_ShowMembers(this, R__insp, R__parent);" << std::endl;
      }
      (*dictSrcOut) << "}" << std::endl << std::endl;

      while (enclSpaceNesting) {
         (*dictSrcOut) << "} // namespace " << nsname << std::endl;
         --enclSpaceNesting;
      }
   }
}

//______________________________________________________________________________
void WriteClassCode(G__ClassInfo &cl, bool force = false)
{
   if ((cl.Property() & (G__BIT_ISCLASS|G__BIT_ISSTRUCT)) && (force || cl.Linkage() == G__CPPLINK) ) {

      if ( TClassEdit::IsSTLCont(cl.Name()) ) {
         RStl::inst().GenerateTClassFor( cl.Name() );
         return;
      }

      if (cl.HasMethod("Streamer")) {
         //WriteStreamerBases(cl);
         if (cl.RootFlag()) WritePointersSTL(cl);
         if (!(cl.RootFlag() & G__NOSTREAMER)) {
            if ((cl.RootFlag() & G__USEBYTECOUNT /*G__AUTOSTREAMER*/)) {
               WriteAutoStreamer(cl);
            } else {
               WriteStreamer(cl);
            }
         } else
            Info(0, "Class %s: Do not generate Streamer() [*** custom streamer ***]\n", cl.Fullname());
      } else {
         Info(0, "Class %s: Streamer() not declared\n", cl.Fullname());

         if (cl.RootFlag() & G__USEBYTECOUNT) WritePointersSTL(cl);
      }
      if (cl.HasMethod("ShowMembers")) {
         WriteShowMembers(cl);
         WriteAuxFunctions(cl);
      } else {
         if (NeedShadowClass(cl)) {
            WriteShowMembers(cl, true);
         }
         WriteAuxFunctions(cl);
      }
   }
}

//______________________________________________________________________________
void GenerateLinkdef(int *argc, char **argv, int iv)
{
   FILE *fl = fopen(autold, "w");
   if (fl==0) {
      Error(0, "Could not write the automatically generated Linkdef: %s\n", autold);
      exit(1);
   }

   fprintf(fl, "#ifdef __CINT__\n\n");
   fprintf(fl, "#pragma link off all globals;\n");
   fprintf(fl, "#pragma link off all classes;\n");
   fprintf(fl, "#pragma link off all functions;\n\n");

   for (int i = iv; i < *argc; i++) {
      char *s, trail[3];
      int   nostr = 0, noinp = 0, bcnt = 0, l = strlen(argv[i])-1;
      for (int j = 0; j < 3; j++) {
         if (argv[i][l] == '-') {
            argv[i][l] = '\0';
            nostr = 1;
            l--;
         }
         if (argv[i][l] == '!') {
            argv[i][l] = '\0';
            noinp = 1;
            l--;
         }
         if (argv[i][l] == '+') {
            argv[i][l] = '\0';
            bcnt = 1;
            l--;
         }
      }
      if (nostr || noinp) {
         trail[0] = 0;
         if (nostr) strcat(trail, "-");
         if (noinp) strcat(trail, "!");
      }
      if (bcnt) {
         strcpy(trail, "+");
         if (nostr)
            Error(0, "option + mutual exclusive with -\n");
      }
      char *cls = strrchr(argv[i], '/');
      if (!cls) cls = strrchr(argv[i], '\\');
      if (cls)
         cls++;
      else
         cls = argv[i];
      if ((s = strrchr(cls, '.'))) *s = '\0';
      if (nostr || noinp || bcnt)
         fprintf(fl, "#pragma link C++ class %s%s;\n", cls, trail);
      else
         fprintf(fl, "#pragma link C++ class %s;\n", cls);
      if (s) *s = '.';
   }

   fprintf(fl, "\n#endif\n");
   fclose(fl);
}

//______________________________________________________________________________
const char *Which(const char *fname)
{
   // Find file name in path specified via -I statements to CINT.
   // Can be only called after G__main(). Return pointer to static
   // space containing full pathname or 0 in case file not found.

   static char pname[1024];
   FILE *fp = 0;

   strcpy(pname, fname);
#ifdef WIN32
   fp = fopen(pname, "rb");
#else
   fp = fopen(pname, "r");
#endif
   if (fp) {
      fclose(fp);
      return pname;
   }

   struct G__includepath *ipath = G__getipathentry();

   while (!fp && ipath->pathname) {
#ifdef WIN32
      sprintf(pname, "%s\\%s", ipath->pathname, fname);
      fp = fopen(pname, "rb");
#else
      sprintf(pname, "%s/%s", ipath->pathname, fname);
      fp = fopen(pname, "r");
#endif
      ipath = ipath->next;
   }
   if (fp) {
      fclose(fp);
      return pname;
   }
   return 0;
}

//______________________________________________________________________________
char *StrDup(const char *str)
{
   // Duplicate the string str. The returned string has to be deleted by
   // the user.

   if (!str) return 0;

   // allocate 20 extra characters in case of eg, vector<vector<T>>
   char *s = new char[strlen(str)+20];
   if (s) strcpy(s, str);

   return s;
}

//______________________________________________________________________________
char *Compress(const char *str)
{
   // Remove all blanks from the string str. The returned string has to be
   // deleted by the user.

   if (!str) return 0;

   const char *p = str;
   // allocate 20 extra characters in case of eg, vector<vector<T>>
   char *s, *s1 = new char[strlen(str)+20];
   s = s1;

   while (*p) {
      // keep space for A<const B>!
      if (*p != ' ' || (p-str>6 && !strncmp(p-5,"const",5)))
         *s++ = *p;
      p++;
   }
   *s = '\0';

   return s1;
}

//______________________________________________________________________________
const char *CopyArg(const char *original)
{
   // If the argument starts with MODULE/inc, strip it
   // to make it the name we can use in #includes.

#ifdef ROOTBUILD
   if ((strstr(original,"LinkDef") || strstr(original,"Linkdef") ||
      strstr(original,"linkdef")) && strstr(original,".h")) {
      return original;
   }
   const char *slash = (char *)strchr(original,'\\');
   if (slash==0) {
      slash = (char *)strchr(original,'/');
   }
   if (slash && strlen(slash+1)>4 && strncmp(slash+1,"inc",3)==0 &&
       ( slash[4]=='/' || slash[4]=='\\') )
   {
      return slash+5;
   } else {
      return original;
   }
#else
   return original;
#endif
}

//______________________________________________________________________________
void StrcpyWithEsc(char *escaped, const char *original)
{
   // Copy original into escaped BUT make sure that the \ characters
   // are properly escaped (on Windows temp files have \'s).

   int j, k;
   j = 0; k = 0;
   while (original[j] != '\0') {
      if (original[j] == '\\')
         escaped[k++] = '\\';
      escaped[k++] = original[j++];
   }
   escaped[k] = '\0';
}

//______________________________________________________________________________
void StrcpyArg(char *dest, const char *original)
{
   // Copy the command line argument, stripping MODULE/inc if
   // necessary.

   std::string copy( CopyArg( original ) );
   strcpy(dest,copy.c_str());
}

//______________________________________________________________________________
void StrcpyArgWithEsc(char *escaped, const char *original)
{
   // Copy the command line argument, stripping MODULE/inc if
   // necessary and then escaping string.

   std::string copy( CopyArg( original ) );
   StrcpyWithEsc(escaped,original);
}

void ReplaceFile(const char *tmpdictname, const char *dictname)
{
   // Unlink dictname and move tmpdictname into dictname

#ifdef WIN32
   int tries=0;
   bool success=false;
   while (!success && ++tries<51) {
      success = (unlink(dictname) != -1);
      if (!success && tries<50)
         if (errno!=EACCES) break;
         else Sleep(200);
   }
   if (success) {
      success=false;
      tries=0;
      while (!success && ++tries<52) {
         success = (rename(tmpdictname, dictname) != -1);
         if (!success && tries<51)
            if (errno!=EACCES) break;
            else Sleep(200);
      }
   }
   if (!success)
      Error(0, "rootcint: failed to rename %s to %s in ReplaceBundleInDict() after %d tries (error is %d)\n",
               tmpdictname, dictname, tries, errno);
#else
   if (unlink(dictname) == -1 || rename(tmpdictname, dictname) == -1)
      Error(0, "rootcint: failed to rename %s to %s in ReplaceBundleInDict()\n",
               tmpdictname, dictname);
#endif

}

//______________________________________________________________________________
void ReplaceBundleInDict(const char *dictname, const string &bundlename)
{
   // Replace the bundlename in the dict.cxx and .h file by the contents
   // of the bundle.

   // First patch dict.cxx. Create tmp file and copy dict.cxx to this file.
   // When discovering a line like:
   //   G__add_compiledheader("bundlename");
   // replace it by the appropriate number of lines contained in the bundle.

   FILE *fpd = fopen(dictname, "r");
   if (!fpd) {
      Error(0, "rootcint: failed to open %s in ReplaceBundleInDict()\n",
               dictname);
      return;
   }

   char tmpdictname[512];
   sprintf(tmpdictname, "%s_+_+_+rootcinttmp", dictname);
   FILE *tmpdict = fopen(tmpdictname, "w");
   if (!tmpdict) {
      Error(0, "rootcint: failed to open %s in ReplaceBundleInDict()\n",
               tmpdictname);
      fclose(fpd);
      return;
   }

   char esc_bundlename[512];
   StrcpyWithEsc(esc_bundlename, bundlename.c_str());

   char checkline[kMaxLen];
   sprintf(checkline, "  G__add_compiledheader(\"%s\");", esc_bundlename);
   int clen = strlen(checkline);

   char line[BUFSIZ];
   if (tmpdict && fpd) {
      while (fgets(line, BUFSIZ, fpd)) {
         if (!strncmp(line, checkline, clen)) {
            FILE *fb = fopen(bundlename.c_str(), "r");
            if (!fb) {
               Error(0, "rootcint: failed to open %s in ReplaceBundleInDict()\n",
                        bundlename.c_str());
               fclose(fpd);
               fclose(tmpdict);
               remove(tmpdictname);
               return;
            }
            while (fgets(line, BUFSIZ, fb)) {
               char *s = strchr(line, '"');
               if (!s) continue;
               s++;
               char *s1 = strrchr(s, '"');
               if (((strstr(s,"LinkDef") || strstr(s,"Linkdef") ||
                     strstr(s,"linkdef")) && strstr(s,".h"))) {
                  s1 = 0;
               }
               if (s1) {
                  *s1 = 0;
                  fprintf(tmpdict, "  G__add_compiledheader(\"%s\");\n", s);
               }
            }
            fclose(fb);
         } else
            fprintf(tmpdict, "%s", line);
      }
   }

   fclose(tmpdict);
   fclose(fpd);

   ReplaceFile(tmpdictname,dictname);

   // Next patch dict.h. Create tmp file and copy dict.h to this file.
   // When discovering a line like:
   //   #include "bundlename"
   // replace it by the appropriate number of lines contained in the bundle.

   // make dict.h
   char dictnameh[kMaxLen];
   strcpy(dictnameh, dictname);
   char *s = strrchr(dictnameh, '.');
   if (s) {
      *(s+1) = 'h';
      *(s+2) = 0;
   } else {
      Error(0, "rootcint: failed create dict.h in ReplaceBundleInDict()\n");
      return;
   }

   fpd = fopen(dictnameh, "r");
   if (!fpd) {
      Error(0, "rootcint: failed to open %s in ReplaceBundleInDict()\n",
              dictnameh);
      return;
   }
   tmpdict = fopen(tmpdictname, "w");
   if (!tmpdict) {
      Error(0, "rootcint: failed to open %s in ReplaceBundleInDict()\n",
               tmpdictname);
      fclose(fpd);
      return;
   }

   sprintf(checkline, "#include \"%s\"", esc_bundlename);
   clen = strlen(checkline);

   if (tmpdict && fpd) {
      while (fgets(line, BUFSIZ, fpd)) {
         if (!strncmp(line, checkline, clen)) {
            FILE *fb = fopen(bundlename.c_str(), "r");
            if (!fb) {
               Error(0, "rootcint: failed to open %s in ReplaceBundleInDict()\n",
                     bundlename.c_str());
               fclose(tmpdict);
               fclose(fpd);
               return;
            }
            while (fgets(line, BUFSIZ, fb))
               if (!((strstr(line,"LinkDef") || strstr(line,"Linkdef") || strstr(line,"linkdef")) &&
                     strstr(line,".h")))
                  fprintf(tmpdict, "%s", line);
            fclose(fb);
         } else
            fprintf(tmpdict, "%s", line);
      }
   }

   fclose(tmpdict);
   fclose(fpd);

   ReplaceFile(tmpdictname,dictnameh);
}

string bundlename;
string tname;
string dictsrc;

//______________________________________________________________________________
void CleanupOnExit(int code) {
   // removes tmp files, and (if code!=0) output files
   if (!bundlename.empty()) unlink(bundlename.c_str());
   if (!tname.empty()) unlink(tname.c_str());
   if (autold[0]) unlink(autold);
   if (code) {
      if (!dictsrc.empty()) {
         unlink(dictsrc.c_str());
         // also remove the .d file belonging to dictsrc
         size_t posExt=dictsrc.rfind('.');
         if (posExt!=string::npos) {
            dictsrc.replace(posExt, dictsrc.length(), ".d");
            unlink(dictsrc.c_str());
         }
      }
   }
   // also remove the .def file created by CINT.
   {
      size_t posExt=dictsrc.rfind('.');
      if (posExt!=string::npos) {
         dictsrc.replace(posExt, dictsrc.length(), ".def");
         unlink(dictsrc.c_str());

         size_t posSlash=dictsrc.rfind('/');
         if (posSlash==string::npos) {
            posSlash=dictsrc.rfind('\\');
         }
         if (posSlash!=string::npos) {
            dictsrc.replace(0,posSlash+1,"");
            unlink(dictsrc.c_str());
         }
      }
   }

}


//______________________________________________________________________________
int main(int argc, char **argv)
{
#ifdef __MWERKS__
   argc = ccommand(&argv);
#endif

   if (argc < 2) {
      fprintf(stderr,
       "Usage: %s [-v][-v0-4] [-cint|-reflex|-gccxml] [-l] [-f] [out.cxx] [-c] file1.h[+][-][!] file2.h[+][-][!]...[LinkDef.h]\n",
              argv[0]);
      fprintf(stderr, "For more extensive help type: %s -h\n", argv[0]);
      return 1;
   }

   char dictname[512];
   int i, j, ic, ifl, force;
   int icc = 0;
   int use_preprocessor = 0;
   int longheadername = 0;
   string dictpathname;
   string libfilename;
   const char *env_dict_type=getenv("ROOTDICTTYPE");
   int dicttype = 0; // 09-07-07 -- 0 for dict, 1 for ShowMembers
#ifdef G__NOSTUBS
   G__setisfilebundled(0);
#endif

   if (env_dict_type) {
      if (!strcmp(env_dict_type, "cint"))
         dict_type=kDictTypeCint;
      else if (!strcmp(env_dict_type, "reflex"))
         dict_type=kDictTypeReflex;
      else if (!strcmp(env_dict_type, "gccxml"))
         dict_type=kDictTypeGCCXML;
   }

   sprintf(autold, autoldtmpl, getpid());

   ic = 1;
   if (!strcmp(argv[ic], "-v")) {
      gErrorIgnoreLevel = kInfo; // The default is kError
      ic++;
   } else if (!strcmp(argv[ic], "-v0")) {
      gErrorIgnoreLevel = kFatal; // Explicitly remove all messages
      ic++;
   } else if (!strcmp(argv[ic], "-v1")) {
      gErrorIgnoreLevel = kError; // Only error message (default)
      ic++;
   } else if (!strcmp(argv[ic], "-v2")) {
      gErrorIgnoreLevel = kWarning; // error and warning message
      ic++;
   } else if (!strcmp(argv[ic], "-v3")) {
      gErrorIgnoreLevel = kNote; // error, warning and note
      ic++;
   } else if (!strcmp(argv[ic], "-v4")) {
      gErrorIgnoreLevel = kInfo; // Display all information (same as -v)
      ic++;
   }
   if (!strcmp(argv[ic], "-cint")) {
      dict_type = kDictTypeCint;
      ic++;
   } else if (!strcmp(argv[ic], "-reflex")) {
      dict_type = kDictTypeReflex;
      ic++;
   } else if (!strcmp(argv[ic], "-gccxml")) {
      dict_type = kDictTypeGCCXML;
      ic++;
   }

   if (dict_type==kDictTypeGCCXML) {
      int rc =  system("genreflex-rootcint --gccxml-available");
      if (rc) dict_type=kDictTypeReflex; // fall back to reflex
   }

   const char* libprefix = "--lib-list-prefix=";

   ifl = 0;
   while (strncmp(argv[ic], "-",1)==0
          && strcmp(argv[ic], "-f")!=0 ) {
      if (!strcmp(argv[ic], "-l")) {

         longheadername = 1;
         ic++;
      } else if (!strncmp(argv[ic],libprefix,strlen(libprefix))) {

         gLiblistPrefix = argv[ic]+strlen(libprefix);

         string filein = gLiblistPrefix + ".in";
         FILE *fp;
         if ((fp = fopen(filein.c_str(), "r")) == 0) {
            Error(0, "%s: The input list file %s does not exist\n", argv[0], filein.c_str());
            return 1;
         }
         fclose(fp);

         ic++;
      } else {
         break;
      }
   }

   if (!strcmp(argv[ic], "-f")) {
      force = 1;
      ic++;
   } else if (!strcmp(argv[1], "-?") || !strcmp(argv[1], "-h")) {
      fprintf(stderr, "%s\n", help);
      return 1;
   } else if (!strncmp(argv[ic], "-",1)) {
       fprintf(stderr,"Usage: %s [-v][-v0-4] [-reflex] [-l] [-f] [out.cxx] [-c] file1.h[+][-][!] file2.h[+][-][!]...[LinkDef.h]\n",
              argv[0]);
      fprintf(stderr,"Only one verbose flag is authorized (one of -v, -v0, -v1, -v2, -v3, -v4)\n"
                     "and must be before the -f flags\n");
      fprintf(stderr,"For more extensive help type: %s -h\n", argv[0]);
      return 1;
   } else {
      force = 0;
   }

   string header("");
   if (strstr(argv[ic],".C")  || strstr(argv[ic],".cpp") ||
       strstr(argv[ic],".cp") || strstr(argv[ic],".cxx") ||
       strstr(argv[ic],".cc") || strstr(argv[ic],".c++")) {
      FILE *fp;
      if ((fp = fopen(argv[ic], "r")) != 0) {
         fclose(fp);
         if (!force) {
            Error(0, "%s: output file %s already exists\n", argv[0], argv[ic]);
            return 1;
         }
      }
      //string header( argv[ic] );
      header = argv[ic];
      int loc = strrchr(argv[ic],'.') - argv[ic];
      header[loc+1] = 'h';
      header[loc+2] = '\0';
      if ((fp = fopen(header.c_str(), "r")) != 0) {
         fclose(fp);
         if (!force) {
            Error(0, "%s: output file %s already exists\n", argv[0], header.c_str());
            return 1;
         } else {
            for (int k = ic+1; k < argc; ++k) {
               if (*argv[k] != '-' && *argv[k] != '+') {
                  if (strcmp(header.c_str(),argv[k])==0) {
                     Error(0, "%s: output file %s would overwrite one of the input files!\n", argv[0], header.c_str());
                     return 1;
                  }
                  if (strcmp(argv[ic],argv[k])==0) {
                     Error(0, "%s: output file %s would overwrite one of the input files!\n", argv[0],argv[ic]);
                     return 1;
                  }
               }
            }
         }
      }

      dictsrc=argv[ic];
      fp = fopen(argv[ic], "w");
      if (fp) fclose(fp);    // make sure file is created and empty
      ifl = ic;
      ic++;

      // remove possible pathname to get the dictionary name
      strcpy(dictname, argv[ifl]);
      char *p = 0;
      // find the right part of then name.
      for (p = dictname + strlen(dictname)-1;p!=dictname;--p) {
         if (*p =='/' ||  *p =='\\') {
            *p = 0;
            if (p == dictname) {
               dictpathname = "/";
            } else {
               dictpathname = dictname;
            }
            break;
         }
      }
      if (!p)
         p = dictname;
      else if (p != dictname) {
         p++;
         memmove(dictname, p, strlen(p)+1);
      }
   } else if (!strcmp(argv[1], "-?") || !strcmp(argv[1], "-h")) {
      fprintf(stderr, "%s\n", help);
      return 1;
   } else {
      ic = 1;
      if (force) ic = 2;
      ifl = 0;
   }

   // If the user request use of a preprocessor we are going to bundle
   // all the files into one so that cint considers them one compilation
   // unit and so that each file that contains code guard is really
   // included only once.
   for (i = 1; i < argc; i++)
      if (strcmp(argv[i], "-p") == 0) use_preprocessor = 1;

#ifndef __CINT__
   int   argcc, iv, il;
   char  path[16][128];
   char *argvv[500];

   for (i = 0; i < 16; i++)
      path[i][0] = 0;

#ifndef ROOTINCDIR
# ifndef ROOTBUILD
   if (getenv("ROOTSYS")) {
#  ifdef __MWERKS__
      sprintf(path[0], "-I%s:include", getenv("ROOTSYS"));
      sprintf(path[1], "-I%s:src", getenv("ROOTSYS"));
#  else
      sprintf(path[0], "-I%s/include", getenv("ROOTSYS"));
      sprintf(path[1], "-I%s/src", getenv("ROOTSYS"));
#  endif
   } else {
      Error(0, "%s: environment variable ROOTSYS not defined\n", argv[0]);
      return 1;
   }
# else
   //sprintf(path[0], "-Ibase/inc");
   //sprintf(path[1], "-Icont/inc");
   sprintf(path[0], "-Iinclude");
# endif
#else
   sprintf(path[0], "-I%s", ROOTINCDIR);
#endif

   argvv[0] = argv[0];
   argcc = 1;

   if (!strcmp(argv[ic], "-c")) {
      icc++;
      if (ifl) {
         char *s;
         ic++;
         argvv[argcc++] = (char *)"-q0";
         argvv[argcc++] = (char *)"-n";
         argvv[argcc] = (char *)calloc(strlen(argv[ifl])+1, 1);
         strcpy(argvv[argcc], argv[ifl]); argcc++;
         argvv[argcc++] = (char *)"-N";
         s = strrchr(dictname,'.');
         argvv[argcc] = (char *)calloc(strlen(dictname), 1);
         strncpy(argvv[argcc], dictname, s-dictname); argcc++;

         while (ic < argc && (*argv[ic] == '-' || *argv[ic] == '+')) {
            // 09-07-07
            // We want to separate the generation of the dictionary
            // source.
            // We need one that will be the real dictionary and
            // another one with ShowMembers etc.
            //
            // If we see the parameter -S then we want the ShowMembers
            // part, if not we only want the dict (without ShowMembers)
            if (!strcmp(argv[ic], "-.")) {
               ++ic;
               argvv[argcc++] = (char*)"-.";
               dicttype = atoi(argv[ic]);
               argvv[argcc++] = argv[ic]; 
               ++ic;
               continue;
            }

            // 03-07-07
            // We need the library path in the dictionary generation
            // the easiest way is to get it as a parameter
            if (!strcmp(argv[ic], "-L") ||  !strcmp(argv[ic], "--symbols-file")) {
               ++ic;
	       
	       FILE *fpsym = fopen(argv[ic],"r");
	       if (fpsym) // File exists
		 fclose(fpsym);
	       else{ // File doesn't exist
		 Error(0, "--symbols-file: %s: No such file\n", argv[ic]);
		 return 1;
	       }

               argvv[argcc++] = (char*)"-L";
               argvv[argcc++] = argv[ic]; 
               ++ic;
               continue;
            }

            if (strcmp("+P", argv[ic]) == 0 ||
                strcmp("+V", argv[ic]) == 0 ||
                strcmp("+STUB", argv[ic]) == 0) {
               // break when we see positional options
               break;
            }
	    if (strcmp("-pipe", argv[ic])!=0) {
	       // filter out undesirable options
	       argvv[argcc++] = argv[ic++];
	    } else {
	       ic++;
	    }
         }

         for (i = 0; path[i][0]; i++)
            argvv[argcc++] = path[i];

#ifdef __hpux
         argvv[argcc++] = (char *)"-I/usr/include/X11R5";
#endif
         switch (gErrorIgnoreLevel) {
            case kInfo:     argvv[argcc++] = (char *)"-J4"; break;
            case kNote:     argvv[argcc++] = (char *)"-J3"; break;
            case kWarning:  argvv[argcc++] = (char *)"-J2"; break;
            case kError:    argvv[argcc++] = (char *)"-J1"; break;
            case kSysError:
            case kFatal:    argvv[argcc++] = (char *)"-J0"; break;
            default:        argvv[argcc++] = (char *)"-J1"; break;
         }

         if (!use_preprocessor) {
            // If the compiler's preprocessor is not used
            // we still need to declare the compiler specific flags
            // so that the header file are properly parsed.
#ifdef __KCC
            argvv[argcc] = (char *)calloc(64, 1);
            sprintf(argvv[argcc], "-D__KCC=%ld", (long)__KCC); argcc++;
#endif
#ifdef __INTEL_COMPILER
            argvv[argcc] = (char *)calloc(64, 1);
            sprintf(argvv[argcc], "-D__INTEL_COMPILER=%ld", (long)__INTEL_COMPILER); argcc++;
#endif
#ifdef __xlC__
            argvv[argcc] = (char *)calloc(64, 1);
            sprintf(argvv[argcc], "-D__xlC__=%ld", (long)__xlC__); argcc++;
#endif
#ifdef __GNUC__
            argvv[argcc] = (char *)calloc(64, 1);
            sprintf(argvv[argcc], "-D__GNUC__=%ld", (long)__GNUC__); argcc++;
#endif
#ifdef __GNUC_MINOR__
            argvv[argcc] = (char *)calloc(64, 1);
            sprintf(argvv[argcc], "-D__GNUC_MINOR__=%ld", (long)__GNUC_MINOR__); argcc++;
#endif
#ifdef __HP_aCC
            argvv[argcc] = (char *)calloc(64, 1);
            sprintf(argvv[argcc], "-D__HP_aCC=%ld", (long)__HP_aCC); argcc++;
#endif
#ifdef __sun
            argvv[argcc] = (char *)calloc(64, 1);
            sprintf(argvv[argcc], "-D__sun=%ld", (long)__sun); argcc++;
#endif
#ifdef __SUNPRO_CC
            argvv[argcc] = (char *)calloc(64, 1);
            sprintf(argvv[argcc], "-D__SUNPRO_CC=%ld", (long)__SUNPRO_CC); argcc++;
#endif
#ifdef __ia64__
            argvv[argcc] = (char *)calloc(64, 1);
            sprintf(argvv[argcc], "-D__ia64__=%ld", (long)__ia64__); argcc++;
#endif
#ifdef __x86_64__
            argvv[argcc] = (char *)calloc(64, 1);
            sprintf(argvv[argcc], "-D__x86_64__=%ld", (long)__x86_64__); argcc++;
#endif
#ifdef R__B64
            argvv[argcc] = (char *)calloc(64, 1);
            sprintf(argvv[argcc], "-DR__B64"); argcc++;
#endif
#ifdef _WIN32
            argvv[argcc] = (char *)calloc(64, 1);
            sprintf(argvv[argcc], "-D_WIN32=%ld",(long)_WIN32); argcc++;
#endif
#ifdef WIN32
            argvv[argcc] = (char *)calloc(64, 1);
            sprintf(argvv[argcc], "-DWIN32=%ld",(long)WIN32); argcc++;
#endif
#ifdef _MSC_VER
            argvv[argcc] = (char *)calloc(64, 1);
            sprintf(argvv[argcc], "-D_MSC_VER=%ld",(long)_MSC_VER); argcc++;
#endif
         }
#ifdef ROOTBUILD
<<<<<<< HEAD
         argvv[argcc++] = (char *)"-DG_NOCINTDLL";
=======
         argvv[argcc++] = (char *)"-DG__NOCINTDLL";
>>>>>>> ab0972e3
#endif
         argvv[argcc++] = (char *)"-DTRUE=1";
         argvv[argcc++] = (char *)"-DFALSE=0";
         argvv[argcc++] = (char *)"-Dexternalref=extern";
         argvv[argcc++] = (char *)"-DSYSV";
         argvv[argcc++] = (char *)"-D__MAKECINT__";
         argvv[argcc++] = (char *)"-V";        // include info on private members
         if (dict_type==kDictTypeReflex) {
            argvv[argcc++] = (char *)"-c-3";
         } else {
            argvv[argcc++] = (char *)"-c-10";
         }
         argvv[argcc++] = (char *)"+V";        // turn on class comment mode
         if (!use_preprocessor) {
#ifdef ROOTBUILD
            argvv[argcc++] = (char *)"TObject.h";
            argvv[argcc++] = (char *)"TMemberInspector.h";
            //argvv[argcc++] = (char *)"base/inc/TObject.h";
            //argvv[argcc++] = (char *)"base/inc/TMemberInspector.h";
#else
            argvv[argcc++] = (char *)"TObject.h";
            argvv[argcc++] = (char *)"TMemberInspector.h";
#endif
         }
      } else {
         Error(0, "%s: option -c can only be used when an output file has been specified\n", argv[0]);
         return 1;
      }
   }
   else{
      // 09-07-07
      // We want to separate the generation of the dictionary
      // source.
      // We need one that will be the real dictionary and
      // another one with ShowMembers etc.
      //
      // If we see the parameter -S then we want the ShowMembers
      // part, if not we only want the dict (without ShowMembers)
      if (!strcmp(argv[ic], "-.")) {
         ++ic;
         argvv[argcc++] = (char*)"-.";
         dicttype = atoi(argv[ic]);
         argvv[argcc++] = argv[ic]; 
         ++ic;
      }

      // 03-07-07
      // We need the library path in the dictionary generation
      // the easiest way is to get it as a parameter
      if (!strcmp(argv[ic], "-L") ||  !strcmp(argv[ic], "--symbols-file")) {

	FILE *fpsym = fopen(argv[ic],"r");
	if (fpsym) // File exists
	  fclose(fpsym);
	else{ // File doesn't exist
	  Error(0, "--symbols-file: %s: No such file\n", argv[ic]);
	  return 1;
	}

         ++ic;
         argvv[argcc++] = (char*)"-L";
         argvv[argcc++] = argv[ic]; 
         ++ic;
      }
   }
   iv = 0;
   il = 0;

   std::list<std::string> includedFilesForBundle;
   char esc_arg[512];
   bool insertedBundle = false;
   FILE *bundle = 0;
   if (use_preprocessor) {
      bundlename = R__tmpnam();
      bundlename += ".h";
      bundle = fopen(bundlename.c_str(), "w");
      if (!bundle) {
         Error(0, "%s: failed to open %s, usage of external preprocessor by CINT is not optimal\n",
                 argv[0], bundlename.c_str());
         use_preprocessor = 0;
      } else {
#if defined (G__NOSTUBS) && !defined(ROOTBUILD)
         char *header_c = (char*) header.c_str(); // basename shouldnt change the content (it looks safe)
         const char *basen = basename(header_c);
         string headerb(basen);
         string::size_type idx = headerb.rfind("Tmp");
         
         int l;
         if(idx != string::npos) {
            l = idx;
            headerb[l] = '\0';   
         }
         else{
            idx = headerb.rfind(".");
            if(idx != string::npos) {
               l = idx;
               headerb[l] = '\0';   
            }
         }

         // 12-11-07
         // put protection against multiple includes of dictionaries' .h
         fprintf(bundle,"#ifndef G__includes_dict_%s\n", headerb.c_str());
         fprintf(bundle,"#define G__includes_dict_%s\n", headerb.c_str());
#endif
         fprintf(bundle,"#include \"TObject.h\"\n");
         fprintf(bundle,"#include \"TMemberInspector.h\"\n");
      }
   }
   for (i = ic; i < argc; i++) {
      if (!iv && *argv[i] != '-' && *argv[i] != '+') {
         if (!icc) {
            for (j = 0; path[j][0]; j++) {
               argvv[argcc++] = (char*)path[j];
            }
            argvv[argcc++] = (char *)"+V";
         }
         iv = argcc;
      }
      if ((strstr(argv[i],"LinkDef") || strstr(argv[i],"Linkdef") ||
           strstr(argv[i],"linkdef")) && strstr(argv[i],".h")) {
         il = i;
         if (i != argc-1) {
            Error(0, "%s: %s must be last file on command line\n", argv[0], argv[i]);
            return 1;
         }
      }
      if (!strcmp(argv[i], "-c")) {
         Error(0, "%s: option -c must come directly after the output file\n", argv[0]);
         return 1;
      }
      if (use_preprocessor && *argv[i] != '-' && *argv[i] != '+') {
         StrcpyArgWithEsc(esc_arg, argv[i]);
         fprintf(bundle,"#include \"%s\"\n", esc_arg);
         includedFilesForBundle.push_back(argv[i]);
         if (!insertedBundle) {
            argvv[argcc++] = (char*)bundlename.c_str();
            insertedBundle = true;
         }
      } else {
         if (strcmp("-pipe", argv[ic])!=0) {
	   // filter out undesirable options
	   argvv[argcc++] = (char*)calloc(strlen(argv[i])+1,1);
	   StrcpyArg(argvv[argcc-1],argv[i]);
	 }
      }
   }
   if (use_preprocessor) {
#if defined (G__NOSTUBS) && !defined(ROOTBUILD)
      fprintf(bundle,"#endif\n");
#endif
      fclose(bundle);
   }

   if (!iv) {
      Error(0, "%s: no input files specified\n", argv[0]);
      return 1;
   }

   if (!il) {
      // replace bundlename by headers for autolinkdef
      char* bundle = argvv[argcc - 1];
      if (insertedBundle)
         --argcc;
      for (std::list<std::string>::const_iterator iHdr = includedFilesForBundle.begin();
           iHdr != includedFilesForBundle.end(); ++iHdr) {
         argvv[argcc] = StrDup(iHdr->c_str());
         ++argcc;
      }
      GenerateLinkdef(&argcc, argvv, iv);
      for (int iarg = argcc - includedFilesForBundle.size();
           iarg < argcc; ++iarg)
         delete [] argvv[iarg];
      argcc -= includedFilesForBundle.size();
      if (insertedBundle)
         ++argcc;
      argvv[argcc - 1] = bundle;

      argvv[argcc++] = autold;
   }
   
#ifdef G__NOSTUBS
   if(insertedBundle) G__setisfilebundled(1);
#endif

   G__ShadowMaker::VetoShadow(); // we create them ourselves
   G__setothermain(2);
   G__set_ioctortype_handler( (int (*)(const char*))AddConstructorType );
   if (gLiblistPrefix.length()) G__set_beforeparse_hook (EnableAutoLoading);
   if (G__main(argcc, argvv) < 0) {
      Error(0, "%s: error loading headers...\n", argv[0]);
      CleanupOnExit(1);
      return 1;
   } else {
      if (ifl) {
         FILE *fpd = fopen(argv[ifl], "r");
         if (fpd==0) {
            // The dictionary file was not created by CINT.
            // There mush have been an error.
            Error(0, "%s: error loading headers...\n", argv[0]);
            CleanupOnExit(1);
            return 1;
         }
         fclose(fpd);
      }
   }
   G__setglobalcomp(0); // G__NOLINK
#endif

   // We ran cint to load the in-memory database,
   // so that the I/O code can be properly generated.
   // So now let's call GCCXML if requested
   if (dict_type==kDictTypeGCCXML) {
      string gccxml_rootcint_call;
#ifndef ROOTBUILD
      if (getenv("ROOTSYS")) {
         gccxml_rootcint_call=getenv("ROOTSYS");
# ifdef WIN32
         gccxml_rootcint_call+="\\bin\\";
# else
         gccxml_rootcint_call+="/bin/";
# endif
      }
#else
# ifdef WIN32
      gccxml_rootcint_call="bin\\";
# else
      gccxml_rootcint_call="bin/";
# endif
#endif
      gccxml_rootcint_call+="genreflex-rootcint";

      for (int iarg=1; iarg<argc; ++iarg) {
         gccxml_rootcint_call+=" ";
         gccxml_rootcint_call+=argv[iarg];

         if (!strcmp(argv[iarg], "-c")) {
            for (i = 0; path[i][0]; i++) {
               gccxml_rootcint_call+=" ";
               gccxml_rootcint_call+=path[i];
            }
            gccxml_rootcint_call+=" -DR__GCCXML";
#ifdef ROOTBUILD
            gccxml_rootcint_call+=" -DG__NOCINTDLL";
#endif
            gccxml_rootcint_call+=" -DTRUE=1";
            gccxml_rootcint_call+=" -DFALSE=0";
            gccxml_rootcint_call+=" -DR__EXTERN=extern";
            gccxml_rootcint_call+=" -Dexternalref=extern";
            gccxml_rootcint_call+=" -DSYSV";
#ifdef ROOTBUILD
            //gccxml_rootcint_call+=" base/inc/TROOT.h";
            gccxml_rootcint_call+=" base/inc/TObject.h";
            gccxml_rootcint_call+=" base/inc/TMemberInspector.h";
#else
            gccxml_rootcint_call+=" TObject.h";
            gccxml_rootcint_call+=" TMemberInspector.h";
#endif
         }
      }
      //printf("Calling %s\n", gccxml_rootcint_call.c_str());
      int rc=system(gccxml_rootcint_call.c_str());
      if (rc) {
         CleanupOnExit(rc);
         return rc;
      }
   }

   if (use_preprocessor && icc)
      ReplaceBundleInDict(argv[ifl], bundlename);

   // Check if code goes to stdout or cint file, use temporary file
   // for prepending of the rootcint generated code (STK)
   std::ofstream fileout;
   if (ifl) {
      tname = R__tmpnam();
      fileout.open(tname.c_str());
      dictSrcOut = &fileout;
      if (!(*dictSrcOut)) {
         Error(0, "rootcint: failed to open %s in main\n",
               tname.c_str());
         CleanupOnExit(1);
         return 1;
      }
   } else
      dictSrcOut = &std::cout;

   time_t t = time(0);
   (*dictSrcOut) << "//"  << std::endl
       << "// File generated by " << argv[0] << " at " << ctime(&t) << std::endl
       << "// Do NOT change. Changes will be lost next time file is generated" << std::endl
       << "//" << std::endl << std::endl

       << "#include \"RConfig.h\" //rootcint 4834" << std::endl
       << "#if !defined(R__ACCESS_IN_SYMBOL)" << std::endl
       << "//Break the privacy of classes -- Disabled for the moment" << std::endl
       << "#define private public" << std::endl
       << "#define protected public" << std::endl
       << "#endif" << std::endl
       << std::endl;
#ifndef R__SOLARIS
   (*dictSrcOut) << "// Since CINT ignores the std namespace, we need to do so in this file." << std::endl
       << "namespace std {} using namespace std;" << std::endl << std::endl;
   int linesToSkip = 15; // number of lines up to here.
#else
   int linesToSkip = 12; // number of lines up to here.
#endif

   (*dictSrcOut) << "#include \"TClass.h\"" << std::endl
       << "#include \"TBuffer.h\"" << std::endl
       << "#include \"TMemberInspector.h\"" << std::endl
       << "#include \"TError.h\"" << std::endl << std::endl
       << "#ifndef G__ROOT" << std::endl
       << "#define G__ROOT" << std::endl
       << "#endif" << std::endl << std::endl
       << "#include \"RtypesImp.h\"" << std::endl
       << "#include \"TIsAProxy.h\"" << std::endl;
   (*dictSrcOut) << std::endl;
#ifdef R__SOLARIS
   (*dictSrcOut) << "// Since CINT ignores the std namespace, we need to do so in this file." << std::endl
       << "namespace std {} using namespace std;" << std::endl << std::endl;
#endif

   // Loop over all command line arguments and write include statements.
   // Skip options and any LinkDef.h.
   if (ifl && !icc) {
      for (i = ic; i < argc; i++) {
         if (*argv[i] != '-' && *argv[i] != '+' &&
             !((strstr(argv[i],"LinkDef") || strstr(argv[i],"Linkdef") ||
                strstr(argv[i],"linkdef")) && strstr(argv[i],".h")))
            (*dictSrcOut) << "#include \"" << argv[i] << "\"" << std::endl;
      }
      (*dictSrcOut) << std::endl;
   }

//    if(dicttype==3){ 
//      G__ClassInfo cl;
//      cl.Init();
//      bool has_input_error = false;
//      while (cl.Next()) {
//        if ((cl.Property() & (G__BIT_ISCLASS|G__BIT_ISSTRUCT)) && cl.Linkage() == G__CPPLINK) {
// 	 if (!cl.IsLoaded()) {
// 	   continue;
// 	 }
// 	 if (cl.HasMethod("Streamer")) {
// 	   if ((cl.RootFlag() & G__NOINPUTOPERATOR)) {
// 	     int version = GetClassVersion(cl);
// 	     if (version!=0) {
// 	       // Only Check for input operator is the object is I/O has
// 	       // been requested.
// 	       has_input_error |= CheckInputOperator(cl,dicttype);
// 	     }
// 	   }
// 	   has_input_error |= !CheckClassDef(cl);
// 	 }
//        }
//      }

//      if (has_input_error) {
//        // Be a little bit makefile friendly and remove the dictionary in case of error.
//        // We could add an option -k to keep the file even in case of error.
//        CleanupOnExit(1);
//        exit(1);
//      }     
//    }

   G__ClassInfo cl;
   cl.Init();
   bool has_input_error = false;
   while (cl.Next()) {
     if ((cl.Property() & (G__BIT_ISCLASS|G__BIT_ISSTRUCT)) && cl.Linkage() == G__CPPLINK) {
       if (!cl.IsLoaded()) {
	 continue;
       }
       if (cl.HasMethod("Streamer")) {
	 if (!(cl.RootFlag() & G__NOINPUTOPERATOR)) {
	   // We do not write out the input operator anymore, it is a template
#if defined R__CONCRETE_INPUT_OPERATOR
	   WriteInputOperator(cl);
#endif
	 } else {
	   int version = GetClassVersion(cl);
	   if (version!=0) {
	     // Only Check for input operator is the object is I/O has
	     // been requested.
	     has_input_error |= CheckInputOperator(cl,dicttype);
	   }
	 }
       }
       bool res = CheckConstructor(cl);
       if (!res) {
	 // has_input_error = true;
       }
       has_input_error |= !CheckClassDef(cl);
     }
   }

   if (has_input_error) {
     // Be a little bit makefile friendly and remove the dictionary in case of error.
     // We could add an option -k to keep the file even in case of error.
     CleanupOnExit(1);
     exit(1);
   }

   // 26-07-07
   // dont generate the showmembers if we only want 
   // all the memfunc_setup stuff (stub-less calls)
   if(dicttype==0 || dicttype==1) {   
      //
      // We will loop over all the classes several times.
      // In order we will call
      //
      //     WriteShadowClass
      //     WriteClassInit (code to create the TGenericClassInfo)
      //     check for constructor and operator input
      //     WriteClassFunctions (declared in ClassDef)
      //     WriteClassCode (Streamer,ShowMembers,Auxiliary functions)
      //

      //
      // Loop over all classes and write the Shadow class if needed
      //
      // Open LinkDef file for reading, so that we can process classes
      // in order of appearence in this file (STK)
      FILE *fpld = 0;
      if (!il) {
         // Open auto-generated file
         fpld = fopen(autold, "r");
      } else {
         // Open file specified on command line
         const char* filename=Which(argv[il]);
         if (!filename) {
            Error(0, "%s: cannot open file %s\n", argv[0], argv[il]);
            CleanupOnExit(1);
            return 1;
         }
         fpld = fopen(filename, "r");
      }
      if (!fpld) {
         Error(0, "%s: cannot open file %s\n", argv[0], il ? argv[il] : autold);
         CleanupOnExit(1);
         return 1;
      }

      // Read LinkDef file and process the #pragma link C++ ioctortype
      char consline[256];
      while (fgets(consline, 256, fpld)) {
         bool constype = false;
         if ((strcmp(strtok(consline, " "), "#pragma") == 0) &&
             (strcmp(strtok(0, " "), "link") == 0) &&
             (strcmp(strtok(0, " "), "C++") == 0) &&
             (strcmp(strtok(0, " " ), "ioctortype") == 0)) {

            constype = true;
         }

         if (constype) {

            char *request = strtok(0, "-!+;");
            // just in case remove trailing space and tab
            while (*request == ' ') request++;
            int len = strlen(request)-1;
            while (request[len]==' ' || request[len]=='\t') request[len--] = '\0';
            request = Compress(request); //no space between tmpl arguments allowed
            AddConstructorType(request);

         }
      }
      rewind(fpld);
      AddConstructorType("TRootIOCtor");
      AddConstructorType("");

      const char* shadowNSName="ROOT";
      if (dict_type != kDictTypeCint)
         shadowNSName = "ROOT::Reflex";
      G__ShadowMaker myShadowMaker((*dictSrcOut), shadowNSName, NeedShadowClass,
                                   dict_type==kDictTypeCint ? NeedTypedefShadowClass : 0);
      shadowMaker = &myShadowMaker;

      G__ShadowMaker::VetoShadow(false);
      shadowMaker->WriteAllShadowClasses();

      //
      // Loop over all classes and create Streamer() & Showmembers() methods
      //

      G__ClassInfo cl;
      cl.Init();
      while (cl.Next()) {
         if (cl.Linkage() == G__CPPLINK && !cl.IsLoaded()) {
            Error(0,"A dictionary has been requested for %s but there is no declaration!\n",cl.Name());
            continue;
         }
         if ((cl.Property() & (G__BIT_ISCLASS|G__BIT_ISSTRUCT)) && cl.Linkage() == G__CPPLINK) {

            // Write Code for initialization object (except for STL containers)
            if ( TClassEdit::IsSTLCont(cl.Name()) ) {
               RStl::inst().GenerateTClassFor( cl.Name() );
            } else {
               WriteClassInit(cl);
            }
         } else if (((cl.Property() & (G__BIT_ISNAMESPACE)) && cl.Linkage() == G__CPPLINK)) {
            WriteNamespaceInit(cl);
         }
      }

      //
      // Write all TBuffer &operator>>(...), Class_Name(), Dictionary(), etc.
      // first to allow template specialisation to occur before template
      // instantiation (STK)
      //
      cl.Init();
      while (cl.Next()) {
         if (!cl.IsLoaded()) {
            continue;
         }
         if ((cl.Property() & (G__BIT_ISCLASS|G__BIT_ISSTRUCT)) && cl.Linkage() == G__CPPLINK) {
            // Write Code for Class_Name() and static variable
            if (cl.HasMethod("Class_Name")) {
               WriteClassFunctions(cl, cl.IsTmplt());
            }
         }
      }

      // Keep track of classes processed by reading Linkdef file.
      // When all classes in LinkDef are done, loop over all classes known
      // to CINT output the ones that were not in the LinkDef. This can happen
      // in case "#pragma link C++ defined_in" is used.
      //const int kMaxClasses = 2000;
      //char *clProcessed[kMaxClasses];
      vector<string> clProcessed;
      int   ncls = 0;

      // Read LinkDef file and process valid entries (STK)
      char line[256];
      char cline[256];
      char nline[256];
      while (fgets(line, 256, fpld)) {

         bool skip = true;
         bool force = false;
         strcpy(cline,line);
         strcpy(nline,line);
         int len = strlen(line);

         // Check if the line contains a "#pragma link C++ class" specification,
         // if so, process the class (STK)
         if ((strcmp(strtok(line, " "), "#pragma") == 0) &&
             (strcmp(strtok(0, " "), "link") == 0) &&
             (strcmp(strtok(0, " "), "C++") == 0) &&
             (strcmp(strtok(0, " " ), "class") == 0)) {

            skip = false;
            force = false;

         } else if ((strcmp(strtok(cline, " "), "#pragma") == 0) &&
                    (strcmp(strtok(0, " "), "create") == 0) &&
                    (strcmp(strtok(0, " "), "TClass") == 0)) {

            skip = false;
            force = true;

         } else if ((strcmp(strtok(nline, " "), "#pragma") == 0) &&
                    (strcmp(strtok(0, " "), "link") == 0) &&
                    (strcmp(strtok(0, " "), "C++") == 0) &&
                    (strcmp(strtok(0, " " ), "namespace") == 0)) {

            skip = false;
            force = false;

         }

         if (!skip) {

            // Create G__ClassInfo object for this class and process. Be
            // careful with the hardcoded string of trailing options in case
            // these change (STK)

            int extraRootflag = 0;
            if (force && len>2) {
               char *endreq = line+len-2;
               bool ending = false;
               while (!ending) {
                  switch ( (*endreq) ) {
                  case ';': break;
                  case '+': extraRootflag |= G__USEBYTECOUNT; break;
                  case '!': extraRootflag |= G__NOINPUTOPERATOR; break;
                  case '-': extraRootflag |= G__NOSTREAMER; break;
                  case ' ':
                  case '\t': break;
                  default:
                     ending = true;
                  }
                  --endreq;
               }
               if ( extraRootflag & (G__USEBYTECOUNT | G__NOSTREAMER) ) {
                  Warning(line,"option + mutual exclusive with -, + prevails\n");
                  extraRootflag &= ~G__NOSTREAMER;
               }
            }

            char *request = strtok(0, "-!+;");
            // just in case remove trailing space and tab
            while (*request == ' ') request++;
            int len = strlen(request)-1;
            while (request[len]==' ' || request[len]=='\t') request[len--] = '\0';
            request = Compress(request); //no space between tmpl arguments allowed
            G__ClassInfo cl(request);

            string fullname;
            if (cl.IsValid())
               fullname = cl.Fullname();
            else {
               fullname = request;
            }
            // In order to upgrade the pragma create TClass we would need a new function in
            // CINT's G__ClassInfo.
            // if (force && extraRootflag) cl.SetRootFlag(extraRootflag);
//          fprintf(stderr,"DEBUG: request==%s processed==%s rootflag==%d\n",request,fullname.c_str(),extraRootflag);
            delete [] request;

            // Avoid requesting the creation of a class infrastructure twice.
            // This could happen if one of the request link C++ class XXX is actually a typedef.
            int nxt = 0;
            for (i = 0; i < ncls; i++) {
               if ( clProcessed[i] == fullname ) {
                  nxt++;
                  break;
               }
            }
            if (nxt) continue;

            clProcessed.push_back( fullname );
            ncls++;

            if (force) {
               if ((cl.Property() & (G__BIT_ISCLASS|G__BIT_ISSTRUCT)) && cl.Linkage() != G__CPPLINK) {
                  if (NeedShadowClass(cl)) {
                     (*dictSrcOut) << "namespace ROOT {" << std::endl
                                   << "   namespace Shadow {" << std::endl;
                     shadowMaker->WriteShadowClass(cl);
                     (*dictSrcOut) << "   } // Of namespace ROOT::Shadow" << std::endl
                                   << "} // Of namespace ROOT" << std::endl << std::endl;
                  }
                  if (G__ShadowMaker::IsSTLCont(cl.Name()) == 0 ) {
                     WriteClassInit(cl);
                  }
               }
            }
            WriteClassCode(cl, force);
         }
      }

      // Loop over all classes and create Streamer() & ShowMembers() methods
      // for classes not in clProcessed list (exported via
      // "#pragma link C++ defined_in")
      cl.Init();

      while (cl.Next()) {
         int nxt = 0;
         // skip utility class defined in ClassImp
         if (!strncmp(cl.Fullname(), "R__Init", 7) ||
             strstr(cl.Fullname(), "::R__Init"))
            continue;
         string fullname( cl.Fullname() );
         for (i = 0; i < ncls; i++) {
            if ( clProcessed[i] == fullname ) {
               nxt++;
               break;
            }
         }
         if (nxt) continue;

         WriteClassCode(cl);
      }

      //RStl::inst().WriteStreamer(fp); //replaced by new Markus code
      RStl::inst().WriteClassInit(0);

      fclose(fpld);

      if (!il) remove(autold);
      if (use_preprocessor) remove(bundlename.c_str());
   
   } // (stub-less calls)

   // Append CINT dictionary to file containing Streamers and ShowMembers
   if (ifl) {
      char line[BUFSIZ];
      FILE *fpd = fopen(argv[ifl], "r");
      FILE* fp = fopen(tname.c_str(), "a");

      if (fp && fpd)
         while (fgets(line, BUFSIZ, fpd))
            fprintf(fp, "%s", line);

      if (fp)  fclose(fp);
      if (fpd) fclose(fpd);

      // copy back to dictionary file
      fpd = fopen(argv[ifl], "w");
      fp  = fopen(tname.c_str(), "r");

      if (fp && fpd) {

         // make name of dict include file "aapDict.cxx" -> "aapDict.h"
         int  nl = 0;
         char inclf[kMaxLen];
         
         // 07-11-07
         // Include the temporaries here to get one file with everything
         char inclfTmp1[kMaxLen];
         char inclfTmp2[kMaxLen];
         char *s = strrchr(dictname, '.');
         if (s) *s = 0;
         sprintf(inclf, "%s.h", dictname);
         sprintf(inclfTmp1, "%sTmp1.cxx", dictname);
         sprintf(inclfTmp2, "%sTmp2.cxx", dictname);
         if (s) *s = '.';

         // during copy put dict include on top and remove later reference
         while (fgets(line, BUFSIZ, fp)) {
            if (!strncmp(line, "#include", 8) && strstr(line, inclf))
               continue;
            fprintf(fpd, "%s", line);
            

            // 'linesToSkip' is because we want to put it after #defined private/protected
            if (++nl == linesToSkip && icc) {
               switch (dict_type) {
                  case kDictTypeGCCXML:
                     fprintf(fpd, "#define G__DICTIONARY gccxml\n");
                     break;
                  case kDictTypeReflex:
                     fprintf(fpd, "#define G__DICTIONARY reflex\n");
                     break;
                  default:;
               }
               if (longheadername && dictpathname.length() ) {
                  fprintf(fpd, "#include \"%s/%s\"\n", dictpathname.c_str(), inclf);
               } else {
                  fprintf(fpd, "#include \"%s\"\n", inclf);
               }

               // 07-11-07
               // Put the includes to temporary files when generating the third dictionary
               if(dicttype==3){
                 if (longheadername && dictpathname.length() ) {
                   fprintf(fpd, "#include \"%s/%s\"\n", dictpathname.c_str(), inclfTmp1);
                   fprintf(fpd, "#include \"%s/%s\"\n", dictpathname.c_str(), inclfTmp2);
                 } else {
                   fprintf(fpd, "#include \"%s\"\n", inclfTmp1);
                   fprintf(fpd, "#include \"%s\"\n", inclfTmp2);
                 }
               }

               if (gNeedCollectionProxy) {
                  fprintf(fpd, "\n#include \"TCollectionProxyInfo.h\"");
               }
            }
         }
      }

      if (fp)  fclose(fp);
      if (fpd) fclose(fpd);
      remove(tname.c_str());
   }

   if (gLiblistPrefix.length()) {
      string liblist_filename = gLiblistPrefix + ".out";

      ofstream outputfile( liblist_filename.c_str(), ios::out );
      if (!outputfile) {
        Error(0,"%s: Unable to open output lib file %s\n",
              argv[0], liblist_filename.c_str());
      } else outputfile << gLibsNeeded << endl;
   }

   G__setglobalcomp(-1);  // G__CPPLINK
   CleanupOnExit(0);
   G__exit(0);

   return 0;
}<|MERGE_RESOLUTION|>--- conflicted
+++ resolved
@@ -4587,11 +4587,7 @@
 #endif
          }
 #ifdef ROOTBUILD
-<<<<<<< HEAD
-         argvv[argcc++] = (char *)"-DG_NOCINTDLL";
-=======
          argvv[argcc++] = (char *)"-DG__NOCINTDLL";
->>>>>>> ab0972e3
 #endif
          argvv[argcc++] = (char *)"-DTRUE=1";
          argvv[argcc++] = (char *)"-DFALSE=0";
