// @(#)root/graf2d:$Id$
// Author: Olivier Couet and Timur Pocheptsov 23/01/2012

/*************************************************************************
 * Copyright (C) 1995-2011, Rene Brun and Fons Rademakers.               *
 * All rights reserved.                                                  *
 *                                                                       *
 * For the licensing terms see $ROOTSYS/LICENSE.                         *
 * For the list of contributors see $ROOTSYS/README/CREDITS.             *
 *************************************************************************/

#ifndef ROOT_TGQuartz
#define ROOT_TGQuartz

#include <vector>

#ifndef ROOT_TGCocoa
#include "TGCocoa.h"
#endif
#ifndef ROOT_TPoint
#include "TPoint.h"
#endif

//////////////////////////////////////////////////////////////////////////
//                                                                      //
// This is non-GUI part of TVirtualX interface, implemented for         //
// MacOS X, using CoreGraphics (Quartz).                                //
//                                                                      //
//////////////////////////////////////////////////////////////////////////
class TGQuartz : public TGCocoa {
public:
   TGQuartz();
   TGQuartz(const char *name, const char *title);
   
   //Final-overriders for TVirtualX.
   virtual void      DrawBox(Int_t x1, Int_t y1, Int_t x2, Int_t y2,
                             EBoxMode mode);
   virtual void      DrawCellArray(Int_t x1, Int_t y1, Int_t x2, Int_t y2,
                                   Int_t nx, Int_t ny, Int_t *ic);
   virtual void      DrawFillArea(Int_t n, TPoint *xy);
   
   using TGCocoa::DrawLine;//There is a GUI version of DrawLine.
   
   virtual void      DrawLine(Int_t x1, Int_t y1, Int_t x2, Int_t y2);
   virtual void      DrawPolyLine(Int_t n, TPoint *xy);
   virtual void      DrawPolyMarker(Int_t n, TPoint *xy);
   virtual void      DrawText(Int_t x, Int_t y, Float_t angle, Float_t mgn, 
                              const char *text, ETextMode mode);
   
<<<<<<< HEAD
   //I have to override these setters, since they overriden
=======
   //I have to override these setters, since they are alredy overriden
>>>>>>> 42ceb1f8
   //in TVirtualX (originally, they are declared in TAttXXX classes)
   //and do nothing in TVirtualX (though, they are implemented
   //correctly in TAttXXX classes).
   virtual void      SetFillColor(Color_t cindex);
   virtual void      SetFillStyle(Style_t style);
   virtual void      SetLineColor(Color_t cindex);
   virtual void      SetLineStyle(Style_t linestyle);
   virtual void      SetLineWidth(Width_t width);
   virtual void      SetMarkerColor(Color_t cindex);
   virtual void      SetMarkerSize(Float_t markersize);
   virtual void      SetMarkerStyle(Style_t markerstyle);
   virtual void      SetOpacity(Int_t percent);
   virtual void      SetTextAlign(Short_t talign=11);
   virtual void      SetTextColor(Color_t cindex);
   virtual void      SetTextFont(Font_t fontnumber);
   virtual Int_t     SetTextFont(char *fontname, ETextSetMode mode);
   virtual void      SetTextSize(Float_t textsize);
   
   virtual void      GetTextExtent(UInt_t &w, UInt_t &h, char *text);
   virtual Int_t     GetFontAscent() const;
   virtual Int_t     GetFontDescent() const ;
   virtual Float_t   GetTextMagnitude();

private:

   //Unfortunately, I have to convert from
   //top-left to bottom-left corner system.
   std::vector<TPoint> fConvertedPoints;

   void *GetSelectedDrawableChecked(const char *calledFrom) const;

   TGQuartz(const TGQuartz &rhs);
   TGQuartz &operator = (const TGQuartz &rhs);
      
   ClassDef(TGQuartz, 0);//2D non-GUI graphics for Mac OSX.
};

#endif<|MERGE_RESOLUTION|>--- conflicted
+++ resolved
@@ -47,11 +47,7 @@
    virtual void      DrawText(Int_t x, Int_t y, Float_t angle, Float_t mgn, 
                               const char *text, ETextMode mode);
    
-<<<<<<< HEAD
-   //I have to override these setters, since they overriden
-=======
    //I have to override these setters, since they are alredy overriden
->>>>>>> 42ceb1f8
    //in TVirtualX (originally, they are declared in TAttXXX classes)
    //and do nothing in TVirtualX (though, they are implemented
    //correctly in TAttXXX classes).
