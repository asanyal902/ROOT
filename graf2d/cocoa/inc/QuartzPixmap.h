// @(#)root/graf2d:$Id$
// Author: Timur Pocheptsov   16/02/2012

/*************************************************************************
 * Copyright (C) 1995-2012, Rene Brun and Fons Rademakers.               *
 * All rights reserved.                                                  *
 *                                                                       *
 * For the licensing terms see $ROOTSYS/LICENSE.                         *
 * For the list of contributors see $ROOTSYS/README/CREDITS.             *
 *************************************************************************/


#ifndef ROOT_QuartzPixmap
#define ROOT_QuartzPixmap

#import <Cocoa/Cocoa.h>

#import "CocoaGuiTypes.h"
#import "X11Drawable.h"
#import "GuiTypes.h"

///////////////////////////////////////////////////////
//                                                   //
// "Pixmap". Graphical context to draw into image.   //
//                                                   //
///////////////////////////////////////////////////////

@interface QuartzPixmap : NSObject<X11Drawable>

- (id) initWithW : (unsigned) width H : (unsigned) height scaleFactor : (CGFloat) scaleFactor;
- (BOOL) resizeW : (unsigned) width H : (unsigned) height scaleFactor : (CGFloat) scaleFactor;

- (CGImageRef) createImageFromPixmap;
- (CGImageRef) createImageFromPixmap : (ROOT::MacOSX::X11::Rectangle) cropArea;

//X11Drawable protocol.

@property (nonatomic, assign) unsigned fID;

- (BOOL) fIsPixmap;
- (BOOL) fIsOpenGLWidget;

@property (nonatomic, readonly) CGContextRef fContext;

- (unsigned) fWidth;
- (unsigned) fHeight;

- (void) copy : (NSObject<X11Drawable> *) src area : (ROOT::MacOSX::X11::Rectangle) area withMask : (QuartzImage *) mask 
         clipOrigin : (ROOT::MacOSX::X11::Point) origin toPoint : (ROOT::MacOSX::X11::Point) dstPoint;

- (unsigned char *) readColorBits : (ROOT::MacOSX::X11::Rectangle) area;

//
- (unsigned char *) fData;

//XPutPixel.
- (void) putPixel : (const unsigned char *) data X : (unsigned) x Y : (unsigned) y;
//XAddPixel.
- (void) addPixel : (const unsigned char *) rgb;

@end

/////////////////////////////////////////////////////////
//                                                     //
// CGImageRef, created from external data source (raw  //
// data)                                               //
//                                                     //
/////////////////////////////////////////////////////////

//TODO: split image and mask image?

@interface QuartzImage : NSObject<X11Drawable>

- (id) initWithW : (unsigned) width H : (unsigned) height data : (unsigned char *) data;
- (id) initMaskWithW : (unsigned) width H : (unsigned) height bitmapMask : (unsigned char *) mask;
- (id) initMaskWithW : (unsigned) width H : (unsigned) height;
<<<<<<< HEAD
=======
- (id) initFromPixmap : (QuartzPixmap *) pixmap;
- (id) initFromImage : (QuartzImage *) image;
- (id) initFromImageFlipped : (QuartzImage *) image;
>>>>>>> 436cb915

- (void) dealloc;
@property (nonatomic, readonly) BOOL fIsStippleMask;
- (CGImageRef) fImage;

- (void) clearMask;
- (void) maskOutPixels : (NSRect) maskedArea;

//X11Drawable protocol.
@property (nonatomic, assign) unsigned fID;

- (BOOL) fIsPixmap;
- (BOOL) fIsOpenGLWidget;

- (unsigned) fWidth;
- (unsigned) fHeight;

- (unsigned char *) readColorBits : (ROOT::MacOSX::X11::Rectangle) area;

@end


namespace ROOT {
namespace MacOSX {
namespace X11 {

CGImageRef CreateSubImage(QuartzImage *image, const Rectangle &area);
//
bool AdjustCropArea(const Rectangle &srcRect, Rectangle &cropArea);
bool AdjustCropArea(QuartzImage *srcImage, Rectangle &cropArea);
bool AdjustCropArea(QuartzImage *srcImage, NSRect &cropArea);
bool AdjustCropArea(QuartzPixmap *srcImage, Rectangle &cropArea);

//Aux. function for TGCocoa.
void FillPixmapBuffer(const unsigned char *bitmap, unsigned width, unsigned height, ULong_t foregroundPixel, 
                      ULong_t backgroundPixel, unsigned depth, unsigned char *imageData);

}
}
}

#endif<|MERGE_RESOLUTION|>--- conflicted
+++ resolved
@@ -74,19 +74,13 @@
 - (id) initWithW : (unsigned) width H : (unsigned) height data : (unsigned char *) data;
 - (id) initMaskWithW : (unsigned) width H : (unsigned) height bitmapMask : (unsigned char *) mask;
 - (id) initMaskWithW : (unsigned) width H : (unsigned) height;
-<<<<<<< HEAD
-=======
 - (id) initFromPixmap : (QuartzPixmap *) pixmap;
 - (id) initFromImage : (QuartzImage *) image;
 - (id) initFromImageFlipped : (QuartzImage *) image;
->>>>>>> 436cb915
 
 - (void) dealloc;
 @property (nonatomic, readonly) BOOL fIsStippleMask;
 - (CGImageRef) fImage;
-
-- (void) clearMask;
-- (void) maskOutPixels : (NSRect) maskedArea;
 
 //X11Drawable protocol.
 @property (nonatomic, assign) unsigned fID;
