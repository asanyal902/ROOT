--- conflicted
+++ resolved
@@ -267,11 +267,7 @@
    void BuildClipRegion(const WidgetRect &rect);
    
    std::vector<WidgetRect> fRectsToClip;
-<<<<<<< HEAD
-   std::vector<CGRect> fClippedRegion;//Should be <CGRect>
-=======
    std::vector<CGRect> fClippedRegion;
->>>>>>> 42ceb1f8
    std::vector<int> fXBounds;
    std::vector<int> fYBounds;
    std::vector<bool> fGrid;
