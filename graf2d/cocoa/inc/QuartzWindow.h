--- conflicted
+++ resolved
@@ -140,12 +140,6 @@
 
 //Life-cycle.
 - (id) initWithFrame : (NSRect) frame windowAttributes : (const SetWindowAttributes_t *) attr;
-
-//Clip mask - to deal with overlaps.
-@property (nonatomic, assign) BOOL fClipMaskIsValid;
-- (BOOL) initClipMask;
-- (QuartzImage *) fClipMask;
-- (void) addOverlap : (NSRect)overlapRect;
 
 //X11Drawable protocol.
 
@@ -299,11 +293,6 @@
 bool LockFocus(NSView<X11Window> *view);
 void UnlockFocus(NSView<X11Window> *view);//For symmetry only.
 
-<<<<<<< HEAD
-//Find intersection of view and sibling, result is a rect in view's space.
-NSRect FindOverlapRect(const NSRect &viewRect, const NSRect &siblingViewRect);
-bool RectsOverlap(const NSRect &r1, const NSRect &r2);
-=======
 bool ScreenPointIsInView(NSView<X11Window> *view, Int_t x, Int_t y);
 QuartzWindow *FindWindowInPoint(Int_t x, Int_t y);
 NSView<X11Window> *FindDNDAwareViewInPoint(NSView *parentView, Window_t dragWinID, Window_t inputWinID, Int_t x, Int_t y, Int_t maxDepth);
@@ -322,7 +311,6 @@
 
 //Add shape mask to context.
 void ClipToShapeMask(NSView<X11Window> *view, CGContextRef ctx);
->>>>>>> 436cb915
 
 }//X11
 }//MacOSX
