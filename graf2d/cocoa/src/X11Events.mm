--- conflicted
+++ resolved
@@ -1139,19 +1139,9 @@
    //TODO: change interface, it looks like I do not need the 'view' parameter.
    assert(theEvent != nil && "GenerateCrossingEvent, event parameter is nil");
 
-<<<<<<< HEAD
-   if (fPointerGrab == kPGNoGrab) {
-      NSView *candidateView = [[[view window] contentView] hitTest : [theEvent locationInWindow]];
-      const bool isROOTView = [candidateView isKindOfClass : [QuartzView class]] || [candidateView isKindOfClass : [ROOTOpenGLView class]];
-      if (candidateView && !isROOTView) {
-         NSLog(@"EventTranslator::GenerateCrossingEvent: error, hit test returned not a QuartzView!");
-         candidateView = nil;
-      }
-=======
    fPointerGrabType == kPGNoGrab ? GenerateCrossingEventNoGrab(theEvent) :
                                    GenerateCrossingEventActiveGrab(theEvent);
 }
->>>>>>> 436cb915
 
 //______________________________________________________________________________
 void EventTranslator::GenerateCrossingEventNoGrab(NSEvent *theEvent)
@@ -1301,14 +1291,7 @@
    //grab type).
    fImplicitGrabButton = kAnyButton;
    
-<<<<<<< HEAD
-   //Now some magic to receive mouse move events even outside any window.
-   //if (eventMask & kPointerMotionMask)
-   //   [[grabView window] setAcceptsMouseMovedEvents : YES];
-   
-=======
    //
->>>>>>> 436cb915
    fButtonGrabView = grabView;
    fPointerGrabType = kPGActiveGrab;
    fGrabEventMask = eventMask;
@@ -1345,10 +1328,6 @@
       const NSPoint location = [[candidateView window] mouseLocationOutsideOfEventStream];
       const Util::NSScopeGuard<FakeCrossingEvent> event([[FakeCrossingEvent alloc] initWithWindow : [candidateView window] location : location ]);
       
-<<<<<<< HEAD
-   //[[fButtonGrabView window] setAcceptsMouseMovedEvents : NO];//Do not track mouse move events outside window anymore.
-   
-=======
       if (!event.Get()) {
          //Hehe, if this happend, is it still possible to log????
          NSLog(@"EventTranslator::CancelPointerGrab, crossing event initialization failed");
@@ -1375,7 +1354,6 @@
    //
 
    fImplicitGrabButton = kAnyButton;
->>>>>>> 436cb915
    fButtonGrabView = nil;
    fPointerGrabType = kPGNoGrab;
    fGrabEventMask = 0;
@@ -1591,11 +1569,7 @@
 //______________________________________________________________________________
 void EventTranslator::GenerateButtonReleaseEventNoGrab(NSView<X11Window> *eventView, NSEvent *theEvent, EMouseButton btn)
 {
-<<<<<<< HEAD
-   //Generate button release event when there is no active pointer grab.
-=======
    //Generate button release event when there is no active pointer grab. Can this even happen??
->>>>>>> 436cb915
 
    assert(eventView != nil && "GenerateButtonReleaseEventNoGrab, view parameter is nil");
    assert(theEvent != nil && "GenerateButtonReleaseEventNoGrabm event parameter is nil");
@@ -1618,57 +1592,6 @@
       return;
    }
    
-<<<<<<< HEAD
-   bool needCrossingEvent = false;
-   
-   if (fOwnerEvents) {//X11: Either XGrabPointer with owner_events == True or passive grab (owner_events is always true)
-      SortTopLevelWindows();
-      if (QuartzWindow *topLevel = FindTopLevelWindowForMouseEvent()) {
-         const NSPoint mousePosition = [topLevel mouseLocationOutsideOfEventStream];
-         NSView<X11Window> *candidateView = (NSView<X11Window> *)[[topLevel contentView] hitTest : mousePosition];
-         if (candidateView) {
-            candidateView = Detail::FindViewToPropagateEvent(candidateView, kButtonReleaseMask, fButtonGrabView, fGrabEventMask);
-            if (candidateView) {//We have such a view, send event to a corresponding ROOT's window.
-               needCrossingEvent = CancelImplicitOrPassiveGrab();
-               Detail::SendButtonReleaseEvent(candidateView, theEvent, btn);
-            }
-         } else if (fGrabEventMask & kButtonReleaseMask) {
-            NSView<X11Window> *grabView = fButtonGrabView;
-            needCrossingEvent = CancelImplicitOrPassiveGrab();
-            Detail::SendButtonReleaseEvent(grabView, theEvent, btn);
-         }
-      } else {//Report to the grab view, if it has a corresponding bit set.
-         if (fGrabEventMask & kButtonReleaseMask) {
-            NSView<X11Window> *grabView = fButtonGrabView;
-            needCrossingEvent = CancelImplicitOrPassiveGrab();
-            Detail::SendButtonReleaseEvent(grabView, theEvent, btn);
-         }
-      }
-   } else {//Either implicit grab or XGrabPointer with owner_events == False.
-      if (fGrabEventMask & kButtonReleaseMask) {
-         NSView<X11Window> *grabView = fButtonGrabView;
-         needCrossingEvent = CancelImplicitOrPassiveGrab();
-         Detail::SendButtonReleaseEvent(grabView, theEvent, btn);   
-      }
-   }
-   
-   if (needCrossingEvent || CancelImplicitOrPassiveGrab())
-      GenerateCrossingEvent(eventView, theEvent, kNotifyUngrab);
-}
-
-//______________________________________________________________________________
-bool EventTranslator::CancelImplicitOrPassiveGrab()
-{
-   //Cancel the current grab, if it's implicit or passive button grab.
-
-   if (fPointerGrab == kPGPassiveGrab || fPointerGrab == kPGImplicitGrab) {
-      fButtonGrabView = nil;
-      fPointerGrab = kPGNoGrab;
-      return true;
-   }
-   
-   return false;
-=======
    const Util::NSStrongReference<NSView<X11Window> *> eventViewGuard(eventView);//What if view is deleted in the middle of this function?
 
    if (fButtonGrabView) {
@@ -1694,7 +1617,6 @@
       
    if (fPointerGrabType == kPGImplicitGrab && btn == fImplicitGrabButton)
       CancelPointerGrab();
->>>>>>> 436cb915
 }
 
 //______________________________________________________________________________
