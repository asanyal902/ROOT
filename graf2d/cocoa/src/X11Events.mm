// @(#)root/graf2d:$Id$
// Author: Timur Pocheptsov   16/02/2012

/*************************************************************************
 * Copyright (C) 1995-2012, Rene Brun and Fons Rademakers.               *
 * All rights reserved.                                                  *
 *                                                                       *
 * For the licensing terms see $ROOTSYS/LICENSE.                         *
 * For the list of contributors see $ROOTSYS/README/CREDITS.             *
 *************************************************************************/

//#define NDEBUG

#include <algorithm>
#include <cassert>

#include <Cocoa/Cocoa.h>

#include "ROOTOpenGLView.h"
#include "QuartzWindow.h"
#include "CocoaUtils.h"
#include "KeySymbols.h"
#include "X11Events.h"
#include "TGClient.h"
#include "TGWindow.h"
#include "TList.h"

//TODO: check if different GenerateButtonXXXEvent functions can be affected by the fact mouse is pressed (and not released)
//in some view (Cocoa has "its own grab" - which view is receiving an event and if it's actually a view under cursor?)

@interface FakeCrossingEvent : NSEvent {
   NSWindow *fQuartzWindow;
   NSPoint fLocationInWindow;
}

@end

@implementation FakeCrossingEvent

//______________________________________________________________________________
- (id) initWithWindow : (NSWindow *) window location : (NSPoint) location
{
   //Window should be always non-nil: we either enter some window, or exit some window.
   assert(window && "initWithWindow:location:, window parameter is nil");

   if (self = [super init]) {
      fQuartzWindow = window;
      fLocationInWindow = location;
   }
   
   return self;
}

//______________________________________________________________________________
- (NSWindow *) window
{
   assert(fQuartzWindow && "window, fQuartzWindow is nil");
   return fQuartzWindow;
}

//______________________________________________________________________________
- (NSPoint) locationInWindow
{
   assert(fQuartzWindow != nil && "locationInWindow, fQuartzWindow is nil");
   return fLocationInWindow;
}

//______________________________________________________________________________
- (NSTimeInterval) timestamp
{
   //Hehe.
   return 0.;
}

@end


namespace ROOT {
namespace MacOSX {
namespace X11 {

namespace {

//Convert unichar (from [NSEvent characters]) into
//ROOT's key symbol (from KeySymbols.h).
template<typename T1, typename T2>
struct KeySymPair {
   T1 fFirst;
   T2 fSecond;
   
   bool operator < (const KeySymPair &rhs)const
   {
      return fFirst < rhs.fFirst;
   }
};

}

//______________________________________________________________________________
void MapUnicharToKeySym(unichar key, char *buf, Int_t /*len*/, UInt_t &rootKeySym)
{
   assert(buf != 0 && "MapUnicharToKeySym, buf parameter is null");

   static const KeySymPair<unichar, EKeySym> keyMap[] = {
        {NSEnterCharacter, kKey_Enter},
        {NSTabCharacter, kKey_Tab},
        {NSCarriageReturnCharacter, kKey_Return},
        {NSBackTabCharacter, kKey_Backtab},
        //WHYWHYWHY apple does not have a constant for escape????
        {27, kKey_Escape},
        {NSDeleteCharacter, kKey_Backspace},
        {NSUpArrowFunctionKey, kKey_Up},
        {NSDownArrowFunctionKey, kKey_Down},
        {NSLeftArrowFunctionKey, kKey_Left},
        {NSRightArrowFunctionKey, kKey_Right},
        {NSF1FunctionKey, kKey_F1},
        {NSF2FunctionKey, kKey_F2},
        {NSF3FunctionKey, kKey_F3},
        {NSF4FunctionKey, kKey_F4},
        {NSF5FunctionKey, kKey_F5},
        {NSF6FunctionKey, kKey_F6},
        {NSF7FunctionKey, kKey_F7},
        {NSF8FunctionKey, kKey_F8},
        {NSF9FunctionKey, kKey_F8},
        {NSF10FunctionKey, kKey_F10},
        {NSF11FunctionKey, kKey_F11},
        {NSF12FunctionKey, kKey_F12},
        {NSF13FunctionKey, kKey_F13},
        {NSF14FunctionKey, kKey_F14},
        {NSF15FunctionKey, kKey_F15},
        {NSF16FunctionKey, kKey_F16},
        {NSF17FunctionKey, kKey_F17},
        {NSF18FunctionKey, kKey_F18},
        {NSF19FunctionKey, kKey_F19},
        {NSF20FunctionKey, kKey_F20},
        {NSF21FunctionKey, kKey_F21},
        {NSF22FunctionKey, kKey_F22},
        {NSF23FunctionKey, kKey_F23},
        {NSF24FunctionKey, kKey_F24},
        {NSF25FunctionKey, kKey_F25},
        {NSF26FunctionKey, kKey_F26},
        {NSF27FunctionKey, kKey_F27},
        {NSF28FunctionKey, kKey_F28},
        {NSF29FunctionKey, kKey_F29},
        {NSF30FunctionKey, kKey_F30},
        {NSF31FunctionKey, kKey_F31},
        {NSF32FunctionKey, kKey_F32},
        {NSF33FunctionKey, kKey_F33},
        {NSF34FunctionKey, kKey_F34},
        {NSF35FunctionKey, kKey_F35},
        {NSInsertFunctionKey, kKey_Insert},
        {NSDeleteFunctionKey, kKey_Delete},
        {NSHomeFunctionKey, kKey_Home},
        {NSEndFunctionKey, kKey_End},
        {NSPageUpFunctionKey, kKey_PageUp},
        {NSPageDownFunctionKey, kKey_PageDown},
        {NSPrintScreenFunctionKey, kKey_Print},
        {NSScrollLockFunctionKey, kKey_ScrollLock},
        {NSPauseFunctionKey, kKey_Pause},
        {NSSysReqFunctionKey, kKey_SysReq}};
   
   const unsigned nEntries = sizeof keyMap / sizeof keyMap[0];
   
   buf[1] = 0;

   KeySymPair<unichar, EKeySym> valueToFind = {};
   valueToFind.fFirst = key;
   const KeySymPair<unichar, EKeySym> *iter = std::lower_bound(keyMap, keyMap + nEntries, valueToFind);
   
   if (iter != keyMap + nEntries && iter->fFirst == key) {
      buf[0] = 0;
      rootKeySym = iter->fSecond;
   } else {
      buf[0] = key;//????
      rootKeySym = key;   
   }
}

//______________________________________________________________________________
Int_t MapKeySymToKeyCode(Int_t keySym)
{
   static const KeySymPair<EKeySym, unichar> keyMap[] = {
      {kKey_Escape, 27},
      {kKey_Tab, NSTabCharacter},
      {kKey_Backtab, NSBackTabCharacter},
      {kKey_Backspace, NSDeleteCharacter},
      {kKey_Return, NSCarriageReturnCharacter},
      {kKey_Enter, NSEnterCharacter},
      {kKey_Insert, NSInsertFunctionKey},
      {kKey_Delete, NSDeleteFunctionKey},
      {kKey_Pause, NSPauseFunctionKey},
      {kKey_Print, NSPrintScreenFunctionKey},
      {kKey_SysReq, NSSysReqFunctionKey},
      {kKey_Home, NSHomeFunctionKey},
      {kKey_End, NSEndFunctionKey},
      {kKey_Left, NSLeftArrowFunctionKey},
      {kKey_Up, NSUpArrowFunctionKey},
      {kKey_Right, NSRightArrowFunctionKey},
      {kKey_Down, NSDownArrowFunctionKey},
      {kKey_PageUp, NSPageUpFunctionKey},
      {kKey_PageDown, NSPageDownFunctionKey},
      //This part is bad.
      {kKey_Shift, 0},
      {kKey_Control, 0},
      {kKey_Alt, 0},
      {kKey_CapsLock, 0},
      {kKey_NumLock, 0},
      //
      {kKey_ScrollLock, NSScrollLockFunctionKey},
      {kKey_F1, NSF1FunctionKey},
      {kKey_F2, NSF2FunctionKey},
      {kKey_F3, NSF3FunctionKey},
      {kKey_F4, NSF4FunctionKey},
      {kKey_F5, NSF5FunctionKey},
      {kKey_F6, NSF6FunctionKey},
      {kKey_F7, NSF7FunctionKey},
      {kKey_F8, NSF8FunctionKey},
      {kKey_F8, NSF9FunctionKey},
      {kKey_F10, NSF10FunctionKey},
      {kKey_F11, NSF11FunctionKey},
      {kKey_F12, NSF12FunctionKey},
      {kKey_F13, NSF13FunctionKey},
      {kKey_F14, NSF14FunctionKey},
      {kKey_F15, NSF15FunctionKey},
      {kKey_F16, NSF16FunctionKey},
      {kKey_F17, NSF17FunctionKey},
      {kKey_F18, NSF18FunctionKey},
      {kKey_F19, NSF19FunctionKey},
      {kKey_F20, NSF20FunctionKey},
      {kKey_F21, NSF21FunctionKey},
      {kKey_F22, NSF22FunctionKey},
      {kKey_F23, NSF23FunctionKey},
      {kKey_F24, NSF24FunctionKey},
      {kKey_F25, NSF25FunctionKey},
      {kKey_F26, NSF26FunctionKey},
      {kKey_F27, NSF27FunctionKey},
      {kKey_F28, NSF28FunctionKey},
      {kKey_F29, NSF29FunctionKey},
      {kKey_F30, NSF30FunctionKey},
      {kKey_F31, NSF31FunctionKey},
      {kKey_F32, NSF32FunctionKey},
      {kKey_F33, NSF33FunctionKey},
      {kKey_F34, NSF34FunctionKey},
      {kKey_F35, NSF35FunctionKey}
   };

   const unsigned nEntries = sizeof keyMap / sizeof keyMap[0];

   KeySymPair<EKeySym, unichar> valueToFind = {};
   valueToFind.fFirst = static_cast<EKeySym>(keySym);
   const KeySymPair<EKeySym, unichar> *iter = std::lower_bound(keyMap, keyMap + nEntries, valueToFind);   
   if (iter != keyMap + nEntries && iter->fFirst == keySym)
      return iter->fSecond;

   return 0;
}

//______________________________________________________________________________
NSUInteger GetCocoaKeyModifiersFromROOTKeyModifiers(UInt_t rootModifiers)
{
   NSUInteger cocoaModifiers = 0;

   if (rootModifiers & kKeyLockMask)
      cocoaModifiers |= NSAlphaShiftKeyMask;
   if (rootModifiers & kKeyShiftMask)
      cocoaModifiers |= NSShiftKeyMask;
   if (rootModifiers & kKeyControlMask)
      cocoaModifiers |= NSControlKeyMask;
   if (rootModifiers & kKeyMod1Mask)
      cocoaModifiers |= NSAlternateKeyMask;
   if (rootModifiers & kKeyMod2Mask)
      cocoaModifiers |= NSCommandKeyMask;
   
   return cocoaModifiers;
}

//______________________________________________________________________________
UInt_t GetKeyboardModifiers()
{
   const NSUInteger modifiers = [NSEvent modifierFlags];

   UInt_t rootModifiers = 0;
   if (modifiers & NSAlphaShiftKeyMask)
      rootModifiers |= kKeyLockMask;
   if (modifiers & NSShiftKeyMask)
      rootModifiers |= kKeyShiftMask;
   if (modifiers & NSControlKeyMask)
      rootModifiers |= kKeyControlMask;
   if (modifiers & NSAlternateKeyMask)
      rootModifiers |= kKeyMod1Mask;
   if (modifiers & NSCommandKeyMask)
      rootModifiers |= kKeyMod2Mask;

   return rootModifiers;
}

//______________________________________________________________________________
UInt_t GetModifiers()
{
   UInt_t rootModifiers = GetKeyboardModifiers();
   const NSUInteger buttons = [NSEvent pressedMouseButtons];
   if (buttons & 1)
      rootModifiers |= kButton1Mask;
   if (buttons & 2)
      rootModifiers |= kButton3Mask;

   return rootModifiers;
}

namespace Detail {

//Several aux. functions to extract parameters from Cocoa events.

//______________________________________________________________________________
Time_t TimeForCocoaEvent(NSEvent *theEvent)
{
   //1. Event is not nil.
   assert(theEvent != nil && "TimeForCocoaEvent, event parameter is nil");

   return [theEvent timestamp] * 1000;//TODO: check this!
}

//______________________________________________________________________________
Event_t NewX11EventFromCocoaEvent(unsigned windowID, NSEvent *theEvent)
{
   //1. Event is not nil.

   assert(theEvent != nil && "NewX11EventFromCocoaEvent, event parameter is nil");

   Event_t newEvent = {};
   newEvent.fWindow = windowID;
   newEvent.fTime = TimeForCocoaEvent(theEvent);
   return newEvent;
}

//______________________________________________________________________________
void ConvertEventLocationToROOTXY(NSEvent *cocoaEvent, NSView<X11Window> *eventView, Event_t *rootEvent)
{
   //1. All parameters are valid.
   //Both event and view must be in the same window, I do not check this here.

   assert(cocoaEvent != nil && "ConvertEventLocationToROOTXY, cocoaEvent parameter is nil");
   assert(eventView != nil && "ConvertEventLocationToROOTXY, eventView parameter is nil");
   assert(rootEvent != 0 && "ConvertEventLocationToROOTXY, rootEvent parameter is null");

   //TODO: can [event window] be nil? (this can probably happen with mouse grabs).
   if (![cocoaEvent window])
      NSLog(@"Error in ConvertEventLocationToROOTXY, window property of event is nil, can not convert coordinates correctly");
   
   const NSPoint screenPoint = [[cocoaEvent window] convertBaseToScreen : [cocoaEvent locationInWindow]];
   NSPoint viewPoint = [[eventView window] convertScreenToBase : screenPoint];
   viewPoint = [eventView convertPointFromBase : viewPoint];

   rootEvent->fX = viewPoint.x;
   rootEvent->fY = viewPoint.y;

   WindowAttributes_t attr = {};
   GetRootWindowAttributes(&attr);
   
   rootEvent->fXRoot = screenPoint.x;
   rootEvent->fYRoot = attr.fHeight - screenPoint.y;
}

//______________________________________________________________________________
unsigned GetKeyboardModifiersFromCocoaEvent(NSEvent *theEvent)
{
   assert(theEvent != nil && "GetKeyboardModifiersFromCocoaEvent, event parameter is nil");

   const NSUInteger modifiers = [theEvent modifierFlags];
   unsigned rootModifiers = 0;
   if (modifiers & NSAlphaShiftKeyMask)
      rootModifiers |= kKeyLockMask;
   if (modifiers & NSShiftKeyMask)
      rootModifiers |= kKeyShiftMask;
   if (modifiers & NSControlKeyMask)
      rootModifiers |= kKeyControlMask;
   if (modifiers & NSAlternateKeyMask)
      rootModifiers |= kKeyMod1Mask;
   if (modifiers & NSCommandKeyMask)
      rootModifiers |= kKeyMod2Mask;

   return rootModifiers;
}

//______________________________________________________________________________
unsigned GetModifiersFromCocoaEvent(NSEvent *theEvent)
{
   assert(theEvent != nil && "GetModifiersFromCocoaEvent, event parameter is nil");

   unsigned rootModifiers = GetKeyboardModifiersFromCocoaEvent(theEvent);
   const NSUInteger buttons = [NSEvent pressedMouseButtons];
   if (buttons & 1)
      rootModifiers |= kButton1Mask;
   if (buttons & 2)
      rootModifiers |= kButton3Mask;

   return rootModifiers;
}

//Misc. aux. functions.

//______________________________________________________________________________
bool IsParent(NSView<X11Window>  *testParent, NSView<X11Window>  *testChild)
{
   assert(testParent != nil && "IsParent, testParent parameter is nil");
   assert(testChild != nil && "IsParent, testChild parameter is nil");

   if (testChild.fParentView) {
      NSView<X11Window> *parent = testChild.fParentView;
      while (parent) {
         if(parent == testParent)
            return true;
         parent = parent.fParentView;
      }
   }

   return false;
}

//______________________________________________________________________________
bool IsInBranch(NSView<X11Window> *parent, NSView<X11Window> *child, NSView<X11Window> *testView)
{
   assert(child != nil && "IsInBranch, child parameter is nil");
   assert(testView != nil && "IsInBranch, testView parameter is nil");
   
   if (testView == child || testView == parent)
      return true;
      
   for (NSView<X11Window> *current = child.fParentView; current != parent; current = current.fParentView) {
      if (current == testView)
         return true;
   }
   
   return false;
}

//Relation between two views.
enum Ancestry {
   kAView1IsParent,
   kAView2IsParent,
   kAHaveNonRootAncestor,
   kAAncestorIsRoot
};

//______________________________________________________________________________
Ancestry FindLowestCommonAncestor(NSView<X11Window> *view1, NSView<X11Window> *view2, NSView<X11Window> **lca)
{
   //Search for the lowest common ancestor.
   //View1 can not be parent of view2, view2 can not be parent of view1,
   //I do not check this condition here.

   assert(view1 != nil && "FindLowestCommonAncestor, view1 parameter is nil");
   assert(view2 != nil && "findLowestCommonAncestor, view2 parameter is nil");
   assert(lca != 0 && "FindLowestCommonAncestor, lca parameter is null");
   
   if (!view1.fParentView)
      return kAAncestorIsRoot;

   if (!view2.fParentView)
      return kAAncestorIsRoot;
   
   NSView<X11Window> * const ancestor = (NSView<X11Window> *)[view1 ancestorSharedWithView : view2];

   if (ancestor) {      
      *lca = ancestor;
      return kAHaveNonRootAncestor;
   }
   
   return kAAncestorIsRoot;
}

//______________________________________________________________________________
Ancestry FindRelation(NSView<X11Window> *view1, NSView<X11Window> *view2, NSView<X11Window> **lca)
{
   assert(view1 != nil && "FindRelation, view1 parameter is nil");
   assert(view2 != nil && "FindRelation, view2 parameter is nil");
   assert(lca != 0 && "FindRelation, lca parameter is nil");
   
   if (IsParent(view1, view2)) 
      return kAView1IsParent;
   
   if (IsParent(view2, view1))
      return kAView2IsParent;

   return FindLowestCommonAncestor(view1, view2, lca);
}

//______________________________________________________________________________
NSView<X11Window> *FindViewToPropagateEvent(NSView<X11Window> *viewFrom, Mask_t checkMask)
{
   //This function does not check passive grabs.
   assert(viewFrom != nil && "FindViewToPropagateEvent, view parameter is nil");
   
   if (viewFrom.fEventMask & checkMask)
      return viewFrom;
   
   for (viewFrom = viewFrom.fParentView; viewFrom; viewFrom = viewFrom.fParentView) {
      if (viewFrom.fEventMask & checkMask)
         return viewFrom;
   }

   return nil;
}

//______________________________________________________________________________
NSView<X11Window> *FindViewToPropagateEvent(NSView<X11Window> *viewFrom, Mask_t checkMask, NSView<X11Window> *grabView, Mask_t grabMask)
{
   //This function is called when we have a grab and owner_events == true,
   //in this case the grab view itself (and its grab mask) is checked
   //at the end (if no view was found before). Grab view can be in a hierarchy
   //for a 'viewFrom' view and can have matching fEventMask.
    
   assert(viewFrom != nil && "FindViewToPropagateEvent, view parameter is nil");
   
   if (viewFrom.fEventMask & checkMask)
      return viewFrom;
   
   for (viewFrom = viewFrom.fParentView; viewFrom; viewFrom = viewFrom.fParentView) {
      if (viewFrom.fEventMask & checkMask)
         return viewFrom;
   }
   
   if (grabView && (grabMask & checkMask))
      return grabView;

   return nil;
}

//Aux. 'low-level' functions to generate events and call HandleEvent for a root window.

//______________________________________________________________________________
void SendEnterEvent(EventQueue_t &queue, NSView<X11Window> *view, NSEvent *theEvent, EXMagic detail)
{
   //1. Parameters are valid.
   //2. view.fID is valid.
   //3. A window for view.fID exists.
   //This view must receive enter notify, I do not check it here.

   assert(view != nil && "SendEnterEvent, view parameter is nil");
   assert(theEvent != nil && "SendEnterEvent, event parameter is nil");
   assert(view.fID != 0 && "SendEnterEvent, view.fID is 0");

   TGWindow * const window = gClient->GetWindowById(view.fID);
   if (!window) {
#ifdef DEBUG_ROOT_COCOA
      NSLog(@"SendEnterEvent, ROOT's widget %u was not found", view.fID);
#endif
      return;
   }

   Event_t enterEvent = NewX11EventFromCocoaEvent(view.fID, theEvent);
   enterEvent.fType = kEnterNotify;
   enterEvent.fCode = detail;
   enterEvent.fState = GetModifiersFromCocoaEvent(theEvent);
   //Coordinates. Event possible happend not in a view,
   //but window should be the same. Also, coordinates are always
   //inside a view.
   
   ConvertEventLocationToROOTXY(theEvent, view, &enterEvent);

   //Enqueue event again.
   queue.push_back(enterEvent);
}

//______________________________________________________________________________
void SendLeaveEvent(EventQueue_t &queue, NSView<X11Window> *view, NSEvent *theEvent, EXMagic detail)
{
   //1. Parameters are valid.
   //2. view.fID is valid.
   //3. A window for view.fID exists.
   //This window should receive leave event, I do not check it here.

   assert(view != nil && "SendLeaveEvent, view parameter is nil");
   assert(theEvent != nil && "SendLeaveEvent, event parameter is nil");
   assert(view.fID != 0 && "SendLeaveEvent, view.fID is 0");
   
   TGWindow * const window = gClient->GetWindowById(view.fID);
   if (!window) {
#ifdef DEBUG_ROOT_COCOA
      NSLog(@"SendLeaveEvent, ROOT's widget %u was not found", view.fID);
#endif
      return;
   }

   Event_t leaveEvent = NewX11EventFromCocoaEvent(view.fID, theEvent);
   leaveEvent.fType = kLeaveNotify;
   leaveEvent.fCode = detail;
   leaveEvent.fState = GetModifiersFromCocoaEvent(theEvent);
   //Coordinates. Event possibly happend not in a view, also, coordinates are out of
   //the view.
   ConvertEventLocationToROOTXY(theEvent, view, &leaveEvent);
   //Enqueue event for ROOT.
   queue.push_back(leaveEvent);
}

//______________________________________________________________________________
void SendPointerMotionEvent(EventQueue_t &queue, NSView<X11Window> *view, NSEvent *theEvent)
{
   //1. Parameters are valid.
   //2. view.fID is valid.
   //3. A window for view.fID exists.
   //View receives pointer motion events, I do not check this condition here.
   
   assert(view != nil && "SendPointerMotionEvent, view parameter is nil");
   assert(theEvent != nil && "SendPointerMotionEvent, event parameter is nil");
   assert(view.fID != 0 && "SendPointerMotionEvent, view.fID is 0");
   
   TGWindow * const window = gClient->GetWindowById(view.fID);
   if (!window) {
#ifdef DEBUG_ROOT_COCOA
      NSLog(@"SendPointerMotionEvent, ROOT's widget %u was not found", view.fID);
#endif
      return;
   }
   
   Event_t motionEvent = NewX11EventFromCocoaEvent(view.fID, theEvent);
   motionEvent.fType = kMotionNotify;
   motionEvent.fState = GetModifiersFromCocoaEvent(theEvent);//GetKeyboardModifiersFromCocoaEvent(theEvent);
   
   //TODO: motionEvent.fUser[0] = find subwindow.
   
   ConvertEventLocationToROOTXY(theEvent, view, &motionEvent);
   //Enqueue event for ROOT.
   queue.push_back(motionEvent);
}

//______________________________________________________________________________
void SendButtonPressEvent(EventQueue_t &queue, NSView<X11Window> *view, NSEvent *theEvent, EMouseButton btn)
{
   //1. Parameters are valid.
   //2. view.fID is valid.
   //3. A window for view.fID exists.
   //View receives this event (either grab or select input) 
   //   - I do not check this condition here.

   assert(view != nil && "SendButtonPressEvent, view parameter is nil");
   assert(theEvent != nil && "SendButtonPressEvent, event parameter is nil");
   assert(view.fID != 0 && "SendButtonPressEvent, view.fID is 0");
   
   TGWindow * const window = gClient->GetWindowById(view.fID);
   if (!window) {
#ifdef DEBUG_ROOT_COCOA
      NSLog(@"SendButtonpressEvent, ROOT's widget %u was not found", view.fID);
#endif
      return;
   }

   Event_t pressEvent = NewX11EventFromCocoaEvent(view.fID, theEvent);
   pressEvent.fType = kButtonPress;
   pressEvent.fCode = btn;
   pressEvent.fState = GetKeyboardModifiersFromCocoaEvent(theEvent);
   //
   ConvertEventLocationToROOTXY(theEvent, view, &pressEvent);
   //
   //
   //ROOT uses "subwindow" parameter for button press event also, for example,
   //scroll bar has several children windows - "buttons", they are not selecting
   //button press events (and not grabbing pointer).
   //This will work wrong, if we have overlapping views - we'll find a wrong subwindow.
   //

   NSPoint viewPoint = {};
   viewPoint.x = pressEvent.fX;
   viewPoint.y = pressEvent.fY;
   for (NSView<X11Window> *child in [view subviews]) {
      if (!child.fIsOverlapped && [child hitTest : viewPoint]) {//Hit test goes down along the tree.
         pressEvent.fUser[0] = child.fID;
         break;
      }
   }
   
   //Enqueue event for ROOT.
   queue.push_back(pressEvent);   
}

//______________________________________________________________________________
void SendButtonReleaseEvent(EventQueue_t &queue, NSView<X11Window> *view, NSEvent *theEvent, EMouseButton btn)
{
   //1. Parameters are valid.
   //2. view.fID is valid.
   //3. A window for view.fID exists.
   //View must button release events, I do not check this here.

   assert(view != nil && "SendButtonReleaseEvent, view parameter is nil");
   assert(theEvent != nil && "SendButtonReleaseEvent, event parameter is nil");
   assert(view.fID != 0 && "SendButtonReleaseEvent, view.fID is 0");
   
   TGWindow * const window = gClient->GetWindowById(view.fID);
   if (!window) {
#ifdef DEBUG_ROOT_COCOA
      NSLog(@"SendButtonReleaseEvent, ROOT's widget %u was not found", view.fID);
#endif
      return;
   }
 
   Event_t releaseEvent = NewX11EventFromCocoaEvent(view.fID, theEvent);
   releaseEvent.fType = kButtonRelease;
   releaseEvent.fCode = btn;
   releaseEvent.fState = GetKeyboardModifiersFromCocoaEvent(theEvent);
   //
   ConvertEventLocationToROOTXY(theEvent, view, &releaseEvent);
   //Enqueue for ROOT.
   queue.push_back(releaseEvent);
}

//______________________________________________________________________________
void SendKeyPressEvent(EventQueue_t &queue, NSView<X11Window> *view, NSView<X11Window> *childView, NSEvent *theEvent, NSPoint windowPoint)
{
   assert(view != nil && "SendKeyPressEvent, view parameter is nil");
   assert(theEvent != nil && "SendKeyPressEvent, event parameter is nil");
   assert(view.fID != 0 && "SendKeyPressEvent, view.fID is 0");
   
   TGWindow * const window = gClient->GetWindowById(view.fID);
   if (!window) {
#ifdef DEBUG_ROOT_COCOA
      NSLog(@"SendKeyPressEvent, ROOT's widget %u was not found", view.fID);
#endif
      return;
   }
   
   Event_t keyPressEvent = NewX11EventFromCocoaEvent(view.fID, theEvent);
   keyPressEvent.fType = kGKeyPress;
   keyPressEvent.fState = GetKeyboardModifiersFromCocoaEvent(theEvent);
   
   NSString *characters = [theEvent charactersIgnoringModifiers];
   assert(characters != nil && "SendKeyPressEvent, [theEvent characters] returned nil");
   assert([characters length] > 0 && "SendKeyPressEvent, characters is an empty string");

   keyPressEvent.fCode = [characters characterAtIndex : 0];
   
   const NSPoint viewPoint = [view convertPointFromBase : windowPoint];
   //Coords.
   keyPressEvent.fX = viewPoint.x;
   keyPressEvent.fY = viewPoint.y;
   const NSPoint screenPoint = TranslateToScreen(view, viewPoint);
   keyPressEvent.fXRoot = screenPoint.x;
   keyPressEvent.fYRoot = screenPoint.y;
   //Subwindow.
   if (childView)
      keyPressEvent.fUser[0] = childView.fID;
   
   //Enqueue for ROOT.
   queue.push_back(keyPressEvent);
}

//______________________________________________________________________________
void SendFocusInEvent(EventQueue_t &queue, NSView<X11Window> *view, EXMagic mode)
{
   assert(view != nil && "SendFocusInEvent, view parameter is nil");
   //
   TGWindow * const window = gClient->GetWindowById(view.fID);
   if (!window) {
#ifdef DEBUG_ROOT_COCOA
      NSLog(@"SendFocusInEvent, ROOT's widget %u was not found", view.fID);
#endif
      return;
   }

   Event_t focusInEvent = {};
   focusInEvent.fWindow = view.fID;
   focusInEvent.fType = kFocusIn;
   focusInEvent.fCode = mode;
//   focusInEvent.fState = ;

   queue.push_back(focusInEvent);
}

//______________________________________________________________________________
void SendFocusOutEvent(EventQueue_t &queue, NSView<X11Window> *view, EXMagic mode)
{
   assert(view != nil && "SendFocusOutEvent, view parameter is nil");
   //
   TGWindow * const window = gClient->GetWindowById(view.fID);
   if (!window) {
#ifdef DEBUG_ROOT_COCOA
      NSLog(@"SendFocusOutEvent, ROOT's widget %u was not found", view.fID);
#endif
      return;
   }

   Event_t focusOutEvent = {};
   focusOutEvent.fWindow = view.fID;
   focusOutEvent.fType = kFocusOut;
   focusOutEvent.fCode = mode;//code mode :)
   //focusOutEvent.fState = ;
   
   queue.push_back(focusOutEvent);
}

//Aux. functions to send events to view's branch.

//______________________________________________________________________________
void SendEnterEventRange(EventQueue_t &queue, NSView<X11Window> *from, NSView<X11Window> *to, NSEvent *theEvent, EXMagic mode)
{
   //[from, to) - legal range, 'to' must be ancestor for 'from'.
   assert(from != nil && "SendEnterEventRange, 'from' parameter is nil");
   assert(to != nil && "SendEnterEventRange, 'to' parameter is nil");
   assert(theEvent != nil && "SendEnterEventRange, event parameter is nil");
   
   while (from != to) {
      if ([from acceptsCrossingEvents : kEnterWindowMask])
         SendEnterEvent(queue, from, theEvent, mode);
      from = from.fParentView;
   }
}

//______________________________________________________________________________
void SendEnterEventClosedRange(EventQueue_t &queue, NSView<X11Window> *from, NSView<X11Window> *to, NSEvent *theEvent, EXMagic mode)
{
   //[from, to] - inclusive, legal range, 'to' must be ancestor for 'from'.
   assert(from != nil && "SendEnterEventClosedRange, 'from' parameter is nil");
   assert(to != nil && "SendEnterEventClosedRange, 'to' parameter is nil");
   assert(theEvent != nil && "SendEnterEventClosedRange, event parameter is nil");
   
   SendEnterEventRange(queue, from, to, theEvent, mode);
   if ([to acceptsCrossingEvents : kEnterWindowMask])
      SendEnterEvent(queue, to, theEvent, mode);
}

//______________________________________________________________________________
void SendLeaveEventRange(EventQueue_t &queue, NSView<X11Window> *from, NSView<X11Window> *to, NSEvent *theEvent, EXMagic mode)
{
   //[from, to) - legal range, 'to' must be ancestor for 'from'.
   assert(from != nil && "SendLeaveEventRange, 'from' parameter is nil");
   assert(to != nil && "SendLeaveEventRange, 'to' parameter is nil");
   assert(theEvent != nil && "SendLeaveEventRange, event parameter is nil");

   while (from != to) {
      if ([from acceptsCrossingEvents : kLeaveWindowMask])
         SendLeaveEvent(queue, from, theEvent, mode);
      from = from.fParentView;
   }
}

//______________________________________________________________________________
void SendLeaveEventClosedRange(EventQueue_t &queue, NSView<X11Window> *from, NSView<X11Window> *to, NSEvent *theEvent, EXMagic mode)
{
   //[from, to] - inclusive, legal range, 'to' must be ancestor for 'from'.
   assert(from != nil && "SendLeaveEventClosedRange, 'from' parameter is nil");
   assert(to != nil && "SendLeaveEventClosedRange, 'to' parameter is nil");
   assert(theEvent != nil && "SendLeaveEventClosedRange, event parameter is nil");

   SendLeaveEventRange(queue, from, to, theEvent, mode);
   if ([to acceptsCrossingEvents : kLeaveWindowMask])
      SendLeaveEvent(queue, to, theEvent, mode);
}

//Top-level crossing event generators.
//When passing parent and child view, parent view always precedes the child, even if function's name is GenerateCrossingEventChildToParent.

//______________________________________________________________________________
void GenerateCrossingEventChildToParent(EventQueue_t &queue, NSView<X11Window> *parent, NSView<X11Window> *child, NSEvent *theEvent, EXMagic detail)
{
   //Pointer moves from window A to window B and A is an inferior of B.
   //Generate LeaveNotify on A (with detail NotifyAncestor).
   //Generate LeaveNotify for every window between A and B, exclusive (with detail NotifyVirtual)
   //Generate EnterNotify for B with detail NotifyInferior.
   
   //ROOT does not have NotifyAncestor/NotifyInferior.
   
   assert(parent != nil && "GenerateCrossingEventChildToParent, parent parameter is nil");
   assert(child != nil && "GenerateCrossingEventChildToParent, child parameter is nil");
   assert(theEvent != nil && "GenerateCrossingEventChildToParent, event parameter is nil");
   assert(child.fParentView != nil && "GenerateCrossingEventChildToParent, child parameter must have QuartzView* parent");
   
   //acceptsCrossingEvents will check grab event mask also, if view is a grab and if
   //owner_events == true.
   if ([child acceptsCrossingEvents : kLeaveWindowMask])
      SendLeaveEvent(queue, child, theEvent, detail);

   //Leave event to a branch [child.fParentView, parent)
   SendLeaveEventRange(queue, child.fParentView, parent, theEvent, detail);
   
   //Enter event for the parent view.
   if ([parent acceptsCrossingEvents : kEnterWindowMask])
      SendEnterEvent(queue, parent, theEvent, detail);
}

//______________________________________________________________________________
void GenerateCrossingEventParentToChild(EventQueue_t &queue, NSView<X11Window> *parent, NSView<X11Window> *child, NSEvent *theEvent, EXMagic detail)
{
   //Pointer moves from window A to window B and B is an inferior of A.
   //Generate LeaveNotify event for A, detail == NotifyInferior.
   //Generate EnterNotify for each window between window A and window B, exclusive, detail == NotifyVirtual (no such entity in ROOT).
   //Generate EnterNotify on window B, detail == NotifyAncestor.
   
   //ROOT does not have NotifyInferior/NotifyAncestor.
   
   assert(parent != nil && "GenerateCrossingEventParentToChild, parent parameter is nil");
   assert(child != nil && "GenerateCrossingEventParentToChild, child parameter is nil");
   assert(theEvent != nil && "GenerateCrossingEventParentToChild, event parameter is nil");
   assert(child.fParentView != nil && "GenerateCrossingEventParentToChild, child parameter must have QuartzView* parent");

   //If view is a grab and owner_events == true,
   //acceptsCrossingEvents will check the grab event mask also.
   if ([parent acceptsCrossingEvents : kLeaveWindowMask])
      SendLeaveEvent(queue, parent, theEvent, detail);

   //Enter event for [child.fParentView, parent) - order is reversed, but it does not really matter.
   SendEnterEventRange(queue, child.fParentView, parent, theEvent, detail);

   //Enter event for the child view.
   if ([child acceptsCrossingEvents : kEnterWindowMask])
      SendEnterEvent(queue, child, theEvent, detail);
}

//______________________________________________________________________________
void GenerateCrossingEventFromChild1ToChild2(EventQueue_t &queue, NSView<X11Window> *child1, NSView<X11Window> *child2, NSView<X11Window> *ancestor, NSEvent *theEvent, EXMagic detail)
{
   //Pointer moves from window A to window B and window C is their lowest common ancestor.
   //Generate LeaveNotify for window A with detail == NotifyNonlinear.
   //Generate LeaveNotify for each window between A and C, exclusive, with detail == NotifyNonlinearVirtual
   //Generate EnterNotify (detail == NotifyNonlinearVirtual) for each window between C and B, exclusive
   //Generate EnterNotify for window B, with detail == NotifyNonlinear.
   assert(child1 != nil && "GenerateCrossingEventFromChild1ToChild2, child1 parameter is nil");
   assert(child2 != nil && "GenerateCrossingEventFromChild1ToChild2, child2 parameter is nil");
   assert(theEvent != nil && "GenerateCrossingEventFromChild1ToChild2, theEvent parameter is nil");
   
   //ROOT does not have NotifyNonlinear/NotifyNonlinearVirtual.
   
   //acceptsCrossingEvents also checks grab event mask, if this view has a grab
   //and owner_events == true.
   if ([child1 acceptsCrossingEvents : kLeaveWindowMask])
      SendLeaveEvent(queue, child1, theEvent, detail);
   
   if (!ancestor) {
      if (child1.fParentView)//Leave [child1.fParentView contentView]
         SendLeaveEventClosedRange(queue, child1.fParentView, (NSView<X11Window> *)[[child1 window] contentView], theEvent, detail);
      if (child2.fParentView)//Enter [child2.fParentView contentView] - order is reversed.
         SendEnterEventClosedRange(queue, child2.fParentView, (NSView<X11Window> *)[[child2 window] contentView], theEvent, detail);
   } else {
      if (child1.fParentView)//Leave [child1.fParentView ancestor)
         SendLeaveEventRange(queue, child1.fParentView, ancestor, theEvent, detail);
      if (child2.fParentView)//Enter [child2.fParentView, ancestor) - order reversed.
         SendEnterEventRange(queue, child2.fParentView, ancestor, theEvent, detail);
   }

   if ([child2 acceptsCrossingEvents : kEnterWindowMask])
      SendEnterEvent(queue, child2, theEvent, detail);
}


//______________________________________________________________________________
void GenerateCrossingEvents(EventQueue_t &queue, NSView<X11Window> *fromView, NSView<X11Window> *toView, NSEvent *theEvent, EXMagic detail)
{
   //Pointer moved from 'fromView' to 'toView'.
   //Check their relationship and generate leave/enter notify events.

   assert(theEvent != nil && "GenerateCrossingEvent, event parameter is nil");
   
   if (fromView == toView) {
      //This can happen: tracking areas for stacked windows call
      //mouseExited even for overlapped views (so you have a bunch of mouseExited/mouseEntered
      //for one cursor move). In mouseEntered/mouseExited
      //I'm looking for the top level view under cursor and try to generate cross event
      //for this view only.
      return;
   }

   if (!fromView) {
      //We enter window "from the screen" - do not leave any window.
      //Send EnterNotify event.
      if (toView)//Send enter notify event to a branch [toView contentView], order of views is reversed, but no GUI actually depends on this.
         SendEnterEventClosedRange(queue, toView, (NSView<X11Window> *)[[toView window] contentView], theEvent, detail);
   } else if (!toView) {
      //We exit all views. Order is correct here.
      SendLeaveEventClosedRange(queue, fromView, (NSView<X11Window> *)[[fromView window] contentView], theEvent, detail);
   } else {
      NSView<X11Window> *ancestor = 0;
      const Ancestry rel = FindRelation(fromView, toView, &ancestor);
      if (rel == kAView1IsParent) {
         //Case 1.
         //From A to B.
         //_________________
         //| A              |
         //|   |---------|  |
         //|   |  B      |  |
         //|   |         |  |
         //|   |---------|  |
         //|                |
         //|________________|
         GenerateCrossingEventParentToChild(queue, fromView, toView, theEvent, detail);
      } else if (rel == kAView2IsParent) {
         //Case 2.
         //From A to B.
         //_________________
         //| B              |
         //|   |---------|  |
         //|   |  A      |  |
         //|   |         |  |
         //|   |---------|  |
         //|                |
         //|________________|   
         GenerateCrossingEventChildToParent(queue, toView, fromView, theEvent, detail);
      } else {
         //Case 3.
         //|--------------------------------|
         //| C   |------|      |-------|    |
         //|     | A    |      | B     |    |
         //|     |______|      |_______|    |
         //|________________________________|
         //Ancestor is either some view, or 'root' window.
         //The fourth case (different screens) is not implemented (and I do not know, if I want to implement it).
         GenerateCrossingEventFromChild1ToChild2(queue, fromView, toView, ancestor, theEvent, detail);
      }
   }
}

//______________________________________________________________________________
void GenerateCrossingEventForGrabView(EventQueue_t &queue, NSView<X11Window> *fromView, NSView<X11Window> *toView,
                                      NSView<X11Window> *grabView, Mask_t grabEventMask, NSEvent *theEvent)
{
   //When owner events == false, only grab view receives enter/leave notify events.

   //Send enter/leave event to a grab view.
   assert(theEvent != nil && "GenerateCrossingEventForGrabView, event parameter is nil");
   assert(grabView != nil && "GenerateCrossingEventForGrabView, grabView parameter is nil");
   assert((fromView != nil || toView != nil) && "GenerateCrossingEventForGrabView, both toView and fromView parameters are nil");
   
   if (fromView == toView)//No crossing at all?
      return;

   const bool wantsEnter = grabEventMask & kEnterWindowMask;
   const bool wantsLeave = grabEventMask & kLeaveWindowMask;

   if (fromView == grabView && wantsLeave)
      return SendLeaveEvent(queue, grabView, theEvent, kNotifyNormal);
   
   if (toView == grabView && wantsEnter)
      return SendEnterEvent(queue, grabView, theEvent, kNotifyNormal);
   
   if (!fromView) {
      //We enter window "from the screen" - do not leave any window.
      //Send EnterNotify event to the grab view, if it's "in the branch".
      if (wantsEnter && IsParent(grabView, toView))
         SendEnterEvent(queue, grabView, theEvent, kNotifyNormal);
   } else if (!toView) {
      //We exit all views..
      if (wantsLeave && IsParent(grabView, fromView))
         SendLeaveEvent(queue, grabView, theEvent, kNotifyNormal);
   } else {
      NSView<X11Window> *ancestor = 0;
      FindRelation(fromView, toView, &ancestor);

      if (IsInBranch(nil, fromView, grabView)) {
         if (wantsLeave)
            SendLeaveEvent(queue, grabView, theEvent, kNotifyNormal);
      } else if (IsInBranch(nil, toView, grabView)) {
         if (wantsEnter)
            SendEnterEvent(queue, grabView, theEvent, kNotifyNormal);
      }
   }
}

}//Detail

//______________________________________________________________________________
EventTranslator::EventTranslator()
                     : fViewUnderPointer(nil),
                       fPointerGrabType(kPGNoGrab),
                       fGrabEventMask(0),
                       fOwnerEvents(true),
                       fButtonGrabView(nil),
                       fKeyGrabView(nil),
                       fFocusView(nil),
                       fImplicitGrabButton(kAnyButton)
                       
{
}

//______________________________________________________________________________
void EventTranslator::GenerateConfigureNotifyEvent(NSView<X11Window> *view, const NSRect &newFrame)
{
   assert(view != nil && "GenerateConfigureNotifyEvent, view parameter is nil");

   Event_t newEvent = {};
   newEvent.fWindow = view.fID;
   newEvent.fType = kConfigureNotify;         

   newEvent.fX = newFrame.origin.x;
   newEvent.fY = newFrame.origin.y;
   //fXRoot?
   //fYRoot?
   newEvent.fWidth = newFrame.size.width;
   newEvent.fHeight = newFrame.size.height;

   TGWindow * const window = gClient->GetWindowById(view.fID);
   assert(window != 0 && "GenerateConfigureNotifyEvent, window was not found");   
   window->HandleEvent(&newEvent);
}

//______________________________________________________________________________
void EventTranslator::GenerateDestroyNotify(unsigned /*winID*/)
{
/*
   if (view.fEventMask & kStructureNotifyMask) {
      Event_t event = {};
      event.fHandle = view.fID;
      
      TGWindow *window = gClient->GetWindowById(view.fID);
      assert(window != 0 && "SendEnterEvent, window was not found");

   }*/
}

//______________________________________________________________________________
void EventTranslator::GenerateExposeEvent(NSView<X11Window> *view, const NSRect &exposedRect)
{
   assert(view != nil && "GenerateExposeEvent, view parameter is nil");
   
   Event_t exposeEvent = {};
   exposeEvent.fWindow = view.fID;
   exposeEvent.fType = kExpose;
   exposeEvent.fX = exposedRect.origin.x;
   exposeEvent.fY = exposedRect.origin.y;
   exposeEvent.fWidth = exposedRect.size.width;
   exposeEvent.fHeight = exposedRect.size.height;

   TGWindow * const window = gClient->GetWindowById(view.fID);
   assert(window != 0 && "GenerateExposeEvent, window was not found");
   window->HandleEvent(&exposeEvent);
}

//______________________________________________________________________________
void EventTranslator::GenerateCrossingEvent(NSEvent *theEvent)
{
   //View parameter can be nil.
   //TODO: change interface, it looks like I do not need the 'view' parameter.
   assert(theEvent != nil && "GenerateCrossingEvent, event parameter is nil");

   fPointerGrabType == kPGNoGrab ? GenerateCrossingEventNoGrab(theEvent) :
                                   GenerateCrossingEventActiveGrab(theEvent);
}

//______________________________________________________________________________
void EventTranslator::GenerateCrossingEventNoGrab(NSEvent *theEvent)
{
   assert(theEvent && "GenerateCrossingEventNoGrab, theEvent parameter is nil");
   
   NSView<X11Window> * const candidateView = FindViewForPointerEvent(theEvent);
   //We moved from fViewUnderPointer (leave event) to candidateView (enter event).
   Detail::GenerateCrossingEvents(fEventQueue, fViewUnderPointer, candidateView, theEvent, kNotifyNormal);
   fViewUnderPointer = candidateView;
}

//______________________________________________________________________________
void EventTranslator::GenerateCrossingEventActiveGrab(NSEvent *theEvent)
{
   assert(theEvent != nil && "GenerateCrossingEventActiveGrab, event parameter is nil");


   NSView<X11Window> * const candidateView = FindViewForPointerEvent(theEvent);

   if (fOwnerEvents) {
      //Either passive grab (which was activated) or active grab set by TGCocoa::GrabPointer with
      //owner_events == true. This works the same way as nograb case, except not only fEventMask
      //is checked, but for grab view (if it's boundary was crossed) either it's passive grab mask
      //or active is also checked.
      Detail::GenerateCrossingEvents(fEventQueue, fViewUnderPointer, candidateView, theEvent, kNotifyNormal);
   } else if (fButtonGrabView && (fViewUnderPointer || candidateView)) {
      //Either implicit grab or GrabPointer with owner_events == false,
      //only grab view can receive enter/leave notify events. Only
      //grab event mask is checked, not view's own event mask.
      Detail::GenerateCrossingEventForGrabView(fEventQueue, fViewUnderPointer, candidateView, fButtonGrabView, fGrabEventMask, theEvent);
   }
<<<<<<< HEAD

   fViewUnderPointer = candidateView;
}

//______________________________________________________________________________
bool EventTranslator::HasPointerGrab()const
{
   return fPointerGrabType != kPGNoGrab;
}

//______________________________________________________________________________
void EventTranslator::GeneratePointerMotionEvent(NSEvent *theEvent)
{
=======

   fViewUnderPointer = candidateView;
}

//______________________________________________________________________________
bool EventTranslator::HasPointerGrab()const
{
   return fPointerGrabType != kPGNoGrab;
}

//______________________________________________________________________________
void EventTranslator::GeneratePointerMotionEvent(NSEvent *theEvent)
{
>>>>>>> 42ceb1f8
   assert(theEvent != nil && "GeneratePointerMotionEvent, event parameter is nil");
   
   

   if (fPointerGrabType == kPGNoGrab)
      return GeneratePointerMotionEventNoGrab(theEvent);
   else
      return GeneratePointerMotionEventActiveGrab(theEvent);
}

//______________________________________________________________________________
void EventTranslator::GenerateButtonPressEvent(NSView<X11Window> *eventView, NSEvent *theEvent, EMouseButton btn)
{
   assert(eventView != nil && "GenerateButtonPressEvent, view parameter is nil");
   assert(theEvent != nil && "GenerateButtonpressEvent, event parameter is nil");
   
   if (fPointerGrabType == kPGNoGrab)
      return GenerateButtonPressEventNoGrab(eventView, theEvent, btn);
   else
      return GenerateButtonPressEventActiveGrab(eventView, theEvent, btn);
}

//______________________________________________________________________________
void EventTranslator::GenerateButtonReleaseEvent(NSView<X11Window> *eventView, NSEvent *theEvent, EMouseButton btn)
{
   assert(eventView != nil && "GenerateButtonReleaseEvent, view parameter is nil");
   assert(theEvent != nil && "GenerateButtonReleaseEvent, event parameter is nil");
   
   if (fPointerGrabType == kPGNoGrab)
      return GenerateButtonReleaseEventNoGrab(eventView, theEvent, btn);
   else
      return GenerateButtonReleaseEventActiveGrab(eventView, theEvent, btn);
   
   
}

//______________________________________________________________________________
void EventTranslator::GenerateKeyPressEvent(NSView<X11Window> *view, NSEvent *theEvent)
{
   assert(view != nil && "GenerateKeyPressEvent, view parameter is nil");
   (void)view;//TODO: change interface?
   assert(theEvent != nil && "GenerateKeyPressEvent, theEvent parameter is nil");
   
   if (![[theEvent charactersIgnoringModifiers] length])
      return;

   if (!fKeyGrabView && !fFocusView)
      return;
   
   !fKeyGrabView ? GenerateKeyPressEventNoGrab(theEvent) :
                   GenerateKeyEventActiveGrab(theEvent);
}

//______________________________________________________________________________
void EventTranslator::GenerateKeyReleaseEvent(NSView<X11Window> *view, NSEvent *theEvent)
{
   assert(view != nil && "GenerateKeyReleaseEvent, view parameter is nil");
   (void)view;//TODO: change interface?
   assert(theEvent != nil && "GenerateKeyReleaseEvent, theEvent parameter is nil");

   if (![[theEvent charactersIgnoringModifiers] length])
      return;

   if (!fKeyGrabView && !fFocusView)
      return;
   
   !fKeyGrabView ? GenerateKeyReleaseEventNoGrab(theEvent) : 
                   GenerateKeyEventActiveGrab(theEvent);
}

//______________________________________________________________________________
void EventTranslator::GenerateFocusChangeEvent(NSView<X11Window> *eventView)
{
   if (eventView == fFocusView)
      return;

   if (fFocusView && (fFocusView.fEventMask & kFocusChangeMask))
      Detail::SendFocusOutEvent(fEventQueue, fFocusView, kNotifyNormal);

   if (eventView) {
      if (eventView.fEventMask & kFocusChangeMask)
         Detail::SendFocusInEvent(fEventQueue, eventView, kNotifyNormal);

      fFocusView = eventView;
   } else
      fFocusView = nil;
}

//______________________________________________________________________________
void EventTranslator::SetPointerGrab(NSView<X11Window> *grabView, unsigned eventMask, bool ownerEvents)
{
   assert(grabView != nil && "SetPointerGrab, view parameter is nil");

   if (fButtonGrabView) {
      //This can happen with X11, does this happen with ROOT's GUI?
      //Hm, should I send leave notify to the previous grab???
      //TODO: check this!
      [fButtonGrabView cancelGrab];
   }

   //There is no kNoButton, unfortunately (but there is additional check on
   //grab type).
   fImplicitGrabButton = kAnyButton;
   
   //
   fButtonGrabView = grabView;
   fPointerGrabType = kPGActiveGrab;
   fGrabEventMask = eventMask;
   fOwnerEvents = ownerEvents;

   //Generate sequence of crossing events - as if pointer
   //"jumps" to the grab view.

   if (grabView != fViewUnderPointer) {
      const NSPoint location = [[grabView window] mouseLocationOutsideOfEventStream];
      const Util::NSScopeGuard<FakeCrossingEvent> event([[FakeCrossingEvent alloc] initWithWindow : [grabView window] location : location]);
      if (!event.Get()) {
         //Hehe, if this happend, is it still possible to log????
         NSLog(@"EventTranslator::SetPointerGrab, crossing event initialization failed");
         return;
      }

      Detail::GenerateCrossingEvents(fEventQueue, fViewUnderPointer, grabView, event.Get(), kNotifyGrab);//Uffffff, done!
   }

   //Activate the current grab now.
   [fButtonGrabView activateGrab : eventMask ownerEvents : fOwnerEvents];
}

//______________________________________________________________________________
void EventTranslator::CancelPointerGrab()
{
   if (fButtonGrabView)
      //Cancel grab (active, passive, implicit).
      [fButtonGrabView cancelGrab];

   //We generate sequence of leave/enter notify events (if any) as if we jumped from the grab view to the pointer view.
   if (NSView<X11Window> * const candidateView = FindViewUnderPointer()) {
      const NSPoint location = [[candidateView window] mouseLocationOutsideOfEventStream];
      const Util::NSScopeGuard<FakeCrossingEvent> event([[FakeCrossingEvent alloc] initWithWindow : [candidateView window] location : location ]);
      
      if (!event.Get()) {
         //Hehe, if this happend, is it still possible to log????
         NSLog(@"EventTranslator::CancelPointerGrab, crossing event initialization failed");
         return;
      }

      Detail::GenerateCrossingEvents(fEventQueue, fButtonGrabView, candidateView, event.Get(), kNotifyUngrab);
   } else if (fButtonGrabView) {
      const NSPoint location = [[fButtonGrabView window] convertScreenToBase : [NSEvent mouseLocation]];
      const Util::NSScopeGuard<FakeCrossingEvent> event([[FakeCrossingEvent alloc] initWithWindow : [fButtonGrabView window] location : location ]);
      if (!event.Get()) {
         //Hehe, if this happend, is it still possible to log????
         NSLog(@"EventTranslator::CancelPointerGrab, crossing event initialization failed");
         fViewUnderPointer = nil;
         return;
      }

      Detail::GenerateCrossingEvents(fEventQueue, fButtonGrabView, nil, event.Get(), kNotifyUngrab);//Ufff, done!!!
   }

   //

   fImplicitGrabButton = kAnyButton;
   fButtonGrabView = nil;
   fPointerGrabType = kPGNoGrab;
   fGrabEventMask = 0;
   fOwnerEvents = true;
}

//______________________________________________________________________________
void EventTranslator::SetInputFocus(NSView<X11Window> *newFocusView)
{
   if (fFocusView && (fFocusView.fEventMask & kFocusChangeMask))
      Detail::SendFocusOutEvent(fEventQueue, fFocusView, kNotifyNormal);

   if (newFocusView) {
      if (newFocusView.fEventMask & kFocusChangeMask)
         Detail::SendFocusInEvent(fEventQueue, newFocusView, kNotifyNormal);

      fFocusView = newFocusView;
   } else
      fFocusView = nil;

}

//______________________________________________________________________________
unsigned EventTranslator::GetInputFocus()const
{
   if (fFocusView)
      return fFocusView.fID;
   
   return 0;
}

namespace {

//______________________________________________________________________________
void ClearPointerIfViewIsRelated(NSView<X11Window> *&view, Window_t winID) 
{
   NSView<X11Window> *v = view;
   if (v) {
      for (; v; v = v.fParentView) {
         if (v.fID == winID) {
            view = nil;
            break;
         }
      }
   }
}

}//unnamed namespace.

//______________________________________________________________________________
void EventTranslator::CheckUnmappedView(Window_t winID)
{
   //Window was unmapped, check, if it's the same window as the current grab,
   //or focus window, or key grabbing window and if so - do cleanup.
   
   //TODO: This is quite rough implementation - not sure, if this also has to 
   //generate some additional events.

   if (fButtonGrabView) {
      for (NSView<X11Window> *view = fButtonGrabView; view; view = view.fParentView) {
         if (view.fID == winID) {
            CancelPointerGrab();
            break;
         }
      }
   }
   
   if (fViewUnderPointer) {
      for (NSView<X11Window> *view  = fViewUnderPointer; view; view = view.fParentView) {
         if (view.fID == winID) {
            NSPoint location = {};
            location.x = fViewUnderPointer.fWidth / 2;
            location.y = fViewUnderPointer.fHeight / 2;
            location = [fViewUnderPointer convertPoint : location toView : nil];
         
            const Util::NSScopeGuard<FakeCrossingEvent> event([[FakeCrossingEvent alloc] initWithWindow : [fViewUnderPointer window] location : location]);
            if (!event.Get()) {
               //Hehe, if this happend, is it still possible to log????
               NSLog(@"EventTranslator::CheckUnmappedView, crossing event initialization failed");
               return;
            }

            Detail::SendLeaveEvent(fEventQueue, fViewUnderPointer, event.Get(), kNotifyNormal);
            fViewUnderPointer = nil;

            break;
         }
      }
   }

   ClearPointerIfViewIsRelated(fFocusView, winID);//TODO: send event to this view first?
   ClearPointerIfViewIsRelated(fKeyGrabView, winID);//TODO: send event to this view first??
}

//______________________________________________________________________________
void EventTranslator::GeneratePointerMotionEventNoGrab(NSEvent *theEvent)
{
   //Without grab, things are simple: find a view which accepts pointer motion event.
   assert(theEvent != nil && "GeneratePointerMotionEventNoGrab, event parameter is nil");
   
   const Mask_t maskToTest = [NSEvent pressedMouseButtons] ? (kPointerMotionMask | kButtonMotionMask) : kPointerMotionMask;

   //Event without any emulated grab, receiver view can be "wrong" (result of Cocoa's "dragging").
   if (NSView<X11Window> *candidateView = FindViewForPointerEvent(theEvent)) {
      //Do propagation.
      candidateView = Detail::FindViewToPropagateEvent(candidateView, maskToTest);
      if (candidateView)//We have such a view, send event to a corresponding ROOT's window.
         Detail::SendPointerMotionEvent(fEventQueue, candidateView, theEvent);
   }
}

//______________________________________________________________________________
void EventTranslator::GeneratePointerMotionEventActiveGrab(NSEvent *theEvent)
{
   //More complex case. Grab can be result of button press and set by SetPointerGrab.
   //In case of button press (this is either passive->active or implicit grab),
   //Cocoa has it's own grab, so view (and window) can be not under cursor (but still
   //it receives events). So I can not simple use eventView here.
   
   //TODO: change interface? - remove eventView parameter declaration.
   
   if (!fButtonGrabView)//Implicit grab when nobody has PressButtonMask
      return;
   
   //assert(eventView != nil && "GeneratePointerMotionEventActiveGrab, view parameter is nil");
   assert(theEvent != nil && "GeneratePointerMotionEventActiveGrab, event parameter is nil");

   const Mask_t maskToTest = [NSEvent pressedMouseButtons] ? (kPointerMotionMask | kButtonMotionMask) : kPointerMotionMask;

   if (fOwnerEvents) {
      //Complex case, we have to correctly report event.
      if (NSView<X11Window> *candidateView = FindViewForPointerEvent(theEvent)) {
         candidateView = Detail::FindViewToPropagateEvent(candidateView, maskToTest, fButtonGrabView, fGrabEventMask);
         if (candidateView)//We have such a view, send event to a corresponding ROOT's window.
            Detail::SendPointerMotionEvent(fEventQueue, candidateView, theEvent);
      } else {
         //No such window - dispatch to the grab view.
         //Else: either implicit grab, or user requested grab with owner_grab == False.
         if (fGrabEventMask & maskToTest)
            Detail::SendPointerMotionEvent(fEventQueue, fButtonGrabView, theEvent);
      }      
   } else {
      //Else: either implicit grab, or user requested grab with owner_grab == False.
      if (fGrabEventMask & maskToTest)
         Detail::SendPointerMotionEvent(fEventQueue, fButtonGrabView, theEvent);
   }   
}

//______________________________________________________________________________
void EventTranslator::GenerateButtonPressEventNoGrab(NSView<X11Window> *view, NSEvent *theEvent, EMouseButton btn)
{
   //Generate button press event when no pointer grab is active:
   //either find a window with a passive grab, or create an implicit
   //grab (to emulate X11's behavior).

   assert(view != nil && "GenerateButtonPressEventNoGrab, view parameter is nil");
   assert(theEvent != nil && "GenerateButtonPressEventNoGrab, event parameter is nil");

   FindButtonGrab(view, theEvent, btn);
   
   fImplicitGrabButton = btn;//This info is useless for any grab type except the implicit one.

   //Now we have to generate a sequence of enter/leave notify events,
   //like we "jump" from the previous view under the pointer to a grab view.

   Detail::GenerateCrossingEvents(fEventQueue, fViewUnderPointer, fButtonGrabView, theEvent, kNotifyGrab);
   
   //"Activate" a grab now, depending on type.
   if (fButtonGrabView) {
      if (fPointerGrabType == kPGPassiveGrab)
         [fButtonGrabView activatePassiveGrab];
      else if (fPointerGrabType == kPGImplicitGrab)
         [fButtonGrabView activateImplicitGrab];
   }

   if (fButtonGrabView)//Send press event to a grab view (either passive grab or implicit, but it has the required event bitmask).
      Detail::SendButtonPressEvent(fEventQueue, fButtonGrabView, theEvent, btn);
}

//______________________________________________________________________________
void EventTranslator::GenerateButtonPressEventActiveGrab(NSView<X11Window> * /*view*/, NSEvent *theEvent, EMouseButton btn)
{
   //Generate button press event in the presence of activated pointer grab.

   //TODO: change interface? remove view parameter from declaration.

   //assert(view != nil && "GenerateButtonPressEventActiveGrab, view parameter is nil");
   assert(theEvent != nil && "GenerateButtonPressEventActiveGrab, event parameter is nil");

   //I did not find in X11 spec. the case when I have two passive grabs on window A and window B,
   //say left button on A and right button on B. What should happen if I press left button in A, move to
   //B and press the right button? In my test programm on X11 (Ubuntu) I can see, that now they BOTH
   //are active grabs. I'm not going to implement this mess, unless I have a correct formal description.
   if (!fButtonGrabView)
      return;
      
   if (fOwnerEvents) {
      if (NSView<X11Window> *candidateView = FindViewForPointerEvent(theEvent)) {
         //Do propagation.
         candidateView = Detail::FindViewToPropagateEvent(candidateView, kButtonPressMask, fButtonGrabView, fGrabEventMask);
         if (candidateView)//We have such a view, send event to a corresponding ROOT's window.
            Detail::SendButtonPressEvent(fEventQueue, candidateView, theEvent, btn);
      } else {
         if (fGrabEventMask & kButtonPressMask)
            Detail::SendButtonPressEvent(fEventQueue, fButtonGrabView, theEvent, btn);
      }
   } else {
      if (fGrabEventMask & kButtonPressMask)
         Detail::SendButtonPressEvent(fEventQueue, fButtonGrabView, theEvent, btn);
   }
}

//______________________________________________________________________________
void EventTranslator::GenerateButtonReleaseEventNoGrab(NSView<X11Window> *eventView, NSEvent *theEvent, EMouseButton btn)
{
   //Generate button release event when there is no active pointer grab. Can this even happen??

   assert(eventView != nil && "GenerateButtonReleaseEventNoGrab, view parameter is nil");
   assert(theEvent != nil && "GenerateButtonReleaseEventNoGrabm event parameter is nil");
   
   if (NSView<X11Window> *candidateView = Detail::FindViewToPropagateEvent(eventView, kButtonReleaseMask))
      Detail::SendButtonReleaseEvent(fEventQueue, candidateView, theEvent, btn);
}

//______________________________________________________________________________
void EventTranslator::GenerateButtonReleaseEventActiveGrab(NSView<X11Window> *eventView, NSEvent *theEvent, EMouseButton btn)
{
   //Generate button release event in the presence of active grab (explicit pointer grab, activated passive grab or implicit grab).

   assert(eventView != nil && "GenerateButtonReleaseEventActiveGrab, view parameter is nil");
   assert(theEvent != nil && "GenerateButtonReleaseEventActiveGrab, event parameter is nil");

   if (!fButtonGrabView) {
      //Still we have to cancel this grab (it's implicit grab on a 'root' window).
      CancelPointerGrab();
      return;
   }
   
   const Util::NSStrongReference<NSView<X11Window> *> eventViewGuard(eventView);//What if view is deleted in the middle of this function?

   if (fButtonGrabView) {
      if (fOwnerEvents) {//X11: Either XGrabPointer with owner_events == True or passive grab (owner_events is always true)
         if (NSView<X11Window> *candidateView = FindViewForPointerEvent(theEvent)) {
            candidateView = Detail::FindViewToPropagateEvent(candidateView, kButtonReleaseMask, fButtonGrabView, fGrabEventMask);
            //candidateView is either some view, or grab view, if its mask is ok.
            if (candidateView)
               Detail::SendButtonReleaseEvent(fEventQueue, candidateView, theEvent, btn);
         } else if (fGrabEventMask & kButtonReleaseMask)
            Detail::SendButtonReleaseEvent(fEventQueue, fButtonGrabView, theEvent, btn);
      } else {//Either implicit grab or GrabPointer with owner_events == False.
         if (fGrabEventMask & kButtonReleaseMask)
            Detail::SendButtonReleaseEvent(fEventQueue, fButtonGrabView, theEvent, btn);
      }
   } else {
      CancelPointerGrab();//'root' window had a grab, cancel it now.
   }

   if (fPointerGrabType == kPGPassiveGrab &&
       (btn == fButtonGrabView.fPassiveGrabButton || fButtonGrabView.fPassiveGrabButton == kAnyButton))
      CancelPointerGrab();
      
   if (fPointerGrabType == kPGImplicitGrab && btn == fImplicitGrabButton)
      CancelPointerGrab();
}

//______________________________________________________________________________
void EventTranslator::GenerateKeyPressEventNoGrab(NSEvent *theEvent)
{
   assert(theEvent != nil && "GenerateKeyPressEventNoGrab, theEvent parameter is nil");
   assert(fFocusView != nil && "GenerateKeyPressEventNoGrab, fFocusView is nil");

   FindKeyGrabView(fFocusView, theEvent);

   if (!fKeyGrabView) {
      NSView<X11Window> *candidateView = nil;

      if ((candidateView = FindViewUnderPointer())) {
         if (Detail::IsParent(fFocusView, candidateView)) {
            FindKeyGrabView(candidateView, theEvent);
         }
      }
      
      if (!fKeyGrabView) {
         if (candidateView && Detail::IsParent(fFocusView, candidateView)) {
            GenerateKeyEventForView(candidateView, theEvent);
         } else
            GenerateKeyEventForView(fFocusView, theEvent);
         return;
      }
   }
   
   GenerateKeyEventActiveGrab(theEvent);
}

//______________________________________________________________________________
void EventTranslator::GenerateKeyEventActiveGrab(NSEvent *theEvent)
{
   assert(theEvent != nil && "GenerateKeyEventActiveGrab, theEvent parameter is nil");
   assert(fKeyGrabView != nil && "GenerateKeyEventActiveGrab, theEvent parameter is nil");
   
   if (NSView<X11Window> * const candidateView = FindViewUnderPointer()) {
      //Since owner_events is always true in ROOT ...
      GenerateKeyEventForView(candidateView, theEvent);
   } else {// else part for grab view??
      GenerateKeyEventForView(fKeyGrabView, theEvent);
   }
   
   if (theEvent.type == NSKeyUp && fKeyGrabView) {
      //Cancel grab?
      NSString *characters = [theEvent charactersIgnoringModifiers];
      assert(characters != nil && "GenerateKeyEventActiveGrab, [theEvent characters] returned nil");
      assert([characters length] > 0 && "GenerateKeyEventActiveGrab, characters is an empty string");

      if ([fKeyGrabView findPassiveKeyGrab : [characters characterAtIndex : 0]])
         fKeyGrabView = nil;//Cancel grab.
   }
}

//______________________________________________________________________________
void EventTranslator::GenerateKeyReleaseEventNoGrab(NSEvent *theEvent)
{
   assert(theEvent != nil && "GenerateKeyReleaseEventNoGrab, theEvent parameter is nil");
   
   NSView<X11Window> * const candidateView = FindViewUnderPointer();

   if (candidateView && Detail::IsParent(fFocusView, candidateView))
      GenerateKeyEventForView(candidateView, theEvent);
   else 
      GenerateKeyEventForView(fFocusView, theEvent);
}

//______________________________________________________________________________
void EventTranslator::GenerateKeyEventForView(NSView<X11Window> *view, NSEvent *theEvent)
{
   //Generate key press event for a view without grab.
   assert(view != nil && "GenerateKeyEventForView, view parameter is nil");
   assert(theEvent != nil && "GenerateKeyEventForView, theEvent parameter is nil");
   assert(theEvent.type == NSKeyDown || theEvent.type == NSKeyUp && 
          "GenerateKeyEvenForView, event's type must be keydown or keyup");
   
   const Mask_t eventType = theEvent.type == NSKeyDown ? kKeyPressMask : kKeyReleaseMask;
   NSView<X11Window> *childView = nil;

   for (;;) {
      if (!view.isHidden && (view.fEventMask & eventType))
         break;
      if (!view.fParentView)
         return;
      //TODO: Also, check do not propagate mask here?
      childView = view.isHidden ? nil : view;
      view = view.fParentView;
   }
      
   NSPoint mousePosition = {};
   if (QuartzWindow * const topLevel = FindWindowUnderPointer())
      mousePosition = [topLevel mouseLocationOutsideOfEventStream];

   if (eventType == kKeyPressMask)
      Detail::SendKeyPressEvent(fEventQueue, view, childView, theEvent, mousePosition);
   else;
}

//______________________________________________________________________________
void EventTranslator::FindButtonGrab(NSView<X11Window> *fromView, NSEvent *theEvent, EMouseButton btn)
{
   //Find a view to become a grab view - either passive or implicit.

   assert(fromView != nil && "FindButtonGrabView, view parameter is nil");
   assert(theEvent != nil && "FindButtonGrabView, event parameter is nil");

   assert(fPointerGrabType == kPGNoGrab && "FindButtonGrabView, grab is already activated");

   const unsigned keyModifiers = Detail::GetKeyboardModifiersFromCocoaEvent(theEvent);
   
   NSView<X11Window> *grabView = 0;
   NSView<X11Window> *buttonPressView = 0;
   
   for (NSView<X11Window> *view = fromView; view != nil; view = view.fParentView) {
      //Top-first view to receive button press event.
      if (!buttonPressView && (view.fEventMask & kButtonPressMask))
         buttonPressView = view;

      //Bottom-first view with passive grab.
      if (view.fPassiveGrabButton == kAnyButton || view.fPassiveGrabButton == btn) {
         //Check modifiers.
         if (view.fPassiveGrabKeyModifiers == kAnyModifier || (view.fPassiveGrabKeyModifiers & keyModifiers))
            grabView = view;
      }
   }
   
   if (grabView) {
      fButtonGrabView = grabView;
      fPointerGrabType = kPGPassiveGrab;
      fGrabEventMask = grabView.fPassiveGrabEventMask;
      fOwnerEvents = grabView.fPassiveGrabOwnerEvents;
   } else if (buttonPressView) {
      //This is an implicit grab.
      fButtonGrabView = buttonPressView;
      fPointerGrabType = kPGImplicitGrab;
      fGrabEventMask = buttonPressView.fEventMask;
      fOwnerEvents = false;
   } else {
      //Implicit grab with 'root' window?
      fButtonGrabView = nil;
      fPointerGrabType = kPGImplicitGrab;
      fGrabEventMask = 0;
      fOwnerEvents = false;
   }
}

//______________________________________________________________________________
void EventTranslator::FindKeyGrabView(NSView<X11Window> *fromView, NSEvent *theEvent)
{
   assert(fromView != nil && "FindKeyGrabView, fromView parameter is nil");
   assert(theEvent != nil && "FindKeyGrabView, theEvent parameter is nil");

   NSString * const characters = [theEvent charactersIgnoringModifiers];
   assert(characters != nil && "FindKeyGrabView, [theEvent characters] returned nil");
   assert([characters length] > 0 && "FindKeyGrabView, characters is an empty string");

   const NSUInteger modifiers = [theEvent modifierFlags];
   const unichar keyCode = [characters characterAtIndex : 0];

   for (NSView<X11Window> *v = fromView; v; v = v.fParentView) {
      if ([v findPassiveKeyGrab : keyCode modifiers : modifiers])
         fKeyGrabView = v;
   }
}

}//X11
}//MacOSX
}//ROOT<|MERGE_RESOLUTION|>--- conflicted
+++ resolved
@@ -1163,7 +1163,6 @@
       //grab event mask is checked, not view's own event mask.
       Detail::GenerateCrossingEventForGrabView(fEventQueue, fViewUnderPointer, candidateView, fButtonGrabView, fGrabEventMask, theEvent);
    }
-<<<<<<< HEAD
 
    fViewUnderPointer = candidateView;
 }
@@ -1177,21 +1176,6 @@
 //______________________________________________________________________________
 void EventTranslator::GeneratePointerMotionEvent(NSEvent *theEvent)
 {
-=======
-
-   fViewUnderPointer = candidateView;
-}
-
-//______________________________________________________________________________
-bool EventTranslator::HasPointerGrab()const
-{
-   return fPointerGrabType != kPGNoGrab;
-}
-
-//______________________________________________________________________________
-void EventTranslator::GeneratePointerMotionEvent(NSEvent *theEvent)
-{
->>>>>>> 42ceb1f8
    assert(theEvent != nil && "GeneratePointerMotionEvent, event parameter is nil");
    
    
