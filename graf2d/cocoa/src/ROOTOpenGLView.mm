<<<<<<< HEAD
#import <cassert>

#import <OpenGL/gl.h>
=======
// @(#)root/graf2d:$Id$
// Author: Timur Pocheptsov   26/04/2012

/*************************************************************************
 * Copyright (C) 1995-2012, Rene Brun and Fons Rademakers.               *
 * All rights reserved.                                                  *
 *                                                                       *
 * For the licensing terms see $ROOTSYS/LICENSE.                         *
 * For the list of contributors see $ROOTSYS/README/CREDITS.             *
 *************************************************************************/

#import <cassert>
>>>>>>> 436cb915

#import "ROOTOpenGLView.h"
#import "X11Events.h"
#import "TGCocoa.h"

namespace ROOT {
namespace MacOSX {
namespace OpenGL {

//______________________________________________________________________________
bool GLViewIsValidDrawable(ROOTOpenGLView *glView)
{
   assert(glView != nil && "GLViewIsValid, glView parameter is nil");
   
   if ([glView isHiddenOrHasHiddenAncestor]) {
      //This will result in "invalid drawable" message
      //from -setView:.
      return false;
   }

   const NSRect visibleRect = [glView visibleRect];
   if (visibleRect.size.width < 1. || visibleRect.size.height < 1.) {
      //Another reason for "invalid drawable" message.
      return false;
   }

   return true;
}

}
}
}

@implementation ROOTOpenGLView {
   BOOL            fIsOverlapped;
   
   NSOpenGLPixelFormat *fPixelFormat;
<<<<<<< HEAD
   NSOpenGLContext *fOpenGLContext;
   BOOL fCtxIsCurrent;
}

@synthesize fID;
@synthesize fEventMask;
@synthesize fParentView;
@synthesize fLevel;
@synthesize fGrabButton;
@synthesize fGrabButtonEventMask;
@synthesize fGrabKeyModifiers;
@synthesize fOwnerEvents;
@synthesize fCurrentCursor;
@synthesize fDepth;
@synthesize fBitGravity;
@synthesize fWinGravity;
@synthesize fClass;
=======
   BOOL fUpdateContext;
}

@synthesize fOpenGLContext;
@synthesize fUpdateContext;
>>>>>>> 436cb915

//______________________________________________________________________________
- (id) initWithFrame : (NSRect) frameRect pixelFormat : (NSOpenGLPixelFormat *) format
{
<<<<<<< HEAD
   if (self = [super initWithFrame : frameRect]) {
      fPassiveKeyGrabs = [[NSMutableArray alloc] init];
      [self setHidden : YES];//Not sure.
      fCurrentCursor = kPointer;
      fIsOverlapped = NO;
      fPixelFormat = [format retain];
      fCtxIsCurrent = kFALSE;
      //Tracking area?
=======
   if (self = [super initWithFrame : frameRect windowAttributes : 0]) {   
      [self setHidden : YES];//Not sure.
      fIsOverlapped = NO;
      fPixelFormat = [format retain];
      
      if ([[NSScreen mainScreen] backingScaleFactor] > 1.)
         [self  setWantsBestResolutionOpenGLSurface : YES];
>>>>>>> 436cb915
   }

   return self;
}

//______________________________________________________________________________
- (void) dealloc
{
<<<<<<< HEAD
   [fPassiveKeyGrabs release];
   [fPixelFormat release];
   [fOpenGLContext release];

=======
   if (fOpenGLContext && [fOpenGLContext view] == self)
      [fOpenGLContext clearDrawable];

   self.fOpenGLContext = nil;
   [fPixelFormat release];
   //View does not own context.
>>>>>>> 436cb915
   [super dealloc];
}

//______________________________________________________________________________
- (NSOpenGLPixelFormat *) pixelFormat
{
<<<<<<< HEAD
   //[NSOpenGLContext clearCurrentContext];
=======
   return fPixelFormat;
>>>>>>> 436cb915
}

//______________________________________________________________________________
- (void) setPixelFormat : (NSOpenGLPixelFormat *) pixelFormat
{
<<<<<<< HEAD
   return fOpenGLContext;
=======
   if (fPixelFormat != pixelFormat) {
      [fPixelFormat release];
      fPixelFormat = [pixelFormat retain];
   }
>>>>>>> 436cb915
}

//X11Drawable protocol.

//______________________________________________________________________________
<<<<<<< HEAD
- (void) setOpenGLContext : (NSOpenGLContext *) context
{
   if (context != fOpenGLContext) {
      [fOpenGLContext release];
      //
      fOpenGLContext = [context retain];
      if (![self isHidden])
         [fOpenGLContext setView : self];
   }
}

//______________________________________________________________________________
- (void) makeContextCurrent
{
   fCtxIsCurrent = NO;
   if (!fOpenGLContext)
      return;
   
   if ([fOpenGLContext view] != self)
      [fOpenGLContext setView : self];
   
   [fOpenGLContext makeCurrentContext];
   fCtxIsCurrent = YES; 
}

//______________________________________________________________________________
- (void) flushGLBuffer 
{
   assert(fOpenGLContext == [NSOpenGLContext currentContext] && "flushGLBuffer, view's GL context is not current");
   //
   glFlush();//???
   [fOpenGLContext flushBuffer];
}

//______________________________________________________________________________
- (NSOpenGLPixelFormat *) pixelFormat
{
   return fPixelFormat;
=======
- (BOOL) fIsOpenGLWidget
{
   return YES;
}

//______________________________________________________________________________
- (QuartzPixmap *) fBackBuffer
{
   //GL-view does not have/need any "back buffer".
   return nil;
}

//______________________________________________________________________________
- (void) setFBackBuffer : (QuartzPixmap *) notUsed
{
   //GL-view does not have/need any "back buffer".
   (void) notUsed;
}

//______________________________________________________________________________
- (void) mapWindow
{   
   [self setHidden : NO];
>>>>>>> 436cb915
}

//______________________________________________________________________________
- (void) mapSubwindows
{
<<<<<<< HEAD
   (void)pixelFormat;
   //Do not modify fPixelFormat.
=======
   //GL-view can not have any subwindows.
   assert([[self subviews] count] == 0 && "mapSubwindows, GL-view has children");
>>>>>>> 436cb915
}

//______________________________________________________________________________
- (void) configureNotifyTree
{
<<<<<<< HEAD
}

//______________________________________________________________________________
- (BOOL) isGLContextCurrent
{
   return fCtxIsCurrent;
=======
   //The only node in the tree is 'self'.
   if (self.fMapState == kIsViewable) {
      if (self.fEventMask & kStructureNotifyMask) {
         TGCocoa * const vx = dynamic_cast<TGCocoa *>(gVirtualX);
         assert(vx && "configureNotifyTree, gVirtualX is either null or has type different from TGCocoa");
         vx->GetEventTranslator()->GenerateConfigureNotifyEvent(self, self.frame);
      }
   }
>>>>>>> 436cb915
}

//______________________________________________________________________________
- (BOOL) fIsOverlapped
{
   return fIsOverlapped;
}

//______________________________________________________________________________
- (void) setOverlapped : (BOOL) overlap
{
   //If GL-view is overlapped by another view,
   //it must be hidden (overwise it will be always on top,
   //producing some strange-looking buggy GUI).

   fIsOverlapped = overlap;
   [self setHidden : fIsOverlapped];

   if (!overlap) {
      TGCocoa * const vx = dynamic_cast<TGCocoa *>(gVirtualX);
      assert(vx != 0 && "setFrameSize:, gVirtualX is either null or has a type, different from TGCocoa");
      [fOpenGLContext update];
      //View becomes visible, geometry can be changed at this point,
      //notify ROOT's GL code about this changes.
      vx->GetEventTranslator()->GenerateConfigureNotifyEvent(self, self.frame);
      vx->GetEventTranslator()->GenerateExposeEvent(self, self.frame);
   }
}

//______________________________________________________________________________
- (BOOL) isFlipped 
{
   return YES;
}

//______________________________________________________________________________
<<<<<<< HEAD
- (void) getAttributes : (WindowAttributes_t *) attr
{
   assert(attr && "getAttributes, attr parameter is nil");
   ROOT::MacOSX::X11::GetWindowAttributes(self, attr);
}

//______________________________________________________________________________
- (void) mapWindow
{   
   [self setHidden : NO];
}

//______________________________________________________________________________
- (void) mapSubwindows
{
   //GL-view can not have any subwindows.
   assert([[self subviews] count] == 0 && "mapSubwindows, GL-view has children");
}

//______________________________________________________________________________
- (void) configureNotifyTree
{
   //The only node in the tree is 'self'.
   if (self.fMapState == kIsViewable) {
      if (fEventMask & kStructureNotifyMask) {
         TGCocoa *vx = dynamic_cast<TGCocoa *>(gVirtualX);
         assert(vx && "configureNotifyTree, gVirtualX is either null or has type different from TGCocoa");
         vx->GetEventTranslator()->GenerateConfigureNotifyEvent(self, self.frame);
      }
   }
}

//______________________________________________________________________________
- (BOOL) fIsOverlapped
{
   return fIsOverlapped;
}

//______________________________________________________________________________
- (void) setOverlapped : (BOOL) overlap
{
   fIsOverlapped = overlap;
   [self setHidden : fIsOverlapped];
}

//______________________________________________________________________________
- (void) updateLevel : (unsigned) newLevel
{
   fLevel = newLevel;
}

////////
//Shared methods:
=======
- (void) setFrame : (NSRect) newFrame
{
   //In case of TBrowser, setFrame started infinite recursion:
   //HandleConfigure for embedded main frame emits signal, slot
   //calls layout, layout calls setFrame -> HandleConfigure and etc. etc.
   if (CGRectEqualToRect(newFrame, self.frame))
      return;
>>>>>>> 436cb915

   [super setFrame : newFrame];
}

//______________________________________________________________________________
- (void) setFrameSize : (NSSize) newSize
{
   //Check, if setFrameSize calls setFrame.
   
   [super setFrameSize : newSize];
   
   if (![self isHiddenOrHasHiddenAncestor] && !fIsOverlapped)
      [fOpenGLContext update];
   else 
      fUpdateContext = YES;
   
   if ((self.fEventMask & kStructureNotifyMask) && (self.fMapState == kIsViewable || fIsOverlapped == YES)) {
      TGCocoa * const vx = dynamic_cast<TGCocoa *>(gVirtualX);
      assert(vx != 0 && "setFrameSize:, gVirtualX is either null or has a type, different from TGCocoa");
      vx->GetEventTranslator()->GenerateConfigureNotifyEvent(self, self.frame);
      vx->GetEventTranslator()->GenerateExposeEvent(self, self.frame);
   }
}

//______________________________________________________________________________
- (void) drawRect : (NSRect) dirtyRect
{
   (void) dirtyRect;
/*
   if ((fEventMask & kStructureNotifyMask) && (self.fMapState == kIsViewable || fIsOverlapped == YES)) {
      TGCocoa * const vx = dynamic_cast<TGCocoa *>(gVirtualX);
      assert(vx != 0 && "drawRect:, gVirtualX is either null or has a type, different from TGCocoa");
      vx->GetEventTranslator()->GenerateConfigureNotifyEvent(self, self.frame);
      vx->GetEventTranslator()->GenerateExposeEvent(self, self.frame);
   }*/
}

@end<|MERGE_RESOLUTION|>--- conflicted
+++ resolved
@@ -1,8 +1,3 @@
-<<<<<<< HEAD
-#import <cassert>
-
-#import <OpenGL/gl.h>
-=======
 // @(#)root/graf2d:$Id$
 // Author: Timur Pocheptsov   26/04/2012
 
@@ -15,7 +10,6 @@
  *************************************************************************/
 
 #import <cassert>
->>>>>>> 436cb915
 
 #import "ROOTOpenGLView.h"
 #import "X11Events.h"
@@ -53,45 +47,15 @@
    BOOL            fIsOverlapped;
    
    NSOpenGLPixelFormat *fPixelFormat;
-<<<<<<< HEAD
-   NSOpenGLContext *fOpenGLContext;
-   BOOL fCtxIsCurrent;
-}
-
-@synthesize fID;
-@synthesize fEventMask;
-@synthesize fParentView;
-@synthesize fLevel;
-@synthesize fGrabButton;
-@synthesize fGrabButtonEventMask;
-@synthesize fGrabKeyModifiers;
-@synthesize fOwnerEvents;
-@synthesize fCurrentCursor;
-@synthesize fDepth;
-@synthesize fBitGravity;
-@synthesize fWinGravity;
-@synthesize fClass;
-=======
    BOOL fUpdateContext;
 }
 
 @synthesize fOpenGLContext;
 @synthesize fUpdateContext;
->>>>>>> 436cb915
 
 //______________________________________________________________________________
 - (id) initWithFrame : (NSRect) frameRect pixelFormat : (NSOpenGLPixelFormat *) format
 {
-<<<<<<< HEAD
-   if (self = [super initWithFrame : frameRect]) {
-      fPassiveKeyGrabs = [[NSMutableArray alloc] init];
-      [self setHidden : YES];//Not sure.
-      fCurrentCursor = kPointer;
-      fIsOverlapped = NO;
-      fPixelFormat = [format retain];
-      fCtxIsCurrent = kFALSE;
-      //Tracking area?
-=======
    if (self = [super initWithFrame : frameRect windowAttributes : 0]) {   
       [self setHidden : YES];//Not sure.
       fIsOverlapped = NO;
@@ -99,7 +63,6 @@
       
       if ([[NSScreen mainScreen] backingScaleFactor] > 1.)
          [self  setWantsBestResolutionOpenGLSurface : YES];
->>>>>>> 436cb915
    }
 
    return self;
@@ -108,88 +71,33 @@
 //______________________________________________________________________________
 - (void) dealloc
 {
-<<<<<<< HEAD
-   [fPassiveKeyGrabs release];
-   [fPixelFormat release];
-   [fOpenGLContext release];
-
-=======
    if (fOpenGLContext && [fOpenGLContext view] == self)
       [fOpenGLContext clearDrawable];
 
    self.fOpenGLContext = nil;
    [fPixelFormat release];
    //View does not own context.
->>>>>>> 436cb915
    [super dealloc];
 }
 
 //______________________________________________________________________________
 - (NSOpenGLPixelFormat *) pixelFormat
 {
-<<<<<<< HEAD
-   //[NSOpenGLContext clearCurrentContext];
-=======
    return fPixelFormat;
->>>>>>> 436cb915
 }
 
 //______________________________________________________________________________
 - (void) setPixelFormat : (NSOpenGLPixelFormat *) pixelFormat
 {
-<<<<<<< HEAD
-   return fOpenGLContext;
-=======
    if (fPixelFormat != pixelFormat) {
       [fPixelFormat release];
       fPixelFormat = [pixelFormat retain];
    }
->>>>>>> 436cb915
 }
 
 //X11Drawable protocol.
 
 //______________________________________________________________________________
-<<<<<<< HEAD
-- (void) setOpenGLContext : (NSOpenGLContext *) context
-{
-   if (context != fOpenGLContext) {
-      [fOpenGLContext release];
-      //
-      fOpenGLContext = [context retain];
-      if (![self isHidden])
-         [fOpenGLContext setView : self];
-   }
-}
-
-//______________________________________________________________________________
-- (void) makeContextCurrent
-{
-   fCtxIsCurrent = NO;
-   if (!fOpenGLContext)
-      return;
-   
-   if ([fOpenGLContext view] != self)
-      [fOpenGLContext setView : self];
-   
-   [fOpenGLContext makeCurrentContext];
-   fCtxIsCurrent = YES; 
-}
-
-//______________________________________________________________________________
-- (void) flushGLBuffer 
-{
-   assert(fOpenGLContext == [NSOpenGLContext currentContext] && "flushGLBuffer, view's GL context is not current");
-   //
-   glFlush();//???
-   [fOpenGLContext flushBuffer];
-}
-
-//______________________________________________________________________________
-- (NSOpenGLPixelFormat *) pixelFormat
-{
-   return fPixelFormat;
-=======
 - (BOOL) fIsOpenGLWidget
 {
    return YES;
@@ -213,32 +121,18 @@
 - (void) mapWindow
 {   
    [self setHidden : NO];
->>>>>>> 436cb915
 }
 
 //______________________________________________________________________________
 - (void) mapSubwindows
 {
-<<<<<<< HEAD
-   (void)pixelFormat;
-   //Do not modify fPixelFormat.
-=======
    //GL-view can not have any subwindows.
    assert([[self subviews] count] == 0 && "mapSubwindows, GL-view has children");
->>>>>>> 436cb915
 }
 
 //______________________________________________________________________________
 - (void) configureNotifyTree
 {
-<<<<<<< HEAD
-}
-
-//______________________________________________________________________________
-- (BOOL) isGLContextCurrent
-{
-   return fCtxIsCurrent;
-=======
    //The only node in the tree is 'self'.
    if (self.fMapState == kIsViewable) {
       if (self.fEventMask & kStructureNotifyMask) {
@@ -247,7 +141,6 @@
          vx->GetEventTranslator()->GenerateConfigureNotifyEvent(self, self.frame);
       }
    }
->>>>>>> 436cb915
 }
 
 //______________________________________________________________________________
@@ -284,61 +177,6 @@
 }
 
 //______________________________________________________________________________
-<<<<<<< HEAD
-- (void) getAttributes : (WindowAttributes_t *) attr
-{
-   assert(attr && "getAttributes, attr parameter is nil");
-   ROOT::MacOSX::X11::GetWindowAttributes(self, attr);
-}
-
-//______________________________________________________________________________
-- (void) mapWindow
-{   
-   [self setHidden : NO];
-}
-
-//______________________________________________________________________________
-- (void) mapSubwindows
-{
-   //GL-view can not have any subwindows.
-   assert([[self subviews] count] == 0 && "mapSubwindows, GL-view has children");
-}
-
-//______________________________________________________________________________
-- (void) configureNotifyTree
-{
-   //The only node in the tree is 'self'.
-   if (self.fMapState == kIsViewable) {
-      if (fEventMask & kStructureNotifyMask) {
-         TGCocoa *vx = dynamic_cast<TGCocoa *>(gVirtualX);
-         assert(vx && "configureNotifyTree, gVirtualX is either null or has type different from TGCocoa");
-         vx->GetEventTranslator()->GenerateConfigureNotifyEvent(self, self.frame);
-      }
-   }
-}
-
-//______________________________________________________________________________
-- (BOOL) fIsOverlapped
-{
-   return fIsOverlapped;
-}
-
-//______________________________________________________________________________
-- (void) setOverlapped : (BOOL) overlap
-{
-   fIsOverlapped = overlap;
-   [self setHidden : fIsOverlapped];
-}
-
-//______________________________________________________________________________
-- (void) updateLevel : (unsigned) newLevel
-{
-   fLevel = newLevel;
-}
-
-////////
-//Shared methods:
-=======
 - (void) setFrame : (NSRect) newFrame
 {
    //In case of TBrowser, setFrame started infinite recursion:
@@ -346,7 +184,6 @@
    //calls layout, layout calls setFrame -> HandleConfigure and etc. etc.
    if (CGRectEqualToRect(newFrame, self.frame))
       return;
->>>>>>> 436cb915
 
    [super setFrame : newFrame];
 }
