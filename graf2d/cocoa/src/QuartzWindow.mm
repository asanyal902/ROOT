// @(#)root/graf2d:$Id$
// Author: Timur Pocheptsov   16/02/2012

/*************************************************************************
 * Copyright (C) 1995-2012, Rene Brun and Fons Rademakers.               *
 * All rights reserved.                                                  *
 *                                                                       *
 * For the licensing terms see $ROOTSYS/LICENSE.                         *
 * For the list of contributors see $ROOTSYS/README/CREDITS.             *
 *************************************************************************/

//#define DEBUG_ROOT_COCOA

//#define NDEBUG

#ifdef DEBUG_ROOT_COCOA
#import <iostream>
#import <fstream>

#import "TClass.h"
#endif

#import <algorithm>
#import <stdexcept>
#import <cassert>

#import "ROOTOpenGLView.h"
#import "QuartzWindow.h"
#import "QuartzPixmap.h"
#import "QuartzUtils.h"
#import "CocoaUtils.h"
#import "X11Colors.h"
#import "X11Buffer.h"
#import "X11Events.h"
#import "TGWindow.h"
#import "TGClient.h"
#import "TSystem.h"
#import "TGCocoa.h"

namespace ROOT {
namespace MacOSX {
namespace X11 {

//______________________________________________________________________________
QuartzWindow *CreateTopLevelWindow(Int_t x, Int_t y, UInt_t w, UInt_t h, UInt_t /*border*/, Int_t depth,
                                   UInt_t clss, void */*visual*/, SetWindowAttributes_t *attr, UInt_t)
{
   NSRect winRect = {};
   winRect.origin.x = x; 
   winRect.origin.y = GlobalYROOTToCocoa(y);
   winRect.size.width = w;
   winRect.size.height = h;

   //TODO check mask.
   const NSUInteger styleMask = NSTitledWindowMask | NSClosableWindowMask | NSMiniaturizableWindowMask | NSResizableWindowMask;
   //
   QuartzWindow * const newWindow = [[QuartzWindow alloc] initWithContentRect : winRect styleMask : styleMask backing : NSBackingStoreBuffered defer : YES windowAttributes : attr];
   if (!newWindow)
      throw std::runtime_error("CreateTopLevelWindow failed");
   //
   newWindow.fDepth = depth;
   newWindow.fClass = clss;

   return newWindow;
}

//______________________________________________________________________________
QuartzView *CreateChildView(QuartzView * /*parent*/, Int_t x, Int_t y, UInt_t w, UInt_t h, UInt_t /*border*/, Int_t /*depth*/,
                            UInt_t /*clss*/, void * /*visual*/, SetWindowAttributes_t *attr, UInt_t /*wtype*/)
{
   NSRect viewRect = {};
   viewRect.origin.x = x;
   viewRect.origin.y = y;
   viewRect.size.width = w;
   viewRect.size.height = h;
   
   QuartzView * const view = [[QuartzView alloc] initWithFrame : viewRect windowAttributes : attr];
   if (!view)
      throw std::runtime_error("CreateChildView failed");
   
   return view;
}

//______________________________________________________________________________
void GetRootWindowAttributes(WindowAttributes_t *attr)
{
   //'root' window does not exist, but we can request its attributes.
   assert(attr != 0 && "GetRootWindowAttributes, attr parameter is null");
   
   NSArray * const screens = [NSScreen screens];
   assert(screens != nil && "screens array is nil");
   
   NSScreen * const mainScreen = [screens objectAtIndex : 0];
   assert(mainScreen != nil && "screen with index 0 is nil");

   *attr = WindowAttributes_t();
   
   attr->fX = 0;
   attr->fY = 0;
   
   const NSRect frame = [mainScreen frame];
   
   attr->fWidth = frame.size.width;
   attr->fHeight = frame.size.height;
   attr->fBorderWidth = 0;
   attr->fYourEventMask = 0;
   attr->fAllEventMasks = 0;//???

   attr->fDepth = NSBitsPerPixelFromDepth([mainScreen depth]);
   attr->fVisual = 0;
   attr->fRoot = 0;
}


//Coordinate conversion.

//TODO: check how TGX11 extracts/changes window attributes.

//______________________________________________________________________________
NSPoint ConvertPointFromBaseToScreen(NSWindow *window, NSPoint windowPoint)
{
   assert(window != nil && "ConvertPointFromBaseToScreen, window parameter is nil");
   
   //I have no idea why apple deprecated function for a point conversion and requires rect conversion,
   //point conversion seems to produce wrong results with HiDPI.
   
   NSRect tmpRect = {};
   tmpRect.origin = windowPoint;
   tmpRect.size = CGSizeMake(1., 1.);//This is strange size :) But if they require rect, 0,0 - will not work?
   tmpRect = [window convertRectToScreen : tmpRect];
   
   return tmpRect.origin;
}

//______________________________________________________________________________
NSPoint ConvertPointFromScreenToBase(NSPoint screenPoint, NSWindow *window)
{
   assert(window != nil && "ConvertPointFromScreenToBase, window parameter is nil");

   //I have no idea why apple deprecated function for a point conversion and requires rect conversion,
   //point conversion seems to produce wrong results with HiDPI.

   NSRect tmpRect = {};
   tmpRect.origin = screenPoint;
   tmpRect.size = CGSizeMake(1., 1.);
   tmpRect = [window convertRectFromScreen : tmpRect];
   
   return tmpRect.origin;
}

//______________________________________________________________________________
int GlobalYCocoaToROOT(CGFloat yCocoa)
{
   NSArray * const screens = [NSScreen screens];
   assert(screens != nil && "GlobalYCocoaToROOT, screens array is nil");
   
   NSScreen * const mainScreen = [screens objectAtIndex : 0];
   assert(mainScreen != nil && "GlobalYCocoaToROOT, screen at index 0 is nil");
   
   return int(mainScreen.frame.size.height - yCocoa);
}

//______________________________________________________________________________
int GlobalYROOTToCocoa(CGFloat yROOT)
{
   //hehe :)) actually, no need in this function.
   NSArray * const screens = [NSScreen screens];
   assert(screens != nil && "GlobalYROOTToCocoa, screens array is nil");
   
   NSScreen * const mainScreen = [screens objectAtIndex : 0];
   assert(mainScreen != nil && "GlobalYROOTToCocoa, screen at index 0 is nil");
   
   return int(mainScreen.frame.size.height - yROOT);
}

//______________________________________________________________________________
int LocalYCocoaToROOT(NSView<X11Window> *parentView, CGFloat yCocoa)
{
   assert(parentView != nil && "LocalYCocoaToROOT, parent view is nil");
   
   return int(parentView.frame.size.height - yCocoa);
}

//______________________________________________________________________________
int LocalYROOTToCocoa(NSView<X11Window> *parentView, CGFloat yROOT)
{
   //:)
   assert(parentView != nil && "LocalYROOTToCocoa, parent view is nil");
   
   return int(parentView.frame.size.height - yROOT);
}


//______________________________________________________________________________
int LocalYROOTToCocoa(NSObject<X11Drawable> *drawable, CGFloat yROOT)
{
   //:)
   assert(drawable != nil && "LocalYROOTToCocoa, drawable is nil");
   
   return int(drawable.fHeight - yROOT);
}

//______________________________________________________________________________
NSPoint TranslateToScreen(NSView<X11Window> *from, NSPoint point)
{
   assert(from != nil && "TranslateToScreen, 'from' parameter is nil");
   
   const NSPoint winPoint = [from convertPoint : point toView : nil];

   NSPoint screenPoint = ConvertPointFromBaseToScreen([from window], winPoint);
   screenPoint.y = GlobalYCocoaToROOT(screenPoint.y);
   
   return screenPoint;
}

//______________________________________________________________________________
NSPoint TranslateFromScreen(NSPoint point, NSView<X11Window> *to)
{
   assert(to != nil && "TranslateFromScreen, 'to' parameter is nil");
   
   point.y = GlobalYROOTToCocoa(point.y);
   point = ConvertPointFromScreenToBase(point, [to window]);

   return [to convertPoint : point fromView : nil];
}

//______________________________________________________________________________
NSPoint TranslateCoordinates(NSView<X11Window> *from, NSView<X11Window> *to, NSPoint sourcePoint)
{
   //Both views are valid.
   assert(from != nil && "TranslateCoordinates, 'from' parameter is nil");
   assert(to != nil && "TranslateCoordinates, 'to' parameter is nil");

   if ([from window] == [to window]) {
      //Both views are in the same window.
      return [to convertPoint : sourcePoint fromView : from];      
   } else {
      //May be, I can do it in one call, but it's not obvious for me
      //what is 'pixel aligned backing store coordinates' and
      //if they are the same as screen coordinates.
      
      //Many thanks to Apple for deprecated functions!!!
      
      const NSPoint win1Point = [from convertPoint : sourcePoint toView : nil];
      const NSPoint screenPoint = ConvertPointFromBaseToScreen([from window], win1Point);
      const NSPoint win2Point = ConvertPointFromScreenToBase(screenPoint, [to window]);

      return [to convertPoint : win2Point fromView : nil];
   }
}

//______________________________________________________________________________
bool ScreenPointIsInView(NSView<X11Window> *view, Int_t x, Int_t y)
{
   assert(view != nil && "ScreenPointIsInView, view parameter is nil");
   
   NSPoint point = {};
   point.x = x, point.y = y;
   point = TranslateFromScreen(point, view);
   const NSRect viewFrame = view.frame;

   if (point.x < 0 || point.x > viewFrame.size.width)
      return false;
   if (point.y < 0 || point.y > viewFrame.size.height)
      return false;
   
   return true;
}

//______________________________________________________________________________
QuartzWindow *FindWindowInPoint(Int_t x, Int_t y)
{
   const Util::AutoreleasePool pool;//array's counter is increased, all object in array are also retained.

   NSArray * const orderedWindows = [NSApp orderedWindows];
   for (NSWindow *window in orderedWindows) {
      if (![window isKindOfClass : [QuartzWindow class]])
         continue;
      QuartzWindow * const qw = (QuartzWindow *)window;
      if (qw.fIsDeleted)//Because of reference counting this can happen.
         continue;
      //Check if point is inside.
      if (ScreenPointIsInView(qw.fContentView, x, y))
         return qw;
   }
   
   return nil;
}

//______________________________________________________________________________
NSView<X11Window> *FindDNDAwareViewInPoint(NSArray *children, Window_t dragWinID, Window_t inputWinID, Int_t x, Int_t y, Int_t maxDepth)
{
   assert(children != nil && "FindDNDAwareViewInPoint, children parameter is nil");
   
   if (maxDepth <= 0)
      return nil;

   NSEnumerator * const reverseEnumerator = [children reverseObjectEnumerator];
   for (NSView<X11Window> *child in reverseEnumerator) {
      if (!ScreenPointIsInView(child, x, y))
         continue;
      if (child.fIsDNDAware && child.fID != dragWinID && child.fID != inputWinID)
         return child;//got it!
            
      NSView<X11Window> * const testView = FindDNDAwareViewInPoint([child subviews], dragWinID, inputWinID, x, y, maxDepth - 1);
      if (testView)
         return testView;
   }

   return nil;
}

//______________________________________________________________________________
NSView<X11Window> *FindDNDAwareViewInPoint(NSView *parentView, Window_t dragWinID, Window_t inputWinID, Int_t x, Int_t y, Int_t maxDepth)
{
   //X and Y are ROOT's screen coordinates (Y is inverted).
   if (maxDepth <= 0)
      return nil;

   const Util::AutoreleasePool pool;

   if (!parentView) {//Start from the screen as a 'root' window.
      NSArray * const orderedWindows = [NSApp orderedWindows];
      for (NSWindow *window in orderedWindows) {
         if (![window isKindOfClass : [QuartzWindow class]])
            continue;
         QuartzWindow * const qw = (QuartzWindow *)window;
         
         if (qw.fIsDeleted)//Because of reference counting this can happen.
            continue;
         
         if (qw.fMapState != kIsViewable)
            continue;

         //First, check this view itself, my be we found what we need already.
         NSView<X11Window> *testView = qw.fContentView;
         if (!ScreenPointIsInView(testView, x, y))
            continue;
         
         if (testView.fIsDNDAware && testView.fID != dragWinID && testView.fID != inputWinID)
            return testView;

         //Recursive part, check children.
         NSArray * const children = [testView subviews];
         testView = FindDNDAwareViewInPoint(children, dragWinID, inputWinID, x, y, maxDepth - 1);
         if (testView)
            return testView;
      }

      //We did not find anything for 'root' window as parent.
      return nil;
   } else {
      //Parent view is tested already (or should not be tested at all, check children.
      return FindDNDAwareViewInPoint([parentView subviews], dragWinID, inputWinID, x, y, maxDepth);
   }
}

//______________________________________________________________________________
QuartzWindow *FindWindowUnderPointer()
{
   const Util::AutoreleasePool pool;

   NSArray * const orderedWindows = [NSApp orderedWindows];
   for (NSWindow *nsWindow in orderedWindows) {
      if (![nsWindow isKindOfClass : [QuartzWindow class]])
         continue;

      QuartzWindow * const qWindow = (QuartzWindow *)nsWindow;

      if (qWindow.fIsDeleted)//Because of reference counting this can happen.
         continue;
      
      if (qWindow.fMapState != kIsViewable)//Can it be false and still in this array???
         continue;
      
      const NSPoint mousePosition = [qWindow mouseLocationOutsideOfEventStream];
      const NSSize windowSize = qWindow.frame.size;
      if (mousePosition.x >= 0 && mousePosition.x <= windowSize.width && mousePosition.y >= 0 && mousePosition.y <= windowSize.height)
         return qWindow;
   }

   return nil;
}

//______________________________________________________________________________
NSView<X11Window> *FindViewUnderPointer()
{
   //TODO: call FindViewInPoint using cursor screen coordiantes.
   const Util::AutoreleasePool pool;
   
   if (QuartzWindow *topLevel = FindWindowUnderPointer()) {
      const NSPoint mousePosition = [topLevel mouseLocationOutsideOfEventStream];
      return (NSView<X11Window> *)[[topLevel contentView] hitTest : mousePosition];
   }

   return nil;
}

//______________________________________________________________________________
QuartzWindow *FindWindowForPointerEvent(NSEvent *pointerEvent)
{
   //FindWindowForPointerEvent is required because due to grabs the receiver of the event
   //can be different from the actual window under cursor.

   assert(pointerEvent != nil && "FindWindowForPointerEvent, pointerEvent parameter is nil");

   const Util::AutoreleasePool pool;

   NSArray * const orderedWindows = [NSApp orderedWindows];
   for (NSWindow *nsWindow in orderedWindows) {
      if (![nsWindow isKindOfClass : [QuartzWindow class]])
         continue;

      QuartzWindow * const qWindow = (QuartzWindow *)nsWindow;
      
      if (qWindow.fIsDeleted)//Because of reference counting this can happen.
         continue;
      
      if (qWindow.fMapState != kIsViewable)//Can it be false and still in this array???
         continue;

      NSPoint mousePosition = [pointerEvent locationInWindow];
      //The event has a window, so position is in this window's coordinate system,
      //convert it into screen point first.
      if ([pointerEvent window]) {
         //convertBaseToScreen is deprecated.
         //mousePosition = [[pointerEvent window] convertBaseToScreen : mousePosition];
         mousePosition = ConvertPointFromBaseToScreen([pointerEvent window], mousePosition);
      }
      
      //convertScreenToBase is deprecated.
      //mousePosition = [qWindow convertScreenToBase : mousePosition];
      mousePosition = ConvertPointFromScreenToBase(mousePosition, qWindow);

      const NSSize windowSize = qWindow.frame.size;
      if (mousePosition.x >= 0 && mousePosition.x <= windowSize.width && mousePosition.y >= 0 && mousePosition.y <= windowSize.height)
         return qWindow;
   }

   return nil;
}

//______________________________________________________________________________
NSView<X11Window> *FindViewForPointerEvent(NSEvent *pointerEvent)
{
   //FindViewForPointerEvent is required because of grabs - the receiver of the
   //event can be different from the actual window under cursor.
   
   assert(pointerEvent != nil && "FindViewForPointerEvent, pointerEvent parameter is nil");
   
   const Util::AutoreleasePool pool;
   
   if (QuartzWindow *topLevel = FindWindowForPointerEvent(pointerEvent)) {
      NSPoint mousePosition = [pointerEvent locationInWindow];
      if ([pointerEvent window])
         mousePosition = ConvertPointFromBaseToScreen([pointerEvent window], mousePosition);
      
      //convertScreenToBase is deprecated.
      //mousePosition = [topLevel convertScreenToBase : mousePosition];
      mousePosition = ConvertPointFromScreenToBase(mousePosition, topLevel);
      
      return (NSView<X11Window> *)[[topLevel contentView] hitTest : mousePosition];
   }

   return nil;
}

//______________________________________________________________________________
void ClipToShapeMask(NSView<X11Window> *view, CGContextRef ctx)
{
   assert(view != nil && "ClipToShapeMask, view parameter is nil");
   assert(ctx != 0 && "ClipToShapeMask, ctx parameter is null");
   
   QuartzWindow * const topLevelParent = view.fQuartzWindow;
   assert(topLevelParent.fShapeCombineMask != nil && "ClipToShapeMask, fShapeCombineMask is nil on a top-level window");
   assert(topLevelParent.fShapeCombineMask.fImage != 0 && "ClipToShapeMask, shape mask is null");
   
   //Important: shape mask should have the same width and height as
   //a top-level window. In ROOT it does not :( Say hello to visual artifacts.
   
   //Attach clip mask to the context.
   NSRect clipRect = view.frame;
   if (!view.fParentView) {
      //'view' is a top-level view.
      clipRect = CGRectMake(0, 0, topLevelParent.fShapeCombineMask.fWidth, topLevelParent.fShapeCombineMask.fHeight);
      CGContextClipToMask(ctx, clipRect, topLevelParent.fShapeCombineMask.fImage);
   } else {
      //More complex case: 'self' is a child view, we have to create a subimage from shape mask.
      clipRect.origin = [view.fParentView convertPoint : clipRect.origin toView : [view window].contentView];
      clipRect.origin.y = X11::LocalYROOTToCocoa((NSView<X11Window> *)[view window].contentView, clipRect.origin.y + clipRect.size.height);
      
      if (AdjustCropArea(topLevelParent.fShapeCombineMask, clipRect)) {
         const Util::CFScopeGuard<CGImageRef> clipImageGuard(CGImageCreateWithImageInRect(topLevelParent.fShapeCombineMask.fImage, clipRect));
         clipRect.origin = CGPointZero;
         CGContextClipToMask(ctx, clipRect, clipImageGuard.Get());
      } else {
         //View is invisible.
         CGRect rect = {};
         CGContextClipToRect(ctx, rect);
      }
   }
}

//______________________________________________________________________________
void SetWindowAttributes(const SetWindowAttributes_t *attr, NSObject<X11Window> *window)
{
   assert(attr != 0 && "SetWindowAttributes, attr parameter is null");
   assert(window != nil && "SetWindowAttributes, window parameter is nil");

   const Mask_t mask = attr->fMask;

   if (mask & kWABackPixel)
      window.fBackgroundPixel = attr->fBackgroundPixel;
   
   if (mask & kWAEventMask)
      window.fEventMask = attr->fEventMask;

   if (mask & kWABitGravity)
      window.fBitGravity = attr->fBitGravity;

   if (mask & kWAWinGravity)
      window.fWinGravity = attr->fWinGravity;
   
   //TODO: More attributes to set -
   //cursor for example, etc.
   if (mask & kWAOverrideRedirect) {
      //This is quite a special case.
      //TODO: Must be checked yet, if I understand this correctly!
      if ([(NSObject *)window isKindOfClass : [QuartzWindow class]]) {
         QuartzWindow * const qw = (QuartzWindow *)window;
         [qw setStyleMask : NSBorderlessWindowMask];
         [qw setAlphaValue : 0.95];
      }
      
      window.fOverrideRedirect = YES;
   }
}

//______________________________________________________________________________
void GetWindowGeometry(NSObject<X11Window> *win, WindowAttributes_t *dst)
{
   assert(win != nil && "GetWindowGeometry, win parameter is nil");
   assert(dst != 0 && "GetWindowGeometry, dst paremeter is null");
   
   dst->fX = win.fX;
   dst->fY = win.fY;
   
   dst->fWidth = win.fWidth;
   dst->fHeight = win.fHeight;
}

//______________________________________________________________________________
void GetWindowAttributes(NSObject<X11Window> *window, WindowAttributes_t *dst)
{
   assert(window != nil && "GetWindowAttributes, window parameter is nil");
   assert(dst != 0 && "GetWindowAttributes, attr parameter is null");
   
   *dst = WindowAttributes_t();
   
   //fX, fY, fWidth, fHeight.
   GetWindowGeometry(window, dst);

   //Actually, most of them are not used by GUI.
   dst->fBorderWidth = 0;
   dst->fDepth = window.fDepth;
   //Dummy value.
   dst->fVisual = 0;
   //Dummy value.
   dst->fRoot = 0;
   dst->fClass = window.fClass;
   dst->fBitGravity = window.fBitGravity;
   dst->fWinGravity = window.fWinGravity;
   //Dummy value.
   dst->fBackingStore = kAlways;//??? CHECK
   dst->fBackingPlanes = 0;

   //Dummy value.
   dst->fBackingPixel = 0;
   
   dst->fSaveUnder = 0;

   //Dummy value.
   dst->fColormap = 0;
   //Dummy value.   
   dst->fMapInstalled = kTRUE;

   dst->fMapState = window.fMapState;

   dst->fAllEventMasks = window.fEventMask;
   dst->fYourEventMask = window.fEventMask;
   
   //Not used by GUI.
   //dst->fDoNotPropagateMask

   dst->fOverrideRedirect = window.fOverrideRedirect;
   //Dummy value.
   dst->fScreen = 0;
}

//With Apple's poor man's objective C/C++ + "brilliant" Cocoa you never know, what should be 
//the linkage of callback functions, API + language dialects == MESS. I declare/define this comparators here
//as having "C++" linkage. If one good day clang will start to complane, I'll have to change this.

//______________________________________________________________________________
NSComparisonResult CompareViewsToLower(id view1, id view2, void *context)
{
    id topView = (id)context;//ARC will require _brigde cast, but NO ARC! :)
    if (view1 == topView)
        return NSOrderedAscending;
    if (view2 == topView)
        return NSOrderedDescending;

    return NSOrderedSame;
}

//______________________________________________________________________________
NSComparisonResult CompareViewsToRaise(id view1, id view2, void *context)
{
   id topView = (id)context;
   if (view1 == topView)
      return NSOrderedDescending;
   if (view2 == topView)
      return NSOrderedAscending;

   return NSOrderedSame;
}

//______________________________________________________________________________
NSPoint GetCursorHotStop(NSImage *image, ECursor cursor)
{
   assert(image != nil && "CursroHotSpot, image parameter is nil");
   
   const NSSize imageSize = image.size;

   if (cursor == kArrowRight) 
      return CGPointMake(imageSize.width, imageSize.height / 2);
   
   return CGPointMake(imageSize.width / 2, imageSize.height / 2);
}

//TGTextView/TGHtml is a very special window: it's a TGCompositeFrame,
//which has TGCompositeFrame inside (TGViewFrame). This TGViewFrame
//delegates Expose events to its parent, and parent tries to draw
//inside a TGViewFrame. This does not work with default 
//QuartzView -drawRect/TGCocoa. So I need a trick to identify
//this special window.

//TODO: possibly refactor these functions in a more generic way - not
//to have two separate versions for text and html.

//______________________________________________________________________________
bool ViewIsTextView(unsigned viewID)
{
   const TGWindow * const window = gClient->GetWindowById(viewID);
   if (!window)
      return false;   
   return window->InheritsFrom("TGTextView");
}

//______________________________________________________________________________
bool ViewIsTextView(NSView<X11Window> *view)
{
   assert(view != nil && "ViewIsTextView, view parameter is nil");

   return ViewIsTextView(view.fID);
}

//______________________________________________________________________________
bool ViewIsTextViewFrame(NSView<X11Window> *view, bool checkParent)
{
   assert(view != nil && "ViewIsTextViewFrame, view parameter is nil");
   
   const TGWindow * const window = gClient->GetWindowById(view.fID);
   if (!window)
      return false;

   if (!window->InheritsFrom("TGViewFrame"))
      return false;
      
   if (!checkParent)
      return true;
      
   if (!view.fParentView)
      return false;
      
   return ViewIsTextView(view.fParentView);
}

//______________________________________________________________________________
bool ViewIsHtmlView(unsigned viewID)
{
   const TGWindow * const window = gClient->GetWindowById(viewID);
   if (!window)
      return false;   
   return window->InheritsFrom("TGHtml");
}

//______________________________________________________________________________
bool ViewIsHtmlView(NSView<X11Window> *view)
{
   assert(view != nil && "ViewIsHtmlView, view parameter is nil");

   return ViewIsHtmlView(view.fID);
}

//______________________________________________________________________________
bool ViewIsHtmlViewFrame(NSView<X11Window> *view, bool checkParent)
{
   //
   assert(view != nil && "ViewIsHtmlViewFrame, view parameter is nil");
   
   const TGWindow * const window = gClient->GetWindowById(view.fID);
   if (!window)
      return false;
   
   if (!window->InheritsFrom("TGViewFrame"))
      return false;
   
   if (!checkParent)
      return true;
   
   if (!view.fParentView)
      return false;
   
   return ViewIsHtmlView(view.fParentView);
}

//______________________________________________________________________________
NSView<X11Window> *FrameForTextView(NSView<X11Window> *textView)
{
   assert(textView != nil && "FrameForTextView, textView parameter is nil");
   
   for (NSView<X11Window> *child in [textView subviews]) {
      if (ViewIsTextViewFrame(child, false))
         return child;
   }
   
   return nil;
}

//______________________________________________________________________________
NSView<X11Window> *FrameForHtmlView(NSView<X11Window> *htmlView)
{
   assert(htmlView != nil && "FrameForHtmlView, htmlView parameter is nil");
   
   for (NSView<X11Window> *child in [htmlView subviews]) {
      if (ViewIsHtmlViewFrame(child, false))
         return child;
   }
   
   return nil;
}

//______________________________________________________________________________
bool LockFocus(NSView<X11Window> *view)
{
   assert(view != nil && "LockFocus, view parameter is nil");
   assert([view isKindOfClass : [QuartzView class]] && "LockFocus, QuartzView is expected");
   
   if ([view lockFocusIfCanDraw]) {
      NSGraphicsContext *nsContext = [NSGraphicsContext currentContext];
      assert(nsContext != nil && "LockFocus, currentContext is nil");
      CGContextRef currContext = (CGContextRef)[nsContext graphicsPort];
      assert(currContext != 0 && "LockFocus, graphicsPort is null");//remove this assert?
      
      ((QuartzView *)view).fContext = currContext;
      
      return true;
   }
   
   return false;
}

//______________________________________________________________________________
void UnlockFocus(NSView<X11Window> *view)
{
   assert(view != nil && "UnlockFocus, view parameter is nil");
   assert([view isKindOfClass : [QuartzView class]] && "UnlockFocus, QuartzView is expected");
   
   [view unlockFocus];
   ((QuartzView *)view).fContext = 0;
}

<<<<<<< HEAD
//________________________________________________________________________________________
NSRect FindOverlapRect(const NSRect &viewRect, const NSRect &siblingViewRect)
{
   NSRect frame1 = viewRect;
   NSRect frame2 = siblingViewRect;

   //Adjust frames - move to frame1's space.
   frame2.origin.x -= frame1.origin.x;
   frame2.origin.y -= frame1.origin.y;
   frame1.origin = CGPointZero;

   NSRect overlap = {};
   
   if (frame2.origin.x < 0) {
      overlap.size.width = std::min(frame1.size.width, frame2.size.width - (frame1.origin.x - frame2.origin.x));
   } else {
      overlap.origin.x = frame2.origin.x;
      overlap.size.width = std::min(frame2.size.width, frame1.size.width - frame2.origin.x);
   }
   
   if (frame2.origin.y < 0) {
      overlap.size.height = std::min(frame1.size.height, frame2.size.height - (frame1.origin.y - frame2.origin.y));
   } else {
      overlap.origin.y = frame2.origin.y;
      overlap.size.height = std::min(frame2.size.height, frame1.size.height - frame2.origin.y);
   }
   
   return overlap;

}

//________________________________________________________________________________________
bool RectsOverlap(const NSRect &r1, const NSRect &r2)
{
   if (r2.origin.x >= r1.origin.x + r1.size.width)
      return false;
   if (r2.origin.x + r2.size.width <= r1.origin.x)
      return false;
   if (r2.origin.y >= r1.origin.y + r1.size.height)
      return false;
   if (r2.origin.y + r2.size.height <= r1.origin.y)
      return false;
   
   return true;
}

}//X11
}//MacOSX
}//ROOT
=======
}//X11
}//MacOSX
}//ROOT

namespace Quartz = ROOT::Quartz;
namespace Util = ROOT::MacOSX::Util;
namespace X11 = ROOT::MacOSX::X11;
>>>>>>> 436cb915

#ifdef DEBUG_ROOT_COCOA

namespace {

//______________________________________________________________________________
void log_attributes(const SetWindowAttributes_t *attr, unsigned winID)
{
   //This function is loggin requests, at the moment I can not set all
   //of these attributes, so I first have to check, what is actually
   //requested by ROOT.
   static std::ofstream logfile("win_attr.txt");

   const Mask_t mask = attr->fMask;   
   if (mask & kWABackPixmap)
      logfile<<"win "<<winID<<": BackPixmap\n";
   if (mask & kWABackPixel)
      logfile<<"win "<<winID<<": BackPixel\n";
   if (mask & kWABorderPixmap)
      logfile<<"win "<<winID<<": BorderPixmap\n";
   if (mask & kWABorderPixel)
      logfile<<"win "<<winID<<": BorderPixel\n";
   if (mask & kWABorderWidth)
      logfile<<"win "<<winID<<": BorderWidth\n";
   if (mask & kWABitGravity)
      logfile<<"win "<<winID<<": BitGravity\n";
   if (mask & kWAWinGravity)
      logfile<<"win "<<winID<<": WinGravity\n";
   if (mask & kWABackingStore)
      logfile<<"win "<<winID<<": BackingStore\n";
   if (mask & kWABackingPlanes)
      logfile<<"win "<<winID<<": BackingPlanes\n";
   if (mask & kWABackingPixel)
      logfile<<"win "<<winID<<": BackingPixel\n";
   if (mask & kWAOverrideRedirect)
      logfile<<"win "<<winID<<": OverrideRedirect\n";
   if (mask & kWASaveUnder)
      logfile<<"win "<<winID<<": SaveUnder\n";
   if (mask & kWAEventMask)
      logfile<<"win "<<winID<<": EventMask\n";
   if (mask & kWADontPropagate)
      logfile<<"win "<<winID<<": DontPropagate\n";
   if (mask & kWAColormap)
      logfile<<"win "<<winID<<": Colormap\n";
   if (mask & kWACursor)
      logfile<<"win "<<winID<<": Cursor\n";
}

//______________________________________________________________________________
void print_mask_info(ULong_t mask)
{
   if (mask & kButtonPressMask)
      NSLog(@"button press mask");
   if (mask & kButtonReleaseMask)
      NSLog(@"button release mask");
   if (mask & kExposureMask)
      NSLog(@"exposure mask");
   if (mask & kPointerMotionMask)
      NSLog(@"pointer motion mask");
   if (mask & kButtonMotionMask)
      NSLog(@"button motion mask");
   if (mask & kEnterWindowMask)
      NSLog(@"enter notify mask");
   if (mask & kLeaveWindowMask)
      NSLog(@"leave notify mask");
}

}
#endif


@implementation QuartzWindow {
@private
   QuartzView *fContentView;
   BOOL fDelayedTransient;
<<<<<<< HEAD
=======
   QuartzImage *fShapeCombineMask;
   BOOL fIsDeleted;
>>>>>>> 436cb915
}

@synthesize fMainWindow;
<<<<<<< HEAD
@synthesize fBackBuffer;
=======
>>>>>>> 436cb915

//QuartzWindow's life cycle.
//______________________________________________________________________________
- (id) initWithContentRect : (NSRect) contentRect styleMask : (NSUInteger) windowStyle backing : (NSBackingStoreType) bufferingType 
       defer : (BOOL) deferCreation  windowAttributes : (const SetWindowAttributes_t *)attr
{
   self = [super initWithContentRect : contentRect styleMask : windowStyle backing : bufferingType defer : deferCreation];

   if (self) {
      //ROOT's not able to draw GUI concurrently, thanks to global variables and gVirtualX itself.
      [self setAllowsConcurrentViewDrawing : NO];

      self.delegate = self;
      //create content view here.
      NSRect contentViewRect = contentRect;
      contentViewRect.origin.x = 0.f;
      contentViewRect.origin.y = 0.f;

      //TODO: OpenGL view can not be content of our QuartzWindow, check if
      //this is a problem for ROOT.
      fContentView = [[QuartzView alloc] initWithFrame : contentViewRect windowAttributes : 0];
      
      [self setContentView : fContentView];

      [fContentView release];
      fDelayedTransient = NO;
      
      if (attr)
         X11::SetWindowAttributes(attr, self);
      
      fIsDeleted = NO;
   }
   
   return self;
}

//______________________________________________________________________________
- (id) initWithGLView : (ROOTOpenGLView *) glView
{
   assert(glView != nil && "initWithGLView, glView parameter is nil");
   
   const NSUInteger styleMask = NSTitledWindowMask | NSClosableWindowMask | NSMiniaturizableWindowMask | NSResizableWindowMask;

   NSRect contentRect = glView.frame;
   contentRect.origin = CGPointZero;

   self = [super initWithContentRect : contentRect styleMask : styleMask backing : NSBackingStoreBuffered defer : NO];

<<<<<<< HEAD
   window.fMainWindow = self;
   
   if (window.fMapState != kIsViewable) {
      window.fDelayedTransient = YES;
   } else {
      [self addChildWindow : window ordered : NSWindowAbove];
      window.fDelayedTransient = NO;
   }
=======
   if (self) {
      //ROOT's not able to draw GUI concurrently, thanks to global variables and gVirtualX itself.
      [self setAllowsConcurrentViewDrawing : NO];
      self.delegate = self;
      fContentView = glView;
      [self setContentView : fContentView];
      fDelayedTransient = NO;
      fIsDeleted = NO;
   }
   
   return self;
>>>>>>> 436cb915
}

//______________________________________________________________________________
- (void) dealloc
{
   [fShapeCombineMask release];
   [super dealloc];
}

//______________________________________________________________________________
<<<<<<< HEAD
- (void) setFDelayedTransient : (BOOL) d
{
   fDelayedTransient = d;
}

///////////////////////////////////////////////////////////
//X11Drawable's protocol.
=======
- (BOOL) fIsDeleted
{
   return fIsDeleted;
}
>>>>>>> 436cb915

//______________________________________________________________________________
- (void) setFIsDeleted : (BOOL) deleted
{
   fIsDeleted = deleted;
}

//I want to forward a lot of property setters/getters to content view.

//______________________________________________________________________________
- (void) forwardInvocation : (NSInvocation *) anInvocation
{
   assert(fContentView != nil && "forwardInvocation:, fContentView is nil");

   if ([fContentView respondsToSelector : [anInvocation selector]]) {
      [anInvocation invokeWithTarget : fContentView];
   } else {
      [super forwardInvocation : anInvocation];
   }
}

//______________________________________________________________________________
- (NSMethodSignature*) methodSignatureForSelector : (SEL) selector
{
   NSMethodSignature *signature = [super methodSignatureForSelector : selector];

   if (!signature) {
      assert(fContentView != nil && "methodSignatureForSelector:, fContentView is nil");
      signature = [fContentView methodSignatureForSelector : selector];
   }

   return signature;
}

//______________________________________________________________________________
- (void) addTransientWindow : (QuartzWindow *) window
{
   assert(window != nil && "addTransientWindow, window parameter is nil");

   window.fMainWindow = self;
   
   if (window.fMapState != kIsViewable) {
      window.fDelayedTransient = YES;
   } else {
      [self addChildWindow : window ordered : NSWindowAbove];
      window.fDelayedTransient = NO;
   }
}

//______________________________________________________________________________
- (void) makeKeyAndOrderFront:(id)sender
{
   (void) sender;
   //The more I know Cocoa, the less I like it.
   //Window behavior between spaces is a total mess.
   //Set the window to join all spaces.
   [self setCollectionBehavior : NSWindowCollectionBehaviorCanJoinAllSpaces];
   //now bring it to the front, it will appear on the active space.
   [super makeKeyAndOrderFront : self];
   //then reset the collection behavior to default, so the window
   [self setCollectionBehavior : NSWindowCollectionBehaviorDefault];
}

//______________________________________________________________________________
- (void) setFDelayedTransient : (BOOL) d
{
   fDelayedTransient = d;
}

//______________________________________________________________________________
- (QuartzImage *) fShapeCombineMask
{
   return fShapeCombineMask;
}

//______________________________________________________________________________
- (void) setFShapeCombineMask : (QuartzImage *) mask
{
   if (mask != fShapeCombineMask) {
      [fShapeCombineMask release];
      if (mask) {
         fShapeCombineMask = [mask retain];
         
         //Check window's shadow???
      }
   }
}

///////////////////////////////////////////////////////////
//X11Drawable's protocol.

//______________________________________________________________________________
- (BOOL) fIsPixmap
{
   return NO;
}

//______________________________________________________________________________
- (BOOL) fIsOpenGLWidget
{
   return NO;
}

//______________________________________________________________________________
- (int) fX
{
   return self.frame.origin.x;
}

//______________________________________________________________________________
- (int) fY
{
   return X11::GlobalYCocoaToROOT(self.frame.origin.y + self.frame.size.height);
}

//______________________________________________________________________________
- (unsigned) fWidth
{
   return self.frame.size.width;
}

//______________________________________________________________________________
- (unsigned) fHeight
{
   //NSWindow's frame (height component) also includes title-bar.
   //So I have to use content view's height.
   //Obviously, there is a "hole" == 22 pixels.
   assert(fContentView != nil && "fHeight, content view is nil");
   
   return fContentView.frame.size.height;
}

//______________________________________________________________________________
- (void) setDrawableSize : (NSSize) newSize
{
   //Can not simply do self.frame.size = newSize.
   assert(!(newSize.width < 0) && "setDrawableSize, width is negative");
   assert(!(newSize.height < 0) && "setDrawableSize, height is negative");
   
   [self setContentSize : newSize];
}

//______________________________________________________________________________
- (void) setX : (int) x Y : (int) y width : (unsigned) w height : (unsigned) h
{
   NSSize newSize = {};
   newSize.width = w;
   newSize.height = h;
   [self setContentSize : newSize];
   
   //Check how this is affected by title bar's height.
   NSPoint topLeft = {};
   topLeft.x = x;
   topLeft.y = X11::GlobalYROOTToCocoa(y);

   [self setFrameTopLeftPoint : topLeft];
}

//______________________________________________________________________________
- (void) setX : (int) x Y : (int) y
{
   NSPoint topLeft = {};
   topLeft.x = x;
   topLeft.y = X11::GlobalYROOTToCocoa(y);

   [self setFrameTopLeftPoint : topLeft];
}

//______________________________________________________________________________
- (void) copy : (NSObject<X11Drawable> *) src area : (X11::Rectangle) area withMask : (QuartzImage *)mask clipOrigin : (X11::Point) clipXY toPoint : (X11::Point) dstPoint
{
   assert(fContentView != nil && "copy:area:toPoint:, fContentView is nil");

   [fContentView copy : src area : area withMask : mask clipOrigin : clipXY toPoint : dstPoint];
}

//______________________________________________________________________________
- (unsigned char *) readColorBits : (X11::Rectangle) area
{
   assert(fContentView != nil && "readColorBits:, fContentView is nil");
   
   return [fContentView readColorBits : area];
}

//X11Window protocol's implementation.

//______________________________________________________________________________
- (QuartzView *) fParentView
{
   return nil;
}

//______________________________________________________________________________
- (void) setFParentView : (QuartzView *) parent
{
   (void)parent;
}

//______________________________________________________________________________
- (NSView<X11Window> *) fContentView
{
   return fContentView;
}

//______________________________________________________________________________
- (QuartzWindow *) fQuartzWindow
{
   return self;
}

/////////////////////////////////////////////////////////////
//SetWindowAttributes_t/WindowAttributes_t.

//... forwards to fContentView.

//______________________________________________________________________________
- (void) setFBackgroundPixel : (unsigned long) backgroundColor
{
   assert(fContentView != nil && "setFBackgroundPixel, fContentView is nil");

   if (!fShapeCombineMask) {
      CGFloat rgba[] = {0., 0., 0., 1.};
      X11::PixelToRGB(backgroundColor, rgba);

      [self setBackgroundColor : [NSColor colorWithColorSpace : [NSColorSpace deviceRGBColorSpace] components : rgba count : 4]];
   }
   
   fContentView.fBackgroundPixel = backgroundColor;
}

//______________________________________________________________________________
- (unsigned long) fBackgroundPixel
{
   assert(fContentView != nil && "fBackgroundPixel, fContentView is nil");

   return fContentView.fBackgroundPixel;
}

//______________________________________________________________________________
- (int) fMapState
{
   //Top-level window can be only kIsViewable or kIsUnmapped (not unviewable).
   assert(fContentView != nil && "fMapState, content view is nil");
   
   if ([fContentView isHidden])
      return kIsUnmapped;
      
   return kIsViewable;
}

//______________________________________________________________________________
- (void) addChild : (NSView<X11Window> *) child
{
   assert(child != nil && "addChild, child view is nil");
 
   if (!fContentView) {
      //This can happen only in case of re-parent operation.
      assert([child isKindOfClass : [QuartzView class]] && "addChild: gl view in a top-level window as content view is not supported");
      fContentView = (QuartzView *)child;
      [self setContentView : child];
      fContentView.fParentView = nil;
   } else
      [fContentView addChild : child];
}

//______________________________________________________________________________
- (void) getAttributes : (WindowAttributes_t *) attr
{
   assert(fContentView != 0 && "getAttributes, content view is nil");
   assert(attr && "getAttributes, attr parameter is nil");

   X11::GetWindowAttributes(self, attr);
}

//______________________________________________________________________________
- (void) setAttributes : (const SetWindowAttributes_t *)attr
{
   assert(attr != 0 && "setAttributes, attr parameter is null");

#ifdef DEBUG_ROOT_COCOA
   log_attributes(attr, self.fID);
#endif

   X11::SetWindowAttributes(attr, self);
}

//______________________________________________________________________________
- (void) mapRaised
{
   assert(fContentView && "mapRaised, content view is nil");
   
   const Util::AutoreleasePool pool;

   [fContentView setHidden : NO];
   [self makeKeyAndOrderFront : self];
   [fContentView configureNotifyTree];

   if (fDelayedTransient) {
      fDelayedTransient = NO;
      [fMainWindow addChildWindow : self ordered : NSWindowAbove];
   }
}

//______________________________________________________________________________
- (void) mapWindow
{
   assert(fContentView != nil && "mapWindow, content view is nil");

   const Util::AutoreleasePool pool;
//   [self orderFront : self];
   [fContentView setHidden : NO];
   [self makeKeyAndOrderFront : self];
   [fContentView configureNotifyTree];
   
   if (fDelayedTransient) {
      fDelayedTransient = NO;
      [fMainWindow addChildWindow : self ordered : NSWindowAbove];
   }
}

//______________________________________________________________________________
- (void) mapSubwindows
{
   assert(fContentView != nil && "mapSubwindows, content view is nil");

   const Util::AutoreleasePool pool;

   [fContentView mapSubwindows];
   [fContentView configureNotifyTree];
}

//______________________________________________________________________________
- (void) unmapWindow
{
   assert(fContentView != nil && "unmapWindow, content view is nil");

   [fContentView setHidden : YES];
   [self orderOut : self];
   
   if (fMainWindow && !fDelayedTransient) {
      [fMainWindow removeChildWindow : self];
      fMainWindow = nil;
   }
}

//Events.

//______________________________________________________________________________
- (void) sendEvent : (NSEvent *) theEvent
{
   assert(fContentView != nil && "sendEvent, content view is nil");

   if (theEvent.type == NSLeftMouseDown || theEvent.type == NSRightMouseDown) {
      bool generateFakeRelease = false;
      
      const NSPoint windowPoint = [theEvent locationInWindow];
      
      if (windowPoint.x <= 4 || windowPoint.x >= self.fWidth - 4)
         generateFakeRelease = true;
         
      if (windowPoint.y <= 4 || windowPoint.y >= self.fHeight - 4)
         generateFakeRelease = true;
      
      //convertPointFromBase is deprectated.
      //const NSPoint viewPoint =  [fContentView convertPointFromBase : windowPoint];
      const NSPoint viewPoint =  [fContentView convertPoint : windowPoint fromView : nil];

      if (viewPoint.y <= 0 && windowPoint.y >= 0)
         generateFakeRelease = true;

      TGCocoa * const vx = dynamic_cast<TGCocoa *>(gVirtualX);
      assert(vx != 0 && "sendEvent, gVirtualX is either null or not of TGCocoa type");
      if (vx->GetEventTranslator()->HasPointerGrab() && generateFakeRelease) {
         vx->GetEventTranslator()->GenerateButtonReleaseEvent(fContentView, theEvent, theEvent.type == NSLeftMouseDown ? kButton1 : kButton3);//yes, button release???

         //Yes, ignore this event completely (this means, you are not able to immediately start
         //resizing a window, if some popup is open. Actually, this is more or less
         //the same as with X11.app and X11 version.
         return;
      }
   }

   //Always call default version.
   [super sendEvent : theEvent];
}

//NSWindowDelegate's methods.

//______________________________________________________________________________
- (BOOL) windowShouldClose : (id) sender
{
   (void)sender;

   assert(fContentView != nil && "windowShouldClose, content view is nil");

   //TODO: check this!!! Children are
   //transient windows and ROOT does not handle
   //such a deletion properly, noop then.
   if ([[self childWindows] count])
      return NO;

   //Prepare client message for a window.
   Event_t closeEvent = {};
   closeEvent.fWindow = fContentView.fID;
   closeEvent.fType = kClientMessage;
   closeEvent.fFormat = 32;//Taken from GUI classes.
   closeEvent.fHandle = TGCocoa::fgDeleteWindowAtom;
   closeEvent.fUser[0] = TGCocoa::fgDeleteWindowAtom;
   //Place it into the queue.
   TGCocoa * const vx = dynamic_cast<TGCocoa *>(gVirtualX);
   assert(vx != 0 && "windowShouldClose, gVirtualX is either null or has a type different from TGCocoa");
   vx->SendEvent(fContentView.fID, &closeEvent);

   //Do not let AppKit to close a window.
   return NO;
}

//______________________________________________________________________________
- (void) windowDidBecomeKey : (NSNotification *) aNotification
{
   assert(fContentView != nil && "windowDidBecomeKey, fContentView is nil");
   
   (void) aNotification;

   if (!fContentView.fOverrideRedirect) {
      TGCocoa * const vx = dynamic_cast<TGCocoa *>(gVirtualX);
      assert(vx != 0 && "becomeFirstResponder, gVirtualX is null or not of TGCocoa type");
      vx->GetEventTranslator()->GenerateFocusChangeEvent(self.fContentView);
   }
}

/*
//______________________________________________________________________________
- (void) windowDidResignKey : (NSNotification *) aNotification
{
//   TGCocoa * const vx = dynamic_cast<TGCocoa *>(gVirtualX);
//   assert(vx != 0 && "becomeFirstResponder, gVirtualX is null or not of TGCocoa type");
//   vx->GetEventTranslator()->GenerateFocusChangeEvent(nil);
}
*/

/*
//______________________________________________________________________________
-(BOOL)canBecomeKeyWindow
{
   assert(fContentView != nil && "canBecomeKeyWindow, fContentView is nil");

   return !fContentView.fOverrideRedirect;
}
*/

@end

//
//
//
//
//Passive key grab info.

@implementation PassiveKeyGrab {
   unichar fKeyCode;
   NSUInteger fModifiers;
}

//______________________________________________________________________________
- (id) initWithKey : (unichar) keyCode modifiers : (NSUInteger) modifiers
{
   if (self = [super init]) {
      fKeyCode = keyCode;
      fModifiers = modifiers;
   }
   
   return self;
}

//______________________________________________________________________________
- (BOOL) matchKey : (unichar) keyCode modifiers : (NSUInteger) modifiers
{
   return keyCode == fKeyCode && modifiers == fModifiers;
}

//______________________________________________________________________________
- (BOOL) matchKey : (unichar) keyCode
{
   return keyCode == fKeyCode;
}

//______________________________________________________________________________
- (unichar) fKeyCode 
{
   return fKeyCode;
}

//______________________________________________________________________________
- (NSUInteger) fModifiers
{
   return fModifiers;
}

@end

//
//
//X11 "property".
@interface QuartzWindowProperty : NSObject {
   NSData *fPropertyData;
   Atom_t fType;
   unsigned fFormat;
}

@property (nonatomic, readonly) Atom_t fType;

@end

@implementation QuartzWindowProperty

@synthesize fType;

//______________________________________________________________________________
- (id) initWithData : (unsigned char *) data size : (unsigned) dataSize type : (Atom_t) type format : (unsigned) format
{
   if (self = [super init]) {
      //Memory is zero-initialized, but just to make it explicit:
      fPropertyData = nil;
      fType = 0;
      fFormat = 0;

      [self resetPropertyData : data size : dataSize type : type format : format];
   }

   return self;
}

//______________________________________________________________________________
- (void) dealloc
{
   [fPropertyData release];

   [super dealloc];
}

//______________________________________________________________________________
- (void) resetPropertyData : (unsigned char *) data size : (unsigned) dataSize type : (Atom_t) type format : (unsigned) format
{
   [fPropertyData release];
   
   fFormat = format;
   if (format == 16)
      dataSize *= 2;
   else if (format == 32)
      dataSize *= 4;

   fPropertyData = [[NSData dataWithBytes : data length : dataSize] retain];
   
   fType = type;
}

//______________________________________________________________________________
- (NSData *) fPropertyData
{
   return fPropertyData;
}

//______________________________________________________________________________
- (unsigned) fFormat
{
   return fFormat;
}

@end


@implementation QuartzView {
   QuartzPixmap   *fBackBuffer;
   NSMutableArray *fPassiveKeyGrabs;
   BOOL            fIsOverlapped;
<<<<<<< HEAD
   QuartzImage    *fClipMask;
=======
   
   NSMutableDictionary   *fX11Properties;
   QuartzImage           *fBackgroundPixmap;
   
   X11::PointerGrab fCurrentGrabType;
   unsigned         fActiveGrabEventMask;
   BOOL             fActiveGrabOwnerEvents;
>>>>>>> 436cb915
}

@synthesize fClipMaskIsValid;

@synthesize fID;
@synthesize fContext;
/////////////////////
//SetWindowAttributes_t/WindowAttributes_t
@synthesize fEventMask;
@synthesize fClass;
@synthesize fDepth;
@synthesize fBitGravity;
@synthesize fWinGravity;
@synthesize fBackgroundPixel;
@synthesize fOverrideRedirect;
//SetWindowAttributes_t/WindowAttributes_t
/////////////////////
@synthesize fParentView;

@synthesize fPassiveGrabButton;
@synthesize fPassiveGrabEventMask;
@synthesize fPassiveGrabKeyModifiers;
@synthesize fActiveGrabEventMask;
@synthesize fPassiveGrabOwnerEvents;
@synthesize fSnapshotDraw;
@synthesize fCurrentCursor;
@synthesize fIsDNDAware;

//______________________________________________________________________________
- (id) initWithFrame : (NSRect) frame windowAttributes : (const SetWindowAttributes_t *)attr
{
   if (self = [super initWithFrame : frame]) {
      //Make this explicit (though memory is zero initialized).
<<<<<<< HEAD
      fClipMaskIsValid = NO;
      fClipMask = nil;

=======
      fBackBuffer = nil;
>>>>>>> 436cb915
      fID = 0;
      
      //Passive grab parameters.
      fPassiveGrabButton = -1;//0 is kAnyButton.
      fPassiveGrabEventMask = 0;
      fPassiveGrabOwnerEvents = NO;
      
      fPassiveKeyGrabs = [[NSMutableArray alloc] init];
      
      [self setCanDrawConcurrently : NO];
      
      [self setHidden : YES];
      //Actually, check if view need this.      
      //
      if (attr)
         X11::SetWindowAttributes(attr, self);
         
      fCurrentCursor = kPointer;
      fX11Properties = [[NSMutableDictionary alloc] init];
      
      fCurrentGrabType = X11::kPGNoGrab;
      fActiveGrabEventMask = 0;
      fActiveGrabOwnerEvents = YES;
   }
   
   return self;
}

<<<<<<< HEAD
//Overlap management.
//______________________________________________________________________________
- (BOOL) initClipMask
{
   const NSSize size = self.frame.size;

   if (fClipMask) {
      if ((unsigned)size.width == fClipMask.fWidth && (unsigned)size.height == fClipMask.fHeight) {
         //All pixels must be visible.
         [fClipMask clearMask];
      } else {
         [fClipMask release];
         fClipMask = nil;
      }
   }
   
   if (!fClipMask) {
      fClipMask = [QuartzImage alloc];
      if ([fClipMask initMaskWithW : (unsigned)size.width H : (unsigned)size.height]) {
         return YES;
      } else {
         [fClipMask release];
         fClipMask = nil;
         return NO;
      }
   }

   return YES;
}

//______________________________________________________________________________
- (QuartzImage *) fClipMask
{
   return fClipMask;
}

//______________________________________________________________________________
- (void) addOverlap : (NSRect)overlapRect
{
   assert(fClipMask != nil && "addOverlap, fClipMask is nil");
   assert(fClipMaskIsValid == YES && "addOverlap, fClipMask is invalid");
   
   [fClipMask maskOutPixels : overlapRect];
=======
//______________________________________________________________________________
- (void) dealloc
{
   [fBackBuffer release];
   [fPassiveKeyGrabs release];
   [fX11Properties release];
   [fBackgroundPixmap release];
   [super dealloc];
}

//______________________________________________________________________________
- (void)updateTrackingAreas
{
   if (!fID)
      return;

   if (NSIsEmptyRect([self visibleRect]))
      return;

   
   const Util::AutoreleasePool pool;

   if (NSArray *trackingArray = [self trackingAreas]) {
      const NSUInteger size = [trackingArray count];
      for (NSUInteger i = 0; i < size; ++i) {
         NSTrackingArea * const t = [trackingArray objectAtIndex : i];
         [self removeTrackingArea : t];
      }
   }
   
   const NSUInteger trackerOptions = NSTrackingMouseMoved | NSTrackingMouseEnteredAndExited | NSTrackingActiveInActiveApp | NSTrackingInVisibleRect
                                    | NSTrackingEnabledDuringMouseDrag;
   NSRect frame = {};
   frame.size.width = self.fWidth;
   frame.size.height = self.fHeight;
   
   NSTrackingArea * const tracker = [[NSTrackingArea alloc] initWithRect : frame options : trackerOptions owner : self userInfo : nil];
   [self addTrackingArea : tracker];
   [tracker release];
>>>>>>> 436cb915
}

//X11Drawable protocol.
//______________________________________________________________________________
- (BOOL) fIsPixmap
{
   return NO;
}

//______________________________________________________________________________
- (BOOL) fIsOpenGLWidget
{
   return NO;
}

//______________________________________________________________________________
- (int) fX
{
   return self.frame.origin.x;
}

//______________________________________________________________________________
- (int) fY
{
   return self.frame.origin.y;
}

//______________________________________________________________________________
- (unsigned) fWidth
{
   return self.frame.size.width;
}

//______________________________________________________________________________
- (unsigned) fHeight
{
   return self.frame.size.height;
}

//______________________________________________________________________________
- (void) setDrawableSize : (NSSize) newSize
{
   assert(!(newSize.width < 0) && "setDrawableSize, width is negative");
   assert(!(newSize.height < 0) && "setDrawableSize, height is negative");
   
   //This will cause redraw(?)
   
   //In X11, resize changes the size, but upper-left corner is not changed.
   //In Cocoa, bottom-left is fixed.
   NSRect frame = self.frame;
   frame.size = newSize;
   
   self.frame = frame;
}

//______________________________________________________________________________
- (void) setX : (int) x Y : (int) y width : (unsigned) w height : (unsigned) h
{
   NSRect newFrame = {};
   newFrame.origin.x = x;
   newFrame.origin.y = y;
   newFrame.size.width = w;
   newFrame.size.height = h;
   
   self.frame = newFrame;
}

//______________________________________________________________________________
- (void) setX : (int) x Y : (int) y
{
   NSRect newFrame = self.frame;
   newFrame.origin.x = x;
   newFrame.origin.y = y;
   
   self.frame = newFrame;
}

//______________________________________________________________________________
- (void) copyImage : (QuartzImage *) srcImage area : (X11::Rectangle) area withMask : (QuartzImage *) mask clipOrigin : (X11::Point) clipXY toPoint : (X11::Point) dstPoint
{
   //TODO: test and fix all possible cases with crop area and masks.

   //Check parameters.
   assert(srcImage != nil && "copyImage:area:withMask:clipOrigin:toPoint:, srcImage parameter is nil");
   assert(srcImage.fImage != nil && "copyImage:area:withMask:clipOrigin:toPoint:, srcImage.fImage is nil");

   //Check self.
   assert(self.fContext != 0 && "copyImage:area:withMask:clipOrigin:toPoint:, self.fContext is null");
   
   if (!X11::AdjustCropArea(srcImage, area)) {
      NSLog(@"QuartzView: -copyImage:area:withMask:clipOrigin:toPoint:, srcRect and copyRect do not intersect");
      return;
   }
   
   //No RAII for subImage, since it can be really subimage or image itself and
   //in these cases there is no need to release image.
   CGImageRef subImage = 0;
   bool needSubImage = false;
   if (area.fX || area.fY || area.fWidth != srcImage.fWidth || area.fHeight != srcImage.fHeight) {
      needSubImage = true;
      subImage = X11::CreateSubImage(srcImage, area);
      if (!subImage) {
         NSLog(@"QuartzView: -copyImage:area:withMask:clipOrigin:toPoint:, subimage creation failed");
         return;
      }
   } else
      subImage = srcImage.fImage;

   //Save context state.
   const Quartz::CGStateGuard ctxGuard(self.fContext);

   //Scale and translate to undo isFlipped.
   CGContextTranslateCTM(self.fContext, 0., self.fHeight); 
   CGContextScaleCTM(self.fContext, 1., -1.);
   //Set clip mask on a context.
   
   if (mask) {
      assert(mask.fImage != nil && "copyImage:area:withMask:clipOrigin:toPoint:, mask.fImage is nil");
      assert(CGImageIsMask(mask.fImage) == true && "copyImage:area:withMask:clipOrigin:toPoint:, mask.fImage is not a mask");
      //clipXY.fY = X11::LocalYROOTToCocoa(self, clipXY.fY + mask.fHeight);
      const CGFloat clipY = X11::LocalYROOTToCocoa(self, CGFloat(clipXY.fY) + mask.fHeight);
      //const CGRect clipRect = CGRectMake(clipXY.fX, clipXY.fY, mask.fWidth, mask.fHeight);
      const CGRect clipRect = CGRectMake(clipXY.fX, clipY, mask.fWidth, mask.fHeight);      
      CGContextClipToMask(self.fContext, clipRect, mask.fImage);
   }
   
   //Convert from X11 to Cocoa (as soon as we scaled y * -1).
   //dstPoint.fY = X11::LocalYROOTToCocoa(self, dstPoint.fY + area.fHeight);
   const CGFloat dstY = X11::LocalYROOTToCocoa(self, CGFloat(dstPoint.fY) + area.fHeight);
   //const CGRect imageRect = CGRectMake(dstPoint.fX, dstPoint.fY, area.fWidth, area.fHeight);
   const CGRect imageRect = CGRectMake(dstPoint.fX, dstY, area.fWidth, area.fHeight);
   CGContextDrawImage(self.fContext, imageRect, subImage);

   if (needSubImage)
      CGImageRelease(subImage);
}

//______________________________________________________________________________
- (void) copyView : (QuartzView *) srcView area : (X11::Rectangle) area toPoint : (X11::Point) dstPoint
{
   //To copy one "window" to another "window", I have to ask source QuartzView to draw intself into
   //bitmap, and copy this bitmap into the destination view.
   
   //TODO: this code must be tested, with all possible cases.

   assert(srcView != nil && "copyView:area:toPoint:, srcView parameter is nil");

   const NSRect frame = [srcView frame];   
   //imageRep is in autorelease pool now.
   NSBitmapImageRep * const imageRep = [srcView bitmapImageRepForCachingDisplayInRect : frame];
   if (!imageRep) {
      NSLog(@"QuartzView: -copyView:area:toPoint failed");
      return;
   }
   
   assert(srcView != nil && "copyView:area:toPoint:, srcView parameter is nil");
   assert(self.fContext != 0 && "copyView:area:toPoint, self.fContext is null");

   //It can happen, that src and self are the same.
   //cacheDisplayInRect calls drawRect with bitmap context 
   //(and this will reset self.fContext: I have to save/restore it.
   CGContextRef ctx = srcView.fContext;
   srcView.fSnapshotDraw = YES;
   [srcView cacheDisplayInRect : frame toBitmapImageRep : imageRep];
   srcView.fSnapshotDraw = NO;
   srcView.fContext = ctx;

   const CGRect subImageRect = CGRectMake(area.fX, area.fY, area.fWidth, area.fHeight);
   const Util::CFScopeGuard<CGImageRef> subImage(CGImageCreateWithImageInRect(imageRep.CGImage, subImageRect));

   if (!subImage.Get()) {
      NSLog(@"QuartzView: -copyView:area:toPoint, CGImageCreateWithImageInRect failed");
      return;
   }

   const Quartz::CGStateGuard ctxGuard(self.fContext);
   const CGRect imageRect = CGRectMake(dstPoint.fX, [self visibleRect].size.height - (CGFloat(dstPoint.fY) + area.fHeight), area.fWidth, area.fHeight);

   CGContextTranslateCTM(self.fContext, 0., [self visibleRect].size.height); 
   CGContextScaleCTM(self.fContext, 1., -1.);

   CGContextDrawImage(self.fContext, imageRect, subImage.Get());
}

//______________________________________________________________________________
- (void) copyPixmap : (QuartzPixmap *) srcPixmap area : (X11::Rectangle) area withMask : (QuartzImage *) mask clipOrigin : (X11::Point) clipXY toPoint : (X11::Point) dstPoint
{
   //Check parameters.
   assert(srcPixmap != nil && "copyPixmap:area:withMask:clipOrigin:toPoint:, srcPixmap parameter is nil");

   if (!X11::AdjustCropArea(srcPixmap, area)) {
      NSLog(@"QuartzView: -copyPixmap:area:withMask:clipOrigin:toPoint, no intersection between pixmap rectangle and cropArea");
      return;
   }
   
   //Check self.
   assert(self.fContext != 0 && "copyPixmap:area:withMask:clipOrigin:toPoint:, self.fContext is null");

   //Save context state.
   const Quartz::CGStateGuard ctxGuard(self.fContext);
   
   CGContextTranslateCTM(self.fContext, 0., self.frame.size.height);//???
   CGContextScaleCTM(self.fContext, 1., -1.);

   const Util::CFScopeGuard<CGImageRef> imageFromPixmap([srcPixmap createImageFromPixmap]);
   assert(imageFromPixmap.Get() != 0 && "copyPixmap:area:withMask:clipOrigin:toPoint:, createImageFromPixmap failed");

   CGImageRef subImage = 0;
   bool needSubImage = false;
   if (area.fX || area.fY || area.fWidth != srcPixmap.fWidth || area.fHeight != srcPixmap.fHeight) {
      needSubImage = true;
      const CGRect subImageRect = CGRectMake(area.fX, area.fY, area.fHeight, area.fWidth);
      subImage = CGImageCreateWithImageInRect(imageFromPixmap.Get(), subImageRect);
      if (!subImage) {
         NSLog(@"QuartzView: -copyImage:area:withMask:clipOrigin:toPoint:, subimage creation failed");
         return;
      }
   } else
      subImage = imageFromPixmap.Get();
   
   if (mask) {
      //TODO: testtesttest!!!
      assert(mask.fImage != nil && "copyPixmap:area:withMask:clipOrigin:toPoint:, mask.fImage is nil");
      assert(CGImageIsMask(mask.fImage) == true && "copyPixmap:area:withMask:clipOrigin:toPoint:, mask.fImage is not a mask");

      //clipXY.fY = X11::LocalYROOTToCocoa(self, clipXY.fY + mask.fHeight);
      const CGFloat clipY = X11::LocalYROOTToCocoa(self, CGFloat(clipXY.fY) + mask.fHeight);
      //const CGRect clipRect = CGRectMake(clipXY.fX, clipXY.fY, mask.fWidth, mask.fHeight);
      const CGRect clipRect = CGRectMake(clipXY.fX, clipY, mask.fWidth, mask.fHeight);
      CGContextClipToMask(self.fContext, clipRect, mask.fImage);
   }
   
   //dstPoint.fY = X11::LocalYCocoaToROOT(self, dstPoint.fY + area.fHeight);
   const CGFloat dstY = X11::LocalYCocoaToROOT(self, CGFloat(dstPoint.fY) + area.fHeight);
   const CGRect imageRect = CGRectMake(dstPoint.fX, dstY, area.fWidth, area.fHeight);
   CGContextDrawImage(self.fContext, imageRect, imageFromPixmap.Get());
   
   if (needSubImage)
      CGImageRelease(subImage);
}


//______________________________________________________________________________
- (void) copyImage : (QuartzImage *) srcImage area : (X11::Rectangle) area toPoint : (X11::Point) dstPoint
{
   assert(srcImage != nil && "copyImage:area:toPoint:, srcImage parameter is nil");
   assert(srcImage.fImage != nil && "copyImage:area:toPoint:, srcImage.fImage is nil");
   assert(self.fContext != 0 && "copyImage:area:toPoint:, fContext is null");

   if (!X11::AdjustCropArea(srcImage, area)) {
      NSLog(@"QuartzView: -copyImage:area:toPoint, image and copy area do not intersect");
      return;
   }

   CGImageRef subImage = 0;
   bool needSubImage = false;
   if (area.fX || area.fY || area.fWidth != srcImage.fWidth || area.fHeight != srcImage.fHeight) {
      needSubImage = true;
      subImage = X11::CreateSubImage(srcImage, area);
      if (!subImage) {
         NSLog(@"QuartzView: -copyImage:area:toPoint:, subimage creation failed");
         return;
      }
   } else
      subImage = srcImage.fImage;

   const Quartz::CGStateGuard ctxGuard(self.fContext);

   CGContextTranslateCTM(self.fContext, 0., self.fHeight); 
   CGContextScaleCTM(self.fContext, 1., -1.);

   //dstPoint.fY = X11::LocalYCocoaToROOT(self, dstPoint.fY + area.fHeight);
   const CGFloat dstY = X11::LocalYCocoaToROOT(self, CGFloat(dstPoint.fY) + area.fHeight);
   //const CGRect imageRect = CGRectMake(dstPoint.fX, dstPoint.fY, area.fWidth, area.fHeight);
   const CGRect imageRect = CGRectMake(dstPoint.fX, dstY, area.fWidth, area.fHeight);
   CGContextDrawImage(self.fContext, imageRect, subImage);
   
   if (needSubImage)
      CGImageRelease(subImage);
}

//______________________________________________________________________________
- (void) copy : (NSObject<X11Drawable> *) src area : (X11::Rectangle) area withMask : (QuartzImage *)mask clipOrigin : (X11::Point) clipXY toPoint : (X11::Point) dstPoint
{
   assert(src != nil && "copy:area:withMask:clipOrigin:toPoint:, src parameter is nil");
   assert(area.fWidth && area.fHeight && "copy:area:withMask:clipOrigin:toPoint:, area to copy is empty");
   
   if ([src isKindOfClass : [QuartzWindow class]]) {
      //Forget about mask (can I have it???)
      QuartzWindow * const qw = (QuartzWindow *)src;
      //Will not work with OpenGL.
      [self copyView : (QuartzView *)qw.fContentView area : area toPoint : dstPoint];
   } else if ([src isKindOfClass : [QuartzView class]]) {
      //Forget about mask (can I have it???)
      [self copyView : (QuartzView *)src area : area toPoint : dstPoint];
   } else if ([src isKindOfClass : [QuartzPixmap class]]) {
      [self copyPixmap : (QuartzPixmap *)src area : area withMask : mask clipOrigin : clipXY toPoint : dstPoint];
   } else if ([src isKindOfClass : [QuartzImage class]]) {
      [self copyImage : (QuartzImage *)src area : area withMask : mask clipOrigin : clipXY toPoint : dstPoint];
   } else {
      assert(0 && "copy:area:withMask:clipOrigin:toPoint:, src is of unknown type");
   }
}

//______________________________________________________________________________
- (unsigned char *) readColorBits : (X11::Rectangle) area
{
   //
   assert(area.fWidth && area.fHeight && "readColorBits:, area to copy is empty");

   const NSRect visRect = [self visibleRect];
   const X11::Rectangle srcRect(int(visRect.origin.x), int(visRect.origin.y), unsigned(visRect.size.width), unsigned(visRect.size.height));
   
   if (!X11::AdjustCropArea(srcRect, area)) {
      NSLog(@"QuartzView: -readColorBits:, visible rect of view and copy area do not intersect");
      return 0;
   }

   NSBitmapImageRep * const imageRep = [self bitmapImageRepForCachingDisplayInRect : visRect];//imageRect is autoreleased.
   if (!imageRep) {
      NSLog(@"QuartzView: -readColorBits:, bitmapImageRepForCachingDisplayInRect failed");
      return 0;
   }
   
   CGContextRef ctx = self.fContext; //Save old context if any.
   [self cacheDisplayInRect : visRect toBitmapImageRep : imageRep];
   self.fContext = ctx; //Restore old context.
   //
   const unsigned char *srcData = [imageRep bitmapData];
   //We have a source data now. Let's allocate buffer for ROOT's GUI and convert source data.
   unsigned char *data = 0;
   
   try {
      data = new unsigned char[area.fWidth * area.fHeight * 4];//bgra?
   } catch (const std::bad_alloc &) {
      NSLog(@"QuartzView: -readColorBits:, memory allocation failed");
      return 0;
   }
   
   const NSInteger bitsPerPixel = [imageRep bitsPerPixel];
   //TODO: ohhh :(((
   assert(bitsPerPixel == 32 && "-readColorBits:, no alpha channel???");

   const NSInteger bytesPerRow = [imageRep bytesPerRow];
   const unsigned dataWidth = bytesPerRow / (bitsPerPixel / 8);//assume an octet :(
   
   unsigned char *dstPixel = data;
   const unsigned char *line = srcData + area.fY * dataWidth * 4;
   const unsigned char *srcPixel = line + area.fX * 4;
      
   for (unsigned i = 0; i < area.fHeight; ++i) {
      for (unsigned j = 0; j < area.fWidth; ++j, srcPixel += 4, dstPixel += 4) {
         dstPixel[0] = srcPixel[2];
         dstPixel[1] = srcPixel[1];
         dstPixel[2] = srcPixel[0];
         dstPixel[3] = srcPixel[3];
      }

      line += dataWidth * 4;
      srcPixel = line + area.fX * 4;
   }
   
   return data;
}


//______________________________________________________________________________
- (void) setFBackgroundPixmap : (QuartzImage *) pixmap
{
   if (fBackgroundPixmap != pixmap) {
      [fBackgroundPixmap release];
      if (pixmap)
         fBackgroundPixmap = [pixmap retain];
      else
         fBackgroundPixmap = nil;
   }
}

//______________________________________________________________________________
- (QuartzImage *) fBackgroundPixmap
{
   //I do not autorelease, screw this idiom!

   return fBackgroundPixmap;
}

//______________________________________________________________________________
- (int) fMapState
{
   if ([self isHidden])
      return kIsUnmapped;

   for (QuartzView *parent = fParentView; parent; parent = parent.fParentView) {
      if ([parent isHidden])
         return kIsUnviewable;
   }

   return kIsViewable;
}

//______________________________________________________________________________
- (QuartzPixmap *) fBackBuffer
{
   return fBackBuffer;//No autorelease, I know the object's lifetime myself.
}

//______________________________________________________________________________
- (void) setFBackBuffer : (QuartzPixmap *) backBuffer
{
   if (fBackBuffer != backBuffer) {
      [fBackBuffer release];
      
      if (backBuffer)
         fBackBuffer = [backBuffer retain];
      else
         fBackBuffer = nil;
   }
}

//______________________________________________________________________________
- (NSView<X11Window> *) fContentView
{
   return self;
}

//______________________________________________________________________________
- (QuartzWindow *) fQuartzWindow
{
   return (QuartzWindow *)[self window];
}

//______________________________________________________________________________
- (void) activatePassiveGrab
{
   fCurrentGrabType = X11::kPGPassiveGrab;
}

//______________________________________________________________________________
- (void) activateImplicitGrab
{
   fCurrentGrabType = X11::kPGImplicitGrab;
}

//______________________________________________________________________________
- (void) activateGrab : (unsigned) eventMask ownerEvents : (BOOL) ownerEvents
{
   fCurrentGrabType = X11::kPGActiveGrab;
   fActiveGrabEventMask = eventMask;
   fActiveGrabOwnerEvents = ownerEvents;
}

//______________________________________________________________________________
- (void) cancelGrab
{
   fCurrentGrabType = X11::kPGNoGrab;
   fActiveGrabEventMask = 0;
   fActiveGrabOwnerEvents = YES;
}

//______________________________________________________________________________
- (BOOL) acceptsCrossingEvents : (unsigned) eventMask
{
   bool accepts = fEventMask & eventMask;
   if (fCurrentGrabType == X11::kPGPassiveGrab)//In ROOT passive grabs are always with owner_events == true.
      accepts = accepts || (fPassiveGrabEventMask & eventMask);

   if (fCurrentGrabType == X11::kPGActiveGrab) {
      if (fActiveGrabOwnerEvents)
         accepts = accepts || (fActiveGrabOwnerEvents & eventMask);
      else
         accepts = fActiveGrabOwnerEvents & eventMask;
   }

   return accepts;
}

//______________________________________________________________________________
- (void) addChild : (NSView<X11Window> *) child
{
   assert(child != nil && "addChild, child view is nil");

   [self addSubview : child];
   child.fParentView = self;
}

//______________________________________________________________________________
- (void) getAttributes : (WindowAttributes_t *)attr
{
   assert(attr != 0 && "getAttributes, attr parameter is null");
   
   X11::GetWindowAttributes(self, attr);
}

//______________________________________________________________________________
- (void) setAttributes : (const SetWindowAttributes_t *)attr
{
   assert(attr != 0 && "setAttributes, attr parameter is null");

#ifdef DEBUG_ROOT_COCOA
   log_attributes(attr, fID);
#endif

   X11::SetWindowAttributes(attr, self);
}

//______________________________________________________________________________
- (void) mapRaised
{
   //Move view to the top of subviews (in UIKit there is a special method).   
   QuartzView * const parent = fParentView;
   [self removeFromSuperview];
   [parent addSubview : self];
   [self setHidden : NO];
}

//______________________________________________________________________________
- (void) mapWindow
{   
   [self setHidden : NO];
}

//______________________________________________________________________________
- (void) mapSubwindows
{
   for (QuartzView * v in [self subviews]) {
      [v setHidden : NO]; 
      //[v mapSubwindows];
   }
}

//______________________________________________________________________________
- (void) unmapWindow
{
   [self setHidden : YES];
}

//______________________________________________________________________________
- (BOOL) fIsOverlapped
{
   return fIsOverlapped;
}

//______________________________________________________________________________
- (void) setOverlapped : (BOOL) overlap
{
   fIsOverlapped = overlap;
   for (NSView<X11Window> *child in [self subviews])
      [child setOverlapped : overlap];
}

//______________________________________________________________________________
- (void) raiseWindow
{
   using namespace X11;//Comparators.

   for (QuartzView *sibling in [fParentView subviews]) {
      if (self == sibling)
         continue;
      if ([sibling isHidden])
         continue;
      //TODO: equal test is not good :) I have a baaad feeling about this ;)
      if (CGRectEqualToRect(sibling.frame, self.frame)) {
         [sibling setOverlapped : YES];
         //
         [sibling setHidden : YES];
         //
      }
   }

   [self setOverlapped : NO];
   //
   [self setHidden : NO];
   //
   [fParentView sortSubviewsUsingFunction : CompareViewsToRaise context : (void *)self];
   [self setNeedsDisplay : YES];//?
}

//______________________________________________________________________________
- (void) lowerWindow
{
   using namespace X11;

   NSEnumerator * const reverseEnumerator = [[fParentView subviews] reverseObjectEnumerator];
   for (QuartzView *sibling in reverseEnumerator) {
      if (sibling == self)
         continue;

      //TODO: equal test is not good :) I have a baaad feeling about this ;)
      if (CGRectEqualToRect(sibling.frame, self.frame)) {
         [sibling setOverlapped : NO];
         //
         [sibling setHidden : NO];
         //
         [sibling setNeedsDisplay : YES];
         [self setOverlapped : YES];
         //
         [self setHidden : YES];
         //
         break;
      }
   }
   
   [fParentView sortSubviewsUsingFunction : CompareViewsToLower context : (void*)self];//NO ARC! No __bridge!
}

//______________________________________________________________________________
- (BOOL) isFlipped
{
   //Now view's placement, geometry, moving and resizing can be
   //done with ROOT's (X11) coordinates without conversion.
   return YES;
}

//______________________________________________________________________________
- (void) configureNotifyTree
{
   if (self.fMapState == kIsViewable || fIsOverlapped == YES) {
      if (fEventMask & kStructureNotifyMask) {
         TGCocoa * const vx = dynamic_cast<TGCocoa *>(gVirtualX);
         assert(vx && "configureNotifyTree, gVirtualX is either null or has type different from TGCocoa");
         vx->GetEventTranslator()->GenerateConfigureNotifyEvent(self, self.frame);
      }

      for (NSView<X11Window> *v in [self subviews])
         [v configureNotifyTree];
   }
}

//Key grabs.
//______________________________________________________________________________
- (void) addPassiveKeyGrab : (unichar) keyCode modifiers : (NSUInteger) modifiers
{
   //TODO: why am I removing the old one??? :)
   [self removePassiveKeyGrab : keyCode modifiers : modifiers];
   PassiveKeyGrab * const newGrab = [[PassiveKeyGrab alloc] initWithKey : keyCode modifiers : modifiers];
   [fPassiveKeyGrabs addObject : newGrab];
   [newGrab release];
}

//______________________________________________________________________________
- (void) removePassiveKeyGrab : (unichar) keyCode modifiers : (NSUInteger) modifiers
{
   const NSUInteger count = [fPassiveKeyGrabs count];
   for (NSUInteger i = 0; i < count; ++i) {
      PassiveKeyGrab *grab = [fPassiveKeyGrabs objectAtIndex : i];
      if ([grab matchKey : keyCode modifiers : modifiers]) {
         [fPassiveKeyGrabs removeObjectAtIndex : i];
         break;
      }
   }
}

//______________________________________________________________________________
- (PassiveKeyGrab *) findPassiveKeyGrab : (unichar) keyCode modifiers : (NSUInteger) modifiers
{
   NSEnumerator * const enumerator = [fPassiveKeyGrabs objectEnumerator];
   while (PassiveKeyGrab *grab = (PassiveKeyGrab *)[enumerator nextObject]) {
      if ([grab matchKey : keyCode modifiers : modifiers])
         return grab;
   }

   return nil;
}

//______________________________________________________________________________
- (PassiveKeyGrab *) findPassiveKeyGrab : (unichar) keyCode
{
   //Do not check modifiers.
   NSEnumerator * const enumerator = [fPassiveKeyGrabs objectEnumerator];
   while (PassiveKeyGrab *grab = (PassiveKeyGrab *)[enumerator nextObject]) {
      if ([grab matchKey : keyCode])
         return grab;
   }

   return nil;
}

//Painting mechanics.

//______________________________________________________________________________
- (void) drawRect : (NSRect) dirtyRect
{
   using namespace X11;

   (void)dirtyRect;

   if (fID) {
      if (TGWindow * const window = gClient->GetWindowById(fID)) {
         if (ViewIsTextViewFrame(self, true) ||ViewIsHtmlViewFrame(self, true))//It's never painted, parent renders child. true == check the parent also.
            return;

         NSGraphicsContext * const nsContext = [NSGraphicsContext currentContext];
         assert(nsContext != nil && "drawRect, currentContext returned nil");

         TGCocoa * const vx = (TGCocoa *)gVirtualX;
         vx->CocoaDrawON();

         fContext = (CGContextRef)[nsContext graphicsPort];
         assert(fContext != 0 && "drawRect, graphicsPort returned null");

         const Quartz::CGStateGuard ctxGuard(fContext);

         //Non-rectangular windows.
         if (self.fQuartzWindow.fShapeCombineMask)
            X11::ClipToShapeMask(self, fContext);

         if (window->InheritsFrom("TGContainer"))//It always has an ExposureMask.
            vx->GetEventTranslator()->GenerateExposeEvent(self, [self visibleRect]);

         if (fEventMask & kExposureMask) {
            if (ViewIsTextView(self)) {
               //Send Expose event, using child view (this is how it's done in GUI :( ).
               NSView<X11Window> * const viewFrame = FrameForTextView(self);
               if (viewFrame)
                  vx->GetEventTranslator()->GenerateExposeEvent(viewFrame, [viewFrame visibleRect]);//Now we set fExposedRegion for TGView.
            }
            
            if (ViewIsHtmlView(self)) {
               //TODO: remove code duplication here.
               NSView<X11Window> *const viewFrame = FrameForHtmlView(self);
               if (viewFrame)
                  vx->GetEventTranslator()->GenerateExposeEvent(viewFrame, [viewFrame visibleRect]);
            }

            //Ask ROOT's widget/window to draw itself.
            gClient->NeedRedraw(window, kTRUE);
            
            if (!fSnapshotDraw && !ViewIsTextView(self) && !ViewIsHtmlView(self)) {
               //If Cocoa repaints widget, cancel all ROOT's "outside of paint event"
               //rendering into this widget ... Except it's a text view :)
               gClient->CancelRedraw(window);
               vx->GetCommandBuffer()->RemoveGraphicsOperationsForWindow(fID);
            }
         }

         if (fBackBuffer) {
            //Very "special" window.
            const X11::Rectangle copyArea(0, 0, fBackBuffer.fWidth, fBackBuffer.fHeight);

            [self copy : fBackBuffer area : copyArea withMask : nil clipOrigin : X11::Point() toPoint : X11::Point()];
         }
     
         vx->CocoaDrawOFF();
#ifdef DEBUG_ROOT_COCOA
         CGContextSetRGBStrokeColor(fContext, 1., 0., 0., 1.);
         CGContextStrokeRect(fContext, dirtyRect);
#endif

         fContext = 0;         
      } else {
#ifdef DEBUG_ROOT_COCOA
         NSLog(@"QuartzView: -drawRect method, no window for id %u was found", fID);
#endif
      }
   }
}

//Event handling.

//______________________________________________________________________________
- (void) setFrame : (NSRect) newFrame
{
   //In case of TBrowser, setFrame started infinite recursion:
   //HandleConfigure for embedded main frame emits signal, slot
   //calls layout, layout calls setFrame -> HandleConfigure and etc. etc.
   if (CGRectEqualToRect(newFrame, self.frame))
      return;

   [super setFrame : newFrame];
}

//______________________________________________________________________________
- (void) setFrameSize : (NSSize) newSize
{
   //Check, if setFrameSize calls setFrame.
   
   [super setFrameSize : newSize];
   
   if ((fEventMask & kStructureNotifyMask) && (self.fMapState == kIsViewable || fIsOverlapped == YES)) {
<<<<<<< HEAD
      TGCocoa *vx = dynamic_cast<TGCocoa *>(gVirtualX);
=======
      TGCocoa * const vx = dynamic_cast<TGCocoa *>(gVirtualX);
>>>>>>> 436cb915
      assert(vx != 0 && "setFrameSize:, gVirtualX is either null or has a type, different from TGCocoa");
      vx->GetEventTranslator()->GenerateConfigureNotifyEvent(self, self.frame);
   }

   [self setNeedsDisplay : YES];//?
}

//______________________________________________________________________________
- (void) mouseDown : (NSEvent *) theEvent
{
   assert(fID != 0 && "mouseDown, fID is 0");
   
   TGCocoa * const vx = dynamic_cast<TGCocoa *>(gVirtualX);
   assert(vx != 0 && "mouseDown, gVirtualX is either null or has a type, different from TGCocoa");
   vx->GetEventTranslator()->GenerateButtonPressEvent(self, theEvent, kButton1);
}

//______________________________________________________________________________
- (void) scrollWheel : (NSEvent*) theEvent
{
   assert(fID != 0 && "scrollWheel, fID is 0");

   TGCocoa * const vx = dynamic_cast<TGCocoa *>(gVirtualX);
   assert(vx != 0 && "scrollWheel, gVirtualX is either null or has a type, different from TGCocoa");

   const CGFloat deltaY = [theEvent deltaY];
   if (deltaY < 0) {
      vx->GetEventTranslator()->GenerateButtonPressEvent(self, theEvent, kButton5);
      vx->GetEventTranslator()->GenerateButtonReleaseEvent(self, theEvent, kButton5);
   } else if (deltaY > 0) {
      vx->GetEventTranslator()->GenerateButtonPressEvent(self, theEvent, kButton4);
      vx->GetEventTranslator()->GenerateButtonReleaseEvent(self, theEvent, kButton4);
   }
}

#ifdef DEBUG_ROOT_COCOA
//______________________________________________________________________________
- (void) printViewInformation
{
   assert(fID != 0 && "printWindowInformation, fID is 0");
   const TGWindow * const window = gClient->GetWindowById(fID);
   assert(window != 0 && "printWindowInformation, window not found");

   NSLog(@"-----------------View %u info:---------------------", fID);
   NSLog(@"ROOT's window class is %s", window->IsA()->GetName());
   NSLog(@"event mask is:");
   print_mask_info(fEventMask);
   NSLog(@"grab mask is:");
   print_mask_info(fPassiveGrabEventMask);
   NSLog(@"view's geometry: x == %g, y == %g, w == %g, h == %g", self.frame.origin.x, self.frame.origin.y, self.frame.size.width, self.frame.size.height);
   NSLog(@"----------------End of view info------------------");
}
#endif

//______________________________________________________________________________
- (void) rightMouseDown : (NSEvent *) theEvent
{
   assert(fID != 0 && "rightMouseDown, fID is 0");

#ifdef DEBUG_ROOT_COCOA
   [self printViewInformation];
#endif

   TGCocoa * const vx = dynamic_cast<TGCocoa *>(gVirtualX);
   assert(vx != 0 && "rightMouseDown, gVirtualX is either null or has type different from TGCocoa");
   vx->GetEventTranslator()->GenerateButtonPressEvent(self, theEvent, kButton3);
}

//______________________________________________________________________________
- (void) otherMouseDown : (NSEvent *) theEvent
{
   assert(fID != 0 && "otherMouseDown, fID is 0");
   
   //Funny enough, [theEvent buttonNumber] is not the same thing as button masked in [NSEvent pressedMouseButtons],
   //button number actually is a kind of right operand for bitshift for pressedMouseButtons.
   if ([theEvent buttonNumber] == 2) {//this '2' will correspond to '4' in pressedMouseButtons.
      //I do not care about mouse buttons after left/right/wheel - ROOT does not have
      //any code for this.
      TGCocoa * const vx = dynamic_cast<TGCocoa *>(gVirtualX);
      assert(vx != 0 && "otherMouseDown, gVirtualX is either null or has type different from TGCocoa");
      vx->GetEventTranslator()->GenerateButtonPressEvent(self, theEvent, kButton2);
   }
}

//______________________________________________________________________________
- (void) mouseUp : (NSEvent *) theEvent
{
   assert(fID != 0 && "mouseUp, fID is 0");

   TGCocoa * const vx = dynamic_cast<TGCocoa *>(gVirtualX);
   assert(vx && "mouseUp, gVirtualX is either null or has type different from TGCocoa");
   vx->GetEventTranslator()->GenerateButtonReleaseEvent(self, theEvent, kButton1);
}

//______________________________________________________________________________
- (void) rightMouseUp : (NSEvent *) theEvent
{

   assert(fID != 0 && "rightMouseUp, fID is 0");

   TGCocoa * const vx = dynamic_cast<TGCocoa *>(gVirtualX);
   assert(vx != 0 && "rightMouseUp, gVirtualX is either null or has type different from TGCocoa");
   vx->GetEventTranslator()->GenerateButtonReleaseEvent(self, theEvent, kButton3);
}

//______________________________________________________________________________
- (void) otherMouseUp : (NSEvent *) theEvent
{
   assert(fID != 0 && "otherMouseUp, fID is 0");
   
   //Here I assume it's always kButton2.
   TGCocoa * const vx = dynamic_cast<TGCocoa *>(gVirtualX);
   assert(vx != 0 && "otherMouseUp, gVirtualX is either null or has type different from TGCocoa");
   vx->GetEventTranslator()->GenerateButtonReleaseEvent(self, theEvent, kButton2);
}

//______________________________________________________________________________
- (void) mouseEntered : (NSEvent *) theEvent
{
   assert(fID != 0 && "mouseEntered, fID is 0");

   TGCocoa * const vx = dynamic_cast<TGCocoa *>(gVirtualX);
   assert(vx != 0 && "mouseEntered, gVirtualX is null or not of TGCocoa type");

   vx->GetEventTranslator()->GenerateCrossingEvent(theEvent);
}

//______________________________________________________________________________
- (void) mouseExited : (NSEvent *) theEvent
{
   assert(fID != 0 && "mouseExited, fID is 0");

   TGCocoa * const vx = dynamic_cast<TGCocoa *>(gVirtualX);
   assert(vx != 0 && "mouseExited, gVirtualX is null or not of TGCocoa type");

   vx->GetEventTranslator()->GenerateCrossingEvent(theEvent);
}

//______________________________________________________________________________
- (void) mouseMoved : (NSEvent *) theEvent
{
   assert(fID != 0 && "mouseMoved, fID is 0");
   
   if (fParentView)//Suppress events in all views, except the top-level one.
      return;      //TODO: check, that it does not create additional problems.

   TGCocoa *vx = dynamic_cast<TGCocoa *>(gVirtualX);
   assert(vx != 0 && "mouseMoved, gVirtualX is null or not of TGCocoa type");
   
   vx->GetEventTranslator()->GeneratePointerMotionEvent(theEvent);
}

//______________________________________________________________________________
- (void) mouseDragged : (NSEvent *)theEvent
{
   assert(fID != 0 && "mouseDragged, fID is 0");
   
   TGCocoa * const vx = dynamic_cast<TGCocoa *>(gVirtualX);
   assert(vx != 0 && "mouseDragged, gVirtualX is null or not of TGCocoa type");
   
   vx->GetEventTranslator()->GeneratePointerMotionEvent(theEvent);   
}

//______________________________________________________________________________
- (void) rightMouseDragged : (NSEvent *)theEvent
{
   assert(fID != 0 && "rightMouseDragged, fID is 0");

   TGCocoa * const vx = dynamic_cast<TGCocoa *>(gVirtualX);
   assert(vx != 0 && "rightMouseDragged, gVirtualX is null or not of TGCocoa type");
   
   vx->GetEventTranslator()->GeneratePointerMotionEvent(theEvent);
}

//______________________________________________________________________________
- (void) otherMouseDragged : (NSEvent *)theEvent
{
   assert(fID != 0 && "otherMouseDragged, fID is 0");

   if ([theEvent buttonNumber] == 2) {
      TGCocoa * const vx = dynamic_cast<TGCocoa *>(gVirtualX);
      assert(vx != 0 && "otherMouseDragged, gVirtualX is null or not of TGCocoa type");
      vx->GetEventTranslator()->GeneratePointerMotionEvent(theEvent);
   }
}

//______________________________________________________________________________
- (void) keyDown:(NSEvent *)theEvent
{
   assert(fID != 0 && "keyDown, fID is 0");
  
   TGCocoa * const vx = dynamic_cast<TGCocoa *>(gVirtualX);
   assert(vx != 0 && "keyDown, gVirtualX is null or not of TGCocoa type");
   vx->GetEventTranslator()->GenerateKeyPressEvent(self, theEvent);
}

//______________________________________________________________________________
- (void) keyUp : (NSEvent *) theEvent
{
   assert(fID != 0 && "keyUp, fID is 0");

   TGCocoa * const vx = dynamic_cast<TGCocoa *>(gVirtualX);
   assert(vx != 0 && "keyUp, gVirtualX is null or not of TGCocoa type");
   vx->GetEventTranslator()->GenerateKeyReleaseEvent(self, theEvent);

}

//First responder staff.

//______________________________________________________________________________
- (BOOL) acceptsFirstMouse : (NSEvent *)theEvent
{
   (void)theEvent;
   return YES;
}

//______________________________________________________________________________
- (BOOL) acceptsFirstResponder
{
   return YES;
}

/*
//______________________________________________________________________________
- (BOOL) becomeFirstResponder
{
   if (!fOverrideRedirect) {
      //Change focus.
      NSView<X11Window> *focusView = nil;
      for (NSView<X11Window> *view = self; view; view = view.fParentView) {
         if (view.fEventMask & kFocusChangeMask) {
            focusView = view;
            break;
         }
      }

      if (!focusView)
         focusView = ((QuartzWindow *)[self window]).fContentView;
      
      TGCocoa * const vx = dynamic_cast<TGCocoa *>(gVirtualX);
      assert(vx != 0 && "becomeFirstResponder, gVirtualX is null or not of TGCocoa type");
      vx->GetEventTranslator()->GenerateFocusChangeEvent(focusView);
   }
   
   return YES;
}

//______________________________________________________________________________
- (BOOL) resignFirstResponder
{
   //Change focus.
   
   //NSResponder returns YES, so do I.
   return YES;
}
*/

//Cursors.
//______________________________________________________________________________
- (void) setFCurrentCursor : (ECursor) cursor
{
   if (cursor != fCurrentCursor) {
      fCurrentCursor = cursor;
      [self.fQuartzWindow invalidateCursorRectsForView : self];
   }
}

//______________________________________________________________________________
- (NSCursor *) createCustomCursor 
{
   const char *pngFileName = 0;

   switch (fCurrentCursor) {
   case kMove:
      pngFileName = "move_cursor.png";
      break;
   case kArrowHor:
      pngFileName = "hor_arrow_cursor.png";
      break;
   case kArrowVer:
      pngFileName = "ver_arrow_cursor.png";
      break;
   case kArrowRight:
      pngFileName = "right_arrow_cursor.png";
      break;
   case kRotate:
      pngFileName = "rotate.png";
      break;      
   case kBottomLeft:
   case kTopRight:
      pngFileName = "top_right_cursor.png";
      break;
   case kTopLeft:
   case kBottomRight:
      pngFileName = "top_left_cursor.png";
      break;
   default:;
   }
   
   if (pngFileName) {
      const char * const path = gSystem->Which("$ROOTSYS/icons", pngFileName, kReadPermission);//This must be deleted.
      const Util::ScopedArray<const char> arrayGuard(path);

      if (!path || path[0] == 0) {
         //File was not found.
         return nil;
      }
      
      NSString *nsPath = [NSString stringWithFormat : @"%s", path];//in autorelease pool.
      NSImage * const cursorImage = [[NSImage alloc] initWithContentsOfFile : nsPath];//must call release.


      if (!cursorImage)
         return nil;

      NSPoint hotSpot = X11::GetCursorHotStop(cursorImage, fCurrentCursor);
      NSCursor * const customCursor = [[[NSCursor alloc] initWithImage : cursorImage hotSpot : hotSpot] autorelease];//in autorelease pool.
      
      [cursorImage release];
      
      return customCursor;
   }

   return nil;
}

//______________________________________________________________________________
- (void) resetCursorRects
{
   //Cursors from TVirtaulX:
   // kBottomLeft, kBottomRight, kTopLeft,  kTopRight,
   // kBottomSide, kLeftSide,    kTopSide,  kRightSide,
   // kMove,       kCross,       kArrowHor, kArrowVer,
   // kHand,       kRotate,      kPointer,  kArrowRight,
   // kCaret,      kWatch
   
   NSCursor *cursor = nil;
   
   switch (fCurrentCursor) {
   case kCross:
      cursor = [NSCursor crosshairCursor];
      break;
   case kPointer:
      //Use simple arrow (or this special cursor will be even on GUI widgets).
      break;
   case kHand:
      cursor = [NSCursor openHandCursor];
      break;
   case kLeftSide:
      cursor = [NSCursor resizeLeftCursor];
      break;
   case kRightSide:
      cursor = [NSCursor resizeRightCursor];
      break;
   case kTopSide:
      cursor = [NSCursor resizeUpCursor];
      break;
   case kBottomSide:
      cursor = [NSCursor resizeDownCursor];
      break;
   case kCaret:
      cursor = [NSCursor IBeamCursor];
      break;
   case kRotate:
   case kWatch:
   default:
      cursor = [self createCustomCursor];
   }
   
   if (cursor)
      [self addCursorRect : self.visibleRect cursor : cursor];
   else
      [super resetCursorRects];
}

//______________________________________________________________________________
- (void) setProperty : (const char *) propName data : (unsigned char *) propData size : (unsigned) dataSize forType : (Atom_t) dataType format : (unsigned) format
{
   assert(propName != 0 && "setProperty:data:size:forType:, propName parameter is null");
   assert(propData != 0 && "setProperty:data:size:forType:, propData parameter is null");
   assert(dataSize != 0 && "setProperty:data:size:forType:, dataSize parameter is 0");

   NSString * const key = [NSString stringWithCString : propName encoding : NSASCIIStringEncoding];
   QuartzWindowProperty * property = (QuartzWindowProperty *)[fX11Properties valueForKey : key];
   
   //At the moment (and I think this will never change) TGX11 always calls XChangeProperty with PropModeReplace.
   if (property)
      [property resetPropertyData : propData size : dataSize type : dataType format : format];
   else {
      //No property found, add a new one.
      property = [[QuartzWindowProperty alloc] initWithData : propData size : dataSize type : dataType format : format];
      [fX11Properties setObject : property forKey : key];
      [property release];
   }
}

//______________________________________________________________________________
- (BOOL) hasProperty : (const char *) propName
{
   assert(propName != 0 && "hasProperty, propName parameter is null");
   
   NSString * const key = [NSString stringWithCString : propName encoding : NSASCIIStringEncoding];
   QuartzWindowProperty * const property = (QuartzWindowProperty *)[fX11Properties valueForKey : key];

   return property != nil;
}

//______________________________________________________________________________
- (unsigned char *) getProperty : (const char *) propName returnType : (Atom_t *) type 
   returnFormat : (unsigned *) format nElements : (unsigned *) nElements
{
   assert(propName != 0 && "getProperty:returnType:returnFormat:nElements, propName parameter is null");
   assert(type != 0 && "getProperty:returnType:returnFormat:nElements, type parameter is null");
   assert(format != 0 && "getProperty:returnType:returnFormat:nElements, format parameter is null");
   assert(nElements != 0 && "getProperty:returnType:returnFormat:nElements, nElements parameter is null");

   NSString * const key = [NSString stringWithCString : propName encoding : NSASCIIStringEncoding];
   QuartzWindowProperty * const property = (QuartzWindowProperty *)[fX11Properties valueForKey : key];
   assert(property != 0 && "getProperty:returnType:returnFormat:nElements, property not found");

   NSData * const propData = property.fPropertyData;
   
   const NSUInteger dataSize = [propData length];
   unsigned char *buff = 0;
   try {
      buff = new unsigned char[dataSize]();
   } catch (const std::bad_alloc &) {
      NSLog(@"QuartzWindow: -getProperty:returnType:returnFormat:nElements, memory allocation failed");//Hmm, can I log, if new failed? :)
      return 0;
   }

   [propData getBytes : buff length : dataSize];
   *format = property.fFormat;
   
   *nElements = dataSize;
   
   if (*format == 16)
      *nElements= dataSize / 2;
   else if (*format == 32)
      *nElements = dataSize / 4;
      
   *type = property.fType;

   return buff;
}

//______________________________________________________________________________
- (void) removeProperty : (const char *) propName
{
   assert(propName != 0 && "removeProperty:, propName parameter is null");
   
   NSString * const key = [NSString stringWithCString : propName encoding : NSASCIIStringEncoding];
   [fX11Properties removeObjectForKey : key];
}

//DND
//______________________________________________________________________________
- (NSDragOperation) draggingEntered : (id<NSDraggingInfo>) sender
{
   NSPasteboard * const pasteBoard = [sender draggingPasteboard];
   const NSDragOperation sourceDragMask = [sender draggingSourceOperationMask];
   
   if ([[pasteBoard types] containsObject : NSFilenamesPboardType] && (sourceDragMask & NSDragOperationCopy))
      return NSDragOperationCopy;
      
   return NSDragOperationNone;
}

//______________________________________________________________________________
- (BOOL) performDragOperation : (id<NSDraggingInfo>) sender
{
   //We can drag some files (images, pdfs, source code files) from
   //finder to ROOT's window (mainly TCanvas or text editor).
   //The logic is totally screwed here :((( - ROOT will try to
   //read a property of some window (not 'self', unfortunately) -
   //this works since on Window all data is in a global clipboard
   //(on X11 it simply does not work at all).
   //I'm attaching the file name as a property for the top level window,
   //there is no other way to make this data accessible for ROOT.

   NSPasteboard * const pasteBoard = [sender draggingPasteboard];
   const NSDragOperation sourceDragMask = [sender draggingSourceOperationMask];

   if ([[pasteBoard types] containsObject : NSFilenamesPboardType] && (sourceDragMask & NSDragOperationCopy)) {

      //Here I try to put string ("file://....") into window's property to make
      //it accesible from ROOT's GUI.
      const Atom_t textUriAtom = gVirtualX->InternAtom("text/uri-list", kFALSE);

      NSArray * const files = [pasteBoard propertyListForType : NSFilenamesPboardType];
      for (NSString *path in files) {
         //ROOT can not process several files, use the first one.
         NSString * const item = [@"file://" stringByAppendingString : path];
         //Yes, only ASCII encoding, but after all, ROOT's not able to work with NON-ASCII strings.
         const NSUInteger len = [item lengthOfBytesUsingEncoding : NSASCIIStringEncoding] + 1;
         try {
            std::vector<unsigned char> propertyData(len);
            [item getCString : (char *)&propertyData[0] maxLength : propertyData.size() encoding : NSASCIIStringEncoding];
            //There is no any guarantee, that this will ever work, logic in TGDNDManager is totally crazy.
            NSView<X11Window> * const targetView = self.fQuartzWindow.fContentView;
            [targetView setProperty : "_XC_DND_DATA" data : &propertyData[0] size : propertyData.size() forType : textUriAtom format : 8];
         } catch (const std::bad_alloc &) {
            NSLog(@"QuartzView: -performDragOperation, memory allocation failed");//Hehe, can I log something in case of bad_alloc??? ;)
            return NO;
         }

         break;
      }
      
      //Property is attached now.

      //Gdk on windows creates three events on file drop (WM_DROPFILES): XdndEnter, XdndPosition, XdndDrop.
      //1. Dnd enter.
      Event_t event1 = {};
      event1.fType = kClientMessage;
      event1.fWindow = fID;
      event1.fHandle = gVirtualX->InternAtom("XdndEnter", kFALSE);
      event1.fUser[0] = long(fID);
      event1.fUser[2] = textUriAtom;//gVirtualX->InternAtom("text/uri-list", kFALSE);
      //
      gVirtualX->SendEvent(fID, &event1);

      //2. Dnd position.
      Event_t event2 = {};
      event2.fType = kClientMessage;
      event2.fWindow = fID;
      event2.fHandle = gVirtualX->InternAtom("XdndPosition", kFALSE);
      event2.fUser[0] = long(fID);
      event2.fUser[2] = 0;//Here I have to pack x and y for drop coordinates, shifting by 16 bits.
      NSPoint dropPoint = [sender draggingLocation];
      //convertPointFromBase is deprecated.
      //dropPoint = [self convertPointFromBase : dropPoint];
      dropPoint = [self convertPoint : dropPoint fromView : nil];
      //
      dropPoint = X11::TranslateToScreen(self, dropPoint);
      event2.fUser[2] = UShort_t(dropPoint.y) | (UShort_t(dropPoint.x) << 16);
      
      gVirtualX->SendEvent(fID, &event2);

      Event_t event3 = {};
      event3.fType = kClientMessage;
      event3.fWindow = fID;
      event3.fHandle = gVirtualX->InternAtom("XdndDrop", kFALSE);

      gVirtualX->SendEvent(fID, &event3);
   }

   return YES;//Always ok, even if file type is not supported - no need in "animation".
}

@end<|MERGE_RESOLUTION|>--- conflicted
+++ resolved
@@ -781,65 +781,13 @@
    ((QuartzView *)view).fContext = 0;
 }
 
-<<<<<<< HEAD
-//________________________________________________________________________________________
-NSRect FindOverlapRect(const NSRect &viewRect, const NSRect &siblingViewRect)
-{
-   NSRect frame1 = viewRect;
-   NSRect frame2 = siblingViewRect;
-
-   //Adjust frames - move to frame1's space.
-   frame2.origin.x -= frame1.origin.x;
-   frame2.origin.y -= frame1.origin.y;
-   frame1.origin = CGPointZero;
-
-   NSRect overlap = {};
-   
-   if (frame2.origin.x < 0) {
-      overlap.size.width = std::min(frame1.size.width, frame2.size.width - (frame1.origin.x - frame2.origin.x));
-   } else {
-      overlap.origin.x = frame2.origin.x;
-      overlap.size.width = std::min(frame2.size.width, frame1.size.width - frame2.origin.x);
-   }
-   
-   if (frame2.origin.y < 0) {
-      overlap.size.height = std::min(frame1.size.height, frame2.size.height - (frame1.origin.y - frame2.origin.y));
-   } else {
-      overlap.origin.y = frame2.origin.y;
-      overlap.size.height = std::min(frame2.size.height, frame1.size.height - frame2.origin.y);
-   }
-   
-   return overlap;
-
-}
-
-//________________________________________________________________________________________
-bool RectsOverlap(const NSRect &r1, const NSRect &r2)
-{
-   if (r2.origin.x >= r1.origin.x + r1.size.width)
-      return false;
-   if (r2.origin.x + r2.size.width <= r1.origin.x)
-      return false;
-   if (r2.origin.y >= r1.origin.y + r1.size.height)
-      return false;
-   if (r2.origin.y + r2.size.height <= r1.origin.y)
-      return false;
-   
-   return true;
-}
-
 }//X11
 }//MacOSX
 }//ROOT
-=======
-}//X11
-}//MacOSX
-}//ROOT
 
 namespace Quartz = ROOT::Quartz;
 namespace Util = ROOT::MacOSX::Util;
 namespace X11 = ROOT::MacOSX::X11;
->>>>>>> 436cb915
 
 #ifdef DEBUG_ROOT_COCOA
 
@@ -915,18 +863,11 @@
 @private
    QuartzView *fContentView;
    BOOL fDelayedTransient;
-<<<<<<< HEAD
-=======
    QuartzImage *fShapeCombineMask;
    BOOL fIsDeleted;
->>>>>>> 436cb915
 }
 
 @synthesize fMainWindow;
-<<<<<<< HEAD
-@synthesize fBackBuffer;
-=======
->>>>>>> 436cb915
 
 //QuartzWindow's life cycle.
 //______________________________________________________________________________
@@ -975,16 +916,6 @@
 
    self = [super initWithContentRect : contentRect styleMask : styleMask backing : NSBackingStoreBuffered defer : NO];
 
-<<<<<<< HEAD
-   window.fMainWindow = self;
-   
-   if (window.fMapState != kIsViewable) {
-      window.fDelayedTransient = YES;
-   } else {
-      [self addChildWindow : window ordered : NSWindowAbove];
-      window.fDelayedTransient = NO;
-   }
-=======
    if (self) {
       //ROOT's not able to draw GUI concurrently, thanks to global variables and gVirtualX itself.
       [self setAllowsConcurrentViewDrawing : NO];
@@ -996,7 +927,6 @@
    }
    
    return self;
->>>>>>> 436cb915
 }
 
 //______________________________________________________________________________
@@ -1007,20 +937,10 @@
 }
 
 //______________________________________________________________________________
-<<<<<<< HEAD
-- (void) setFDelayedTransient : (BOOL) d
-{
-   fDelayedTransient = d;
-}
-
-///////////////////////////////////////////////////////////
-//X11Drawable's protocol.
-=======
 - (BOOL) fIsDeleted
 {
    return fIsDeleted;
 }
->>>>>>> 436cb915
 
 //______________________________________________________________________________
 - (void) setFIsDeleted : (BOOL) deleted
@@ -1597,9 +1517,6 @@
    QuartzPixmap   *fBackBuffer;
    NSMutableArray *fPassiveKeyGrabs;
    BOOL            fIsOverlapped;
-<<<<<<< HEAD
-   QuartzImage    *fClipMask;
-=======
    
    NSMutableDictionary   *fX11Properties;
    QuartzImage           *fBackgroundPixmap;
@@ -1607,10 +1524,7 @@
    X11::PointerGrab fCurrentGrabType;
    unsigned         fActiveGrabEventMask;
    BOOL             fActiveGrabOwnerEvents;
->>>>>>> 436cb915
-}
-
-@synthesize fClipMaskIsValid;
+}
 
 @synthesize fID;
 @synthesize fContext;
@@ -1641,13 +1555,7 @@
 {
    if (self = [super initWithFrame : frame]) {
       //Make this explicit (though memory is zero initialized).
-<<<<<<< HEAD
-      fClipMaskIsValid = NO;
-      fClipMask = nil;
-
-=======
       fBackBuffer = nil;
->>>>>>> 436cb915
       fID = 0;
       
       //Passive grab parameters.
@@ -1676,51 +1584,6 @@
    return self;
 }
 
-<<<<<<< HEAD
-//Overlap management.
-//______________________________________________________________________________
-- (BOOL) initClipMask
-{
-   const NSSize size = self.frame.size;
-
-   if (fClipMask) {
-      if ((unsigned)size.width == fClipMask.fWidth && (unsigned)size.height == fClipMask.fHeight) {
-         //All pixels must be visible.
-         [fClipMask clearMask];
-      } else {
-         [fClipMask release];
-         fClipMask = nil;
-      }
-   }
-   
-   if (!fClipMask) {
-      fClipMask = [QuartzImage alloc];
-      if ([fClipMask initMaskWithW : (unsigned)size.width H : (unsigned)size.height]) {
-         return YES;
-      } else {
-         [fClipMask release];
-         fClipMask = nil;
-         return NO;
-      }
-   }
-
-   return YES;
-}
-
-//______________________________________________________________________________
-- (QuartzImage *) fClipMask
-{
-   return fClipMask;
-}
-
-//______________________________________________________________________________
-- (void) addOverlap : (NSRect)overlapRect
-{
-   assert(fClipMask != nil && "addOverlap, fClipMask is nil");
-   assert(fClipMaskIsValid == YES && "addOverlap, fClipMask is invalid");
-   
-   [fClipMask maskOutPixels : overlapRect];
-=======
 //______________________________________________________________________________
 - (void) dealloc
 {
@@ -1760,7 +1623,6 @@
    NSTrackingArea * const tracker = [[NSTrackingArea alloc] initWithRect : frame options : trackerOptions owner : self userInfo : nil];
    [self addTrackingArea : tracker];
    [tracker release];
->>>>>>> 436cb915
 }
 
 //X11Drawable protocol.
@@ -2540,11 +2402,7 @@
    [super setFrameSize : newSize];
    
    if ((fEventMask & kStructureNotifyMask) && (self.fMapState == kIsViewable || fIsOverlapped == YES)) {
-<<<<<<< HEAD
-      TGCocoa *vx = dynamic_cast<TGCocoa *>(gVirtualX);
-=======
       TGCocoa * const vx = dynamic_cast<TGCocoa *>(gVirtualX);
->>>>>>> 436cb915
       assert(vx != 0 && "setFrameSize:, gVirtualX is either null or has a type, different from TGCocoa");
       vx->GetEventTranslator()->GenerateConfigureNotifyEvent(self, self.frame);
    }
