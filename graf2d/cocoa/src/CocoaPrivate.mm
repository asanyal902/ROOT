--- conflicted
+++ resolved
@@ -37,12 +37,8 @@
 CocoaPrivate::CocoaPrivate()
                : fCurrentDrawableID(GetRootWindowID() + 1), //Any real window has id > rootID.
                                                             //0 is also used by some X11 functions as None.
-<<<<<<< HEAD
-                 fFreeGLContextID(1)
-=======
                  fFreeGLContextID(1),
                  fApplicationDelegate([[ROOTApplicationDelegate alloc] init])
->>>>>>> 436cb915
 {
    //Init NSApplication, if it was not done yet.
    Util::AutoreleasePool pool;
@@ -170,12 +166,6 @@
 }
 
 //______________________________________________________________________________
-<<<<<<< HEAD
-ULong_t CocoaPrivate::RegisterGLContextForView(unsigned viewID)
-{
-   //At the moment, let's assume we attach only 1 gl context to 1 view.
-   fGLContextMap[fFreeGLContextID] = viewID;
-=======
 Handle_t CocoaPrivate::RegisterGLContext(NSOpenGLContext *glContext)
 {
    assert(fGLContextToHandle.find(glContext) == fGLContextToHandle.end() && "RegisterGLContext, context was registered already");
@@ -193,21 +183,10 @@
       throw;
    }
    
->>>>>>> 436cb915
    return fFreeGLContextID++;
 }
 
 //______________________________________________________________________________
-<<<<<<< HEAD
-NSObject<X11Window> *CocoaPrivate::GetWindowForGLContext(Handle_t glContextID)
-{
-   assert(fGLContextMap.find(glContextID) != fGLContextMap.end() && "GetWindowForGLContext, bad context id");
-   return GetWindow(fGLContextMap[glContextID]);
-}
-
-//______________________________________________________________________________
-void CocoaPrivate::ReplaceDrawable(unsigned drawableID, NSObject *nsObj)
-=======
 void CocoaPrivate::DeleteGLContext(Handle_t contextID)
 {
    assert(fHandleToGLContext.find(contextID) != fHandleToGLContext.end() && "DeleteGLContext, bad context id");
@@ -253,7 +232,6 @@
 
 //______________________________________________________________________________
 void CocoaPrivate::ReplaceDrawable(Drawable_t drawableID, NSObject *nsObj)
->>>>>>> 436cb915
 {
    drawable_iterator drawableIter = fDrawables.find(drawableID);
    assert(drawableIter != fDrawables.end() && "ReplaceDrawable, can not replace non existing drawable");
