--- conflicted
+++ resolved
@@ -20,10 +20,7 @@
 
 #include <OpenGL/OpenGL.h>
 #include <Cocoa/Cocoa.h>
-<<<<<<< HEAD
-=======
 #include <OpenGL/gl.h>
->>>>>>> 436cb915
 
 #include "ROOTOpenGLView.h"
 #include "CocoaPrivate.h"
@@ -326,12 +323,9 @@
               fSetApp(true)
 {
    fPimpl.reset(new Details::CocoaPrivate);
-<<<<<<< HEAD
-=======
 
    X11::InitWithPredefinedAtoms(fNameToAtom, fAtomToName);
    fgDeleteWindowAtom = FindAtom("WM_DELETE_WINDOW", true);
->>>>>>> 436cb915
 }
 
 //______________________________________________________________________________
@@ -345,12 +339,9 @@
               fSetApp(true)
 {
    fPimpl.reset(new Details::CocoaPrivate);
-<<<<<<< HEAD
-=======
    
    X11::InitWithPredefinedAtoms(fNameToAtom, fAtomToName);
    fgDeleteWindowAtom = FindAtom("WM_DELETE_WINDOW", true);
->>>>>>> 436cb915
 }
 
 //______________________________________________________________________________
@@ -699,11 +690,7 @@
    const Util::AutoreleasePool pool;
    
    if (fPimpl->IsRootWindow(parentID)) {//parent == root window.
-<<<<<<< HEAD
-      QuartzWindow *newWindow = X11::CreateTopLevelWindow(x, y, w, h, border, depth, clss, visual, attr, wtype);//Can throw.
-=======
       QuartzWindow * const newWindow = X11::CreateTopLevelWindow(x, y, w, h, border, depth, clss, visual, attr, wtype);//Can throw.
->>>>>>> 436cb915
       const Util::NSScopeGuard<QuartzWindow> winGuard(newWindow);
       const Window_t result = fPimpl->RegisterDrawable(newWindow);//Can throw.
       newWindow.fID = result;
@@ -715,11 +702,7 @@
       NSObject<X11Window> * const parentWin = fPimpl->GetWindow(parentID);
       //OpenGL view can not have children.
       assert([parentWin.fContentView isKindOfClass : [QuartzView class]] && "CreateWindow, parent view must be QuartzView");
-<<<<<<< HEAD
-      QuartzView *childView = X11::CreateChildView((QuartzView *)parentWin.fContentView, x, y, w, h, border, depth, clss, visual, attr, wtype);//Can throw.
-=======
       QuartzView * const childView = X11::CreateChildView((QuartzView *)parentWin.fContentView, x, y, w, h, border, depth, clss, visual, attr, wtype);//Can throw.
->>>>>>> 436cb915
       const Util::NSScopeGuard<QuartzView> viewGuard(childView);
       const Window_t result = fPimpl->RegisterDrawable(childView);//Can throw.
       childView.fID = result;
@@ -912,11 +895,7 @@
    NSView<X11Window> * const contentView = fPimpl->GetWindow(wid).fContentView;
    [contentView retain];
    [contentView removeFromSuperview];
-<<<<<<< HEAD
-   QuartzWindow *topLevel = (QuartzWindow *)[contentView window];
-=======
    QuartzWindow * const topLevel = (QuartzWindow *)[contentView window];
->>>>>>> 436cb915
    [topLevel setContentView : nil];
    fPimpl->ReplaceDrawable(wid, contentView);
    [contentView setX : x Y : y];
@@ -2175,22 +2154,12 @@
    newSize.width = w;
    newSize.height = h;
 
-<<<<<<< HEAD
-   Util::NSScopeGuard<QuartzPixmap> obj([QuartzPixmap alloc]);
-   if (QuartzPixmap *pixmap = [obj.Get() initWithW : w H : h]) {
-      obj.Reset(pixmap);
-      pixmap.fID = fPimpl->RegisterDrawable(pixmap);//Can throw.
-      return (Int_t)pixmap.fID;
-   } else {
-      Error("OpenPixmap", "Pixmap initialization failed");
-=======
    Util::NSScopeGuard<QuartzPixmap> pixmap([[QuartzPixmap alloc] initWithW : w H : h scaleFactor : [[NSScreen mainScreen] backingScaleFactor]]);
    if (pixmap.Get()) {
       pixmap.Get().fID = fPimpl->RegisterDrawable(pixmap.Get());//Can throw.
       return (Int_t)pixmap.Get().fID;
    } else {
       Error("OpenPixmap", "QuartzPixmap initialization failed");//More concrete message was issued by QuartzPixmap.
->>>>>>> 436cb915
       return -1;
    }
 }
@@ -2279,42 +2248,6 @@
    assert(width > 0 && "CreatePixmap, width parameter is 0");
    assert(height > 0 && "CreatePixmap, height parameter is 0");
    
-<<<<<<< HEAD
-   unsigned char *imageData = 0;      
-   if (depth > 1)
-      imageData = new unsigned char[width * height * 4]();
-   else
-      imageData = new unsigned char[width * height];
-
-   X11::FillPixmapBuffer((unsigned char*)bitmap, width, height, foregroundPixel, backgroundPixel, depth, imageData);
-
-   //Now we can create CGImageRef.
-   Util::NSScopeGuard<QuartzImage> mem([QuartzImage alloc]);
-   if (!mem.Get()) {
-      Error("CreatePixmap", "[QuartzImage alloc] failed");
-      delete [] imageData;
-      return Pixmap_t();
-   }
-
-   QuartzImage *image = nil;
-   
-   if (depth > 1)
-      image = [mem.Get() initWithW : width H : height data: imageData];
-   else
-      image = [mem.Get() initMaskWithW : width H : height bitmapMask : imageData];
-
-   if (!image) {
-      delete [] imageData;
-      Error("CreatePixmap", "[QuartzImage initWithW:H:data:] failed");
-      return Pixmap_t();
-   }
-
-   mem.Reset(image);
-   //Now imageData is owned by image.
-   image.fID = fPimpl->RegisterDrawable(image);//This can throw.
-
-   return image.fID;      
-=======
    std::vector<unsigned char> imageData (depth > 1 ? width * height * 4 : width * height);
 
    X11::FillPixmapBuffer((unsigned char*)bitmap, width, height, foregroundPixel, backgroundPixel, depth, &imageData[0]);
@@ -2334,7 +2267,6 @@
 
    image.Get().fID = fPimpl->RegisterDrawable(image.Get());//This can throw.
    return image.Get().fID;
->>>>>>> 436cb915
 }
 
 //______________________________________________________________________________
@@ -2347,43 +2279,14 @@
 
    //I'm not using vector here, since I have to pass this pointer to Obj-C code
    //(and Obj-C object will own this memory later).
-<<<<<<< HEAD
-   unsigned char *imageData = new unsigned char[width * height * 4];
-   std::copy(bits, bits + width * height * 4, imageData);
-
-   //Convert bgra to rgba.
-   unsigned char *p = imageData;
-=======
    std::vector<unsigned char> imageData(bits, bits + width * height * 4);
 
    //Convert bgra to rgba.
    unsigned char *p = &imageData[0];
->>>>>>> 436cb915
    for (unsigned i = 0, e = width * height; i < e; ++i, p += 4)
       std::swap(p[0], p[2]);
 
    //Now we can create CGImageRef.
-<<<<<<< HEAD
-   Util::NSScopeGuard<QuartzImage> mem([QuartzImage alloc]);
-   if (!mem.Get()) {
-      Error("CreatePixmapFromData", "[QuartzImage alloc] failed");
-      delete [] imageData;
-      return Pixmap_t();
-   }
-
-   QuartzImage *image = [mem.Get() initWithW : width H : height data : imageData];
-   if (!image) {
-      delete [] imageData;
-      Error("CreatePixmapFromData", "[QuartzImage initWithW:H:data:] failed");
-      return Pixmap_t();
-   }
-   
-   mem.Reset(image);
-   //Now imageData is owned by image.
-   image.fID = fPimpl->RegisterDrawable(image);//This can throw.
-   
-   return image.fID;      
-=======
    Util::NSScopeGuard<QuartzImage> image([[QuartzImage alloc] initWithW : width H : height data : &imageData[0]]);
 
    if (!image.Get()) {
@@ -2393,7 +2296,6 @@
 
    image.Get().fID = fPimpl->RegisterDrawable(image.Get());//This can throw.   
    return image.Get().fID;
->>>>>>> 436cb915
 }
 
 //______________________________________________________________________________
@@ -2404,21 +2306,12 @@
 
    //I'm not using vector here, since I have to pass this pointer to Obj-C code
    //(and Obj-C object will own this memory later).
-<<<<<<< HEAD
    
    //TASImage has a bug, it calculates size in pixels (making a with to multiple-of eight and 
    //allocates memory as each bit occupies one byte, and later packs bits into bytes.
-   //Posylaiu luchi ponosa avtoru.
-
-   unsigned char *imageData = new unsigned char[width * height]();
-=======
-   
-   //TASImage has a bug, it calculates size in pixels (making a with to multiple-of eight and 
-   //allocates memory as each bit occupies one byte, and later packs bits into bytes.
    
    std::vector<unsigned char> imageData(width * height);
    
->>>>>>> 436cb915
    for (unsigned i = 0, j = 0, e = width / 8 * height; i < e; ++i) {//TASImage supposes 8-bit bytes and packs mask bits.
       for(unsigned bit = 0; bit < 8; ++bit, ++j) {
          if (bitmap[i] & (1 << bit))
@@ -2429,25 +2322,6 @@
    }
 
    //Now we can create CGImageRef.
-<<<<<<< HEAD
-   Util::NSScopeGuard<QuartzImage> mem([QuartzImage alloc]);
-   if (!mem.Get()) {
-      Error("CreateBitmap", "[QuartzImage alloc] failed");
-      delete [] imageData;
-      return Pixmap_t();
-   }
-
-   QuartzImage *image = [mem.Get() initMaskWithW : width H : height bitmapMask: imageData];
-   if (!image) {//Error is already reported by QuartzImage.
-      delete [] imageData;
-      return Pixmap_t();
-   }
-   
-   mem.Reset(image);
-   //Now, imageData is owned by image.
-   image.fID = fPimpl->RegisterDrawable(image);//This can throw.      
-   return image.fID;      
-=======
    Util::NSScopeGuard<QuartzImage> image([[QuartzImage alloc] initMaskWithW : width H : height bitmapMask : &imageData[0]]);
    if (!image.Get()) {
       Error("CreateBitmap", "QuartzImage initialization failed");//More concrete message was issued by QuartzImage.
@@ -2456,7 +2330,6 @@
 
    image.Get().fID = fPimpl->RegisterDrawable(image.Get());//This can throw.
    return image.Get().fID;
->>>>>>> 436cb915
 }
 
 //______________________________________________________________________________
@@ -3116,98 +2989,7 @@
 //OpenGL management.
 
 //______________________________________________________________________________
-<<<<<<< HEAD
-Window_t TGCocoa::CreateOpenGLWindow(Window_t parentID, UInt_t width, UInt_t height, const std::vector<std::pair<UInt_t, Int_t> > &formatComponents)
-{
-   //ROOT never creates GL widgets with 'root' as a parent (so not top-level gl-windows).
-   //If this change, assert must be deleted.
-   typedef std::pair<UInt_t, Int_t> component_type;
-   typedef std::vector<component_type>::size_type size_type;
-
-   assert(!fPimpl->IsRootWindow(parentID) && "CreateOpenGLWindow, could not create top-level gl window");
-   //Convert pairs into Cocoa's GL attributes.
-   
-
-   std::vector<NSOpenGLPixelFormatAttribute> attribs;
-   for (size_type i = 0, e = formatComponents.size(); i < e; ++i) {
-      const component_type &comp = formatComponents[i];
-      
-      if (comp.first == TGLFormat::kDoubleBuffer) {
-         attribs.push_back(NSOpenGLPFADoubleBuffer);
-      } else if (comp.first == TGLFormat::kDepth) {
-         attribs.push_back(NSOpenGLPFADepthSize);
-         attribs.push_back(comp.second > 0 ? comp.second : 32);
-      } else if (comp.first == TGLFormat::kAccum) {
-         attribs.push_back(NSOpenGLPFAAccumSize);
-         attribs.push_back(comp.second > 0 ? comp.second : 1);
-      } else if (comp.first == TGLFormat::kStencil) {
-         attribs.push_back(NSOpenGLPFAStencilSize);
-         attribs.push_back(comp.second > 0 ? comp.second : 8);
-      } else if (comp.first == TGLFormat::kMultiSample) {
-         attribs.push_back(NSOpenGLPFASampleBuffers);
-         attribs.push_back(1);
-         attribs.push_back(NSOpenGLPFASamples);
-         attribs.push_back(comp.second ? comp.second : 4);
-      }
-   }
-   
-   attribs.push_back(NSOpenGLPFAAccelerated);//??? I think, TGLWidget always wants this.
-   attribs.push_back(0);
-
-   NSOpenGLPixelFormat *pixelFormat = [[NSOpenGLPixelFormat alloc] initWithAttributes : &attribs[0]];
-   const Util::NSScopeGuard<NSOpenGLPixelFormat> formatGuard(pixelFormat);
-   
-   NSView<X11Window> *parentView = fPimpl->GetWindow(parentID).fContentView;
-   assert([parentView isKindOfClass : [QuartzView class]] && "CreateOpenGLWindow, parent view must be QuartzView");
-   
-   NSRect viewFrame = {};
-   viewFrame.size.width = width;
-   viewFrame.size.height = height;
-
-   ROOTOpenGLView *glView = [[ROOTOpenGLView alloc] initWithFrame : viewFrame pixelFormat : pixelFormat];
-   const Util::NSScopeGuard<ROOTOpenGLView> viewGuard(glView);
-   
-   [parentView addChild : glView];
-   const Window_t glID = fPimpl->RegisterDrawable(glView);
-   glView.fID = glID;
-
-   return glID;
-}
-
-//______________________________________________________________________________
-Handle_t TGCocoa::CreateOpenGLContext(Window_t windowID, Handle_t sharedID)
-{
-   assert(!fPimpl->IsRootWindow(windowID) && "CreateOpenGLContext, windowID is a 'root' window");
-
-   assert([fPimpl->GetWindow(windowID).fContentView isKindOfClass : [ROOTOpenGLView class]] && 
-          "CreateOpenGLContext, view is not an OpenGL view");
-   
-   ROOTOpenGLView *glView = (ROOTOpenGLView *)fPimpl->GetWindow(windowID).fContentView;
-   //At the moment I can not have several gl contenxts, created for the same view.
-   assert([glView openGLContext] == nil && "CreateOpenGLContext, view's context is not nil");
-   NSOpenGLPixelFormat *pixelFormat = glView.pixelFormat;
-
-   NSOpenGLContext *sharedContext = nil;
-
-   if (sharedID) {
-      NSObject<X11Window> *v = fPimpl->GetWindowForGLContext(sharedID);
-      assert([v isKindOfClass : [ROOTOpenGLView class]] && "CreateOpenGLContext, shared context's view is not an OpenGL view");
-      sharedContext = ((ROOTOpenGLView *)v).openGLContext;
-   }
-
-   Util::NSScopeGuard<NSOpenGLContext> newContext([[NSOpenGLContext alloc] initWithFormat : pixelFormat shareContext : sharedContext]);
-   glView.openGLContext = newContext.Get();   
-   const ULong_t ctxID = fPimpl->RegisterGLContextForView(windowID);
-   newContext.Release();
-
-   return ctxID;
-}
-
-//______________________________________________________________________________
-void TGCocoa::CreateOpenGLContext(Int_t /*wid*/)
-=======
 Double_t TGCocoa::GetOpenGLScalingFactor()
->>>>>>> 436cb915
 {
    //Scaling factor to let our OpenGL code know, that we probably
    //work on a retina display.
@@ -3216,30 +2998,7 @@
 }
 
 //______________________________________________________________________________
-<<<<<<< HEAD
-Bool_t TGCocoa::MakeOpenGLContextCurrent(Handle_t ctx)
-{
-   assert(ctx > 0 && "MakeOpenGLContextCurrent, invalid context id");
-   
-   ROOTOpenGLView *glView = (ROOTOpenGLView *)fPimpl->GetWindowForGLContext(ctx);
-   [glView makeContextCurrent];
-   return [glView isGLContextCurrent];
-}
-
-//______________________________________________________________________________
-void TGCocoa::FlushOpenGLBuffer(Handle_t ctx)
-{
-   assert(ctx > 0 && "FlushOpenGLBuffer, invalid context id");
-
-   ROOTOpenGLView *glView = (ROOTOpenGLView *)fPimpl->GetWindowForGLContext(ctx);
-   [glView flushGLBuffer];
-}
-
-//______________________________________________________________________________
-void TGCocoa::DeleteOpenGLContext(Int_t /*wid*/)
-=======
 Window_t TGCocoa::CreateOpenGLWindow(Window_t parentID, UInt_t width, UInt_t height, const std::vector<std::pair<UInt_t, Int_t> > &formatComponents)
->>>>>>> 436cb915
 {
    //ROOT never creates GL widgets with 'root' as a parent (so not top-level gl-windows).
    //If this change, assert must be deleted.
@@ -3506,27 +3265,11 @@
          return;
    }
 
-<<<<<<< HEAD
-   Util::NSScopeGuard<QuartzPixmap> mem([QuartzPixmap alloc]);      
-   if (QuartzPixmap *pixmap = [mem.Get() initWithW : currW H : currH]) {
-      mem.Reset(pixmap);
-      pixmap.fID = fPimpl->RegisterDrawable(pixmap);//Can throw.
-      if (window.fBackBuffer) {//Now we can delete the old one, since the new was created.
-         if (fPimpl->fX11CommandBuffer.BufferSize())
-            fPimpl->fX11CommandBuffer.RemoveOperationsForDrawable(window.fBackBuffer.fID);
-         fPimpl->DeleteDrawable(window.fBackBuffer.fID);
-      }
-
-      window.fBackBuffer = pixmap;
-   } else {
-      Error("SetDoubleBufferON", "Can't create a pixmap");
-=======
    Util::NSScopeGuard<QuartzPixmap> pixmap([[QuartzPixmap alloc] initWithW : currW H : currH scaleFactor : [[NSScreen mainScreen] backingScaleFactor]]);
    if (pixmap.Get()) {
       window.fBackBuffer = pixmap.Get();
    } else {
       Error("SetDoubleBufferON", "QuartzPixmap initialization failed");//More concrete message was issued by QuartzPixmap.
->>>>>>> 436cb915
    }
 }
 
@@ -3904,21 +3647,8 @@
    assert(fPimpl->GetDrawable(windowID).fIsPixmap == NO && "DeleteProperty, windowID parameter is not a valid window");
    assert(propertyID && propertyID <= fAtomToName.size() && "DeleteProperty, propertyID parameter is invalid atom");
    
-<<<<<<< HEAD
-   TGWindow *window = gClient->GetWindowById(widget.fID);
-   Event_t clientMessage = messageIter->second.second;
-
-   fClientMessages.erase(messageIter);   
-   fFreeMessageIDs.push_back(messageID);
-
-   //Many thanks to ROOT's GUI, TGWindow can be deleted, but QuartzViews is still alive
-   //(DestroyWindow is never called for this window).
-   if (window)
-      window->HandleEvent(&clientMessage);
-=======
    const std::string &atomString = fAtomToName[propertyID - 1];
    [fPimpl->GetWindow(windowID) removeProperty : atomString.c_str()];
->>>>>>> 436cb915
 }
 
 //______________________________________________________________________________
@@ -4118,19 +3848,7 @@
    // x, y - origin of clipping rectangle
    // w, h - the clipping rectangle dimensions
 
-<<<<<<< HEAD
-   if (fPimpl->IsRootWindow(mainWid))
-      return;
-   
-   QuartzWindow *mainWindow = fPimpl->GetWindow(mainWid).fQuartzWindow;
-   
-   if (![mainWindow isVisible])
-      return;
-   
-   QuartzWindow *transientWindow = fPimpl->GetWindow(wid).fQuartzWindow;
-=======
-}
->>>>>>> 436cb915
+}
 
 //______________________________________________________________________________
 void TGCocoa::SetTextMagnitude(Float_t /*mgn*/)
