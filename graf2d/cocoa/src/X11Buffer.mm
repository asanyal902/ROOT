// @(#)root/graf2d:$Id$
// Author: Timur Pocheptsov   29/02/2012

/*************************************************************************
 * Copyright (C) 1995-2012, Rene Brun and Fons Rademakers.               *
 * All rights reserved.                                                  *
 *                                                                       *
 * For the licensing terms see $ROOTSYS/LICENSE.                         *
 * For the list of contributors see $ROOTSYS/README/CREDITS.             *
 *************************************************************************/

//#define NDEBUG

#include <algorithm>
#include <stdexcept>
#include <cstring>
#include <cassert>
#include <memory>

<<<<<<< HEAD
=======
#include <Cocoa/Cocoa.h>

>>>>>>> 42ceb1f8
#include "ROOTOpenGLView.h"
#include "CocoaPrivate.h"
#include "QuartzWindow.h"
#include "QuartzPixmap.h"
#include "QuartzUtils.h"
#include "X11Drawable.h"
#include "X11Buffer.h"
#include "TGWindow.h"
#include "TGClient.h"
#include "TGCocoa.h"

namespace ROOT {
namespace MacOSX {
namespace X11 {

//______________________________________________________________________________
Command::Command(Drawable_t wid, const GCValues_t &gc)
            : fID(wid),
              fGC(gc)
{
}

//______________________________________________________________________________
Command::Command(Drawable_t wid)
            : fID(wid),
              fGC()
{
}

//______________________________________________________________________________
Command::~Command()
{
}

//______________________________________________________________________________
bool Command::HasOperand(Drawable_t wid)const
{
   return wid == fID;      
}

//______________________________________________________________________________
bool Command::IsGraphicsCommand()const
{
   return false;
}

//______________________________________________________________________________
DrawLine::DrawLine(Drawable_t wid, const GCValues_t &gc, const Point_t &p1, const Point_t &p2)
            : Command(wid, gc),
              fP1(p1),
              fP2(p2)
{
}

//______________________________________________________________________________
void DrawLine::Execute()const
{
   TGCocoa * const vx = dynamic_cast<TGCocoa *>(gVirtualX);
   assert(vx != 0 && "Execute, gVirtualX is either null or not of TGCocoa type");
   vx->DrawLineAux(fID, fGC, fP1.fX, fP1.fY, fP2.fX, fP2.fY);
}

//______________________________________________________________________________
DrawSegments::DrawSegments(Drawable_t wid, const GCValues_t &gc, const Segment_t *segments, Int_t nSegments)
                 : Command(wid, gc) 
{
   assert(segments != 0 && "DrawSegments, segments parameter is null");
   assert(nSegments > 0 && "DrawSegments, nSegments <= 0");
   
   fSegments.assign(segments, segments + nSegments);
}

//______________________________________________________________________________
void DrawSegments::Execute()const
{
   TGCocoa * const vx = dynamic_cast<TGCocoa *>(gVirtualX);
   assert(vx != 0 && "Execute, gVirtualX is either null or not of TGCocoa type");
   vx->DrawSegmentsAux(fID, fGC, &fSegments[0], (Int_t)fSegments.size());
}

//______________________________________________________________________________
ClearArea::ClearArea(Window_t wid, const Rectangle_t &area)
             : Command(wid),
               fArea(area)
{
}

//______________________________________________________________________________
void ClearArea::Execute()const
{
   TGCocoa * const vx = dynamic_cast<TGCocoa *>(gVirtualX);
   assert(vx != 0 && "Execute, gVirtualX is either null or not of TGCocoa type");
   vx->ClearAreaAux(fID, fArea.fX, fArea.fY, fArea.fWidth, fArea.fHeight);   
}

//______________________________________________________________________________
CopyArea::CopyArea(Drawable_t src, Drawable_t dst, const GCValues_t &gc, const Rectangle_t &area, const Point_t &dstPoint)
               : Command(dst, gc),
                 fSrc(src),
                 fArea(area),
                 fDstPoint(dstPoint)
{
}

//______________________________________________________________________________
bool CopyArea::HasOperand(Drawable_t drawable)const
{
   return fID == drawable || fSrc == drawable || fGC.fClipMask == drawable;
}

//______________________________________________________________________________
void CopyArea::Execute()const
{
   TGCocoa * const vx = dynamic_cast<TGCocoa *>(gVirtualX);
   assert(vx != 0 && "Execute, gVirtualX is either null or not of TGCocoa type");
   vx->CopyAreaAux(fSrc, fID, fGC, fArea.fX, fArea.fY, fArea.fWidth, fArea.fHeight, fDstPoint.fX, fDstPoint.fY);
}

//______________________________________________________________________________
DrawString::DrawString(Drawable_t wid, const GCValues_t &gc, const Point_t &point, const std::string &text)
               : Command(wid, gc),
                 fPoint(point),
                 fText(text)
{
}

//______________________________________________________________________________
void DrawString::Execute()const
{
   TGCocoa * const vx = dynamic_cast<TGCocoa *>(gVirtualX);
   assert(vx != 0 && "Execute, gVirtualX is either null or not of TGCocoa type");
   vx->DrawStringAux(fID, fGC, fPoint.fX, fPoint.fY, fText.c_str(), fText.length());
}

//______________________________________________________________________________
FillRectangle::FillRectangle(Drawable_t wid, const GCValues_t &gc, const Rectangle_t &rectangle)
                  : Command(wid, gc),
                    fRectangle(rectangle)
{
}

//______________________________________________________________________________
void FillRectangle::Execute()const
{
   TGCocoa * const vx = dynamic_cast<TGCocoa *>(gVirtualX);
   assert(vx != 0 && "Execute, gVirtualX is either null or not of TGCocoa type");
   vx->FillRectangleAux(fID, fGC, fRectangle.fX, fRectangle.fY, fRectangle.fWidth, fRectangle.fHeight);
}

//______________________________________________________________________________
FillPolygon::FillPolygon(Drawable_t wid, const GCValues_t &gc, const Point_t *points, Int_t nPoints)
                : Command(wid, gc)
{
   assert(points != 0 && "FillPolygon, points parameter is null");
   assert(nPoints > 0 && "FillPolygon, nPoints <= 0");
   
   fPolygon.assign(points, points + nPoints);
}

//______________________________________________________________________________   
void FillPolygon::Execute()const
{
   TGCocoa * const vx = dynamic_cast<TGCocoa *>(gVirtualX);
   assert(vx != 0 && "Execute, gVirtualX is either null or not of TGCocoa type");
   vx->FillPolygonAux(fID, fGC, &fPolygon[0], (Int_t)fPolygon.size());
}

//______________________________________________________________________________
DrawRectangle::DrawRectangle(Drawable_t wid, const GCValues_t &gc, const Rectangle_t &rectangle)
                 : Command(wid, gc),
                   fRectangle(rectangle)
{
}

//______________________________________________________________________________
void DrawRectangle::Execute()const
{
   TGCocoa * const vx = dynamic_cast<TGCocoa *>(gVirtualX);
   assert(vx != 0 && "Execute, gVirtualX is either null or not of TGCocoa type");
   vx->DrawRectangleAux(fID, fGC, fRectangle.fX, fRectangle.fY, fRectangle.fWidth, fRectangle.fHeight);
}

//______________________________________________________________________________
UpdateWindow::UpdateWindow(QuartzView *view)
                : Command(view.fID),
                  fView(view)
{
   assert(view != nil && "UpdateWindow, view parameter is nil");//view.fID will be also 0.
}

//______________________________________________________________________________
void UpdateWindow::Execute()const
{
   assert(fView.fContext != 0 && "Execute, view.fContext is null");

   if (QuartzPixmap *pixmap = fView.fBackBuffer) {
<<<<<<< HEAD
      Rectangle_t copyArea = {0, 0, pixmap.fWidth, pixmap.fHeight};
=======
      Rectangle_t copyArea = {};
      copyArea.fWidth = UShort_t(pixmap.fWidth);
      copyArea.fHeight = UShort_t(pixmap.fHeight);
>>>>>>> 42ceb1f8
      [fView copy : pixmap area : copyArea withMask : nil clipOrigin : Point_t() toPoint : Point_t()];
   }
}

//______________________________________________________________________________
DeletePixmap::DeletePixmap(Pixmap_t pixmap)
                : Command(pixmap, GCValues_t())
{
}

//______________________________________________________________________________
void DeletePixmap::Execute()const
{
   TGCocoa * const vx = dynamic_cast<TGCocoa *>(gVirtualX);
   assert(vx != 0 && "Execute, gVirtualX is either null or not of TGCocoa type");
   vx->DeletePixmapAux(fID);
}

//______________________________________________________________________________
CommandBuffer::CommandBuffer()
{
}

//______________________________________________________________________________
CommandBuffer::~CommandBuffer()
{
   ClearCommands();
}

//______________________________________________________________________________
void CommandBuffer::AddDrawLine(Drawable_t wid, const GCValues_t &gc, Int_t x1, Int_t y1, Int_t x2, Int_t y2)
{
   try {
      Point_t p1 = {}; 
      //I'd use .fX = x1 from standard C, but ... this is already C++0x + Obj-C :)
      //So, not to make it worse :)
      p1.fX = x1;
      p1.fY = y1;
      Point_t p2 = {};
      p2.fX = x2;
      p2.fY = y2;
      std::auto_ptr<DrawLine> cmd(new DrawLine(wid, gc, p1, p2));//if this throws, I do not care.
      fCommands.push_back(cmd.get());//this can throw.
      cmd.release();
   } catch (const std::exception &) {
      throw;
   }
}

//______________________________________________________________________________
void CommandBuffer::AddDrawSegments(Drawable_t wid, const GCValues_t &gc, const Segment_t *segments, Int_t nSegments)
{
   assert(segments != 0 && "AddDrawSegments, segments parameter is null");
   assert(nSegments > 0 && "AddDrawSegments, nSegments <= 0");

   try {
      std::auto_ptr<DrawSegments> cmd(new DrawSegments(wid, gc, segments, nSegments));
      fCommands.push_back(cmd.get());
      cmd.release();
   } catch (const std::exception &) {
      throw;
   }
}

//______________________________________________________________________________
void CommandBuffer::AddClearArea(Window_t wid, Int_t x, Int_t y, UInt_t w, UInt_t h)
{
   try {
      Rectangle_t r = {};
      r.fX = x;
      r.fY = y;
      r.fWidth = (UShort_t)w;
      r.fHeight = (UShort_t)h;
      std::auto_ptr<ClearArea> cmd(new ClearArea(wid, r));//Can throw, nothing leaks.
      fCommands.push_back(cmd.get());//this can throw.
      cmd.release();
   } catch (const std::exception &) {
      throw;
   }
}

//______________________________________________________________________________
void CommandBuffer::AddCopyArea(Drawable_t src, Drawable_t dst, const GCValues_t &gc, 
                                Int_t srcX, Int_t srcY, UInt_t width, UInt_t height, Int_t dstX, Int_t dstY)
{
   try {
      Rectangle_t area = {};
      area.fX = srcX;
      area.fY = srcY;
      area.fWidth = (UShort_t)width;
      area.fHeight = (UShort_t)height;
      Point_t dstPoint = {};
      dstPoint.fX = dstX;
      dstPoint.fY = dstY;
      std::auto_ptr<CopyArea> cmd(new CopyArea(src, dst, gc, area, dstPoint));//Can throw, nothing leaks.
      fCommands.push_back(cmd.get());//this can throw.
      cmd.release();
   } catch (const std::exception &) {
      throw;
   }
}

//______________________________________________________________________________
void CommandBuffer::AddDrawString(Drawable_t wid, const GCValues_t &gc, Int_t x, Int_t y, const char *text, Int_t len)
{
   try {
      if (len < 0)//Negative length can come from caller.
         len = std::strlen(text);
      const std::string substr(text, len);//Can throw.
      Point_t p = {};
      p.fX = x;
      p.fY = y;
      std::auto_ptr<DrawString> cmd(new DrawString(wid, gc, p, substr));//Can throw.
      fCommands.push_back(cmd.get());//can throw.
      cmd.release();
   } catch (const std::exception &) {
      throw;
   }
}

//______________________________________________________________________________
void CommandBuffer::AddFillRectangle(Drawable_t wid, const GCValues_t &gc, Int_t x, Int_t y, UInt_t w, UInt_t h)
{
   try {
      Rectangle_t r = {};
      r.fX = x;
      r.fY = y;
      r.fWidth = (UShort_t)w;
      r.fHeight = (UShort_t)h;
      std::auto_ptr<FillRectangle> cmd(new FillRectangle(wid, gc, r));
      fCommands.push_back(cmd.get());
      cmd.release();
   } catch (const std::exception &) {
      throw;
   }
}

//______________________________________________________________________________
void CommandBuffer::AddDrawRectangle(Drawable_t wid, const GCValues_t &gc, Int_t x, Int_t y, UInt_t w, UInt_t h)
{
   try {
      Rectangle_t r = {};
      r.fX = x;
      r.fY = y;
      r.fWidth = (UShort_t)w;
      r.fHeight = (UShort_t)h;
      std::auto_ptr<DrawRectangle> cmd(new DrawRectangle(wid, gc, r));
      fCommands.push_back(cmd.get());
      cmd.release();
   } catch (const std::exception &) {
      throw;
   }
}

//______________________________________________________________________________
void CommandBuffer::AddFillPolygon(Drawable_t wid, const GCValues_t &gc, const Point_t *polygon, Int_t nPoints)
{
   assert(polygon != 0 && "AddFillPolygon, polygon parameter is null");
   assert(nPoints > 0 && "AddFillPolygon, nPoints <= 0");
   
   try {
      std::auto_ptr<FillPolygon> cmd(new FillPolygon(wid, gc, polygon, nPoints));
      fCommands.push_back(cmd.get());
      cmd.release();
   } catch (const std::exception &) {
      throw;
   }
}

//______________________________________________________________________________
void CommandBuffer::AddUpdateWindow(QuartzView *view)
{
   assert(view != nil && "AddUpdateWindow, view parameter is nil");
   
   try {
      std::auto_ptr<UpdateWindow> cmd(new UpdateWindow(view));
      fCommands.push_back(cmd.get());
      cmd.release();
   } catch (const std::exception &) {
      throw;
   }
}

//______________________________________________________________________________
void CommandBuffer::AddDeletePixmap(Pixmap_t pixmapID)
{
   try {
      std::auto_ptr<DeletePixmap> cmd(new DeletePixmap(pixmapID));
      fCommands.push_back(cmd.get());
      cmd.release();
   } catch (const std::exception &) {
      throw;
   }
}

//______________________________________________________________________________
void CommandBuffer::Flush(Details::CocoaPrivate *impl)
{
   assert(impl != 0 && "Flush, impl parameter is null");

   //Basic es-guarantee: state is unknown, but valid, no
   //resource leaks, no locked focus.

   //All magic is here.
   CGContextRef prevContext = 0;
   CGContextRef currContext = 0;
   QuartzView *prevView = nil;

   for (size_type i = 0, e = fCommands.size(); i < e; ++i) {
      const Command *cmd = fCommands[i];
      if (!cmd)//Command was deleted by RemoveOperation/RemoveGraphicsOperation.
         continue;
      
      NSObject<X11Drawable> *drawable = impl->GetDrawable(cmd->fID);
      if (drawable.fIsPixmap) {
         cmd->Execute();//Can throw, ok.
         continue;
      }
      
      QuartzView *view = (QuartzView *)impl->GetWindow(cmd->fID).fContentView;
      
      if (prevView != view)
         ClipOverlaps(view);//Can throw, ok.
      
      prevView = view;
      
      try {
         if ([view lockFocusIfCanDraw]) {
            NSGraphicsContext *nsContext = [NSGraphicsContext currentContext];
            assert(nsContext != nil && "Flush, currentContext is nil");
            currContext = (CGContextRef)[nsContext graphicsPort];
            assert(currContext != 0 && "Flush, graphicsPort is null");//remove this assert?
            
            view.fContext = currContext;
            if (prevContext && prevContext != currContext)
               CGContextFlush(prevContext);
            prevContext = currContext;


            const Quartz::CGStateGuard ctxGuard(currContext);
            
            //Either use shape combine mask, or clip mask.
            //TODO: find a way to combine both?
            ROOT::MacOSX::Util::CFScopeGuard<CGImageRef> clipImageGuard;
            QuartzWindow * const topLevelParent = view.fQuartzWindow;
            if (topLevelParent.fShapeCombineMask) {
               //Attach clip mask to the context.
               const NSRect clipRect  = [view convertRect : view.frame toView : nil];
               clipImageGuard.Reset(CGImageCreateWithImageInRect(topLevelParent.fShapeCombineMask.fImage, clipRect));
               //TODO: this geometry looks suspicious, check!
               //CGContextClipToMask(currContext, CGRectMake(0, 0, clipRect.size.width, clipRect.size.height), clipImageGuard.Get());
            } else if (fClippedRegion.size()) {
               CGContextClipToRects(currContext, &fClippedRegion[0], fClippedRegion.size());
            }

            cmd->Execute();//This can throw, we should restore as much as we can here.
            
            if (view.fBackBuffer) {
               //Very "special" window.
<<<<<<< HEAD
               Rectangle_t copyArea = {0, 0, view.fBackBuffer.fWidth, view.fBackBuffer.fHeight};
=======
               Rectangle_t copyArea = {};
               copyArea.fWidth = UShort_t(view.fBackBuffer.fWidth);
               copyArea.fHeight = UShort_t(view.fBackBuffer.fHeight);
>>>>>>> 42ceb1f8
               [view copy : view.fBackBuffer area : copyArea withMask : nil clipOrigin : Point_t() toPoint : Point_t()];
            }
            
            [view unlockFocus];
            
            view.fContext = 0;
         }      
      } catch (const std::exception &) {
         //Focus was locked, roll-back:
         [view unlockFocus];
         //View's context was modified, roll-back:
         view.fContext = 0;
         //Re-throw, something really bad happened (std::bad_alloc).
         throw;
      }
   }

   if (currContext)
      CGContextFlush(currContext);

   ClearCommands();
}

//______________________________________________________________________________
void CommandBuffer::RemoveOperationsForDrawable(Drawable_t drawable)
{
   for (size_type i = 0; i < fCommands.size(); ++i) {
      if (fCommands[i] && fCommands[i]->HasOperand(drawable)) {
         delete fCommands[i];
         fCommands[i] = 0;
      }
   }
}

//______________________________________________________________________________
void CommandBuffer::RemoveGraphicsOperationsForWindow(Window_t wid)
{
   for (size_type i = 0; i < fCommands.size(); ++i) {
      if (fCommands[i] && fCommands[i]->HasOperand(wid) && fCommands[i]->IsGraphicsCommand()) {
         delete fCommands[i];
         fCommands[i] = 0;
      }
   }
}

//______________________________________________________________________________
void CommandBuffer::ClearCommands()
{
   for (size_type i = 0, e = fCommands.size(); i < e; ++i)
      delete fCommands[i];

   fCommands.clear();
}

<<<<<<< HEAD
=======
//Clipping machinery.

>>>>>>> 42ceb1f8
namespace {

//________________________________________________________________________________________
bool RectsOverlap(const NSRect &r1, const NSRect &r2)
{
   if (r2.origin.x >= r1.origin.x + r1.size.width)
      return false;
   if (r2.origin.x + r2.size.width <= r1.origin.x)
      return false;
   if (r2.origin.y >= r1.origin.y + r1.size.height)
      return false;
   if (r2.origin.y + r2.size.height <= r1.origin.y)
      return false;
   
   return true;
}

}

//______________________________________________________________________________
void CommandBuffer::ClipOverlaps(QuartzView *view)
{
   //QuartzViews do not have backing store.
   //But ROOT calls gClient->NeedRedraw ignoring
   //children or overlapping siblings. This leads
   //to obvious problems, for example, parent
   //erasing every child inside while repainting itself.
   //To fix this and emulate window with backing store
   //without real backing store, I'm calculating the
   //area of a view this is visible and not overlapped.
   
   //Who can overlap our view?
   //1. Its own siblings and, probably, siblings of its ancestors.
   //2. Children views.

   assert(view != nil && "ClipOverlaps, view parameter is nil");

   typedef std::vector<QuartzView *>::reverse_iterator reverse_iterator;
   typedef std::vector<CGRect>::iterator rect_iterator;

   fRectsToClip.clear();
   fClippedRegion.clear();

   //Check siblings and ancestors' siblings:

   //1. Remember the whole branch starting from our view
   //up to a top-level window.
   fViewBranch.clear();
   for (QuartzView *v = view; v; v = v.fParentView)
      fViewBranch.push_back(v);

   //We do not need content view, since it does not have any siblings.
   if (fViewBranch.size())
      fViewBranch.pop_back();

   //For every fViewBranch[i] in our branch, we're looking for overlapping siblings.
   //Calculations are in view.fParentView's coordinate system.
   
   WidgetRect clipRect;
   NSRect frame1 = {};

   const NSRect frame2 = view.frame;

   for (reverse_iterator it = fViewBranch.rbegin(), eIt = fViewBranch.rend(); it != eIt; ++it) {
      QuartzView *ancestorView = *it;//This is either one of ancestors, or a view itself.
      bool doCheck = false;
      for (QuartzView *sibling in [ancestorView.fParentView subviews]) {
         if (ancestorView == sibling) {
            //View has its children in an array, and for every subviews[i] in this array,
            //only views with index > i can overlap subviews[i].
            doCheck = true;//all views after this must be checked.
            continue;
         } else if (!doCheck || sibling.fMapState != kIsViewable) {
            continue;
         }
         
         frame1 = sibling.frame;
         
         if (!frame1.size.width || !frame1.size.height)
            continue;

         frame1.origin = [sibling.fParentView convertPoint : frame1.origin toView : view.fParentView];

         //Check if two rects intersect.
         if (RectsOverlap(frame2, frame1)) {
            //Substruct frame1 from our view's rect.
            clipRect.x1 = frame1.origin.x;
            clipRect.x2 = clipRect.x1 + frame1.size.width;
            clipRect.y1 = frame1.origin.y;
            clipRect.y2 = clipRect.y1 + frame1.size.height;
            fRectsToClip.push_back(clipRect);
         }
      }
   }
   
   //Substruct children.
   
   for (QuartzView *child in [view subviews]) {
      if (child.fMapState != kIsViewable)
         continue;
      
      frame1 = child.frame;

      if (!frame1.size.width || !frame1.size.height)
         continue;

      if (view.fParentView)//view can also be a content view.
         frame1.origin = [view convertPoint : frame1.origin toView : view.fParentView];
      
      if (RectsOverlap(frame2, frame1)) {
         clipRect.x1 = frame1.origin.x;
         clipRect.x2 = clipRect.x1 + frame1.size.width;
         clipRect.y1 = frame1.origin.y;
         clipRect.y2 = clipRect.y1 + frame1.size.height;
         fRectsToClip.push_back(clipRect);
      }
   }
   
   if (fRectsToClip.size()) {
      //Now, if we have any rectanges to substruct them from our view's frame,
      //we are building a set of rectangles, which represents visible part of view.
   
      WidgetRect rect(frame2.origin.x, frame2.origin.y, frame2.origin.x + frame2.size.width, frame2.origin.y + frame2.size.height);

      BuildClipRegion(rect);
      
      if (view.fParentView) {
         //To able to use this set of rectangles with CGContextClipToRects,
         //convert them (if needed) into view's own coordinate system.
         for (rect_iterator recIt = fClippedRegion.begin(), eIt = fClippedRegion.end(); recIt != eIt; ++recIt) {
            if (!recIt->size.width && !recIt->size.height) {//This is a special 'empty' rectangle, which means our
               assert(fClippedRegion.size() == 1 && "ClipOverlaps, internal logic error");
               break;                                       //view is completely hidden.
            }
            recIt->origin = [view.fParentView convertPoint : recIt->origin toView : view];
         }
      }
   }
}

namespace {

typedef std::vector<int>::iterator int_iterator;

//_____________________________________________________________________________________________________
int_iterator BinarySearchLeft(int_iterator first, int_iterator last, int value)
{
   if (first == last)
      return last;

   const int_iterator it = std::lower_bound(first, last, value);
   assert(it != last && (it == first || *it == value) && "internal logic error");

   //If value < *first, return last (not found).
   return it == first && *it != value ? last : it;
}

//_____________________________________________________________________________________________________
int_iterator BinarySearchRight(int_iterator first, int_iterator last, int value)
{
   if (first == last)
      return last;

   const int_iterator it = std::lower_bound(first, last, value);
   assert((it == last || *it == value) && "internal logic error");

   return it;
}

}//unnamed namespace.

//_____________________________________________________________________________________________________
void CommandBuffer::BuildClipRegion(const WidgetRect &rect)
{
   //Input requirements:
   // 1) all rects are valid (non-empty and x1 < x2, y1 < y2);
   // 2) all rects intersect with widget's rect.
   //I do not check these conditions here, this is done when filling rectsToClip.
   
   //I did not find any reasonable algorithm (have to search better?),
   //code in gdk and pixman has to many dependencies and is lib-specific +
   //they require input to be quite special:
   // a) no overlaps (in my case I have overlaps)
   // b) sorted in a special way.
   //To convert my input into such a format
   //means to implement everything myself (for example, to work out overlaps).

   //Also, my case is more simple: gdk and pixman substract region (== set of rectangles)
   //from another region, I have to substract region from _one_ rectangle.

   //This is quite straightforward implementation - I'm calculation rectangles, which are part of
   //a widget's rect, not hidden by any of fRectsToClip.
   //TODO: find a better algorithm.
   typedef std::vector<WidgetRect>::const_iterator rect_const_iterator;
   typedef std::vector<bool>::size_type size_type;

   assert(fRectsToClip.size() != 0 && "BuildClipRegion, nothing to clip");

   fClippedRegion.clear();
   fXBounds.clear();
   fYBounds.clear();

   //[First, we "cut" the original rect into stripes.
   for (rect_const_iterator recIt = fRectsToClip.begin(), endIt = fRectsToClip.end(); recIt != endIt; ++recIt) {
      if (recIt->x1 <= rect.x1 && recIt->x2 >= rect.x2 && recIt->y1 <= rect.y1 && recIt->y2 >= rect.y2) {
         //this rect completely overlaps our view, not need to calculate anything at all.
         fClippedRegion.push_back(CGRectMake(0., 0., 0., 0.));
         return;
      }
   
      if (recIt->x1 > rect.x1)//recIt->x1 is always < rect.x2 (input validation).
         fXBounds.push_back(recIt->x1);

      if (recIt->x2 < rect.x2)//recIt->x2 is always > rect.x1 (input validation).
         fXBounds.push_back(recIt->x2);

      if (recIt->y1 > rect.y1)
         fYBounds.push_back(recIt->y1);

      if (recIt->y2 < rect.y2)
         fYBounds.push_back(recIt->y2);
   }

   std::sort(fXBounds.begin(), fXBounds.end());
   std::sort(fYBounds.begin(), fYBounds.end());

   //We do not need duplicates.
   const int_iterator xBoundsEnd = std::unique(fXBounds.begin(), fXBounds.end());
   const int_iterator yBoundsEnd = std::unique(fYBounds.begin(), fYBounds.end());
   //Rectangle is now "cut into pieces"].

   const size_type nXBands = size_type(xBoundsEnd - fXBounds.begin()) + 1;
   const size_type nYBands = size_type(yBoundsEnd - fYBounds.begin()) + 1;

   fGrid.assign(nXBands * nYBands, false);

   //Mark the overlapped parts.
   for (rect_const_iterator recIt = fRectsToClip.begin(), endIt = fRectsToClip.end(); recIt != endIt; ++recIt) {
      const int_iterator left = BinarySearchLeft(fXBounds.begin(), xBoundsEnd, recIt->x1);
      const size_type firstXBand = left == xBoundsEnd ? 0 : left - fXBounds.begin() + 1;
      
      const int_iterator right = BinarySearchRight(fXBounds.begin(), xBoundsEnd, recIt->x2);
      const size_type lastXBand = right - fXBounds.begin() + 1;
      
      const int_iterator bottom = BinarySearchLeft(fYBounds.begin(), yBoundsEnd, recIt->y1);
      const size_type firstYBand = bottom == yBoundsEnd ? 0 : bottom - fYBounds.begin() + 1;

      const int_iterator top = BinarySearchRight(fYBounds.begin(), yBoundsEnd, recIt->y2);
      const size_type lastYBand = top - fYBounds.begin() + 1;

      for (size_type i = firstYBand; i < lastYBand; ++i) {
         const size_type baseIndex = i * nXBands;
         for (size_type j = firstXBand; j < lastXBand; ++j)
            fGrid[baseIndex + j] = true;
      }
   }
   
   //I do not merge rectangles.
   //Search for non-overlapped parts and create rectangles for them.
   CGRect newRect = {};

   for (size_type i = 0; i < nYBands; ++i) {
      const size_type baseIndex = i * nXBands;
      for (size_type j = 0; j < nXBands; ++j) {
         if (!fGrid[baseIndex + j]) {
            newRect.origin.x = j ? fXBounds[j - 1] : rect.x1;
            newRect.origin.y = i ? fYBounds[i - 1] : rect.y1;
            
            newRect.size.width = (j == nXBands - 1 ? rect.x2 : fXBounds[j]) - newRect.origin.x;
            newRect.size.height = (i == nYBands - 1 ? rect.y2 : fYBounds[i]) - newRect.origin.y;

            fClippedRegion.push_back(newRect);
         }
      }
   }
   
   if (!fClippedRegion.size())//Completely hidden
      fClippedRegion.push_back(CGRectMake(0., 0., 0., 0.));
}

}//X11
}//MacOSX
}//ROOT<|MERGE_RESOLUTION|>--- conflicted
+++ resolved
@@ -11,17 +11,13 @@
 
 //#define NDEBUG
 
-#include <algorithm>
 #include <stdexcept>
 #include <cstring>
 #include <cassert>
 #include <memory>
 
-<<<<<<< HEAD
-=======
 #include <Cocoa/Cocoa.h>
 
->>>>>>> 42ceb1f8
 #include "ROOTOpenGLView.h"
 #include "CocoaPrivate.h"
 #include "QuartzWindow.h"
@@ -218,13 +214,9 @@
    assert(fView.fContext != 0 && "Execute, view.fContext is null");
 
    if (QuartzPixmap *pixmap = fView.fBackBuffer) {
-<<<<<<< HEAD
-      Rectangle_t copyArea = {0, 0, pixmap.fWidth, pixmap.fHeight};
-=======
       Rectangle_t copyArea = {};
       copyArea.fWidth = UShort_t(pixmap.fWidth);
       copyArea.fHeight = UShort_t(pixmap.fHeight);
->>>>>>> 42ceb1f8
       [fView copy : pixmap area : copyArea withMask : nil clipOrigin : Point_t() toPoint : Point_t()];
    }
 }
@@ -484,13 +476,9 @@
             
             if (view.fBackBuffer) {
                //Very "special" window.
-<<<<<<< HEAD
-               Rectangle_t copyArea = {0, 0, view.fBackBuffer.fWidth, view.fBackBuffer.fHeight};
-=======
                Rectangle_t copyArea = {};
                copyArea.fWidth = UShort_t(view.fBackBuffer.fWidth);
                copyArea.fHeight = UShort_t(view.fBackBuffer.fHeight);
->>>>>>> 42ceb1f8
                [view copy : view.fBackBuffer area : copyArea withMask : nil clipOrigin : Point_t() toPoint : Point_t()];
             }
             
@@ -545,11 +533,8 @@
    fCommands.clear();
 }
 
-<<<<<<< HEAD
-=======
 //Clipping machinery.
 
->>>>>>> 42ceb1f8
 namespace {
 
 //________________________________________________________________________________________
