--- conflicted
+++ resolved
@@ -510,39 +510,6 @@
       QuartzView *view = (QuartzView *)impl->GetWindow(cmd->fID).fContentView;
       
       if (prevView != view)
-<<<<<<< HEAD
-         ClipOverlaps(view);
-      
-      if (prevView && prevView != view && [[prevView subviews] count])
-         RepaintTree(prevView);
-      
-      prevView = view;
-      
-      if ([view lockFocusIfCanDraw]) {
-         NSGraphicsContext *nsContext = [NSGraphicsContext currentContext];
-         assert(nsContext != nil && "Flush, currentContext is nil");
-         currContext = (CGContextRef)[nsContext graphicsPort];
-         assert(currContext != 0 && "Flush, graphicsPort is null");//remove this assert?
-         
-         view.fContext = currContext;
-         if (prevContext && prevContext != currContext)
-            CGContextFlush(prevContext);
-         prevContext = currContext;
-         
-         //Context can be modified by a clip mask.
-         const Quartz::CGStateGuard ctxGuard(currContext);
-         if (view.fClipMaskIsValid)
-            CGContextClipToMask(currContext, CGRectMake(0, 0, view.fClipMask.fWidth, view.fClipMask.fHeight), view.fClipMask.fImage);
-         
-         cmd->Execute();
-         if (view.fBackBuffer) {
-            //Very "special" window.
-            CGImageRef image = [view.fBackBuffer createImageFromPixmap];//CGBitmapContextCreateImage(view.fBackBuffer.fContext);
-            if (image) {
-               const CGRect imageRect = CGRectMake(0, 0, view.fBackBuffer.fWidth, view.fBackBuffer.fHeight);
-               CGContextDrawImage(view.fContext, imageRect, image);
-               CGImageRelease(image);
-=======
          ClipOverlaps(view);//Can throw, ok.
       
       prevView = view;
@@ -575,7 +542,6 @@
                //Very "special" window.
                const Rectangle copyArea(0, 0, view.fBackBuffer.fWidth, view.fBackBuffer.fHeight);
                [view copy : view.fBackBuffer area : copyArea withMask : nil clipOrigin : Point() toPoint : Point()];
->>>>>>> 436cb915
             }
             
             [view unlockFocus];
@@ -585,11 +551,7 @@
       } catch (const std::exception &) {
          //Focus was locked, roll-back:
          [view unlockFocus];
-<<<<<<< HEAD
-         
-=======
          //View's context was modified, roll-back:
->>>>>>> 436cb915
          view.fContext = 0;
          //Re-throw, something really bad happened (std::bad_alloc).
          throw;
@@ -603,56 +565,6 @@
 }
 
 //______________________________________________________________________________
-<<<<<<< HEAD
-void CommandBuffer::ClipOverlaps(QuartzView *view)
-{
-   typedef std::vector<QuartzView *>::reverse_iterator reverse_iterator;
-
-   assert(view != nil && "ClipOverlaps, view parameter is nil");
-
-   fViewBranch.clear();
-   fViewBranch.reserve(view.fLevel + 1);
-   
-   for (QuartzView *v = view; v; v = v.fParentView)
-      fViewBranch.push_back(v);
-   
-   if (fViewBranch.size())
-      fViewBranch.pop_back();//we do not need content view, it does not have any sibling.
-
-   NSRect frame1 = {};
-   NSRect frame2 = view.frame;
-   
-   //[view clearClipMask];
-   view.fClipMaskIsValid = NO;
-   
-   for (reverse_iterator it = fViewBranch.rbegin(), eIt = fViewBranch.rend(); it != eIt; ++it) {
-      QuartzView *ancestorView = *it;//Actually, it's either one of ancestors, or a view itself.
-      bool doCheck = false;
-      for (QuartzView *sibling in [ancestorView.fParentView subviews]) {
-         if (ancestorView == sibling) {
-            doCheck = true;//all views after this must be checked.
-            continue;
-         } else if (!doCheck || sibling.fMapState != kIsViewable) {
-            continue;
-         }
-         
-         //Real check is here.
-         frame1 = sibling.frame;
-         frame2.origin = [view.fParentView convertPoint : view.frame.origin toView : ancestorView.fParentView];
-         
-         //Check if two rects intersect.
-         if (RectsOverlap(frame2, frame1)) {
-            if (!view.fClipMaskIsValid) {
-               if (![view initClipMask])//initClipMask will issue an error message.
-                  return;//Forget about clipping at all.
-               view.fClipMaskIsValid = YES;
-            }
-            //Update view's clip mask - mask out hidden pixels.
-            [view addOverlap : FindOverlapRect(frame2, frame1)];
-         }
-      }
-   }
-=======
 void CommandBuffer::FlushXOROps(Details::CocoaPrivate *impl)
 {
    assert(impl != 0 && "FlushXOROps, impl parameter is null");
@@ -704,7 +616,6 @@
    }
    
    ClearXOROperations();
->>>>>>> 436cb915
 }
 
 //______________________________________________________________________________
