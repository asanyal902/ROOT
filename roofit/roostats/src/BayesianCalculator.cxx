// @(#)root/roostats:$Id$
// Author: Kyle Cranmer, Lorenzo Moneta, Gregory Schott, Wouter Verkerke
/*************************************************************************
 * Copyright (C) 1995-2008, Rene Brun and Fons Rademakers.               *
 * All rights reserved.                                                  *
 *                                                                       *
 * For the licensing terms see $ROOTSYS/LICENSE.                         *
 * For the list of contributors see $ROOTSYS/README/CREDITS.             *
 *************************************************************************/

/**
   BayesianCalculator class
**/

// include other header files

#include "RooAbsFunc.h"
#include "RooAbsReal.h"
#include "RooRealVar.h"
#include "RooArgSet.h"
#include "RooBrentRootFinder.h"
#include "RooFormulaVar.h"
#include "RooGenericPdf.h"
#include "RooPlot.h"
#include "RooProdPdf.h"
#include "RooDataSet.h"

// include header file of this class 
#include "RooStats/BayesianCalculator.h"
#include "RooStats/ModelConfig.h"
#include "RooStats/RooStatsUtils.h"

#include "Math/IFunction.h"
#include "Math/IntegratorMultiDim.h"
#include "Math/Integrator.h"
#include "Math/RootFinder.h"
#include "Math/BrentMinimizer1D.h"
#include "RooFunctor.h"
#include "RooFunctor1DBinding.h"
#include "RooTFnBinding.h"
#include "RooMsgService.h"

#include "TAxis.h"
#include "TF1.h"
#include "TH1.h"
#include "TMath.h"
#include "TCanvas.h"

#include <map>
#include <cmath>

//#include "TRandom.h"
#include "RConfigure.h"

ClassImp(RooStats::BayesianCalculator)

namespace RooStats { 


// first some utility classes and functions 

#ifdef R__HAS_MATHMORE
   const ROOT::Math::RootFinder::EType kRootFinderType = ROOT::Math::RootFinder::kGSL_BRENT; 
#else 
   const ROOT::Math::RootFinder::EType kRootFinderType = ROOT::Math::RootFinder::kBRENT; 
#endif




struct  LikelihoodFunction { 
   LikelihoodFunction(RooFunctor & f, RooFunctor * prior = 0, double offset = 0) : 
      fFunc(f), fPrior(prior),
      fOffset(offset), fMaxL(0) {
      fFunc.binding().resetNumCall(); 
   }

   double operator() (const double *x ) const { 
      double nll = fFunc(x) - fOffset;
      double likelihood =  std::exp(-nll);

      if (fPrior) likelihood *= (*fPrior)(x);

      int nCalls = fFunc.binding().numCall();
      if (nCalls > 0 && nCalls % 1000 == 0) { 
         ooccoutD((TObject*)0,Eval) << "Likelihood evaluation ncalls = " << nCalls
                                    << " x0 " << x[0] << "  nll = " << nll+fOffset;
         if (fPrior) ooccoutD((TObject*)0,Eval) << " prior(x) = " << (*fPrior)(x); 
         ooccoutD((TObject*)0,Eval) << " likelihood " << likelihood                                     
                                    << " max Likelihood " << fMaxL << std::endl;                                            
      }
 
      if  (likelihood > fMaxL ) { 
         fMaxL = likelihood; 
         if ( likelihood > 1.E10) { 
            ooccoutW((TObject*)0,Eval) << "LikelihoodFunction::()  WARNING - Huge likelihood value found for  parameters ";
            for (int i = 0; i < fFunc.nObs(); ++i) 
               ooccoutW((TObject*)0,Eval) << " x[" << i << " ] = " << x[i]; 
            ooccoutW((TObject*)0,Eval) << "  nll = " << nll << " L = " << likelihood << std::endl;
         }
      }

      return likelihood; 
   }

   // for the 1D case
   double operator() (double x) const { 
      // just call the previous method
<<<<<<< HEAD
=======
      assert(fFunc.nObs() == 1); // check nobs = 1
>>>>>>> 3159b962
      double tmp = x; 
      return (*this)(&tmp); 
   }

   RooFunctor & fFunc;     // functor representing the nll function 
   RooFunctor * fPrior;     // functor representing the prior function 
   double fOffset;         //  offset used to bring the nll in a reasanble range for computing the exponent
   mutable double fMaxL;
};

//______________________________________________________________________

// Posterior CDF Function class 
// for integral of posterior function in nuisance and POI
// 1-Dim function as function of the poi 

class PosteriorCdfFunction : public ROOT::Math::IGenFunction { 

public:

   PosteriorCdfFunction(RooAbsReal & nll, RooAbsReal & prior, RooArgList & bindParams, const char * integType = 0, double nllMinimum = 0) : 
      fFunctor(nll, bindParams, RooArgList() ),  // functor 
      fPriorFunc(prior, bindParams, RooArgList() ),  // could be skipped in case of uniform priors
      fLikelihood(fFunctor, &fPriorFunc, nllMinimum),         // integral of exp(-nll) function
      fIntegrator(ROOT::Math::IntegratorMultiDim::GetType(integType) ),  // integrator 
      fXmin(bindParams.getSize() ),               // vector of parameters (min values) 
      fXmax(bindParams.getSize() ),               // vector of parameter (max values) 
      fNorm(1.0), fNormErr(0.0), fOffset(0), fMaxPOI(0), 
      fHasNorm(false),  fUseOldValues(true), fError(false) 
   {     

      fIntegrator.SetFunction(fLikelihood, bindParams.getSize() );
         
      ooccoutD((TObject*)0,NumIntegration) << "PosteriorCdfFunction::Compute integral of posterior in nuisance and poi. " 
                                           << " nllMinimum is " << nllMinimum << std::endl; 
   
      std::vector<double> par(bindParams.getSize());
      for (unsigned int i = 0; i < fXmin.size(); ++i) { 
         RooRealVar & var = (RooRealVar &) bindParams[i]; 
         fXmin[i] = var.getMin(); 
         fXmax[i] = var.getMax();
         par[i] = var.getVal();
         ooccoutD((TObject*)0,NumIntegration) << "PosteriorFunction::Integrate" << var.GetName() 
                                              << " in interval [ " <<  fXmin[i] << " , " << fXmax[i] << " ] " << std::endl;
      } 

      fIntegrator.Options().Print(ooccoutD((TObject*)0,NumIntegration));

      // store max POI value because it will be changed when evaluating the function 
      fMaxPOI = fXmax[0];

      // compute first the normalization with  the poi 
      fNorm = (*this)( fMaxPOI );  
      if (fError) ooccoutE((TObject*)0,NumIntegration) << "PosteriorFunction::Error computing normalization - norm = " << fNorm << std::endl;
      fHasNorm = true; 
      fNormCdfValues.insert(std::make_pair(fXmin[0], 0) );
      fNormCdfValues.insert(std::make_pair(fXmax[0], 1.0) );

   }
   
   // copy constructor 
   // need special treatment because integrator 
   // has no copy constuctor
   PosteriorCdfFunction(const PosteriorCdfFunction & rhs) : 
      ROOT::Math::IGenFunction(),
      fFunctor(rhs.fFunctor),
      fPriorFunc(rhs.fPriorFunc),
      fLikelihood(fFunctor, &fPriorFunc, rhs.fLikelihood.fOffset),  
      fIntegrator(ROOT::Math::IntegratorMultiDim::GetType( rhs.fIntegrator.Name().c_str() ) ),  // integrator 
      fXmin( rhs.fXmin), 
      fXmax( rhs.fXmax), 
      fNorm( rhs.fNorm), 
      fNormErr( rhs.fNormErr), 
      fOffset(rhs.fOffset), 
      fMaxPOI(rhs.fMaxPOI), 
      fHasNorm(rhs.fHasNorm), 
      fUseOldValues(rhs.fUseOldValues), 
      fError(rhs.fError), 
      fNormCdfValues(rhs.fNormCdfValues)
   { 
      fIntegrator.SetFunction(fLikelihood, fXmin.size() );
   }
                                   
    
   bool HasError() const { return fError; }


   ROOT::Math::IGenFunction * Clone() const { 
      ooccoutD((TObject*)0,NumIntegration) << " cloning function .........." << std::endl;
      return new PosteriorCdfFunction(*this); 
   }

   // offset value for computing the root
   void SetOffset(double offset) { fOffset = offset; }

private:

   // make assignment operator private
   PosteriorCdfFunction& operator=(const PosteriorCdfFunction &) { 
      return *this; 
   }

   double DoEval (double x) const {
 
      // evaluate cdf at poi value x by integrating poi from [xmin,x] and all the nuisances  
      fXmax[0] = x;
      if (x <= fXmin[0] ) return -fOffset; 
      // could also avoid a function evaluation at maximum
      if (x >= fMaxPOI && fHasNorm) return 1. - fOffset;  // cdf is bound to these values

      // computes the integral using a previous cdf estimate
      double  normcdf0 = 0; 
      if (fHasNorm && fUseOldValues) { 
         // look in the map of the stored cdf values the closes one
         std::map<double,double>::iterator itr = fNormCdfValues.upper_bound(x); 
         itr--;   // upper bound returns a poistion 1 up of the value we want
         if (itr != fNormCdfValues.end() ) { 
            fXmin[0] = itr->first; 
            normcdf0 = itr->second;
            // ooccoutD((TObject*)0,NumIntegration) << "PosteriorCdfFunction:   computing integral between in poi interval : " 
            //                                      << fXmin[0] << " -  " << fXmax[0] << std::endl; 
         }
      }

      fFunctor.binding().resetNumCall();  // reset number of calls for debug

      double cdf = fIntegrator.Integral(&fXmin[0],&fXmax[0]);  
      double error = fIntegrator.Error(); 
      double normcdf =  cdf/fNorm;  // normalize the cdf 

      ooccoutD((TObject*)0,NumIntegration) << "PosteriorCdfFunction: poi = [" << fXmin[0] << " , " 
                                           << fXmax[0] << "] integral =  " << cdf << " +/- " << error 
                                           << "  norm-integ = " << normcdf << " cdf(x) = " << normcdf+normcdf0 
                                           << " ncalls = " << fFunctor.binding().numCall() << std::endl; 

      if (TMath::IsNaN(cdf) || cdf > std::numeric_limits<double>::max()) { 
         ooccoutE((TObject*)0,NumIntegration) << "PosteriorFunction::Error computing integral - cdf = " 
                                              << cdf << std::endl;
         fError = true; 
      }

      if (cdf != 0 && error/cdf > 0.2 ) 
         oocoutW((TObject*)0,NumIntegration) << "PosteriorCdfFunction: integration error  is larger than 20 %   x0 = " << fXmin[0]  
                                              << " x = " << x << " cdf(x) = " << cdf << " +/- " << error << std::endl;

      if (!fHasNorm) { 
         oocoutI((TObject*)0,NumIntegration) << "PosteriorCdfFunction - integral of posterior = " 
                                             << cdf << " +/- " << error << std::endl; 
         fNormErr = error;
         return cdf; 
      }

      normcdf += normcdf0;

      // store values in the map
      if (fUseOldValues) { 
         fNormCdfValues.insert(std::make_pair(x, normcdf) );
      }

      double errnorm = sqrt( error*error + normcdf*normcdf * fNormErr * fNormErr )/fNorm;  
      if (normcdf > 1. + 3 * errnorm) {
         oocoutW((TObject*)0,NumIntegration) << "PosteriorCdfFunction: normalized cdf values is larger than 1" 
                                              << " x = " << x << " normcdf(x) = " << normcdf << " +/- " << error/fNorm << std::endl;
      }

      return normcdf - fOffset;  // apply an offset (for finding the roots) 
   }

   mutable RooFunctor fFunctor;                         // functor binding nll 
   mutable RooFunctor fPriorFunc;                         // functor binding the prior 
   LikelihoodFunction fLikelihood;              // likelihood function
   mutable ROOT::Math::IntegratorMultiDim  fIntegrator; // integrator  (mutable because Integral() is not const
   mutable std::vector<double> fXmin;    // min value of parameters (poi+nuis) - 
   mutable std::vector<double> fXmax;   // max value of parameters (poi+nuis) - max poi changes so it is mutable
   double fNorm;      // normalization value (computed in ctor) 
   mutable double fNormErr;    // normalization error value (computed in ctor) 
   double fOffset;   // offset for computing the root 
   double fMaxPOI;  // maximum value of POI 
   bool fHasNorm; // flag to control first call to the function 
   bool fUseOldValues;  // use old cdf values
   mutable bool fError;     // flag to indicate if a numerical evaluation error occurred
   mutable std::map<double,double> fNormCdfValues; 
};

//__________________________________________________________________
// Posterior Function class 
// 1-Dim function as function of the poi 
// and it integrated all the nuisance parameters 

class PosteriorFunction : public ROOT::Math::IGenFunction { 

public: 


   PosteriorFunction(RooAbsReal & nll, RooAbsReal & prior, RooRealVar & poi, RooArgList & nuisParams, const char * integType = 0, double
                     norm = 1.0,  double nllOffset = 0, int niter = 0) :
      fFunctor(nll, nuisParams, RooArgList() ),
      fPriorFunc(prior, nuisParams, RooArgList() ),  // create prior, it could have some dependence on nuisance parameters
      fLikelihood(fFunctor, &fPriorFunc, nllOffset), 
      fPoi(&poi),
      fXmin(nuisParams.getSize() ),
      fXmax(nuisParams.getSize() ), 
      fNorm(norm),
      fError(0)
   { 

      ooccoutD((TObject*)0,NumIntegration) << "PosteriorFunction::Evaluate the posterior function by integrating the nuisances: " << std::endl;
      for (unsigned int i = 0; i < fXmin.size(); ++i) { 
         RooRealVar & var = (RooRealVar &) nuisParams[i]; 
         fXmin[i] = var.getMin(); 
         fXmax[i] = var.getMax();
         ooccoutD((TObject*)0,NumIntegration) << "PosteriorFunction::Integrate " << var.GetName() 
                                              << " in interval [" <<  fXmin[i] << " , " << fXmax[i] << " ] " << std::endl;
      }
      if (fXmin.size() == 1) { // 1D case  
         fIntegratorOneDim = std::auto_ptr<ROOT::Math::Integrator>(
            new ROOT::Math::Integrator(ROOT::Math::IntegratorOneDim::GetType(integType) ) );
         fIntegratorOneDim->SetFunction(fLikelihood);
         // interested only in relative tolerance
         //fIntegratorOneDim->SetAbsTolerance(1.E-300);
         fIntegratorOneDim->Options().Print(ooccoutD((TObject*)0,NumIntegration) );
      }
      else if (fXmin.size() > 1) { // multiDim case          
         fIntegratorMultiDim = 
            std::auto_ptr<ROOT::Math::IntegratorMultiDim>(
               new ROOT::Math::IntegratorMultiDim(ROOT::Math::IntegratorMultiDim::GetType(integType) ) );
         fIntegratorMultiDim->SetFunction(fLikelihood, fXmin.size());
         ROOT::Math::IntegratorMultiDimOptions opt = fIntegratorMultiDim->Options();
         if (niter > 0) { 
            opt.SetNCalls(niter); 
            fIntegratorMultiDim->SetOptions(opt);
         }
         //fIntegratorMultiDim->SetAbsTolerance(1.E-300);
         // print the options
         opt.Print(ooccoutD((TObject*)0,NumIntegration) );
      }
   }
      
      
   ROOT::Math::IGenFunction * Clone() const { 
      assert(1); 
      return 0; // cannot clone this function for integrator 
   } 

   double Error() const { return fError;}
   
   
private: 
   double DoEval (double x) const { 

      // evaluate posterior function at a poi value x by integrating all nuisance parameters

      fPoi->setVal(x);
      fFunctor.binding().resetNumCall();  // reset number of calls for debug

      double f = 0; 
      double error = 0; 
      if (fXmin.size() == 1) { // 1D case  
         f = fIntegratorOneDim->Integral(fXmin[0],fXmax[0]); 
         error = fIntegratorOneDim->Error();
      }
      else if (fXmin.size() > 1) { // multi-dim case
         f = fIntegratorMultiDim->Integral(&fXmin[0],&fXmax[0]); 
         error = fIntegratorMultiDim->Error();
      } else { 
         // no integration to be done
         f = fLikelihood(x);
      }

      // debug 
      ooccoutD((TObject*)0,NumIntegration) << "PosteriorFunction:  POI value  =  " 
                                           << x << "\tf(x) =  " << f << " +/- " << error 
                                           << "  norm-f(x) = " << f/fNorm 
                                           << " ncalls = " << fFunctor.binding().numCall() << std::endl; 




      if (f != 0 && error/f > 0.2 ) 
         ooccoutW((TObject*)0,NumIntegration) << "PosteriorFunction::DoEval - Error from integration in " 
                                              << fXmin.size() <<  " Dim is larger than 20 % " 
                                              << "x = " << x << " p(x) = " << f << " +/- " << error << std::endl;

      fError = error / fNorm; 
      return f / fNorm;
   }

   mutable RooFunctor fFunctor; 
   mutable RooFunctor fPriorFunc; 
   LikelihoodFunction fLikelihood; 
   RooRealVar * fPoi;
   std::auto_ptr<ROOT::Math::Integrator>  fIntegratorOneDim; 
   std::auto_ptr<ROOT::Math::IntegratorMultiDim>  fIntegratorMultiDim; 
   std::vector<double> fXmin; 
   std::vector<double> fXmax; 
   double fNorm;
   mutable double fError;
};

//////////////////////////////////////////////////////////////////////////////////////////////////////////
// Posterior function obtaining sampling  toy MC for th enuisance according to their pdf  
class PosteriorFunctionFromToyMC : public ROOT::Math::IGenFunction { 
<<<<<<< HEAD

public: 


   PosteriorFunctionFromToyMC(RooAbsReal & nll, RooAbsReal & prior, RooAbsPdf & pdf, RooRealVar & poi, RooArgList & nuisParams, double
                              nllOffset = 0, int niter = 0, bool redoToys = true ) :
      fFunctor(nll, nuisParams, RooArgList() ),
      fPriorFunc(prior, nuisParams, RooArgList() ), // create prior, it could have some dependence on nuisance parameters
      fLikelihood(fFunctor, &fPriorFunc, nllOffset), 
      fPdf(&pdf),
      fPoi(&poi),
      fNuisParams(nuisParams),
      fGenParams(0),
      fNumIterations(niter),
      fError(-1),
      fRedoToys(redoToys)
   { 
      if (niter == 0) fNumIterations = 100; // default value 

      ooccoutI((TObject*)0,InputArguments) << "PosteriorFunctionFromToyMC::Evaluate the posterior function by randomizing the nuisances:  niter " << fNumIterations << std::endl;

      ooccoutI((TObject*)0,InputArguments) << "PosteriorFunctionFromToyMC::Pdf used for randomizing the nuisance is " << fPdf->GetName() << std::endl; 
      // check that pdf contains  the nuisance 
      RooArgSet * vars = fPdf->getVariables(); 
      for (int i = 0; i < fNuisParams.getSize(); ++i) { 
         if (!vars->find( fNuisParams[i].GetName() ) ) { 
            ooccoutW((TObject*)0,InputArguments) << "Nuisance parameter " << fNuisParams[i].GetName() 
                                                 << " is not part of sampling pdf. " 
                                                 << " A uniform distribution will be generated " << std::endl;
         }
      }
      delete vars;

      if (!fRedoToys) { 
         ooccoutI((TObject*)0,InputArguments) << "PosteriorFunctionFromToyMC::Generate nuisance toys only one time (for all POI points)" << std::endl; 
         GenerateToys();
      }
   }

   virtual ~PosteriorFunctionFromToyMC() { if (fGenParams) delete fGenParams; }

   // generate first n-samples of the nuisance parameters 
   void GenerateToys() const {    
      if (fGenParams) delete fGenParams;
      fGenParams = fPdf->generate(fNuisParams, fNumIterations);
      if(fGenParams==0) {
         ooccoutE((TObject*)0,InputArguments) << "PosteriorFunctionFromToyMC - failed to generate nuisance parameters" << std::endl;
      }
   }

   double Error() const { return fError;}

   ROOT::Math::IGenFunction * Clone() const { 
      // use defsult copy constructor 
      //return new PosteriorFunctionFromToyMC(*this);
      //  clone not implemented  
      assert(1);
      return 0;
   }

private:
   // evaluate the posterior at the poi value x 
   double DoEval( double x) const { 

      int npar = fNuisParams.getSize();
      assert (npar > 0);  

      
      // generate the toys 
      if (fRedoToys) GenerateToys();
      if (!fGenParams) return 0;

      // evaluate posterior function at a poi value x by integrating all nuisance parameters

      fPoi->setVal(x);

      // loop over all of the generate data 
      double sum = 0; 
      double sum2 = 0; 

      for(int iter=0; iter<fNumIterations; ++iter) {

         // get the set of generated parameters and set the nuisance parameters to the generated values
         std::vector<double> p(npar); 
         for (int i = 0; i < npar; ++i) { 
            const RooArgSet* genset=fGenParams->get(iter);
            RooAbsArg * arg = genset->find( fNuisParams[i].GetName() );
            RooRealVar * var = dynamic_cast<RooRealVar*>(arg);
            assert( arg!= 0);
            p[i] = var->getVal();
            ((RooRealVar &) fNuisParams[i]).setVal(p[i]);
         }

=======

public: 


   PosteriorFunctionFromToyMC(RooAbsReal & nll, RooAbsReal & prior, RooAbsPdf & pdf, RooRealVar & poi, RooArgList & nuisParams, double
                              nllOffset = 0, int niter = 0, bool redoToys = true ) :
      fFunctor(nll, nuisParams, RooArgList() ),
      fPriorFunc(prior, nuisParams, RooArgList() ), // create prior, it could have some dependence on nuisance parameters
      fLikelihood(fFunctor, &fPriorFunc, nllOffset), 
      fPdf(&pdf),
      fPoi(&poi),
      fNuisParams(nuisParams),
      fGenParams(0),
      fNumIterations(niter),
      fError(-1),
      fRedoToys(redoToys)
   { 
      if (niter == 0) fNumIterations = 100; // default value 

      ooccoutI((TObject*)0,InputArguments) << "PosteriorFunctionFromToyMC::Evaluate the posterior function by randomizing the nuisances:  niter " << fNumIterations << std::endl;

      ooccoutI((TObject*)0,InputArguments) << "PosteriorFunctionFromToyMC::Pdf used for randomizing the nuisance is " << fPdf->GetName() << std::endl; 
      // check that pdf contains  the nuisance 
      RooArgSet * vars = fPdf->getVariables(); 
      for (int i = 0; i < fNuisParams.getSize(); ++i) { 
         if (!vars->find( fNuisParams[i].GetName() ) ) { 
            ooccoutW((TObject*)0,InputArguments) << "Nuisance parameter " << fNuisParams[i].GetName() 
                                                 << " is not part of sampling pdf. " 
                                                 << " A uniform distribution will be generated " << std::endl;
         }
      }
      delete vars;

      if (!fRedoToys) { 
         ooccoutI((TObject*)0,InputArguments) << "PosteriorFunctionFromToyMC::Generate nuisance toys only one time (for all POI points)" << std::endl; 
         GenerateToys();
      }
   }

   virtual ~PosteriorFunctionFromToyMC() { if (fGenParams) delete fGenParams; }

   // generate first n-samples of the nuisance parameters 
   void GenerateToys() const {    
      if (fGenParams) delete fGenParams;
      fGenParams = fPdf->generate(fNuisParams, fNumIterations);
      if(fGenParams==0) {
         ooccoutE((TObject*)0,InputArguments) << "PosteriorFunctionFromToyMC - failed to generate nuisance parameters" << std::endl;
      }
   }

   double Error() const { return fError;}

   ROOT::Math::IGenFunction * Clone() const { 
      // use defsult copy constructor 
      //return new PosteriorFunctionFromToyMC(*this);
      //  clone not implemented  
      assert(1);
      return 0;
   }

private:
   // evaluate the posterior at the poi value x 
   double DoEval( double x) const { 

      int npar = fNuisParams.getSize();
      assert (npar > 0);  

      
      // generate the toys 
      if (fRedoToys) GenerateToys();
      if (!fGenParams) return 0;

      // evaluate posterior function at a poi value x by integrating all nuisance parameters

      fPoi->setVal(x);

      // loop over all of the generate data 
      double sum = 0; 
      double sum2 = 0; 

      for(int iter=0; iter<fNumIterations; ++iter) {

         // get the set of generated parameters and set the nuisance parameters to the generated values
         std::vector<double> p(npar); 
         for (int i = 0; i < npar; ++i) { 
            const RooArgSet* genset=fGenParams->get(iter);
            RooAbsArg * arg = genset->find( fNuisParams[i].GetName() );
            RooRealVar * var = dynamic_cast<RooRealVar*>(arg);
            assert( arg!= 0);
            p[i] = var->getVal();
            ((RooRealVar &) fNuisParams[i]).setVal(p[i]);
         }

>>>>>>> 3159b962
         // evaluate now the likelihood function 
         double fval =  fLikelihood( &p.front() );

         // liklihood already must contained the pdf we have sampled 
         // so we must divided by it. The value must be normalized on all 
         // other parameters 
         RooArgSet arg(fNuisParams);
         double nuisPdfVal = fPdf->getVal(&arg); 
         fval /= nuisPdfVal;


         if( fval > std::numeric_limits<double>::max()  ) {
            ooccoutE((TObject*)0,Eval) <<  "BayesianCalculator::EvalPosteriorFunctionFromToy : " 
                        << "Likelihood evaluates to infinity " << std::endl;
            ooccoutE((TObject*)0,Eval) <<  "poi value =  " << x << std::endl; 
            ooccoutE((TObject*)0,Eval) <<  "Nuisance  parameter values :  ";
            for (int i = 0; i < npar; ++i)  
               ooccoutE((TObject*)0,Eval) << fNuisParams[i].GetName() << " = " << p[i] << " ";
            ooccoutE((TObject*)0,Eval) <<  " - return 0   " << std::endl;

            fError = 1.E30; 
            return 0;
         }
         if(  TMath::IsNaN(fval) ) {
            ooccoutE((TObject*)0,Eval) <<  "BayesianCalculator::EvalPosteriorFunctionFromToy : " 
                        << "Likelihood is a NaN " << std::endl;
            ooccoutE((TObject*)0,Eval) <<  "poi value =  " << x << std::endl; 
            ooccoutE((TObject*)0,Eval) <<  "Nuisance  parameter values :  ";
            for (int i = 0; i < npar; ++i)  
               ooccoutE((TObject*)0,Eval) << fNuisParams[i].GetName() << " = " << p[i] << " ";
            ooccoutE((TObject*)0,Eval) <<  " - return 0   " << std::endl;
            fError = 1.E30; 
            return 0;
         }


         
         sum += fval; 
         sum2 += fval*fval; 
      }
   
      // compute the average and variance 
      double val = sum/double(fNumIterations);
      double dval2 = std::max( sum2/double(fNumIterations) - val*val, 0.0);
      fError = std::sqrt( dval2 / fNumIterations);

      // debug 
      ooccoutD((TObject*)0,NumIntegration) << "PosteriorFunctionFromToyMC:  POI value  =  " 
                                           << x << "\tp(x) =  " << val << " +/- " << fError << std::endl;
      

      if (val != 0 && fError/val > 0.2 ) {
         ooccoutW((TObject*)0,NumIntegration) << "PosteriorFunctionFromToyMC::DoEval" 
                                              << " - Error in estimating posterior is larger than 20% ! " 
                                              << "x = " << x << " p(x) = " << val << " +/- " << fError << std::endl;
      }


      return val; 
   }

   mutable RooFunctor fFunctor; 
   mutable RooFunctor fPriorFunc; 
   LikelihoodFunction fLikelihood; 
   mutable RooAbsPdf * fPdf;
   RooRealVar * fPoi;
   RooArgList fNuisParams;
   mutable RooDataSet * fGenParams;
   int fNumIterations;
   mutable double fError; 
   bool fRedoToys;                    // do toys every iteration

};

////////////////////////////////////////////////////////////////////////////////////////////////////////////
// Implementation of BayesianCalculator 
/////////////////////////////////////////////////////////////////////////////////////////////////////

BayesianCalculator::BayesianCalculator() :
   fData(0),
   fPdf(0),
   fPriorPOI(0),
   fNuisancePdf(0),
   fProductPdf (0), fLogLike(0), fLikelihood (0), fIntegratedLikelihood (0), fPosteriorPdf(0), 
   fPosteriorFunction(0), fApproxPosterior(0),
   fLower(0), fUpper(0),
   fNLLMin(0),
   fSize(0.05), fLeftSideFraction(0.5), 
   fBrfPrecision(0.00005), 
   fNScanBins(-1),
   fValidInterval(false)
{
   // default constructor
}

BayesianCalculator::BayesianCalculator( /* const char* name,  const char* title, */						   
						    RooAbsData& data,
                                                    RooAbsPdf& pdf,
						    const RooArgSet& POI,
						    RooAbsPdf& priorPOI,
						    const RooArgSet* nuisanceParameters ) :
   //TNamed( TString(name), TString(title) ),
   fData(&data),
   fPdf(&pdf),
   fPOI(POI),
   fPriorPOI(&priorPOI),
   fNuisancePdf(0),
   fProductPdf (0), fLogLike(0), fLikelihood (0), fIntegratedLikelihood (0), fPosteriorPdf(0),
   fPosteriorFunction(0), fApproxPosterior(0),
   fLower(0), fUpper(0), 
   fNLLMin(0),
   fSize(0.05), fLeftSideFraction(0.5), 
   fBrfPrecision(0.00005), 
   fNScanBins(-1),
   fNumIterations(0),
   fValidInterval(false)
{
   // constructor
   if (nuisanceParameters) fNuisanceParameters.add(*nuisanceParameters); 
}

BayesianCalculator::BayesianCalculator( RooAbsData& data,
                       ModelConfig & model) : 
   fData(&data), 
   fPdf(model.GetPdf()),
   fPriorPOI( model.GetPriorPdf()),
   fNuisancePdf(0),
   fProductPdf (0), fLogLike(0), fLikelihood (0), fIntegratedLikelihood (0), fPosteriorPdf(0),
   fPosteriorFunction(0), fApproxPosterior(0),
   fLower(0), fUpper(0), 
   fNLLMin(0),
   fSize(0.05), fLeftSideFraction(0.5), 
   fBrfPrecision(0.00005), 
   fNScanBins(-1),
   fNumIterations(0),
   fValidInterval(false)
{
   // constructor from Model Config
   SetModel(model);
}


BayesianCalculator::~BayesianCalculator()
{
   // destructor
   ClearAll(); 
}

void BayesianCalculator::ClearAll() const { 
   // clear cached pdf objects
   if (fProductPdf) delete fProductPdf; 
   if (fLogLike) delete fLogLike; 
   if (fLikelihood) delete fLikelihood; 
   if (fIntegratedLikelihood) delete fIntegratedLikelihood; 
   if (fPosteriorPdf) delete fPosteriorPdf;    
   if (fPosteriorFunction) delete fPosteriorFunction; 
   if (fApproxPosterior) delete fApproxPosterior; 
   fPosteriorPdf = 0; 
   fPosteriorFunction = 0; 
   fProductPdf = 0;
   fLogLike = 0; 
   fLikelihood = 0; 
   fIntegratedLikelihood = 0; 
   fLower = 0;
   fUpper = 0;
   fNLLMin = 0; 
   fValidInterval = false;
}

void BayesianCalculator::SetModel(const ModelConfig & model) {
   // set the model
   fPdf = model.GetPdf();
   fPriorPOI =  model.GetPriorPdf(); 
   // assignment operator = does not do a real copy the sets (must use add method) 
   fPOI.removeAll();
   fNuisanceParameters.removeAll();
   if (model.GetParametersOfInterest()) fPOI.add( *(model.GetParametersOfInterest()) );
   if (model.GetNuisanceParameters())  fNuisanceParameters.add( *(model.GetNuisanceParameters() ) );

   // invalidate the cached pointers
   ClearAll(); 
}



RooAbsReal* BayesianCalculator::GetPosteriorFunction() const
{
   // build and return the posterior function (not normalized) as a RooAbsReal
   // the posterior is obtained from the product of the likelihood function and the
   // prior pdf which is then intergated in the nuisance parameters (if existing).
   // A prior function for the nuisance can be specified either in the prior pdf object
   // or in the model itself. If no prior nuisance is specified, but prior parameters are then
   // the integration is performed assuming a flat prior for the nuisance parameters.        

   if (fIntegratedLikelihood) return fIntegratedLikelihood; 
   if (fLikelihood) return fLikelihood; 

   // run some sanity checks
   if (!fPdf ) {
      coutE(InputArguments) << "BayesianCalculator::GetPosteriorPdf - missing pdf model" << std::endl;
      return 0;
   }
   if (!fPriorPOI) { 
      coutE(InputArguments) << "BayesianCalculator::GetPosteriorPdf - missing prior pdf" << std::endl;
      return 0;
   }
   if (fPOI.getSize() == 0) {
      coutE(InputArguments) << "BayesianCalculator::GetPosteriorPdf - missing parameter of interest" << std::endl;
      return 0;
   }
   if (fPOI.getSize() > 1) { 
      coutE(InputArguments) << "BayesianCalculator::GetPosteriorPdf - current implementation works only on 1D intervals" << std::endl;
      return 0; 
   }


   RooArgSet* constrainedParams = fPdf->getParameters(*fData);
   // remove the constant parameters
   RemoveConstantParameters(constrainedParams);
   
   //constrainedParams->Print("V");

   // use RooFit::Constrain() to be sure constraints terms are taken into account
   fLogLike = fPdf->createNLL(*fData, RooFit::Constrain(*constrainedParams) );



   ccoutD(Eval) <<  "BayesianCalculator::GetPosteriorFunction : " 
                << " pdf value " <<  fPdf->getVal() 
                << " neglogLikelihood = " << fLogLike->getVal() 
                << " priorPOI value " << fPriorPOI->getVal() << std::endl;

   // check that likelihood evaluation is not inifinity 
   if ( fLogLike->getVal() > std::numeric_limits<double>::max() ) {
      coutE(Eval) <<  "BayesianCalculator::GetPosteriorFunction : " 
                  << " Negative log likelihood evaluates to infinity " << std::endl 
                  << " Non-const Parameter values : ";
      RooArgList p(*constrainedParams);
      for (int i = 0; i < p.getSize(); ++i) {
         RooRealVar * v = dynamic_cast<RooRealVar *>(&p[i] );
         if (v!=0) ccoutE(Eval) << v->GetName() << " = " << v->getVal() << "   ";
      }
      ccoutE(Eval) << std::endl;
      ccoutE(Eval) << "--  Perform a full likelihood fit of the model before or set more reasanable parameter values"  
                   << std::endl; 
      coutE(Eval) << "BayesianCalculator::GetPosteriorFunction : " << " cannot compute posterior function "  << std::endl; 
      return 0;
   }

   // if pdf evaluates to zero, should be fixed, but this will
   // stop error messages.
   fLogLike->setEvalErrorLoggingMode(RooAbsReal::CountErrors);



   // need do find minimum of log-likelihood in the range to shift function 
   // to avoid numerical errors when we compute the likelihood (overflows in the exponent)
   // N.B.: this works for only 1 parameter of interest otherwise Minuit should be used for finding the minimum
   RooFunctor * nllFunc = fLogLike->functor(fPOI);
   ROOT::Math::Functor1D wnllFunc(*nllFunc);
   RooRealVar* poi = dynamic_cast<RooRealVar*>( fPOI.first() ); 
   assert(poi);

   ROOT::Math::BrentMinimizer1D minim; 
   minim.SetFunction(wnllFunc,poi->getMin(),poi->getMax() );
   bool ret  = minim.Minimize(100,1.E-3,1.E-3);
   fNLLMin = 0; 
   if (ret) fNLLMin = minim.FValMinimum();

   ccoutD(Eval) << "BayesianCalculator::GetPosteriorFunction : minimum of NLL vs POI for POI =  " 
          << poi->getVal() << " min NLL = " << fNLLMin << std::endl;

   delete nllFunc;

   delete constrainedParams;


   if ( fNuisanceParameters.getSize() == 0 ||  fIntegrationType.Contains("ROOFIT") ) { 

      ccoutD(Eval) << "BayesianCalculator::GetPosteriorFunction : use ROOFIT integration  " 
                   << std::endl;

<<<<<<< HEAD
      // need to make in this case the product with the prior
      // re-create the log-likelihood function
      if (fLogLike) delete fLogLike; 
      // create a unique name for the product pdf 
      TString prodName = TString("product_") + TString(fPdf->GetName()) + TString("_") + TString(fPriorPOI->GetName() );   
      fProductPdf = new RooProdPdf(prodName,"",RooArgList(*fPdf,*fPriorPOI));

      // use RooFit::Constrain() to be sure constraints terms are taken into account
      fLogLike = fPdf->createNLL(*fData, RooFit::Constrain(*constrainedParams) );

      // case of no nuisance parameters 
      TString likeName = TString("likelihood_") + TString(fProductPdf->GetName());   
=======
#ifdef DOLATER // (not clear why this does not work)
      // need to make in this case a likelihood from the nll and make the product with the prior
      TString likeName = TString("likelihood_times_prior_") + TString(fPriorPOI->GetName());   
      TString formula; 
      formula.Form("exp(-@0+%f+log(@1))",fNLLMin);
      fLikelihood = new RooFormulaVar(likeName,formula,RooArgList(*fLogLike,*fPriorPOI));
#else
      // here use RooProdPdf (not very nice) but working

      if (fLogLike) delete fLogLike; 
      // // create a unique name for the product pdf 
      TString prodName = TString("product_") + TString(fPdf->GetName()) + TString("_") + TString(fPriorPOI->GetName() );   
      fProductPdf = new RooProdPdf(prodName,"",RooArgList(*fPdf,*fPriorPOI));

      RooArgSet* constrParams = fPdf->getParameters(*fData);
      // remove the constant parameters
      RemoveConstantParameters(constrParams);
      fLogLike = fProductPdf->createNLL(*fData, RooFit::Constrain(*constrParams) );
      delete constrParams;

      TString likeName = TString("likelihood_times_prior_") + TString(fProductPdf->GetName());   
>>>>>>> 3159b962
      TString formula; 
      formula.Form("exp(-@0+%f)",fNLLMin);
      fLikelihood = new RooFormulaVar(likeName,formula,RooArgList(*fLogLike));
#endif

      
      // if no nuisance parameter we can just return the likelihood funtion
      if (fNuisanceParameters.getSize() == 0) { 
         fIntegratedLikelihood = fLikelihood; 
         fLikelihood = 0; 
      }
      else 
         // case of using RooFit for the integration
         fIntegratedLikelihood = fLikelihood->createIntegral(fNuisanceParameters);

      return fIntegratedLikelihood;
   }

   else if ( fIntegrationType.Contains("TOYMC") ) { 
      // compute the posterior as expectation values of the likelihood function 
      // sampling on the nuisance parameters 

      RooArgList nuisParams(fNuisanceParameters); 

      bool doToysEveryIteration = true;
      // if type is 1-TOYMC or TOYMC-1
      if ( fIntegrationType.Contains("1") || fIntegrationType.Contains("ONE")  ) doToysEveryIteration = false;

      RooAbsPdf * samplingPdf = (fNuisancePdf) ? fNuisancePdf : fPdf;
      fPosteriorFunction = new PosteriorFunctionFromToyMC(*fLogLike, *fPriorPOI, *samplingPdf, *poi, nuisParams, fNLLMin,
                                                          fNumIterations, doToysEveryIteration ); 

      TString name = "toyposteriorfunction_from_"; 
      name += fLogLike->GetName();  
      fIntegratedLikelihood = new RooFunctor1DBinding(name,name,*fPosteriorFunction,*poi);
      
      // need to scan likelihood in this case
      if (fNScanBins <= 0) fNScanBins = 100;
      
   }

   if ( fIntegrationType.Contains("TOYMC") ) { 
      // compute the posterior as expectation values of the likelihood function 
      // sampling on the nuisance parameters 

      RooArgList nuisParams(fNuisanceParameters); 

      bool doToysEveryIteration = true;
      // if type is 1-TOYMC or TOYMC-1
      if ( fIntegrationType.Contains("1") || fIntegrationType.Contains("ONE")  ) doToysEveryIteration = false;

      RooAbsPdf * samplingPdf = (fNuisancePdf) ? fNuisancePdf : fPdf;
      fPosteriorFunction = new PosteriorFunctionFromToyMC(*fLogLike, *fPriorPOI, *samplingPdf, *poi, nuisParams, fNLLMin,
                                                          fNumIterations, doToysEveryIteration ); 

      TString name = "toyposteriorfunction_from_"; 
      name += fLogLike->GetName();  
      fIntegratedLikelihood = new RooFunctor1DBinding(name,name,*fPosteriorFunction,*poi);
      
      // need to scan likelihood in this case
      if (fNScanBins <= 0) fNScanBins = 100;

      
   }

   else  { 

      // use ROOT integration method if there are nuisance parameters 

      RooArgList nuisParams(fNuisanceParameters); 
      fPosteriorFunction = new PosteriorFunction(*fLogLike, *fPriorPOI, *poi, nuisParams, fIntegrationType, 1.,fNLLMin, fNumIterations ); 
      
      TString name = "posteriorfunction_from_"; 
      name += fLogLike->GetName();  
      fIntegratedLikelihood = new RooFunctor1DBinding(name,name,*fPosteriorFunction,*poi);

   }

   //fIntegratedLikelihood->setEvalErrorLoggingMode(RooAbsReal::CountErrors);

   // ccoutD(Eval) << "BayesianCalculator::GetPosteriorFunction : use ROOT numerical integration algorithm. "; 
   // ccoutD(Eval) << " Integrated log-likelihood = " << fIntegratedLikelihood->getVal() << std::endl;

   
   return fIntegratedLikelihood;  

}

RooAbsPdf* BayesianCalculator::GetPosteriorPdf() const
{
   /// build and return the posterior pdf (i.e posterior function normalized to all range of poi
   ///NOTE: user must delete the returned object 
   
   RooAbsReal * plike = GetPosteriorFunction();
   if (!plike) return 0;

   
   // create a unique name on the posterior from the names of the components
   TString posteriorName = this->GetName() + TString("_posteriorPdf_") + plike->GetName(); 

   RooAbsPdf * posteriorPdf = new RooGenericPdf(posteriorName,"@0",*plike);

   return posteriorPdf;
}


RooPlot* BayesianCalculator::GetPosteriorPlot(bool norm, double precision ) const
{
  /// return a RooPlot with the posterior  and the credibility region

   GetPosteriorFunction(); 

   // if a scan is requested approximate the posterior
   if (fNScanBins > 0) 
      ApproximatePosterior();

   RooAbsReal * posterior = fIntegratedLikelihood; 
   if (norm) { 
      // delete and re-do always posterior pdf (could be invalid after approximating it)
      if (fPosteriorPdf) delete fPosteriorPdf; 
      fPosteriorPdf = GetPosteriorPdf();
      posterior = fPosteriorPdf;
   }
   if (!posterior) return 0;

   if (!fValidInterval) GetInterval();

   RooAbsRealLValue* poi = dynamic_cast<RooAbsRealLValue*>( fPOI.first() );
   assert(poi);


   RooPlot* plot = poi->frame();

   // try to reduce some error messages
   posterior->setEvalErrorLoggingMode(RooAbsReal::CountErrors);

   plot->SetTitle(TString("Posterior probability of parameter \"")+TString(poi->GetName())+TString("\""));  
   posterior->plotOn(plot,RooFit::Range(fLower,fUpper,kFALSE),RooFit::VLines(),RooFit::DrawOption("F"),RooFit::MoveToBack(),RooFit::FillColor(kGray),RooFit::Precision(precision));
   posterior->plotOn(plot);
   plot->GetYaxis()->SetTitle("posterior function");
   
   return plot; 
}

void BayesianCalculator::SetIntegrationType(const char * type) { 
   fIntegrationType = TString(type); 
   fIntegrationType.ToUpper(); 
}



SimpleInterval* BayesianCalculator::GetInterval() const
{
  /// returns a SimpleInterval with lower and upper bounds on the
  /// parameter of interest specified in the constructor. 
  /// Using the method (to be called before SetInterval) SetLeftSideTailFraction the user can choose the type of interval.
  /// By default the returned interval is a central interval with the confidence level specified 
  /// previously in the constructor ( LeftSideTailFraction = 0.5). 
  ///  For lower limit use SetLeftSideTailFraction = 1
  ///  For upper limit use SetLeftSideTailFraction = 0
  ///  for shortest intervals use SetLeftSideTailFraction = -1 or call the method SetShortestInterval()
  /// NOTE: The BayesianCaluclator covers only the case with one
  /// single parameter of interest

   if (fValidInterval) 
      coutW(Eval) << "BayesianCalculator::GetInterval - recomputing interval for the same CL and same model" << std::endl;

   RooRealVar* poi = dynamic_cast<RooRealVar*>( fPOI.first() );
   if (!poi) { 
      coutE(Eval) << "BayesianCalculator::GetInterval - no parameter of interest is set " << std::endl;
      return 0; 
   } 

   // get integrated likelihood (posterior function) 
   GetPosteriorFunction();

   if (fLeftSideFraction < 0 ) { 
      // compute short intervals
      ComputeShortestInterval(); 
   }
   else {
      // compute the other intervals

      double lowerCutOff = fLeftSideFraction * fSize; 
      double upperCutOff = 1. - (1.- fLeftSideFraction) * fSize; 


      if (fNScanBins > 0) { 
         ComputeIntervalFromApproxPosterior(lowerCutOff, upperCutOff);
      }
      
      else { 
         // use integration method if there are nuisance parameters 
         if (fNuisanceParameters.getSize() > 0) { 
            ComputeIntervalFromCdf(lowerCutOff, upperCutOff);      
<<<<<<< HEAD
            // case cdf failed (scan then the posterior)
            if (!fValidInterval) { 
               fNScanBins = 100;
               coutW(Eval) << "BayesianCalculator::GetInterval - computing integral from cdf failed - do a scan in "
                           << fNScanBins << " nbins " << std::endl;
               ComputeIntervalFromApproxPosterior(lowerCutOff, upperCutOff);
            }
=======
>>>>>>> 3159b962
         }
         else { 
            // case of no nuisance - just use createCdf from roofit
            ComputeIntervalUsingRooFit(lowerCutOff, upperCutOff);      
         }
         // case cdf failed (scan then the posterior)
         if (!fValidInterval) { 
            fNScanBins = 100;
            coutW(Eval) << "BayesianCalculator::GetInterval - computing integral from cdf failed - do a scan in "
                        << fNScanBins << " nbins " << std::endl;
            ComputeIntervalFromApproxPosterior(lowerCutOff, upperCutOff);
         }
      }
   }

   if (!fValidInterval) { 
      fLower = 1; fUpper = 0;
      coutE(Eval) << "BayesianCalculator::GetInterval - cannot compute a valid interval - return a dummy [1,0] interval"
      <<  std::endl;
   }
   else {
      coutI(Eval) << "BayesianCalculator::GetInterval - found a valid interval : [" << fLower << " , " 
                << fUpper << " ]" << std::endl;
   }
   
   TString interval_name = TString("BayesianInterval_a") + TString(this->GetName());
   SimpleInterval * interval = new SimpleInterval(interval_name,*poi,fLower,fUpper,ConfidenceLevel());
   interval->SetTitle("SimpleInterval from BayesianCalculator");
   
   return interval;
}

double BayesianCalculator::GetMode() const { 
   /// Returns the value of the parameter for the point in
   /// parameter-space that is the most likely.
   ///  How do we do if there are points that are equi-probable?
   /// use approximate posterior
   /// t.b.d use real function to find the mode

   ApproximatePosterior(); 
   TH1 * h = fApproxPosterior->GetHistogram();
   return h->GetBinCenter(h->GetMaximumBin() );
   //return  fApproxPosterior->GetMaximumX();
}

void BayesianCalculator::ComputeIntervalUsingRooFit(double lowerCutOff, double upperCutOff ) const { 
   // compute the interval using RooFit

   coutI(Eval) <<  "BayesianCalculator: Compute interval using RooFit:  posteriorPdf + createCdf + RooBrentRootFinder " << std::endl;

   RooRealVar* poi = dynamic_cast<RooRealVar*>( fPOI.first() ); 
   assert(poi);

   fValidInterval = false;
   if (!fPosteriorPdf) fPosteriorPdf = (RooAbsPdf*) GetPosteriorPdf();
   if (!fPosteriorPdf) return;
         
   RooAbsReal* cdf = fPosteriorPdf->createCdf(fPOI,RooFit::ScanNoCdf());
         
   RooAbsFunc* cdf_bind = cdf->bindVars(fPOI,&fPOI);
   RooBrentRootFinder brf(*cdf_bind);
   brf.setTol(fBrfPrecision); // set the brf precision
   
   double tmpVal = poi->getVal();  // patch used because findRoot changes the value of poi
   
   bool ret = true; 
   if (lowerCutOff > 0) { 
      double y = lowerCutOff;
      ret &= brf.findRoot(fLower,poi->getMin(),poi->getMax(),y);
   } 
   else 
      fLower = poi->getMin(); 

   if (upperCutOff < 1.0) { 
      double y=upperCutOff;
      ret &= brf.findRoot(fUpper,poi->getMin(),poi->getMax(),y);
   }
   else 
      fUpper = poi->getMax();
   if (!ret)  coutE(Eval) << "BayesianCalculator::GetInterval "
                           << "Error returned from Root finder, estimated interval is not fully correct" 
                           << std::endl;
   else 
      fValidInterval = true; 
   

   poi->setVal(tmpVal); // patch: restore the original value of poi
   
   delete cdf_bind;
   delete cdf;
}

void BayesianCalculator::ComputeIntervalFromCdf(double lowerCutOff, double upperCutOff ) const { 
   // compute the interval using Cdf integration

   fValidInterval = false; 

   coutI(InputArguments) <<  "BayesianCalculator:GetInterval Compute the interval from the posterior cdf " << std::endl;

   RooRealVar* poi = dynamic_cast<RooRealVar*>( fPOI.first() ); 
   assert(poi);
   if (GetPosteriorFunction() == 0) { 
      coutE(InputArguments) <<  "BayesianCalculator::GetInterval() cannot make posterior Function " << std::endl;      
      return;
   }

   // need to remove the constant parameters
   RooArgList bindParams; 
   bindParams.add(fPOI);
   bindParams.add(fNuisanceParameters);
   
   // this code could be put inside the PosteriorCdfFunction
         
   //bindParams.Print("V");
         
   PosteriorCdfFunction cdf(*fLogLike, *fPriorPOI, bindParams, fIntegrationType, fNLLMin ); 
   if( cdf.HasError() ) { 
      coutE(Eval) <<  "BayesianCalculator: Numerical error computing CDF integral - try a different method " << std::endl;      
      return;
   }
                  
   //find the roots 

   ROOT::Math::RootFinder rf(kRootFinderType); 
         
   ccoutD(Eval) << "BayesianCalculator::GetInterval - finding roots of posterior using RF " << rf.Name() 
                << " with precision = " << fBrfPrecision;
         
   if (lowerCutOff > 0) { 
      cdf.SetOffset(lowerCutOff);
      ccoutD(NumIntegration) << "Integrating posterior to get cdf and search lower limit at p =" << lowerCutOff << std::endl;
      bool ok = rf.Solve(cdf, poi->getMin(),poi->getMax() , 200,fBrfPrecision, fBrfPrecision); 
      if( cdf.HasError() ) 
         coutW(Eval) <<  "BayesianCalculator: Numerical error integrating the  CDF   " << std::endl;      
      if (!ok) {
         coutE(NumIntegration) << "BayesianCalculator::GetInterval - Error from root finder when searching lower limit !" << std::endl;
         return;
      }
      fLower = rf.Root(); 
   }
   else { 
      fLower = poi->getMin(); 
   }
   if (upperCutOff < 1.0) {  
      cdf.SetOffset(upperCutOff);
      ccoutD(NumIntegration) << "Integrating posterior to get cdf and search upper interval limit at p =" << upperCutOff << std::endl;
      bool ok = rf.Solve(cdf, fLower,poi->getMax() , 200, fBrfPrecision, fBrfPrecision); 
      if( cdf.HasError() ) 
         coutW(Eval) <<  "BayesianCalculator: Numerical error integrating the  CDF   " << std::endl;            
      if (!ok)  {
         coutE(NumIntegration) << "BayesianCalculator::GetInterval - Error from root finder when searching upper limit !" << std::endl;
         return;
      }   
      fUpper = rf.Root(); 
   }
   else { 
      fUpper = poi->getMax(); 
   }

   fValidInterval = true; 
}

void BayesianCalculator::ApproximatePosterior() const { 
   // approximate posterior in nbins using a TF1 
   // scan the poi values and evaluate the posterior at each point 
   // and save the result in a cloned TF1 
   // For each point the posterior is evaluated by integrating the nuisance 
   // parameters 

   if (fApproxPosterior) { 
      // if number of bins of existing function is >= requested one - no need to redo the scan
      if (fApproxPosterior->GetNpx() >= fNScanBins) return;  
      // otherwise redo the scan
      delete fApproxPosterior; 
      fApproxPosterior = 0;
   }      

   RooAbsReal * posterior = GetPosteriorFunction();
   if (!posterior) return; 

   // try to reduce some error messages
   posterior->setEvalErrorLoggingMode(RooAbsReal::CountErrors);

   TF1 * tmp = posterior->asTF(fPOI); 
   assert(tmp != 0);
   // binned the function in nbins and evaluate at thos points
   if (fNScanBins > 0)  tmp->SetNpx(fNScanBins);  // if not use default of TF1 (which is 100)

   coutI(Eval) << "BayesianCalculator - scan posterior function in nbins = " << tmp->GetNpx() << std::endl;

   fApproxPosterior = (TF1*) tmp->Clone();
   // save this function for future reuse 
   // I can delete now original posterior and use this approximated copy
   delete tmp;
   TString name = posterior->GetName() + TString("_approx");
   TString title = posterior->GetTitle() + TString("_approx");
   RooAbsReal * posterior2 = new RooTFnBinding(name,title,fApproxPosterior,fPOI);
   if (posterior == fIntegratedLikelihood) { 
      delete fIntegratedLikelihood;
      fIntegratedLikelihood = posterior2; 
   }
   else if (posterior == fLikelihood) { 
      delete fLikelihood; 
      fLikelihood = posterior2;
   }
   else {
      assert(1); // should never happen this case
   }
}

void BayesianCalculator::ComputeIntervalFromApproxPosterior(double lowerCutOff, double upperCutOff ) const { 
   // compute the interval using the approximate posterior function

   ccoutD(Eval) <<  "BayesianCalculator: Compute interval from the approximate posterior " << std::endl;

   ApproximatePosterior();
   if (!fApproxPosterior) return;

   double prob[2]; 
   double limits[2];
   prob[0] = lowerCutOff;
   prob[1] = upperCutOff; 
   fApproxPosterior->GetQuantiles(2,limits,prob);
   fLower = limits[0]; 
   fUpper = limits[1];
   fValidInterval = true; 
}

void BayesianCalculator::ComputeShortestInterval( ) const { 
   // compute the shortest interval
   coutI(Eval) << "BayesianCalculator - computing shortest interval with CL = " << 1.-fSize << std::endl;

   // compute via the approx posterior function
   ApproximatePosterior(); 
   if (!fApproxPosterior) return;

   TH1D * h1 = dynamic_cast<TH1D*>(fApproxPosterior->GetHistogram() );
   assert(h1 != 0);
   h1->SetName(fApproxPosterior->GetName());
   // get bins and sort them 
   double * bins = h1->GetArray(); 
   int n = h1->GetSize()-2; // exclude under/overflow bins
   std::vector<int> index(n);
   TMath::Sort(n, bins, &index[0]); 
   // find cut off as test size
   double sum = 0; 
   double actualCL = 0;
   double upper =  h1->GetXaxis()->GetXmin();
   double lower =  h1->GetXaxis()->GetXmax();
   double norm = h1->GetSumOfWeights();

   for (int i = 0; i < n; ++i)  {
      int idx = index[i]; 
      double p = bins[ idx] / norm;
      sum += p;
      if (sum > 1.-fSize ) { 
         actualCL = sum - p;
         break; 
      }

      if ( h1->GetBinLowEdge(idx) < lower) 
         lower = h1->GetBinLowEdge(idx);
      if ( h1->GetXaxis()->GetBinUpEdge(idx) > upper) 
         upper = h1->GetXaxis()->GetBinUpEdge(idx);
   }

   ccoutD(Eval) << "BayesianCalculator::ComputeShortestInterval - actual interval CL = " 
                << actualCL << " difference from requested is " << (actualCL-(1.-fSize))/fSize*100. << "%  "
                << " limits are [ " << lower << " , " << " upper ] " << std::endl;


   if (lower < upper) { 
      fLower = lower;
      fUpper = upper; 



      if ( std::abs(actualCL-(1.-fSize)) > 0.1*(1.-fSize) )
         coutW(Eval) << "BayesianCalculator::ComputeShortestInterval - actual interval CL = " 
                     << actualCL << " differs more than 10% from desired CL value - must increase nbins " 
                     << n << " to an higher value " << std::endl;
   }
   else 
      coutE(Eval) << "BayesianCalculator::ComputeShortestInterval " << n << " bins are not sufficient " << std::endl;

   fValidInterval = true; 

}




} // end namespace RooStats
<|MERGE_RESOLUTION|>--- conflicted
+++ resolved
@@ -106,10 +106,7 @@
    // for the 1D case
    double operator() (double x) const { 
       // just call the previous method
-<<<<<<< HEAD
-=======
       assert(fFunc.nObs() == 1); // check nobs = 1
->>>>>>> 3159b962
       double tmp = x; 
       return (*this)(&tmp); 
    }
@@ -412,7 +409,6 @@
 //////////////////////////////////////////////////////////////////////////////////////////////////////////
 // Posterior function obtaining sampling  toy MC for th enuisance according to their pdf  
 class PosteriorFunctionFromToyMC : public ROOT::Math::IGenFunction { 
-<<<<<<< HEAD
 
 public: 
 
@@ -506,101 +502,6 @@
             ((RooRealVar &) fNuisParams[i]).setVal(p[i]);
          }
 
-=======
-
-public: 
-
-
-   PosteriorFunctionFromToyMC(RooAbsReal & nll, RooAbsReal & prior, RooAbsPdf & pdf, RooRealVar & poi, RooArgList & nuisParams, double
-                              nllOffset = 0, int niter = 0, bool redoToys = true ) :
-      fFunctor(nll, nuisParams, RooArgList() ),
-      fPriorFunc(prior, nuisParams, RooArgList() ), // create prior, it could have some dependence on nuisance parameters
-      fLikelihood(fFunctor, &fPriorFunc, nllOffset), 
-      fPdf(&pdf),
-      fPoi(&poi),
-      fNuisParams(nuisParams),
-      fGenParams(0),
-      fNumIterations(niter),
-      fError(-1),
-      fRedoToys(redoToys)
-   { 
-      if (niter == 0) fNumIterations = 100; // default value 
-
-      ooccoutI((TObject*)0,InputArguments) << "PosteriorFunctionFromToyMC::Evaluate the posterior function by randomizing the nuisances:  niter " << fNumIterations << std::endl;
-
-      ooccoutI((TObject*)0,InputArguments) << "PosteriorFunctionFromToyMC::Pdf used for randomizing the nuisance is " << fPdf->GetName() << std::endl; 
-      // check that pdf contains  the nuisance 
-      RooArgSet * vars = fPdf->getVariables(); 
-      for (int i = 0; i < fNuisParams.getSize(); ++i) { 
-         if (!vars->find( fNuisParams[i].GetName() ) ) { 
-            ooccoutW((TObject*)0,InputArguments) << "Nuisance parameter " << fNuisParams[i].GetName() 
-                                                 << " is not part of sampling pdf. " 
-                                                 << " A uniform distribution will be generated " << std::endl;
-         }
-      }
-      delete vars;
-
-      if (!fRedoToys) { 
-         ooccoutI((TObject*)0,InputArguments) << "PosteriorFunctionFromToyMC::Generate nuisance toys only one time (for all POI points)" << std::endl; 
-         GenerateToys();
-      }
-   }
-
-   virtual ~PosteriorFunctionFromToyMC() { if (fGenParams) delete fGenParams; }
-
-   // generate first n-samples of the nuisance parameters 
-   void GenerateToys() const {    
-      if (fGenParams) delete fGenParams;
-      fGenParams = fPdf->generate(fNuisParams, fNumIterations);
-      if(fGenParams==0) {
-         ooccoutE((TObject*)0,InputArguments) << "PosteriorFunctionFromToyMC - failed to generate nuisance parameters" << std::endl;
-      }
-   }
-
-   double Error() const { return fError;}
-
-   ROOT::Math::IGenFunction * Clone() const { 
-      // use defsult copy constructor 
-      //return new PosteriorFunctionFromToyMC(*this);
-      //  clone not implemented  
-      assert(1);
-      return 0;
-   }
-
-private:
-   // evaluate the posterior at the poi value x 
-   double DoEval( double x) const { 
-
-      int npar = fNuisParams.getSize();
-      assert (npar > 0);  
-
-      
-      // generate the toys 
-      if (fRedoToys) GenerateToys();
-      if (!fGenParams) return 0;
-
-      // evaluate posterior function at a poi value x by integrating all nuisance parameters
-
-      fPoi->setVal(x);
-
-      // loop over all of the generate data 
-      double sum = 0; 
-      double sum2 = 0; 
-
-      for(int iter=0; iter<fNumIterations; ++iter) {
-
-         // get the set of generated parameters and set the nuisance parameters to the generated values
-         std::vector<double> p(npar); 
-         for (int i = 0; i < npar; ++i) { 
-            const RooArgSet* genset=fGenParams->get(iter);
-            RooAbsArg * arg = genset->find( fNuisParams[i].GetName() );
-            RooRealVar * var = dynamic_cast<RooRealVar*>(arg);
-            assert( arg!= 0);
-            p[i] = var->getVal();
-            ((RooRealVar &) fNuisParams[i]).setVal(p[i]);
-         }
-
->>>>>>> 3159b962
          // evaluate now the likelihood function 
          double fval =  fLikelihood( &p.front() );
 
@@ -883,20 +784,6 @@
       ccoutD(Eval) << "BayesianCalculator::GetPosteriorFunction : use ROOFIT integration  " 
                    << std::endl;
 
-<<<<<<< HEAD
-      // need to make in this case the product with the prior
-      // re-create the log-likelihood function
-      if (fLogLike) delete fLogLike; 
-      // create a unique name for the product pdf 
-      TString prodName = TString("product_") + TString(fPdf->GetName()) + TString("_") + TString(fPriorPOI->GetName() );   
-      fProductPdf = new RooProdPdf(prodName,"",RooArgList(*fPdf,*fPriorPOI));
-
-      // use RooFit::Constrain() to be sure constraints terms are taken into account
-      fLogLike = fPdf->createNLL(*fData, RooFit::Constrain(*constrainedParams) );
-
-      // case of no nuisance parameters 
-      TString likeName = TString("likelihood_") + TString(fProductPdf->GetName());   
-=======
 #ifdef DOLATER // (not clear why this does not work)
       // need to make in this case a likelihood from the nll and make the product with the prior
       TString likeName = TString("likelihood_times_prior_") + TString(fPriorPOI->GetName());   
@@ -918,7 +805,6 @@
       delete constrParams;
 
       TString likeName = TString("likelihood_times_prior_") + TString(fProductPdf->GetName());   
->>>>>>> 3159b962
       TString formula; 
       formula.Form("exp(-@0+%f)",fNLLMin);
       fLikelihood = new RooFormulaVar(likeName,formula,RooArgList(*fLogLike));
@@ -957,30 +843,6 @@
       
       // need to scan likelihood in this case
       if (fNScanBins <= 0) fNScanBins = 100;
-      
-   }
-
-   if ( fIntegrationType.Contains("TOYMC") ) { 
-      // compute the posterior as expectation values of the likelihood function 
-      // sampling on the nuisance parameters 
-
-      RooArgList nuisParams(fNuisanceParameters); 
-
-      bool doToysEveryIteration = true;
-      // if type is 1-TOYMC or TOYMC-1
-      if ( fIntegrationType.Contains("1") || fIntegrationType.Contains("ONE")  ) doToysEveryIteration = false;
-
-      RooAbsPdf * samplingPdf = (fNuisancePdf) ? fNuisancePdf : fPdf;
-      fPosteriorFunction = new PosteriorFunctionFromToyMC(*fLogLike, *fPriorPOI, *samplingPdf, *poi, nuisParams, fNLLMin,
-                                                          fNumIterations, doToysEveryIteration ); 
-
-      TString name = "toyposteriorfunction_from_"; 
-      name += fLogLike->GetName();  
-      fIntegratedLikelihood = new RooFunctor1DBinding(name,name,*fPosteriorFunction,*poi);
-      
-      // need to scan likelihood in this case
-      if (fNScanBins <= 0) fNScanBins = 100;
-
       
    }
 
@@ -1114,16 +976,6 @@
          // use integration method if there are nuisance parameters 
          if (fNuisanceParameters.getSize() > 0) { 
             ComputeIntervalFromCdf(lowerCutOff, upperCutOff);      
-<<<<<<< HEAD
-            // case cdf failed (scan then the posterior)
-            if (!fValidInterval) { 
-               fNScanBins = 100;
-               coutW(Eval) << "BayesianCalculator::GetInterval - computing integral from cdf failed - do a scan in "
-                           << fNScanBins << " nbins " << std::endl;
-               ComputeIntervalFromApproxPosterior(lowerCutOff, upperCutOff);
-            }
-=======
->>>>>>> 3159b962
          }
          else { 
             // case of no nuisance - just use createCdf from roofit
