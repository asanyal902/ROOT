--- conflicted
+++ resolved
@@ -141,20 +141,6 @@
   std::map< std::string, double > fUniformSyst;
   std::map< std::string, double > fLogNormSyst;
   std::map< std::string, double > fNoSyst;
-<<<<<<< HEAD
-
-  double fLumi;
-  double fLumiRelErr;
-
-  int fBinLow;
-  int fBinHigh;
-
-  bool fExportOnly;
-  // bool fSaveExtra;
-
-  std::string fInterpolationScheme;
-=======
->>>>>>> 436cb915
   
   std::string GetDirPath( TDirectory* dir );
 
