// @(#)root/roostats:$Id:  cranmer $
// Author: Kyle Cranmer, Akira Shibata
/*************************************************************************
 * Copyright (C) 1995-2008, Rene Brun and Fons Rademakers.               *
 * All rights reserved.                                                  *
 *                                                                       *
 * For the licensing terms see $ROOTSYS/LICENSE.                         *
 * For the list of contributors see $ROOTSYS/README/CREDITS.             *
 *************************************************************************/

#ifndef ROOSTATS_HISTOTOWORKSPACEFACTORYFAST
#define ROOSTATS_HISTOTOWORKSPACEFACTORYFAST

#include <vector>
#include <string>
#include <map>
#include <iostream>
#include <sstream>

#include <RooPlot.h>
#include <RooArgSet.h>
#include <RooFitResult.h>
#include <RooAbsReal.h>
#include <RooRealVar.h>
#include <RooWorkspace.h>
#include <TObject.h>
#include <TH1.h>
#include <TDirectory.h>

#include "RooStats/HistFactory/Systematics.h"
class ParamHistFunc;


namespace RooStats{
<<<<<<< HEAD
namespace HistFactory{
  class HistoToWorkspaceFactoryFast: public TObject {
    
  public:
    
    HistoToWorkspaceFactoryFast(  std::string, std::string , std::vector<std::string> , double =200, double =20, int =0, int =6, TFile* =NULL);
    HistoToWorkspaceFactoryFast(  RooStats::HistFactory::Measurement& Meas );
    static void ConfigureWorkspaceForMeasurement( const std::string& ModelName, RooWorkspace* ws_single, Measurement& measurement );
    
    HistoToWorkspaceFactoryFast();
    virtual ~HistoToWorkspaceFactoryFast();
    
    RooWorkspace* MakeSingleChannelModel( Measurement& measurement, Channel& channel );
    static RooWorkspace* MakeCombinedModel( Measurement& measurement );
    
    void SetFunctionsToPreprocess(std::vector<std::string> lines){ fPreprocessFunctions = lines;}
    
    void AddEfficiencyTerms(RooWorkspace* proto, std::string prefix, std::string interpName,
			    std::map<std::string,std::pair<double,double> > systMap,
			    std::vector<std::string>& likelihoodTermNames, std::vector<std::string>& totSystTermNames);
    
    std::string AddNormFactor(RooWorkspace *, std::string & , std::string & , EstimateSummary & , bool );
    
    void AddMultiVarGaussConstraint(RooWorkspace* proto, std::string prefix,int lowBin, int highBin, std::vector<std::string>& likelihoodTermNames);
    
    void AddPoissonTerms(RooWorkspace* proto, std::string prefix, std::string obsPrefix, std::string expPrefix, int lowBin, int highBin,
			 std::vector<std::string>& likelihoodTermNames);
    
    //void Combine_old();
    
    RooWorkspace *  MakeCombinedModel(std::vector<std::string>, std::vector<RooWorkspace*>);
    
    //void Combine_ratio(std::vector<std::string> , std::vector<RooWorkspace*>);
    
    void Customize(RooWorkspace* proto, const char* pdfNameChar, std::map<std::string,std::string> renameMap);
    
    static void EditSyst(RooWorkspace* proto, const char* pdfNameChar, 
			 std::map<std::string,double> gammaSyst, std::map<std::string,double> uniformSyst, std::map<std::string,double> logNormSyst, std::map<std::string,double> noSyst);
    
    //void FormatFrameForLikelihood(RooPlot* frame, std::string XTitle=std::string("#sigma / #sigma_{SM}"), std::string YTitle=std::string("-log likelihood"));
    
    
    void LinInterpWithConstraint(RooWorkspace* proto, TH1* nominal, std::vector<TH1*> lowHist, std::vector<TH1*> highHist,
				 std::vector<std::string> sourceName, std::string prefix, std::string productPrefix, std::string systTerm,
				 int lowBin, int highBin, std::vector<std::string>& likelihoodTermNames);
    
    TDirectory* Makedirs( TDirectory* file, std::vector<std::string> names );
    
    RooWorkspace* MakeSingleChannelModel(std::vector<RooStats::HistFactory::EstimateSummary> summary, std::vector<std::string> systToFix, bool doRatio=false);
    
    void  MakeTotalExpected(RooWorkspace* proto, std::string totName, std::string /**/, std::string /**/,
			    int lowBin, int highBin, std::vector<std::string>& syst_x_expectedPrefixNames,
			    std::vector<std::string>& normByNames);
    
    TDirectory* Mkdir( TDirectory * file, std::string name );
    
    static void PrintCovarianceMatrix(RooFitResult* result, RooArgSet* params, std::string filename);
    void ProcessExpectedHisto(TH1* hist,RooWorkspace* proto, std::string prefix, std::string productPrefix, std::string systTerm, double low, double high, int lowBin, int highBin);
    void SetObsToExpected(RooWorkspace* proto, std::string obsPrefix, std::string expPrefix, int lowBin, int highBin);
    //void FitModel(const std::string& FileNamePrefix, RooWorkspace *, std::string, std::string, TFile*, FILE*);
    //std::string FilePrefixStr(std::string);
    
    TH1* MakeScaledUncertaintyHist( const std::string& Name, std::vector< std::pair<TH1*,TH1*> > HistVec );
    TH1* MakeAbsolUncertaintyHist( const std::string& Name, const TH1* Hist );
    RooArgList createStatConstraintTerms( RooWorkspace* proto, std::vector<std::string>& constraintTerms, ParamHistFunc& paramHist, TH1* uncertHist, 
					  EstimateSummary::ConstraintType type, Double_t minSigma );
=======
  namespace HistFactory{

    // Forward Declarations FTW
    class Measurement;
    class Channel;
    class Sample;

    class HistoToWorkspaceFactoryFast: public TObject {
>>>>>>> 436cb915
    
    public:


      HistoToWorkspaceFactoryFast();
      HistoToWorkspaceFactoryFast(  RooStats::HistFactory::Measurement& Meas );
      virtual ~HistoToWorkspaceFactoryFast();

      static void ConfigureWorkspaceForMeasurement( const std::string& ModelName, 
						    RooWorkspace* ws_single, 
						    Measurement& measurement );
    
<<<<<<< HEAD
    //string fFileNamePrefix;
    //string fRowTitle;
    std::vector<std::string> fSystToFix;
    double fNomLumi, fLumiError;
    int fLowBin, fHighBin;    
    //std::stringstream fResultsPrefixStr;
    //TFile * fOut_f;
    // FILE * pFile;
=======
      RooWorkspace* MakeSingleChannelModel( Measurement& measurement, Channel& channel );
      RooWorkspace*  MakeCombinedModel(std::vector<std::string>, std::vector<RooWorkspace*>);
>>>>>>> 436cb915
    
      static RooWorkspace* MakeCombinedModel( Measurement& measurement );
      static void PrintCovarianceMatrix(RooFitResult* result, RooArgSet* params, 
					std::string filename);

      void SetFunctionsToPreprocess(std::vector<std::string> lines) { fPreprocessFunctions=lines; }

    protected:

      void AddEfficiencyTerms(RooWorkspace* proto, std::string prefix, std::string interpName,
			      std::vector<OverallSys>& systList, 			 
			      std::vector<std::string>& likelihoodTermNames, 
			      std::vector<std::string>& totSystTermNames);

      std::string AddNormFactor(RooWorkspace* proto, std::string& channel, 
				std::string& sigmaEpsilon, Sample& sample, bool doRatio);

      void AddMultiVarGaussConstraint(RooWorkspace* proto, std::string prefix, 
				      int lowBin, int highBin, 
				      std::vector<std::string>& likelihoodTermNames);
    
      void AddPoissonTerms(RooWorkspace* proto, std::string prefix, std::string obsPrefix, 
			   std::string expPrefix, int lowBin, int highBin,
			   std::vector<std::string>& likelihoodTermNames);
    
      static void EditSyst(RooWorkspace* proto, const char* pdfNameChar, 
			   std::map<std::string,double> gammaSyst, 
			   std::map<std::string,double> uniformSyst, 
			   std::map<std::string,double> logNormSyst, 
			   std::map<std::string,double> noSyst);

      void LinInterpWithConstraint(RooWorkspace* proto, TH1* nominal, std::vector<HistoSys>,  
				   std::string prefix, std::string productPrefix, 
				   std::string systTerm, 
				   std::vector<std::string>& likelihoodTermNames);

      RooWorkspace* MakeSingleChannelWorkspace(Measurement& measurement, Channel& channel);

      void MakeTotalExpected(RooWorkspace* proto, std::string totName, 
			     std::vector<std::string>& syst_x_expectedPrefixNames,
			     std::vector<std::string>& normByNames);
    
      RooDataSet* MergeDataSets(RooWorkspace* combined,
				std::vector<RooWorkspace*> wspace_vec, 
				std::vector<std::string> channel_names, 
				std::string dataSetName,
				RooArgList obsList,
				RooCategory* channelCat);

      void ProcessExpectedHisto(TH1* hist, RooWorkspace* proto, std::string prefix, 
				std::string productPrefix, std::string systTerm );

      void SetObsToExpected(RooWorkspace* proto, std::string obsPrefix, std::string expPrefix, 
			    int lowBin, int highBin);

      TH1* MakeScaledUncertaintyHist(const std::string& Name, 
				     std::vector< std::pair<TH1*, TH1*> > HistVec );

      TH1* MakeAbsolUncertaintyHist( const std::string& Name, const TH1* Hist );

      RooArgList createStatConstraintTerms( RooWorkspace* proto, 
					    std::vector<std::string>& constraintTerms, 
					    ParamHistFunc& paramHist, TH1* uncertHist, 
					    Constraint::Type type, Double_t minSigma );

      void ConfigureHistFactoryDataset(RooDataSet* obsData, TH1* nominal, RooWorkspace* proto,
				       std::vector<std::string> obsNameVec);
    
      std::vector<std::string> fSystToFix;
      std::map<std::string, double> fParamValues;
      double fNomLumi;
      double fLumiError;
      int fLowBin; 
      int fHighBin;    

    private:
    
      void GuessObsNameVec(TH1* hist);
    
<<<<<<< HEAD
    std::vector<std::string> fObsNameVec;
    std::string fObsName;
    std::vector<std::string> fPreprocessFunctions;
=======
      std::vector<std::string> fObsNameVec;
      std::string fObsName;
      std::vector<std::string> fPreprocessFunctions;
>>>>>>> 436cb915
    
      ClassDef(RooStats::HistFactory::HistoToWorkspaceFactoryFast,3)
    };
  
  }
}

#endif<|MERGE_RESOLUTION|>--- conflicted
+++ resolved
@@ -32,74 +32,6 @@
 
 
 namespace RooStats{
-<<<<<<< HEAD
-namespace HistFactory{
-  class HistoToWorkspaceFactoryFast: public TObject {
-    
-  public:
-    
-    HistoToWorkspaceFactoryFast(  std::string, std::string , std::vector<std::string> , double =200, double =20, int =0, int =6, TFile* =NULL);
-    HistoToWorkspaceFactoryFast(  RooStats::HistFactory::Measurement& Meas );
-    static void ConfigureWorkspaceForMeasurement( const std::string& ModelName, RooWorkspace* ws_single, Measurement& measurement );
-    
-    HistoToWorkspaceFactoryFast();
-    virtual ~HistoToWorkspaceFactoryFast();
-    
-    RooWorkspace* MakeSingleChannelModel( Measurement& measurement, Channel& channel );
-    static RooWorkspace* MakeCombinedModel( Measurement& measurement );
-    
-    void SetFunctionsToPreprocess(std::vector<std::string> lines){ fPreprocessFunctions = lines;}
-    
-    void AddEfficiencyTerms(RooWorkspace* proto, std::string prefix, std::string interpName,
-			    std::map<std::string,std::pair<double,double> > systMap,
-			    std::vector<std::string>& likelihoodTermNames, std::vector<std::string>& totSystTermNames);
-    
-    std::string AddNormFactor(RooWorkspace *, std::string & , std::string & , EstimateSummary & , bool );
-    
-    void AddMultiVarGaussConstraint(RooWorkspace* proto, std::string prefix,int lowBin, int highBin, std::vector<std::string>& likelihoodTermNames);
-    
-    void AddPoissonTerms(RooWorkspace* proto, std::string prefix, std::string obsPrefix, std::string expPrefix, int lowBin, int highBin,
-			 std::vector<std::string>& likelihoodTermNames);
-    
-    //void Combine_old();
-    
-    RooWorkspace *  MakeCombinedModel(std::vector<std::string>, std::vector<RooWorkspace*>);
-    
-    //void Combine_ratio(std::vector<std::string> , std::vector<RooWorkspace*>);
-    
-    void Customize(RooWorkspace* proto, const char* pdfNameChar, std::map<std::string,std::string> renameMap);
-    
-    static void EditSyst(RooWorkspace* proto, const char* pdfNameChar, 
-			 std::map<std::string,double> gammaSyst, std::map<std::string,double> uniformSyst, std::map<std::string,double> logNormSyst, std::map<std::string,double> noSyst);
-    
-    //void FormatFrameForLikelihood(RooPlot* frame, std::string XTitle=std::string("#sigma / #sigma_{SM}"), std::string YTitle=std::string("-log likelihood"));
-    
-    
-    void LinInterpWithConstraint(RooWorkspace* proto, TH1* nominal, std::vector<TH1*> lowHist, std::vector<TH1*> highHist,
-				 std::vector<std::string> sourceName, std::string prefix, std::string productPrefix, std::string systTerm,
-				 int lowBin, int highBin, std::vector<std::string>& likelihoodTermNames);
-    
-    TDirectory* Makedirs( TDirectory* file, std::vector<std::string> names );
-    
-    RooWorkspace* MakeSingleChannelModel(std::vector<RooStats::HistFactory::EstimateSummary> summary, std::vector<std::string> systToFix, bool doRatio=false);
-    
-    void  MakeTotalExpected(RooWorkspace* proto, std::string totName, std::string /**/, std::string /**/,
-			    int lowBin, int highBin, std::vector<std::string>& syst_x_expectedPrefixNames,
-			    std::vector<std::string>& normByNames);
-    
-    TDirectory* Mkdir( TDirectory * file, std::string name );
-    
-    static void PrintCovarianceMatrix(RooFitResult* result, RooArgSet* params, std::string filename);
-    void ProcessExpectedHisto(TH1* hist,RooWorkspace* proto, std::string prefix, std::string productPrefix, std::string systTerm, double low, double high, int lowBin, int highBin);
-    void SetObsToExpected(RooWorkspace* proto, std::string obsPrefix, std::string expPrefix, int lowBin, int highBin);
-    //void FitModel(const std::string& FileNamePrefix, RooWorkspace *, std::string, std::string, TFile*, FILE*);
-    //std::string FilePrefixStr(std::string);
-    
-    TH1* MakeScaledUncertaintyHist( const std::string& Name, std::vector< std::pair<TH1*,TH1*> > HistVec );
-    TH1* MakeAbsolUncertaintyHist( const std::string& Name, const TH1* Hist );
-    RooArgList createStatConstraintTerms( RooWorkspace* proto, std::vector<std::string>& constraintTerms, ParamHistFunc& paramHist, TH1* uncertHist, 
-					  EstimateSummary::ConstraintType type, Double_t minSigma );
-=======
   namespace HistFactory{
 
     // Forward Declarations FTW
@@ -108,7 +40,6 @@
     class Sample;
 
     class HistoToWorkspaceFactoryFast: public TObject {
->>>>>>> 436cb915
     
     public:
 
@@ -121,19 +52,8 @@
 						    RooWorkspace* ws_single, 
 						    Measurement& measurement );
     
-<<<<<<< HEAD
-    //string fFileNamePrefix;
-    //string fRowTitle;
-    std::vector<std::string> fSystToFix;
-    double fNomLumi, fLumiError;
-    int fLowBin, fHighBin;    
-    //std::stringstream fResultsPrefixStr;
-    //TFile * fOut_f;
-    // FILE * pFile;
-=======
       RooWorkspace* MakeSingleChannelModel( Measurement& measurement, Channel& channel );
       RooWorkspace*  MakeCombinedModel(std::vector<std::string>, std::vector<RooWorkspace*>);
->>>>>>> 436cb915
     
       static RooWorkspace* MakeCombinedModel( Measurement& measurement );
       static void PrintCovarianceMatrix(RooFitResult* result, RooArgSet* params, 
@@ -213,15 +133,9 @@
     
       void GuessObsNameVec(TH1* hist);
     
-<<<<<<< HEAD
-    std::vector<std::string> fObsNameVec;
-    std::string fObsName;
-    std::vector<std::string> fPreprocessFunctions;
-=======
       std::vector<std::string> fObsNameVec;
       std::string fObsName;
       std::vector<std::string> fPreprocessFunctions;
->>>>>>> 436cb915
     
       ClassDef(RooStats::HistFactory::HistoToWorkspaceFactoryFast,3)
     };
