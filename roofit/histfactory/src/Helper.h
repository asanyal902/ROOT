// @(#)root/roostats:$Id:  cranmer $
// Author: Kyle Cranmer, Akira Shibata
/*************************************************************************
 * Copyright (C) 1995-2008, Rene Brun and Fons Rademakers.               *
 * All rights reserved.                                                  *
 *                                                                       *
 * For the licensing terms see $ROOTSYS/LICENSE.                         *
 * For the list of contributors see $ROOTSYS/README/CREDITS.             *
 *************************************************************************/

#ifndef ROOSTATS_HELPER
#define ROOSTATS_HELPER

#include <string>
#include <vector>
#include <map>

#include "TFile.h"

#include "RooStats/HistFactory/EstimateSummary.h"
#include "RooStats/HistFactory/Measurement.h"
#include "RooStats/HistFactory/HistFactoryException.h"
#include "RooWorkspace.h"
#include "RooStats/ModelConfig.h"
#include "RooDataSet.h"


<<<<<<< HEAD

namespace RooStats{
namespace HistFactory{
  std::vector<EstimateSummary>*  loadSavedInputs(TFile* outFile, std::string channel );
  void saveInputs(TFile* outFile, std::string channel, std::vector<EstimateSummary> summaries);
  TH1 * GetHisto( TFile * inFile, const std::string name );
  TH1 * GetHisto( const std::string file, const std::string path, const std::string obj );
  bool AddSummaries( std::vector<EstimateSummary> & summary, std::vector<std::vector<EstimateSummary> > &master);
  std::vector<std::pair<std::string, std::string> > get_comb(std::vector<std::string> names);
  void AddSubStrings( std::vector<std::string> & vs, std::string s);
=======
namespace RooStats{
  namespace HistFactory{
>>>>>>> 436cb915

    std::vector<EstimateSummary>*  loadSavedInputs(TFile* outFile, std::string channel );

    void saveInputs(TFile* outFile, std::string channel, std::vector<EstimateSummary> summaries);

    TH1 * GetHisto( TFile * inFile, const std::string name );

    TH1 * GetHisto( const std::string file, const std::string path, const std::string obj );

    bool AddSummaries( std::vector<EstimateSummary> & summary, std::vector<std::vector<EstimateSummary> > &master);

    std::vector<std::pair<std::string, std::string> > get_comb(std::vector<std::string> names);

    void AddSubStrings( std::vector<std::string> & vs, std::string s);

    std::vector<std::string> GetChildrenFromString( std::string str );

    //void AddStringValPairToMap( std::map<std::string, double>& map, double val, std::string children);

    std::vector<EstimateSummary> GetChannelEstimateSummaries(Measurement& measurement, Channel& channel);


    void AddParamsToAsimov( RooStats::HistFactory::Asimov& asimov, std::string str );

    /*
    RooAbsData* makeAsimovData(ModelConfig* mcInWs, bool doConditional, RooWorkspace* combWS, RooAbsPdf* combPdf, RooDataSet* combData, bool b_only, double doMuHat = false, double muVal = -999, bool signalInjection = false, bool doNuisPro = true);
    void unfoldConstraints(RooArgSet& initial, RooArgSet& final, RooArgSet& obs, RooArgSet& nuis, int& counter);
    */

  }
}

#endif<|MERGE_RESOLUTION|>--- conflicted
+++ resolved
@@ -25,21 +25,8 @@
 #include "RooDataSet.h"
 
 
-<<<<<<< HEAD
-
-namespace RooStats{
-namespace HistFactory{
-  std::vector<EstimateSummary>*  loadSavedInputs(TFile* outFile, std::string channel );
-  void saveInputs(TFile* outFile, std::string channel, std::vector<EstimateSummary> summaries);
-  TH1 * GetHisto( TFile * inFile, const std::string name );
-  TH1 * GetHisto( const std::string file, const std::string path, const std::string obj );
-  bool AddSummaries( std::vector<EstimateSummary> & summary, std::vector<std::vector<EstimateSummary> > &master);
-  std::vector<std::pair<std::string, std::string> > get_comb(std::vector<std::string> names);
-  void AddSubStrings( std::vector<std::string> & vs, std::string s);
-=======
 namespace RooStats{
   namespace HistFactory{
->>>>>>> 436cb915
 
     std::vector<EstimateSummary>*  loadSavedInputs(TFile* outFile, std::string channel );
 
