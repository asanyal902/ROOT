--- conflicted
+++ resolved
@@ -5,12 +5,8 @@
 #include "TTimeStamp.h"
 
 #include "RooStats/HistFactory/HistFactoryException.h"
-<<<<<<< HEAD
-#include "RooStats/HistFactory/Channel.h"
-=======
 
 using namespace std;
->>>>>>> 436cb915
 
 RooStats::HistFactory::Channel::Channel() :
   fName( "" ) { ; }
@@ -300,8 +296,6 @@
       if( sample.GetHisto() == NULL ) {
 	std::cout << "Error: Nominal Histogram for sample " << sample.GetName() << " is NULL." << std::endl;
 	throw hf_exc();
-<<<<<<< HEAD
-=======
       } 
       else {
 
@@ -326,7 +320,6 @@
 	  std::cout << std::endl;
 	}
 	
->>>>>>> 436cb915
       }
 
       // Get the StatError Histogram (if necessary)
