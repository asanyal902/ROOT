/*****************************************************************************
 * Project: RooFit                                                           *
 * Package: RooFitCore                                                       *
 *    File: $Id: RooRealProxy.h,v 1.23 2007/07/12 20:30:28 wouter Exp $
 * Authors:                                                                  *
 *   WV, Wouter Verkerke, UC Santa Barbara, verkerke@slac.stanford.edu       *
 *   DK, David Kirkby,    UC Irvine,         dkirkby@uci.edu                 *
 *                                                                           *
 * Copyright (c) 2000-2005, Regents of the University of California          *
 *                          and Stanford University. All rights reserved.    *
 *                                                                           *
 * Redistribution and use in source and binary forms,                        *
 * with or without modification, are permitted according to the terms        *
 * listed in LICENSE (http://roofit.sourceforge.net/license.txt)             *
 *****************************************************************************/
#ifndef ROO_REAL_PROXY
#define ROO_REAL_PROXY

#include "RooAbsReal.h"
#include "RooArgProxy.h"
#include "RooAbsRealLValue.h"

class RooRealProxy : public RooArgProxy {
public:

  // Constructors, assignment etc.
  RooRealProxy() {} ;
  RooRealProxy(const char* name, const char* desc, RooAbsArg* owner,
	       Bool_t valueServer=kTRUE, Bool_t shapeServer=kFALSE, Bool_t proxyOwnsArg=kFALSE) ;
  RooRealProxy(const char* name, const char* desc, RooAbsArg* owner, RooAbsReal& ref,
	       Bool_t valueServer=kTRUE, Bool_t shapeServer=kFALSE, Bool_t proxyOwnsArg=kFALSE) ;
  RooRealProxy(const char* name, RooAbsArg* owner, const RooRealProxy& other) ;
  virtual TObject* Clone(const char* newName=0) const { return new RooRealProxy(newName,_owner,*this); }
  virtual ~RooRealProxy();

  // Accessors
<<<<<<< HEAD
  inline operator Double_t() const { return _isFund?((RooAbsReal*)_arg)->_value:((RooAbsReal*)_arg)->getVal(_nset) ; }
  inline Double_t operator[](Int_t i) const { 
    RooAbsReal* realArg = (RooAbsReal*)_arg;
    return realArg->_values.isVector() ? realArg->_value : realArg->_values[i];
  }
  /*
  inline Int_t doValues(RooAbsReal::ImplSIMD impl) const {
    RooAbsReal* realArg = (RooAbsReal*)_arg;
    if (!_isFund)
      realArg->getVal(_nset) ;
    
    return realArg->_values.getSize();
  }
  */
=======
#ifndef _WIN32
  inline operator Double_t() const { return (_arg->_fast && !_arg->_inhibitDirty) ? ((RooAbsReal*)_arg)->_value : ((RooAbsReal*)_arg)->getVal(_nset) ; }
#else
  inline operator Double_t() const { return (_arg->_fast && !_arg->inhibitDirty()) ? ((RooAbsReal*)_arg)->_value : ((RooAbsReal*)_arg)->getVal(_nset) ; }
#endif
>>>>>>> 2362b6a4

  inline const RooAbsReal& arg() const { return (RooAbsReal&)*_arg ; }

  // Modifier
  virtual Bool_t setArg(RooAbsReal& newRef) ;

protected:

  RooAbsRealLValue* lvptr() const ;

public:

  // LValue operations 
  RooRealProxy& operator=(const Double_t& value) { lvptr()->setVal(value) ; return *this ; }
  Double_t min(const char* rname=0) const { return lvptr()->getMin(rname) ; }
  Double_t max(const char* rname=0) const { return lvptr()->getMax(rname) ; }
  Bool_t hasMin(const char* rname=0) const { return lvptr()->hasMin(rname) ; }
  Bool_t hasMax(const char* rname=0) const { return lvptr()->hasMax(rname) ; }


  ClassDef(RooRealProxy,1) // Proxy for a RooAbsReal object
};

#endif<|MERGE_RESOLUTION|>--- conflicted
+++ resolved
@@ -34,28 +34,11 @@
   virtual ~RooRealProxy();
 
   // Accessors
-<<<<<<< HEAD
-  inline operator Double_t() const { return _isFund?((RooAbsReal*)_arg)->_value:((RooAbsReal*)_arg)->getVal(_nset) ; }
-  inline Double_t operator[](Int_t i) const { 
-    RooAbsReal* realArg = (RooAbsReal*)_arg;
-    return realArg->_values.isVector() ? realArg->_value : realArg->_values[i];
-  }
-  /*
-  inline Int_t doValues(RooAbsReal::ImplSIMD impl) const {
-    RooAbsReal* realArg = (RooAbsReal*)_arg;
-    if (!_isFund)
-      realArg->getVal(_nset) ;
-    
-    return realArg->_values.getSize();
-  }
-  */
-=======
 #ifndef _WIN32
   inline operator Double_t() const { return (_arg->_fast && !_arg->_inhibitDirty) ? ((RooAbsReal*)_arg)->_value : ((RooAbsReal*)_arg)->getVal(_nset) ; }
 #else
   inline operator Double_t() const { return (_arg->_fast && !_arg->inhibitDirty()) ? ((RooAbsReal*)_arg)->_value : ((RooAbsReal*)_arg)->getVal(_nset) ; }
 #endif
->>>>>>> 2362b6a4
 
   inline const RooAbsReal& arg() const { return (RooAbsReal&)*_arg ; }
 
