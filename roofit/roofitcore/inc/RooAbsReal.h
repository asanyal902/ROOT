/*****************************************************************************
 * Project: RooFit                                                           *
 * Package: RooFitCore                                                       *
 *    File: $Id: RooAbsReal.h,v 1.75 2007/07/13 21:50:24 wouter Exp $
 * Authors:                                                                  *
 *   WV, Wouter Verkerke, UC Santa Barbara, verkerke@slac.stanford.edu       *
 *   DK, David Kirkby,    UC Irvine,         dkirkby@uci.edu                 *
 *                                                                           *
 * Copyright (c) 2000-2005, Regents of the University of California          *
 *                          and Stanford University. All rights reserved.    *
 *                                                                           *
 * Redistribution and use in source and binary forms,                        *
 * with or without modification, are permitted according to the terms        *
 * listed in LICENSE (http://roofit.sourceforge.net/license.txt)             *
 *****************************************************************************/
#ifndef ROO_ABS_REAL
#define ROO_ABS_REAL

#include "RooAbsArg.h"
#include "RooCmdArg.h"
#include "RooCurve.h"
#include "RooArgSet.h"
#include "RooArgList.h"
#include "RooGlobalFunc.h"
#include "RooValues.h"

class RooArgList ;
class RooDataSet ;
class RooPlot;
class RooRealVar;
class RooAbsFunc;
class RooAbsCategoryLValue ;
class RooCategory ;
class RooLinkedList ;
class RooNumIntConfig ;
class RooDataHist ;
class RooFunctor ;
class RooGenFunction ;
class RooMultiGenFunction ;
class RooFitResult ;
class RooMoment ;
class RooDerivative ;
class RooVectorDataStore ;

class TH1;
class TH1F;
class TH2F;
class TH3F;

#include <list>
#include <string>
#include <iostream>
<<<<<<< HEAD
=======
using namespace std ;
>>>>>>> 2362b6a4

class RooAbsReal : public RooAbsArg {
public:
  // Constructors, assignment etc
  RooAbsReal() ;
  RooAbsReal(const char *name, const char *title, const char *unit= "") ;
  RooAbsReal(const char *name, const char *title, Double_t minVal, Double_t maxVal, 
	     const char *unit= "") ;
  RooAbsReal(const RooAbsReal& other, const char* name=0);
  virtual ~RooAbsReal();

  // Return value and unit accessors
  inline Double_t getVal(const RooArgSet* set=0) const { 
/*    if (_fast && !_inhibitDirty) cout << "RooAbsReal::getVal(" << GetName() << ") CLEAN value = " << _value << endl ;  */
#ifndef _WIN32
    return (_fast && !_inhibitDirty) ? _value : getValV(set) ; 
#else
    return (_fast && !inhibitDirty()) ? _value : getValV(set) ;     
#endif
  }
  inline  Double_t getVal(const RooArgSet& set) const { return _fast ? _value : getValV(&set) ; }

<<<<<<< HEAD
  typedef RooValues<Double_t> RooValuesDouble ;

  // Define which implementation to use for the SIMD evaluation
  enum ImplSIMD { kNone=0, kOpenMP=1, kCUDA=2, kMIC=3 } ;
  struct DeviceSIMD {
    DeviceSIMD() : Impl(RooAbsReal::kNone), Device(0) { }
    RooAbsReal::ImplSIMD Impl;
    Int_t Device;
  } ;

  // Return the results in case of SIMD evaluation
  virtual const RooValuesDouble* getValSIMD(Int_t start=0, Int_t end=0, 
						const RooArgSet* set=0,
						const RooAbsReal* mother=0) const ;
=======
  virtual Double_t getValV(const RooArgSet* set=0) const ;
>>>>>>> 2362b6a4

  Double_t getPropagatedError(const RooFitResult& fr) ;

  Bool_t operator==(Double_t value) const ;
  virtual Bool_t operator==(const RooAbsArg& other) ;
  inline const Text_t *getUnit() const { 
    // Return string with unit description
    return _unit.Data(); 
  }
  inline void setUnit(const char *unit) { 
    // Set unit description to given string
    _unit= unit; 
  }
  TString getTitle(Bool_t appendUnit= kFALSE) const;

  // Lightweight interface adaptors (caller takes ownership)
  RooAbsFunc *bindVars(const RooArgSet &vars, const RooArgSet* nset=0, Bool_t clipInvalid=kFALSE) const;

  // Create a fundamental-type object that can hold our value.
  RooAbsArg *createFundamental(const char* newname=0) const;

  // Analytical integration support
  virtual Int_t getAnalyticalIntegralWN(RooArgSet& allVars, RooArgSet& analVars, const RooArgSet* normSet, const char* rangeName=0) const ;
  virtual Double_t analyticalIntegralWN(Int_t code, const RooArgSet* normSet, const char* rangeName=0) const ;
  virtual Int_t getAnalyticalIntegral(RooArgSet& allVars, RooArgSet& analVars, const char* rangeName=0) const ;
  virtual Double_t analyticalIntegral(Int_t code, const char* rangeName=0) const ;
  virtual Bool_t forceAnalyticalInt(const RooAbsArg& /*dep*/) const { 
    // Interface to force RooRealIntegral to offer given observable for internal integration
    // even if this is deemed unsafe. This default implementation returns always flase
    return kFALSE ; 
  }
  virtual void forceNumInt(Bool_t flag=kTRUE) { 
    // If flag is true, all advertised analytical integrals will be ignored
    // and all integrals are calculated numerically
    _forceNumInt = flag ; 
  }

  // Chi^2 fits to histograms
  virtual RooFitResult* chi2FitTo(RooDataHist& data, const RooCmdArg& arg1=RooCmdArg::none(),  const RooCmdArg& arg2=RooCmdArg::none(),  
                              const RooCmdArg& arg3=RooCmdArg::none(),  const RooCmdArg& arg4=RooCmdArg::none(), const RooCmdArg& arg5=RooCmdArg::none(),  
                              const RooCmdArg& arg6=RooCmdArg::none(),  const RooCmdArg& arg7=RooCmdArg::none(), const RooCmdArg& arg8=RooCmdArg::none()) ;
  virtual RooFitResult* chi2FitTo(RooDataHist& data, const RooLinkedList& cmdList) ;

  virtual RooAbsReal* createChi2(RooDataHist& data, const RooLinkedList& cmdList) ;
  virtual RooAbsReal* createChi2(RooDataHist& data, const RooCmdArg& arg1=RooCmdArg::none(),  const RooCmdArg& arg2=RooCmdArg::none(),  
				 const RooCmdArg& arg3=RooCmdArg::none(),  const RooCmdArg& arg4=RooCmdArg::none(), const RooCmdArg& arg5=RooCmdArg::none(),  
				 const RooCmdArg& arg6=RooCmdArg::none(),  const RooCmdArg& arg7=RooCmdArg::none(), const RooCmdArg& arg8=RooCmdArg::none()) ;

  // Chi^2 fits to X-Y datasets
  virtual RooFitResult* chi2FitTo(RooDataSet& xydata, const RooCmdArg& arg1=RooCmdArg::none(),  const RooCmdArg& arg2=RooCmdArg::none(),  
                              const RooCmdArg& arg3=RooCmdArg::none(),  const RooCmdArg& arg4=RooCmdArg::none(), const RooCmdArg& arg5=RooCmdArg::none(),  
                              const RooCmdArg& arg6=RooCmdArg::none(),  const RooCmdArg& arg7=RooCmdArg::none(), const RooCmdArg& arg8=RooCmdArg::none()) ;
  virtual RooFitResult* chi2FitTo(RooDataSet& xydata, const RooLinkedList& cmdList) ;

  virtual RooAbsReal* createChi2(RooDataSet& data, const RooLinkedList& cmdList) ;
  virtual RooAbsReal* createChi2(RooDataSet& data, const RooCmdArg& arg1=RooCmdArg::none(),  const RooCmdArg& arg2=RooCmdArg::none(),  
				   const RooCmdArg& arg3=RooCmdArg::none(),  const RooCmdArg& arg4=RooCmdArg::none(), const RooCmdArg& arg5=RooCmdArg::none(),  
				   const RooCmdArg& arg6=RooCmdArg::none(),  const RooCmdArg& arg7=RooCmdArg::none(), const RooCmdArg& arg8=RooCmdArg::none()) ;


  virtual RooAbsReal* createProfile(const RooArgSet& paramsOfInterest) ;


  RooAbsReal* createIntegral(const RooArgSet& iset, const RooCmdArg& arg1, const RooCmdArg& arg2=RooCmdArg::none(),
                             const RooCmdArg& arg3=RooCmdArg::none(), const RooCmdArg& arg4=RooCmdArg::none(), 
			     const RooCmdArg& arg5=RooCmdArg::none(), const RooCmdArg& arg6=RooCmdArg::none(), 
			     const RooCmdArg& arg7=RooCmdArg::none(), const RooCmdArg& arg8=RooCmdArg::none()) const ;

  RooAbsReal* createIntegral(const RooArgSet& iset, const char* rangeName) const { 
    // Create integral over observables in iset in range named rangeName
    return createIntegral(iset,0,0,rangeName) ; 
  }
  RooAbsReal* createIntegral(const RooArgSet& iset, const RooArgSet& nset, const char* rangeName=0) const { 
    // Create integral over observables in iset in range named rangeName with integrand normalized over observables in nset
    return createIntegral(iset,&nset,0,rangeName) ; 
  }
  RooAbsReal* createIntegral(const RooArgSet& iset, const RooArgSet& nset, const RooNumIntConfig& cfg, const char* rangeName=0) const { 
    // Create integral over observables in iset in range named rangeName with integrand normalized over observables in nset while
    // using specified configuration for any numeric integration
    return createIntegral(iset,&nset,&cfg,rangeName) ; 
  }
  RooAbsReal* createIntegral(const RooArgSet& iset, const RooNumIntConfig& cfg, const char* rangeName=0) const { 
    // Create integral over observables in iset in range named rangeName using specified configuration for any numeric integration
    return createIntegral(iset,0,&cfg,rangeName) ; 
  }
  virtual RooAbsReal* createIntegral(const RooArgSet& iset, const RooArgSet* nset=0, const RooNumIntConfig* cfg=0, const char* rangeName=0) const ;  

  // Create running integrals
  RooAbsReal* createRunningIntegral(const RooArgSet& iset, const RooArgSet& nset=RooArgSet()) ;
  RooAbsReal* createRunningIntegral(const RooArgSet& iset, const RooCmdArg& arg1, const RooCmdArg& arg2=RooCmdArg::none(),
			const RooCmdArg& arg3=RooCmdArg::none(), const RooCmdArg& arg4=RooCmdArg::none(), 
			const RooCmdArg& arg5=RooCmdArg::none(), const RooCmdArg& arg6=RooCmdArg::none(), 
			const RooCmdArg& arg7=RooCmdArg::none(), const RooCmdArg& arg8=RooCmdArg::none()) ;
  RooAbsReal* createIntRI(const RooArgSet& iset, const RooArgSet& nset=RooArgSet()) ;
  RooAbsReal* createScanRI(const RooArgSet& iset, const RooArgSet& nset, Int_t numScanBins, Int_t intOrder) ;

  
  // Optimized accept/reject generator support
  virtual Int_t getMaxVal(const RooArgSet& vars) const ;
  virtual Double_t maxVal(Int_t code) const ;
  virtual Int_t minTrialSamples(const RooArgSet& /*arGenObs*/) const { return 0 ; }


  // Plotting options
  void setPlotLabel(const char *label);
  const char *getPlotLabel() const;

  virtual Double_t defaultErrorLevel() const { 
    // Return default level for MINUIT error analysis
    return 1.0 ; 
  }

  const RooNumIntConfig* getIntegratorConfig() const ;
  RooNumIntConfig* getIntegratorConfig() ;
  static RooNumIntConfig* defaultIntegratorConfig()  ;
  RooNumIntConfig* specialIntegratorConfig() const ;
  RooNumIntConfig* specialIntegratorConfig(Bool_t createOnTheFly) ;
  void setIntegratorConfig() ;
  void setIntegratorConfig(const RooNumIntConfig& config) ;

  virtual void fixAddCoefNormalization(const RooArgSet& addNormSet=RooArgSet(),Bool_t force=kTRUE) ;
  virtual void fixAddCoefRange(const char* rangeName=0,Bool_t force=kTRUE) ;

  virtual void preferredObservableScanOrder(const RooArgSet& obs, RooArgSet& orderedObs) const ;

  // User entry point for plotting
  virtual RooPlot* plotOn(RooPlot* frame, 
			  const RooCmdArg& arg1=RooCmdArg(), const RooCmdArg& arg2=RooCmdArg(),
			  const RooCmdArg& arg3=RooCmdArg(), const RooCmdArg& arg4=RooCmdArg(),
			  const RooCmdArg& arg5=RooCmdArg(), const RooCmdArg& arg6=RooCmdArg(),
			  const RooCmdArg& arg7=RooCmdArg(), const RooCmdArg& arg8=RooCmdArg(),
			  const RooCmdArg& arg9=RooCmdArg(), const RooCmdArg& arg10=RooCmdArg()
              ) const ;


  enum ScaleType { Raw, Relative, NumEvent, RelativeExpected } ;

  // Forwarder function for backward compatibility
  virtual RooPlot *plotSliceOn(RooPlot *frame, const RooArgSet& sliceSet, Option_t* drawOptions="L", 
			       Double_t scaleFactor=1.0, ScaleType stype=Relative, const RooAbsData* projData=0) const;

  // Fill an existing histogram
  TH1 *fillHistogram(TH1 *hist, const RooArgList &plotVars,
		     Double_t scaleFactor= 1, const RooArgSet *projectedVars= 0, Bool_t scaling=kTRUE,
		     const RooArgSet* condObs=0, Bool_t setError=kTRUE) const;

  // Create 1,2, and 3D histograms from and fill it
  TH1 *createHistogram(const char* varNameList, Int_t xbins=0, Int_t ybins=0, Int_t zbins=0) const ;
  TH1* createHistogram(const char *name, const RooAbsRealLValue& xvar, RooLinkedList& argList) const ;
  TH1 *createHistogram(const char *name, const RooAbsRealLValue& xvar,
                       const RooCmdArg& arg1=RooCmdArg::none(), const RooCmdArg& arg2=RooCmdArg::none(), 
                       const RooCmdArg& arg3=RooCmdArg::none(), const RooCmdArg& arg4=RooCmdArg::none(), 
                       const RooCmdArg& arg5=RooCmdArg::none(), const RooCmdArg& arg6=RooCmdArg::none(), 
                       const RooCmdArg& arg7=RooCmdArg::none(), const RooCmdArg& arg8=RooCmdArg::none()) const ;

  // Fill a RooDataHist
  RooDataHist* fillDataHist(RooDataHist *hist, const RooArgSet* nset, Double_t scaleFactor,
			    Bool_t correctForBinVolume=kFALSE, Bool_t showProgress=kFALSE) const ;

  // I/O streaming interface (machine readable)
  virtual Bool_t readFromStream(istream& is, Bool_t compact, Bool_t verbose=kFALSE) ;
  virtual void writeToStream(ostream& os, Bool_t compact) const ;

  // Printing interface (human readable)
  virtual void printValue(ostream& os) const ;
  virtual void printMultiline(ostream& os, Int_t contents, Bool_t verbose=kFALSE, TString indent="") const ;

  static void setCacheCheck(Bool_t flag) ;

  // Evaluation error logging 
  class EvalError {
  public:
    EvalError() { _msg[0] = 0 ; _srvval[0] = 0 ; }
    EvalError(const EvalError& other) { strlcpy(_msg,other._msg,1024) ; strlcpy(_srvval,other._srvval,1024) ; } ;
    void setMessage(const char* tmp) ;
    void setServerValues(const char* tmp) ;
    char _msg[1024] ;
    char _srvval[1024] ;
  } ;

  enum ErrorLoggingMode { PrintErrors, CollectErrors, CountErrors, Ignore } ;
  static ErrorLoggingMode evalErrorLoggingMode() ;
  static void setEvalErrorLoggingMode(ErrorLoggingMode m) ;
  void logEvalError(const char* message, const char* serverValueString=0) const ;
  static void logEvalError(const RooAbsReal* originator, const char* origName, const char* message, const char* serverValueString=0) ;
  static void printEvalErrors(ostream&os=std::cout, Int_t maxPerNode=10000000) ;
  static Int_t numEvalErrors() ;
  static Int_t numEvalErrorItems() ;

   
  typedef std::map<const RooAbsArg*,std::pair<std::string,std::list<EvalError> > >::const_iterator EvalErrorIter ; 
  static EvalErrorIter evalErrorIter() ;

  static void clearEvalErrorLog() ;
  
  virtual Bool_t isBinnedDistribution(const RooArgSet& /*obs*/) const { return kFALSE ; }
  virtual std::list<Double_t>* binBoundaries(RooAbsRealLValue& /*obs*/, Double_t /*xlo*/, Double_t /*xhi*/) const { return 0 ; }
  virtual std::list<Double_t>* plotSamplingHint(RooAbsRealLValue& /*obs*/, Double_t /*xlo*/, Double_t /*xhi*/) const { 
    // Interface for returning an optional hint for initial sampling points when constructing a curve 
    // projected on observable.
    return 0 ; 
  }

  RooGenFunction* iGenFunction(RooRealVar& x, const RooArgSet& nset=RooArgSet()) ;
  RooMultiGenFunction* iGenFunction(const RooArgSet& observables, const RooArgSet& nset=RooArgSet()) ;

  RooFunctor* functor(const RooArgList& obs, const RooArgList& pars=RooArgList(), const RooArgSet& nset=RooArgSet()) const ;
  TF1* asTF(const RooArgList& obs, const RooArgList& pars=RooArgList(), const RooArgSet& nset=RooArgSet()) const ;

  RooDerivative* derivative(RooRealVar& obs, Int_t order=1, Double_t eps=0.001) ;
  RooDerivative* derivative(RooRealVar& obs, const RooArgSet& normSet, Int_t order, Double_t eps=0.001) ; 

  RooMoment* moment(RooRealVar& obs, Int_t order, Bool_t central, Bool_t takeRoot) ;
  RooMoment* moment(RooRealVar& obs, const RooArgSet& normObs, Int_t order, Bool_t central, Bool_t takeRoot, Bool_t intNormObs) ;

  RooMoment* mean(RooRealVar& obs) { return moment(obs,1,kFALSE,kFALSE) ; }
  RooMoment* mean(RooRealVar& obs, const RooArgSet& nset) { return moment(obs,nset,1,kFALSE,kFALSE,kTRUE) ; }
  RooMoment* sigma(RooRealVar& obs) { return moment(obs,2,kTRUE,kTRUE) ; }
  RooMoment* sigma(RooRealVar& obs, const RooArgSet& nset) { return moment(obs,nset,2,kTRUE,kTRUE,kTRUE) ; }

  Double_t findRoot(RooRealVar& x, Double_t xmin, Double_t xmax, Double_t yval) ;


  virtual Bool_t setData(RooAbsData& /*data*/, Bool_t /*cloneData*/=kTRUE) { return kTRUE ; }

protected:

  // PlotOn with command list
  virtual RooPlot* plotOn(RooPlot* frame, RooLinkedList& cmdList) const ;

  // Hook for objects with normalization-dependent parameters interperetation
  virtual void selectNormalization(const RooArgSet* depSet=0, Bool_t force=kFALSE) ;
  virtual void selectNormalizationRange(const char* rangeName=0, Bool_t force=kFALSE) ;

  // Helper functions for plotting
  Bool_t plotSanityChecks(RooPlot* frame) const ;
  void makeProjectionSet(const RooAbsArg* plotVar, const RooArgSet* allVars, 
			 RooArgSet& projectedVars, Bool_t silent) const ;

  TString integralNameSuffix(const RooArgSet& iset, const RooArgSet* nset=0, const char* rangeName=0, Bool_t omitEmpty=kFALSE) const ;


  Bool_t isSelectedComp() const ;


 public:
  const RooAbsReal* createPlotProjection(const RooArgSet& depVars, const RooArgSet& projVars) const ;
  const RooAbsReal* createPlotProjection(const RooArgSet& depVars, const RooArgSet& projVars, RooArgSet*& cloneSet) const ;
  const RooAbsReal *createPlotProjection(const RooArgSet &dependentVars, const RooArgSet *projectedVars,
				         RooArgSet *&cloneSet, const char* rangeName=0, const RooArgSet* condObs=0) const;
 protected:

  RooFitResult* chi2FitDriver(RooAbsReal& fcn, RooLinkedList& cmdList) ;

  RooPlot* plotOnWithErrorBand(RooPlot* frame,const RooFitResult& fr, Double_t Z, const RooArgSet* params, const RooLinkedList& argList, Bool_t method1) const ;

  // Support interface for subclasses to advertise their analytic integration
  // and generator capabilities in their analticalIntegral() and generateEvent()
  // implementations.
  Bool_t matchArgs(const RooArgSet& allDeps, RooArgSet& numDeps, 
		   const RooArgProxy& a) const ;
  Bool_t matchArgs(const RooArgSet& allDeps, RooArgSet& numDeps, 
		   const RooArgProxy& a, const RooArgProxy& b) const ;
  Bool_t matchArgs(const RooArgSet& allDeps, RooArgSet& numDeps, 
		   const RooArgProxy& a, const RooArgProxy& b, const RooArgProxy& c) const ;
  Bool_t matchArgs(const RooArgSet& allDeps, RooArgSet& numDeps, 
		   const RooArgProxy& a, const RooArgProxy& b, 		   
		   const RooArgProxy& c, const RooArgProxy& d) const ;

  Bool_t matchArgs(const RooArgSet& allDeps, RooArgSet& numDeps, 
		   const RooArgSet& set) const ;


  RooAbsReal* createIntObj(const RooArgSet& iset, const RooArgSet* nset, const RooNumIntConfig* cfg, const char* rangeName) const ;
  void findInnerMostIntegration(const RooArgSet& allObs, RooArgSet& innerObs, const char* rangeName) const ;


  // Internal consistency checking (needed by RooDataSet)
  virtual Bool_t isValid() const ;
  virtual Bool_t isValidReal(Double_t value, Bool_t printError=kFALSE) const ;

  // Function evaluation and error tracing
  Double_t traceEval(const RooArgSet* set) const ;
  virtual Bool_t traceEvalHook(Double_t /*value*/) const { 
    // Hook function to add functionality to evaluation tracing in derived classes
    return kFALSE ;
  }
  virtual Double_t evaluate() const = 0 ;

  // By default they return kFALSE, i.e. algorithm does not exist
  // Must overloading these functions in the children classes
  virtual Bool_t evaluateAndNormalizeSIMD(RooAbsReal::DeviceSIMD /*deviceSIMD*/, Int_t /*start*/, Int_t /*end*/, 
					  const RooAbsReal* /*mother*/, Double_t /*integral*/) const { return kFALSE; } 

  // Hooks for RooDataSet interface
  friend class RooRealIntegral ;
  friend class RooVectorDataStore ;
  virtual void syncCache(const RooArgSet* set=0) { getVal(set) ; }
  virtual void copyCache(const RooAbsArg* source, Bool_t valueOnly=kFALSE, Bool_t setValDirty=kTRUE) ;
  virtual void attachToTree(TTree& t, Int_t bufSize=32000) ;
  virtual void attachToVStore(RooVectorDataStore& vstore) ;
  virtual void setTreeBranchStatus(TTree& t, Bool_t active) ;
  virtual void fillTreeBranch(TTree& t) ;

  virtual Bool_t resizeVector(Int_t size=0) ;
  virtual Bool_t reserveVector(Int_t size) ;
  virtual Bool_t isVector() const ;
  virtual Bool_t clearVector() ;
  virtual void setValueVector(Int_t i) ;
  virtual void getValueVector(Int_t i) ;
  virtual void pushBackValueVector() ;

  Double_t _plotMin ;       // Minimum of plot range
  Double_t _plotMax ;       // Maximum of plot range
  Int_t    _plotBins ;      // Number of plot bins
  mutable Double_t _value         ; // Cache for current value of object
  mutable RooValuesDouble _values ; //! Cache for current SIMD values of object (transient values)
  DeviceSIMD _deviceSIMD ;    // set which implementation and device to run on
  TString  _unit ;          // Unit for objects value
  TString  _label ;         // Plot label for objects value
  Bool_t   _forceNumInt ;   // Force numerical integration if flag set

  mutable Float_t _floatValue ; //! Transient cache for floating point values from tree branches 
  mutable Int_t   _intValue   ; //! Transient cache for integer values from tree branches 
  mutable UChar_t _byteValue  ; //! Transient cache for byte values from tree branches 
  mutable Char_t  _sbyteValue ; //! Transient cache for signed byte values from tree branches 
  mutable UInt_t  _uintValue  ; //! Transient cache for unsigned integer values from tree branches 

  friend class RooAbsPdf ;
  friend class RooAbsAnaConvPdf ;
  friend class RooRealProxy ;

  RooNumIntConfig* _specIntegratorConfig ; // Numeric integrator configuration specific for this object

  Bool_t   _treeVar ;       // !do not persist

  static Bool_t _cacheCheck ; // If true, always validate contents of clean which outcome of evaluate()

  friend class RooDataProjBinding ;
  friend class RooAbsOptGoodnessOfFit ;
  
  struct PlotOpt {
   PlotOpt() : drawOptions("L"), scaleFactor(1.0), stype(Relative), projData(0), binProjData(kFALSE), projSet(0), precision(1e-3), 
               shiftToZero(kFALSE),projDataSet(0),normRangeName(0),rangeLo(0),rangeHi(0),postRangeFracScale(kFALSE),wmode(RooCurve::Extended),
               projectionRangeName(0),curveInvisible(kFALSE), curveName(0),addToCurveName(0),addToWgtSelf(1.),addToWgtOther(1.),
               numCPU(1),interleave(kTRUE),curveNameSuffix(""), numee(10), eeval(0), doeeval(kFALSE), progress(kFALSE) {} ;
   Option_t* drawOptions ;
   Double_t scaleFactor ;	 
   ScaleType stype ;
   const RooAbsData* projData ;
   Bool_t binProjData ;
   const RooArgSet* projSet ;
   Double_t precision ;
   Bool_t shiftToZero ;
   const RooArgSet* projDataSet ;
   const char* normRangeName ;
   Double_t rangeLo ;
   Double_t rangeHi ;
   Bool_t postRangeFracScale ;
   RooCurve::WingMode wmode ;
   const char* projectionRangeName ;
   Bool_t curveInvisible ;
   const char* curveName ;
   const char* addToCurveName ;
   Double_t addToWgtSelf ;
   Double_t addToWgtOther ;
   Int_t    numCPU ;
   Bool_t interleave ;
   const char* curveNameSuffix ; 
   Int_t    numee ;
   Double_t eeval ;
   Bool_t   doeeval ;
   Bool_t progress ;
  } ;

  // Plot implementation functions
  virtual RooPlot *plotOn(RooPlot* frame, PlotOpt o) const;
  virtual RooPlot *plotAsymOn(RooPlot *frame, const RooAbsCategoryLValue& asymCat, PlotOpt o) const;


private:

  static ErrorLoggingMode _evalErrorMode ;
  static std::map<const RooAbsArg*,std::pair<std::string,std::list<EvalError> > > _evalErrorList ;
  static Int_t _evalErrorCount ;

  Bool_t matchArgsByName(const RooArgSet &allArgs, RooArgSet &matchedArgs, const TList &nameList) const;

protected:


  friend class RooRealSumPdf ;
  friend class RooAddPdf ;
  friend class RooAddModel ;
  void selectComp(Bool_t flag) { 
    // If flag is true, only selected component will be included in evaluates of RooAddPdf components
    _selectComp = flag ; 
  }
  static void globalSelectComp(Bool_t flag) ;
  Bool_t _selectComp ;               //! Component selection flag for RooAbsPdf::plotCompOn
  static Bool_t _globalSelectComp ;  // Global activation switch for component selection

  mutable RooArgSet* _lastNSet ; //!


  ClassDef(RooAbsReal,2) // Abstract real-valued variable
};

#endif<|MERGE_RESOLUTION|>--- conflicted
+++ resolved
@@ -22,7 +22,6 @@
 #include "RooArgSet.h"
 #include "RooArgList.h"
 #include "RooGlobalFunc.h"
-#include "RooValues.h"
 
 class RooArgList ;
 class RooDataSet ;
@@ -50,10 +49,7 @@
 #include <list>
 #include <string>
 #include <iostream>
-<<<<<<< HEAD
-=======
 using namespace std ;
->>>>>>> 2362b6a4
 
 class RooAbsReal : public RooAbsArg {
 public:
@@ -76,24 +72,7 @@
   }
   inline  Double_t getVal(const RooArgSet& set) const { return _fast ? _value : getValV(&set) ; }
 
-<<<<<<< HEAD
-  typedef RooValues<Double_t> RooValuesDouble ;
-
-  // Define which implementation to use for the SIMD evaluation
-  enum ImplSIMD { kNone=0, kOpenMP=1, kCUDA=2, kMIC=3 } ;
-  struct DeviceSIMD {
-    DeviceSIMD() : Impl(RooAbsReal::kNone), Device(0) { }
-    RooAbsReal::ImplSIMD Impl;
-    Int_t Device;
-  } ;
-
-  // Return the results in case of SIMD evaluation
-  virtual const RooValuesDouble* getValSIMD(Int_t start=0, Int_t end=0, 
-						const RooArgSet* set=0,
-						const RooAbsReal* mother=0) const ;
-=======
   virtual Double_t getValV(const RooArgSet* set=0) const ;
->>>>>>> 2362b6a4
 
   Double_t getPropagatedError(const RooFitResult& fr) ;
 
@@ -383,11 +362,6 @@
   }
   virtual Double_t evaluate() const = 0 ;
 
-  // By default they return kFALSE, i.e. algorithm does not exist
-  // Must overloading these functions in the children classes
-  virtual Bool_t evaluateAndNormalizeSIMD(RooAbsReal::DeviceSIMD /*deviceSIMD*/, Int_t /*start*/, Int_t /*end*/, 
-					  const RooAbsReal* /*mother*/, Double_t /*integral*/) const { return kFALSE; } 
-
   // Hooks for RooDataSet interface
   friend class RooRealIntegral ;
   friend class RooVectorDataStore ;
@@ -398,20 +372,10 @@
   virtual void setTreeBranchStatus(TTree& t, Bool_t active) ;
   virtual void fillTreeBranch(TTree& t) ;
 
-  virtual Bool_t resizeVector(Int_t size=0) ;
-  virtual Bool_t reserveVector(Int_t size) ;
-  virtual Bool_t isVector() const ;
-  virtual Bool_t clearVector() ;
-  virtual void setValueVector(Int_t i) ;
-  virtual void getValueVector(Int_t i) ;
-  virtual void pushBackValueVector() ;
-
   Double_t _plotMin ;       // Minimum of plot range
   Double_t _plotMax ;       // Maximum of plot range
   Int_t    _plotBins ;      // Number of plot bins
-  mutable Double_t _value         ; // Cache for current value of object
-  mutable RooValuesDouble _values ; //! Cache for current SIMD values of object (transient values)
-  DeviceSIMD _deviceSIMD ;    // set which implementation and device to run on
+  mutable Double_t _value ; // Cache for current value of object
   TString  _unit ;          // Unit for objects value
   TString  _label ;         // Plot label for objects value
   Bool_t   _forceNumInt ;   // Force numerical integration if flag set
