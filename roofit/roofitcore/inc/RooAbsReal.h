/*****************************************************************************
 * Project: RooFit                                                           *
 * Package: RooFitCore                                                       *
 *    File: $Id: RooAbsReal.h,v 1.75 2007/07/13 21:50:24 wouter Exp $
 * Authors:                                                                  *
 *   WV, Wouter Verkerke, UC Santa Barbara, verkerke@slac.stanford.edu       *
 *   DK, David Kirkby,    UC Irvine,         dkirkby@uci.edu                 *
 *                                                                           *
 * Copyright (c) 2000-2005, Regents of the University of California          *
 *                          and Stanford University. All rights reserved.    *
 *                                                                           *
 * Redistribution and use in source and binary forms,                        *
 * with or without modification, are permitted according to the terms        *
 * listed in LICENSE (http://roofit.sourceforge.net/license.txt)             *
 *****************************************************************************/
#ifndef ROO_ABS_REAL
#define ROO_ABS_REAL

#include "RooAbsArg.h"
#include "RooCmdArg.h"
#include "RooCurve.h"
#include "RooArgSet.h"
#include "RooArgList.h"
#include "RooGlobalFunc.h"

class RooArgList ;
class RooDataSet ;
class RooPlot;
class RooRealVar;
class RooAbsFunc;
class RooAbsCategoryLValue ;
class RooCategory ;
class RooLinkedList ;
class RooNumIntConfig ;
class RooDataHist ;
class RooFunctor ;
class RooGenFunction ;
class RooMultiGenFunction ;
class RooFitResult ;
class RooMoment ;
class RooDerivative ;

class TH1;
class TH1F;
class TH2F;
class TH3F;

#include <list>
#include <string>
#include <iostream>


class RooAbsReal : public RooAbsArg {
public:
  // Constructors, assignment etc
  RooAbsReal() ;
  RooAbsReal(const char *name, const char *title, const char *unit= "") ;
  RooAbsReal(const char *name, const char *title, Double_t minVal, Double_t maxVal, 
	     const char *unit= "") ;
  RooAbsReal(const RooAbsReal& other, const char* name=0);
  virtual ~RooAbsReal();

  // Return value and unit accessors
  virtual Double_t getVal(const RooArgSet* set=0) const ;
  inline  Double_t getVal(const RooArgSet& set) const { 
    // Return value with given choice of observables
    return getVal(&set) ; 
  }


  Double_t getPropagatedError(const RooFitResult& fr) ;

  Bool_t operator==(Double_t value) const ;
  virtual Bool_t operator==(const RooAbsArg& other) ;
  inline const Text_t *getUnit() const { 
    // Return string with unit description
    return _unit.Data(); 
  }
  inline void setUnit(const char *unit) { 
    // Set unit description to given string
    _unit= unit; 
  }
  TString getTitle(Bool_t appendUnit= kFALSE) const;

  // Lightweight interface adaptors (caller takes ownership)
  RooAbsFunc *bindVars(const RooArgSet &vars, const RooArgSet* nset=0, Bool_t clipInvalid=kFALSE) const;

  // Create a fundamental-type object that can hold our value.
  RooAbsArg *createFundamental(const char* newname=0) const;

  // Analytical integration support
  virtual Int_t getAnalyticalIntegralWN(RooArgSet& allVars, RooArgSet& analVars, const RooArgSet* normSet, const char* rangeName=0) const ;
  virtual Double_t analyticalIntegralWN(Int_t code, const RooArgSet* normSet, const char* rangeName=0) const ;
  virtual Int_t getAnalyticalIntegral(RooArgSet& allVars, RooArgSet& analVars, const char* rangeName=0) const ;
  virtual Double_t analyticalIntegral(Int_t code, const char* rangeName=0) const ;
  virtual Bool_t forceAnalyticalInt(const RooAbsArg& /*dep*/) const { 
    // Interface to force RooRealIntegral to offer given observable for internal integration
    // even if this is deemed unsafe. This default implementation returns always flase
    return kFALSE ; 
  }
  virtual void forceNumInt(Bool_t flag=kTRUE) { 
    // If flag is true, all advertised analytical integrals will be ignored
    // and all integrals are calculated numerically
    _forceNumInt = flag ; 
  }

  // Chi^2 fits to histograms
<<<<<<< HEAD
  virtual RooFitResult* chi2FitTo(RooDataHist& data, RooCmdArg arg1=RooCmdArg::none(),  RooCmdArg arg2=RooCmdArg::none(),  
                              RooCmdArg arg3=RooCmdArg::none(),  RooCmdArg arg4=RooCmdArg::none(), RooCmdArg arg5=RooCmdArg::none(),  
                              RooCmdArg arg6=RooCmdArg::none(),  RooCmdArg arg7=RooCmdArg::none(), RooCmdArg arg8=RooCmdArg::none()) ;
  virtual RooFitResult* chi2FitTo(RooDataHist& data, const RooLinkedList& cmdList) ;

  virtual RooAbsReal* createChi2(RooDataHist& data, const RooLinkedList& cmdList) ;
  virtual RooAbsReal* createChi2(RooDataHist& data, RooCmdArg arg1=RooCmdArg::none(),  RooCmdArg arg2=RooCmdArg::none(),  
				 RooCmdArg arg3=RooCmdArg::none(),  RooCmdArg arg4=RooCmdArg::none(), RooCmdArg arg5=RooCmdArg::none(),  
				 RooCmdArg arg6=RooCmdArg::none(),  RooCmdArg arg7=RooCmdArg::none(), RooCmdArg arg8=RooCmdArg::none()) ;

  // Chi^2 fits to X-Y datasets
  virtual RooFitResult* chi2FitTo(RooDataSet& xydata, RooCmdArg arg1=RooCmdArg::none(),  RooCmdArg arg2=RooCmdArg::none(),  
                              RooCmdArg arg3=RooCmdArg::none(),  RooCmdArg arg4=RooCmdArg::none(), RooCmdArg arg5=RooCmdArg::none(),  
                              RooCmdArg arg6=RooCmdArg::none(),  RooCmdArg arg7=RooCmdArg::none(), RooCmdArg arg8=RooCmdArg::none()) ;
  virtual RooFitResult* chi2FitTo(RooDataSet& xydata, const RooLinkedList& cmdList) ;

  virtual RooAbsReal* createChi2(RooDataSet& data, const RooLinkedList& cmdList) ;
  virtual RooAbsReal* createChi2(RooDataSet& data, RooCmdArg arg1=RooCmdArg::none(),  RooCmdArg arg2=RooCmdArg::none(),  
				   RooCmdArg arg3=RooCmdArg::none(),  RooCmdArg arg4=RooCmdArg::none(), RooCmdArg arg5=RooCmdArg::none(),  
				   RooCmdArg arg6=RooCmdArg::none(),  RooCmdArg arg7=RooCmdArg::none(), RooCmdArg arg8=RooCmdArg::none()) ;
=======
  virtual RooFitResult* chi2FitTo(RooDataHist& data, const RooCmdArg& arg1=RooCmdArg::none(),  const RooCmdArg& arg2=RooCmdArg::none(),  
                              const RooCmdArg& arg3=RooCmdArg::none(),  const RooCmdArg& arg4=RooCmdArg::none(), const RooCmdArg& arg5=RooCmdArg::none(),  
                              const RooCmdArg& arg6=RooCmdArg::none(),  const RooCmdArg& arg7=RooCmdArg::none(), const RooCmdArg& arg8=RooCmdArg::none()) ;
  virtual RooFitResult* chi2FitTo(RooDataHist& data, const RooLinkedList& cmdList) ;

  virtual RooAbsReal* createChi2(RooDataHist& data, const RooLinkedList& cmdList) ;
  virtual RooAbsReal* createChi2(RooDataHist& data, const RooCmdArg& arg1=RooCmdArg::none(),  const RooCmdArg& arg2=RooCmdArg::none(),  
				 const RooCmdArg& arg3=RooCmdArg::none(),  const RooCmdArg& arg4=RooCmdArg::none(), const RooCmdArg& arg5=RooCmdArg::none(),  
				 const RooCmdArg& arg6=RooCmdArg::none(),  const RooCmdArg& arg7=RooCmdArg::none(), const RooCmdArg& arg8=RooCmdArg::none()) ;

  // Chi^2 fits to X-Y datasets
  virtual RooFitResult* chi2FitTo(RooDataSet& xydata, const RooCmdArg& arg1=RooCmdArg::none(),  const RooCmdArg& arg2=RooCmdArg::none(),  
                              const RooCmdArg& arg3=RooCmdArg::none(),  const RooCmdArg& arg4=RooCmdArg::none(), const RooCmdArg& arg5=RooCmdArg::none(),  
                              const RooCmdArg& arg6=RooCmdArg::none(),  const RooCmdArg& arg7=RooCmdArg::none(), const RooCmdArg& arg8=RooCmdArg::none()) ;
  virtual RooFitResult* chi2FitTo(RooDataSet& xydata, const RooLinkedList& cmdList) ;

  virtual RooAbsReal* createChi2(RooDataSet& data, const RooLinkedList& cmdList) ;
  virtual RooAbsReal* createChi2(RooDataSet& data, const RooCmdArg& arg1=RooCmdArg::none(),  const RooCmdArg& arg2=RooCmdArg::none(),  
				   const RooCmdArg& arg3=RooCmdArg::none(),  const RooCmdArg& arg4=RooCmdArg::none(), const RooCmdArg& arg5=RooCmdArg::none(),  
				   const RooCmdArg& arg6=RooCmdArg::none(),  const RooCmdArg& arg7=RooCmdArg::none(), const RooCmdArg& arg8=RooCmdArg::none()) ;
>>>>>>> 84c4c19c


  virtual RooAbsReal* createProfile(const RooArgSet& paramsOfInterest) ;


<<<<<<< HEAD
  RooAbsReal* createIntegral(const RooArgSet& iset, const RooCmdArg arg1, const RooCmdArg arg2=RooCmdArg::none(),
                             const RooCmdArg arg3=RooCmdArg::none(), const RooCmdArg arg4=RooCmdArg::none(), 
			     const RooCmdArg arg5=RooCmdArg::none(), const RooCmdArg arg6=RooCmdArg::none(), 
			     const RooCmdArg arg7=RooCmdArg::none(), const RooCmdArg arg8=RooCmdArg::none()) const ;
=======
  RooAbsReal* createIntegral(const RooArgSet& iset, const RooCmdArg& arg1, const RooCmdArg& arg2=RooCmdArg::none(),
                             const RooCmdArg& arg3=RooCmdArg::none(), const RooCmdArg& arg4=RooCmdArg::none(), 
			     const RooCmdArg& arg5=RooCmdArg::none(), const RooCmdArg& arg6=RooCmdArg::none(), 
			     const RooCmdArg& arg7=RooCmdArg::none(), const RooCmdArg& arg8=RooCmdArg::none()) const ;
>>>>>>> 84c4c19c

  RooAbsReal* createIntegral(const RooArgSet& iset, const char* rangeName) const { 
    // Create integral over observables in iset in range named rangeName
    return createIntegral(iset,0,0,rangeName) ; 
  }
  RooAbsReal* createIntegral(const RooArgSet& iset, const RooArgSet& nset, const char* rangeName=0) const { 
    // Create integral over observables in iset in range named rangeName with integrand normalized over observables in nset
    return createIntegral(iset,&nset,0,rangeName) ; 
  }
  RooAbsReal* createIntegral(const RooArgSet& iset, const RooArgSet& nset, const RooNumIntConfig& cfg, const char* rangeName=0) const { 
    // Create integral over observables in iset in range named rangeName with integrand normalized over observables in nset while
    // using specified configuration for any numeric integration
    return createIntegral(iset,&nset,&cfg,rangeName) ; 
  }
  RooAbsReal* createIntegral(const RooArgSet& iset, const RooNumIntConfig& cfg, const char* rangeName=0) const { 
    // Create integral over observables in iset in range named rangeName using specified configuration for any numeric integration
    return createIntegral(iset,0,&cfg,rangeName) ; 
  }
  virtual RooAbsReal* createIntegral(const RooArgSet& iset, const RooArgSet* nset=0, const RooNumIntConfig* cfg=0, const char* rangeName=0) const ;  

  // Create running integrals
  RooAbsReal* createRunningIntegral(const RooArgSet& iset, const RooArgSet& nset=RooArgSet()) ;
  RooAbsReal* createRunningIntegral(const RooArgSet& iset, const RooCmdArg& arg1, const RooCmdArg& arg2=RooCmdArg::none(),
			const RooCmdArg& arg3=RooCmdArg::none(), const RooCmdArg& arg4=RooCmdArg::none(), 
			const RooCmdArg& arg5=RooCmdArg::none(), const RooCmdArg& arg6=RooCmdArg::none(), 
			const RooCmdArg& arg7=RooCmdArg::none(), const RooCmdArg& arg8=RooCmdArg::none()) ;
  RooAbsReal* createIntRI(const RooArgSet& iset, const RooArgSet& nset=RooArgSet()) ;
  RooAbsReal* createScanRI(const RooArgSet& iset, const RooArgSet& nset, Int_t numScanBins, Int_t intOrder) ;

  
  // Optimized accept/reject generator support
  virtual Int_t getMaxVal(const RooArgSet& vars) const ;
  virtual Double_t maxVal(Int_t code) const ;
  virtual Int_t minTrialSamples(const RooArgSet& /*arGenObs*/) const { return 0 ; }


  // Plotting options
  void setPlotLabel(const char *label);
  const char *getPlotLabel() const;

  virtual Double_t defaultErrorLevel() const { 
    // Return default level for MINUIT error analysis
    return 1.0 ; 
  }

  const RooNumIntConfig* getIntegratorConfig() const ;
  RooNumIntConfig* getIntegratorConfig() ;
  static RooNumIntConfig* defaultIntegratorConfig()  ;
  RooNumIntConfig* specialIntegratorConfig() const ;
  RooNumIntConfig* specialIntegratorConfig(Bool_t createOnTheFly) ;
  void setIntegratorConfig() ;
  void setIntegratorConfig(const RooNumIntConfig& config) ;

  virtual void fixAddCoefNormalization(const RooArgSet& addNormSet=RooArgSet(),Bool_t force=kTRUE) ;
  virtual void fixAddCoefRange(const char* rangeName=0,Bool_t force=kTRUE) ;

  virtual void preferredObservableScanOrder(const RooArgSet& obs, RooArgSet& orderedObs) const ;

  // User entry point for plotting
  virtual RooPlot* plotOn(RooPlot* frame, 
			  const RooCmdArg& arg1=RooCmdArg(), const RooCmdArg& arg2=RooCmdArg(),
			  const RooCmdArg& arg3=RooCmdArg(), const RooCmdArg& arg4=RooCmdArg(),
			  const RooCmdArg& arg5=RooCmdArg(), const RooCmdArg& arg6=RooCmdArg(),
			  const RooCmdArg& arg7=RooCmdArg(), const RooCmdArg& arg8=RooCmdArg(),
			  const RooCmdArg& arg9=RooCmdArg(), const RooCmdArg& arg10=RooCmdArg()
              ) const ;


  enum ScaleType { Raw, Relative, NumEvent, RelativeExpected } ;

  // Forwarder function for backward compatibility
  virtual RooPlot *plotSliceOn(RooPlot *frame, const RooArgSet& sliceSet, Option_t* drawOptions="L", 
			       Double_t scaleFactor=1.0, ScaleType stype=Relative, const RooAbsData* projData=0) const;

  // Fill an existing histogram
  TH1 *fillHistogram(TH1 *hist, const RooArgList &plotVars,
		     Double_t scaleFactor= 1, const RooArgSet *projectedVars= 0, Bool_t scaling=kTRUE,
		     const RooArgSet* condObs=0, Bool_t setError=kTRUE) const;

  // Create 1,2, and 3D histograms from and fill it
  TH1 *createHistogram(const char* varNameList, Int_t xbins=0, Int_t ybins=0, Int_t zbins=0) const ;
  TH1* createHistogram(const char *name, const RooAbsRealLValue& xvar, RooLinkedList& argList) const ;
  TH1 *createHistogram(const char *name, const RooAbsRealLValue& xvar,
                       const RooCmdArg& arg1=RooCmdArg::none(), const RooCmdArg& arg2=RooCmdArg::none(), 
                       const RooCmdArg& arg3=RooCmdArg::none(), const RooCmdArg& arg4=RooCmdArg::none(), 
                       const RooCmdArg& arg5=RooCmdArg::none(), const RooCmdArg& arg6=RooCmdArg::none(), 
                       const RooCmdArg& arg7=RooCmdArg::none(), const RooCmdArg& arg8=RooCmdArg::none()) const ;

  // Fill a RooDataHist
  RooDataHist* fillDataHist(RooDataHist *hist, const RooArgSet* nset, Double_t scaleFactor,
			    Bool_t correctForBinVolume=kFALSE, Bool_t showProgress=kFALSE) const ;

  // I/O streaming interface (machine readable)
  virtual Bool_t readFromStream(istream& is, Bool_t compact, Bool_t verbose=kFALSE) ;
  virtual void writeToStream(ostream& os, Bool_t compact) const ;

  // Printing interface (human readable)
  virtual void printValue(ostream& os) const ;
  virtual void printMultiline(ostream& os, Int_t contents, Bool_t verbose=kFALSE, TString indent="") const ;

  static void setCacheCheck(Bool_t flag) ;

  // Evaluation error logging 
  class EvalError {
  public:
    EvalError() { _msg[0] = 0 ; _srvval[0] = 0 ; }
<<<<<<< HEAD
    EvalError(const EvalError& other) { strcpy(_msg,other._msg) ; strcpy(_srvval,other._srvval) ; } ;
=======
    EvalError(const EvalError& other) { strlcpy(_msg,other._msg,1024) ; strlcpy(_srvval,other._srvval,1024) ; } ;
>>>>>>> 84c4c19c
    void setMessage(const char* tmp) ;
    void setServerValues(const char* tmp) ;
    char _msg[1024] ;
    char _srvval[1024] ;
  } ;

  enum ErrorLoggingMode { PrintErrors, CollectErrors, CountErrors } ;
<<<<<<< HEAD
  static ErrorLoggingMode evalErrorLoggingMode() { return _evalErrorMode ; }
  static void setEvalErrorLoggingMode(ErrorLoggingMode m) { _evalErrorMode =  m; }
=======
  static ErrorLoggingMode evalErrorLoggingMode() ;
  static void setEvalErrorLoggingMode(ErrorLoggingMode m) ;
>>>>>>> 84c4c19c
  void logEvalError(const char* message, const char* serverValueString=0) const ;
  static void logEvalError(const RooAbsReal* originator, const char* origName, const char* message, const char* serverValueString=0) ;
  static void printEvalErrors(ostream&os=std::cout, Int_t maxPerNode=10000000) ;
  static Int_t numEvalErrors() ;
  static Int_t numEvalErrorItems() { return _evalErrorList.size() ; }

   
  typedef std::map<const RooAbsArg*,std::pair<std::string,std::list<EvalError> > >::const_iterator EvalErrorIter ; 
  static EvalErrorIter evalErrorIter() { return _evalErrorList.begin() ; } 

  static void clearEvalErrorLog() ;

  virtual std::list<Double_t>* plotSamplingHint(RooAbsRealLValue& /*obs*/, Double_t /*xlo*/, Double_t /*xhi*/) const { 
    // Interface for returning an optional hint for initial sampling points when constructing a curve 
    // projected on observable.
    return 0 ; 
  }

  RooGenFunction* iGenFunction(RooRealVar& x, const RooArgSet& nset=RooArgSet()) ;
  RooMultiGenFunction* iGenFunction(const RooArgSet& observables, const RooArgSet& nset=RooArgSet()) ;

  RooFunctor* functor(const RooArgList& obs, const RooArgList& pars=RooArgList(), const RooArgSet& nset=RooArgSet()) const ;
  TF1* asTF(const RooArgList& obs, const RooArgList& pars=RooArgList(), const RooArgSet& nset=RooArgSet()) const ;

  RooDerivative* derivative(RooRealVar& obs, Int_t order=1, Double_t eps=0.001) ;
  RooDerivative* derivative(RooRealVar& obs, const RooArgSet& normSet, Int_t order, Double_t eps=0.001) ; 

  RooMoment* moment(RooRealVar& obs, Int_t order, Bool_t central, Bool_t takeRoot) ;
  RooMoment* moment(RooRealVar& obs, const RooArgSet& normObs, Int_t order, Bool_t central, Bool_t takeRoot, Bool_t intNormObs) ;

  RooMoment* mean(RooRealVar& obs) { return moment(obs,1,kFALSE,kFALSE) ; }
  RooMoment* mean(RooRealVar& obs, const RooArgSet& nset) { return moment(obs,nset,1,kFALSE,kFALSE,kTRUE) ; }
  RooMoment* sigma(RooRealVar& obs) { return moment(obs,2,kTRUE,kTRUE) ; }
  RooMoment* sigma(RooRealVar& obs, const RooArgSet& nset) { return moment(obs,nset,2,kTRUE,kTRUE,kTRUE) ; }

  Double_t findRoot(RooRealVar& x, Double_t xmin, Double_t xmax, Double_t yval) ;


protected:

  // PlotOn with command list
  virtual RooPlot* plotOn(RooPlot* frame, RooLinkedList& cmdList) const ;

  // Hook for objects with normalization-dependent parameters interperetation
  virtual void selectNormalization(const RooArgSet* depSet=0, Bool_t force=kFALSE) ;
  virtual void selectNormalizationRange(const char* rangeName=0, Bool_t force=kFALSE) ;

  // Helper functions for plotting
  Bool_t plotSanityChecks(RooPlot* frame) const ;
  void makeProjectionSet(const RooAbsArg* plotVar, const RooArgSet* allVars, 
			 RooArgSet& projectedVars, Bool_t silent) const ;

  TString integralNameSuffix(const RooArgSet& iset, const RooArgSet* nset=0, const char* rangeName=0, Bool_t omitEmpty=kFALSE) const ;


  Bool_t isSelectedComp() const ;


 public:
  const RooAbsReal* createPlotProjection(const RooArgSet& depVars, const RooArgSet& projVars) const ;
  const RooAbsReal* createPlotProjection(const RooArgSet& depVars, const RooArgSet& projVars, RooArgSet*& cloneSet) const ;
  const RooAbsReal *createPlotProjection(const RooArgSet &dependentVars, const RooArgSet *projectedVars,
				         RooArgSet *&cloneSet, const char* rangeName=0, const RooArgSet* condObs=0) const;
 protected:

  RooFitResult* chi2FitDriver(RooAbsReal& fcn, RooLinkedList& cmdList) ;

  RooPlot* plotOnWithErrorBand(RooPlot* frame,const RooFitResult& fr, Double_t Z, const RooArgSet* params, const RooLinkedList& argList, Bool_t method1) const ;

  // Support interface for subclasses to advertise their analytic integration
  // and generator capabilities in their analticalIntegral() and generateEvent()
  // implementations.
  Bool_t matchArgs(const RooArgSet& allDeps, RooArgSet& numDeps, 
		   const RooArgProxy& a) const ;
  Bool_t matchArgs(const RooArgSet& allDeps, RooArgSet& numDeps, 
		   const RooArgProxy& a, const RooArgProxy& b) const ;
  Bool_t matchArgs(const RooArgSet& allDeps, RooArgSet& numDeps, 
		   const RooArgProxy& a, const RooArgProxy& b, const RooArgProxy& c) const ;
  Bool_t matchArgs(const RooArgSet& allDeps, RooArgSet& numDeps, 
		   const RooArgProxy& a, const RooArgProxy& b, 		   
		   const RooArgProxy& c, const RooArgProxy& d) const ;

  Bool_t matchArgs(const RooArgSet& allDeps, RooArgSet& numDeps, 
		   const RooArgSet& set) const ;


  RooAbsReal* createIntObj(const RooArgSet& iset, const RooArgSet* nset, const RooNumIntConfig* cfg, const char* rangeName) const ;
  void findInnerMostIntegration(const RooArgSet& allObs, RooArgSet& innerObs, const char* rangeName) const ;


  // Internal consistency checking (needed by RooDataSet)
  virtual Bool_t isValid() const ;
  virtual Bool_t isValidReal(Double_t value, Bool_t printError=kFALSE) const ;

  // Function evaluation and error tracing
  Double_t traceEval(const RooArgSet* set) const ;
  virtual Bool_t traceEvalHook(Double_t /*value*/) const { 
    // Hook function to add functionality to evaluation tracing in derived classes
    return kFALSE ;
  }
  virtual Double_t evaluate() const = 0 ;

  // Hooks for RooDataSet interface
  friend class RooRealIntegral ;
  virtual void syncCache(const RooArgSet* set=0) { getVal(set) ; }
  virtual void copyCache(const RooAbsArg* source, Bool_t valueOnly=kFALSE) ;
  virtual void attachToTree(TTree& t, Int_t bufSize=32000) ;
  virtual void setTreeBranchStatus(TTree& t, Bool_t active) ;
  virtual void fillTreeBranch(TTree& t) ;

  Double_t _plotMin ;       // Minimum of plot range
  Double_t _plotMax ;       // Maximum of plot range
  Int_t    _plotBins ;      // Number of plot bins
  mutable Double_t _value ; // Cache for current value of object
  TString  _unit ;          // Unit for objects value
  TString  _label ;         // Plot label for objects value
  Bool_t   _forceNumInt ;   // Force numerical integration if flag set

  mutable Float_t _floatValue ; //! Transient cache for floating point values from tree branches 
  mutable Int_t   _intValue   ; //! Transient cache for integer values from tree branches 
  mutable UChar_t _byteValue  ; //! Transient cache for byte values from tree branches 
  mutable UInt_t  _uintValue  ; //! Transient cache for unsigned integer values from tree branches 

  friend class RooAbsPdf ;
  friend class RooAbsAnaConvPdf ;
  friend class RooRealProxy ;

  RooNumIntConfig* _specIntegratorConfig ; // Numeric integrator configuration specific for this object

  Bool_t   _treeVar ;       // !do not persist

  static Bool_t _cacheCheck ; // If true, always validate contents of clean which outcome of evaluate()

  friend class RooDataProjBinding ;
  friend class RooAbsOptGoodnessOfFit ;
  
  struct PlotOpt {
   PlotOpt() : drawOptions("L"), scaleFactor(1.0), stype(Relative), projData(0), binProjData(kFALSE), projSet(0), precision(1e-3), 
               shiftToZero(kFALSE),projDataSet(0),normRangeName(0),rangeLo(0),rangeHi(0),postRangeFracScale(kFALSE),wmode(RooCurve::Extended),
               projectionRangeName(0),curveInvisible(kFALSE), curveName(0),addToCurveName(0),addToWgtSelf(1.),addToWgtOther(1.),
               numCPU(1),interleave(kTRUE),curveNameSuffix(""), numee(10), eeval(0), doeeval(kFALSE), progress(kFALSE) {} ;
   Option_t* drawOptions ;
   Double_t scaleFactor ;	 
   ScaleType stype ;
   const RooAbsData* projData ;
   Bool_t binProjData ;
   const RooArgSet* projSet ;
   Double_t precision ;
   Bool_t shiftToZero ;
   const RooArgSet* projDataSet ;
   const char* normRangeName ;
   Double_t rangeLo ;
   Double_t rangeHi ;
   Bool_t postRangeFracScale ;
   RooCurve::WingMode wmode ;
   const char* projectionRangeName ;
   Bool_t curveInvisible ;
   const char* curveName ;
   const char* addToCurveName ;
   Double_t addToWgtSelf ;
   Double_t addToWgtOther ;
   Int_t    numCPU ;
   Bool_t interleave ;
   const char* curveNameSuffix ; 
   Int_t    numee ;
   Double_t eeval ;
   Bool_t   doeeval ;
   Bool_t progress ;
  } ;

  // Plot implementation functions
  virtual RooPlot *plotOn(RooPlot* frame, PlotOpt o) const;
  virtual RooPlot *plotAsymOn(RooPlot *frame, const RooAbsCategoryLValue& asymCat, PlotOpt o) const;


private:

  static ErrorLoggingMode _evalErrorMode ;
  static std::map<const RooAbsArg*,std::pair<std::string,std::list<EvalError> > > _evalErrorList ;
  static Int_t _evalErrorCount ;

  Bool_t matchArgsByName(const RooArgSet &allArgs, RooArgSet &matchedArgs, const TList &nameList) const;

protected:


  friend class RooRealSumPdf ;
  friend class RooAddPdf ;
  friend class RooAddModel ;
  void selectComp(Bool_t flag) { 
    // If flag is true, only selected component will be included in evaluates of RooAddPdf components
    _selectComp = flag ; 
  }
  static void globalSelectComp(Bool_t flag) ;
  Bool_t _selectComp ;               //! Component selection flag for RooAbsPdf::plotCompOn
  static Bool_t _globalSelectComp ;  // Global activation switch for component selection

  mutable RooArgSet* _lastNSet ; //!


  ClassDef(RooAbsReal,2) // Abstract real-valued variable
};

#endif<|MERGE_RESOLUTION|>--- conflicted
+++ resolved
@@ -105,28 +105,6 @@
   }
 
   // Chi^2 fits to histograms
-<<<<<<< HEAD
-  virtual RooFitResult* chi2FitTo(RooDataHist& data, RooCmdArg arg1=RooCmdArg::none(),  RooCmdArg arg2=RooCmdArg::none(),  
-                              RooCmdArg arg3=RooCmdArg::none(),  RooCmdArg arg4=RooCmdArg::none(), RooCmdArg arg5=RooCmdArg::none(),  
-                              RooCmdArg arg6=RooCmdArg::none(),  RooCmdArg arg7=RooCmdArg::none(), RooCmdArg arg8=RooCmdArg::none()) ;
-  virtual RooFitResult* chi2FitTo(RooDataHist& data, const RooLinkedList& cmdList) ;
-
-  virtual RooAbsReal* createChi2(RooDataHist& data, const RooLinkedList& cmdList) ;
-  virtual RooAbsReal* createChi2(RooDataHist& data, RooCmdArg arg1=RooCmdArg::none(),  RooCmdArg arg2=RooCmdArg::none(),  
-				 RooCmdArg arg3=RooCmdArg::none(),  RooCmdArg arg4=RooCmdArg::none(), RooCmdArg arg5=RooCmdArg::none(),  
-				 RooCmdArg arg6=RooCmdArg::none(),  RooCmdArg arg7=RooCmdArg::none(), RooCmdArg arg8=RooCmdArg::none()) ;
-
-  // Chi^2 fits to X-Y datasets
-  virtual RooFitResult* chi2FitTo(RooDataSet& xydata, RooCmdArg arg1=RooCmdArg::none(),  RooCmdArg arg2=RooCmdArg::none(),  
-                              RooCmdArg arg3=RooCmdArg::none(),  RooCmdArg arg4=RooCmdArg::none(), RooCmdArg arg5=RooCmdArg::none(),  
-                              RooCmdArg arg6=RooCmdArg::none(),  RooCmdArg arg7=RooCmdArg::none(), RooCmdArg arg8=RooCmdArg::none()) ;
-  virtual RooFitResult* chi2FitTo(RooDataSet& xydata, const RooLinkedList& cmdList) ;
-
-  virtual RooAbsReal* createChi2(RooDataSet& data, const RooLinkedList& cmdList) ;
-  virtual RooAbsReal* createChi2(RooDataSet& data, RooCmdArg arg1=RooCmdArg::none(),  RooCmdArg arg2=RooCmdArg::none(),  
-				   RooCmdArg arg3=RooCmdArg::none(),  RooCmdArg arg4=RooCmdArg::none(), RooCmdArg arg5=RooCmdArg::none(),  
-				   RooCmdArg arg6=RooCmdArg::none(),  RooCmdArg arg7=RooCmdArg::none(), RooCmdArg arg8=RooCmdArg::none()) ;
-=======
   virtual RooFitResult* chi2FitTo(RooDataHist& data, const RooCmdArg& arg1=RooCmdArg::none(),  const RooCmdArg& arg2=RooCmdArg::none(),  
                               const RooCmdArg& arg3=RooCmdArg::none(),  const RooCmdArg& arg4=RooCmdArg::none(), const RooCmdArg& arg5=RooCmdArg::none(),  
                               const RooCmdArg& arg6=RooCmdArg::none(),  const RooCmdArg& arg7=RooCmdArg::none(), const RooCmdArg& arg8=RooCmdArg::none()) ;
@@ -147,23 +125,15 @@
   virtual RooAbsReal* createChi2(RooDataSet& data, const RooCmdArg& arg1=RooCmdArg::none(),  const RooCmdArg& arg2=RooCmdArg::none(),  
 				   const RooCmdArg& arg3=RooCmdArg::none(),  const RooCmdArg& arg4=RooCmdArg::none(), const RooCmdArg& arg5=RooCmdArg::none(),  
 				   const RooCmdArg& arg6=RooCmdArg::none(),  const RooCmdArg& arg7=RooCmdArg::none(), const RooCmdArg& arg8=RooCmdArg::none()) ;
->>>>>>> 84c4c19c
 
 
   virtual RooAbsReal* createProfile(const RooArgSet& paramsOfInterest) ;
 
 
-<<<<<<< HEAD
-  RooAbsReal* createIntegral(const RooArgSet& iset, const RooCmdArg arg1, const RooCmdArg arg2=RooCmdArg::none(),
-                             const RooCmdArg arg3=RooCmdArg::none(), const RooCmdArg arg4=RooCmdArg::none(), 
-			     const RooCmdArg arg5=RooCmdArg::none(), const RooCmdArg arg6=RooCmdArg::none(), 
-			     const RooCmdArg arg7=RooCmdArg::none(), const RooCmdArg arg8=RooCmdArg::none()) const ;
-=======
   RooAbsReal* createIntegral(const RooArgSet& iset, const RooCmdArg& arg1, const RooCmdArg& arg2=RooCmdArg::none(),
                              const RooCmdArg& arg3=RooCmdArg::none(), const RooCmdArg& arg4=RooCmdArg::none(), 
 			     const RooCmdArg& arg5=RooCmdArg::none(), const RooCmdArg& arg6=RooCmdArg::none(), 
 			     const RooCmdArg& arg7=RooCmdArg::none(), const RooCmdArg& arg8=RooCmdArg::none()) const ;
->>>>>>> 84c4c19c
 
   RooAbsReal* createIntegral(const RooArgSet& iset, const char* rangeName) const { 
     // Create integral over observables in iset in range named rangeName
@@ -270,11 +240,7 @@
   class EvalError {
   public:
     EvalError() { _msg[0] = 0 ; _srvval[0] = 0 ; }
-<<<<<<< HEAD
-    EvalError(const EvalError& other) { strcpy(_msg,other._msg) ; strcpy(_srvval,other._srvval) ; } ;
-=======
     EvalError(const EvalError& other) { strlcpy(_msg,other._msg,1024) ; strlcpy(_srvval,other._srvval,1024) ; } ;
->>>>>>> 84c4c19c
     void setMessage(const char* tmp) ;
     void setServerValues(const char* tmp) ;
     char _msg[1024] ;
@@ -282,13 +248,8 @@
   } ;
 
   enum ErrorLoggingMode { PrintErrors, CollectErrors, CountErrors } ;
-<<<<<<< HEAD
-  static ErrorLoggingMode evalErrorLoggingMode() { return _evalErrorMode ; }
-  static void setEvalErrorLoggingMode(ErrorLoggingMode m) { _evalErrorMode =  m; }
-=======
   static ErrorLoggingMode evalErrorLoggingMode() ;
   static void setEvalErrorLoggingMode(ErrorLoggingMode m) ;
->>>>>>> 84c4c19c
   void logEvalError(const char* message, const char* serverValueString=0) const ;
   static void logEvalError(const RooAbsReal* originator, const char* origName, const char* message, const char* serverValueString=0) ;
   static void printEvalErrors(ostream&os=std::cout, Int_t maxPerNode=10000000) ;
