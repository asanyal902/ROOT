--- conflicted
+++ resolved
@@ -31,11 +31,7 @@
   // Constructors, assignment etc
   RooAbsOptTestStatistic() ;
   RooAbsOptTestStatistic(const char *name, const char *title, RooAbsReal& real, RooAbsData& data,
-<<<<<<< HEAD
-			 const RooArgSet& projDeps, const char* rangeName=0, const char* addCoefRangeName=0, 
-=======
 			 const RooArgSet& projDeps, const char* rangeName=0, const char* addCoefRangeName=0,
->>>>>>> 84c4c19c
 			 Int_t nCPU=1, Bool_t interleave=kFALSE, Bool_t verbose=kTRUE, Bool_t splitCutRange=kFALSE,
 			 Bool_t cloneInputData=kTRUE) ;
   RooAbsOptTestStatistic(const RooAbsOptTestStatistic& other, const char* name=0);
@@ -50,14 +46,10 @@
 
   Bool_t setData(RooAbsData& data, Bool_t cloneData=kTRUE) ;
 
-<<<<<<< HEAD
-  virtual const char* cacheUniqueSuffix() const { return Form("_%x",_dataClone) ; }
-=======
   virtual const char* cacheUniqueSuffix() const { return Form("_%lx", (ULong_t)_dataClone) ; }
 
   // Override this to be always true to force calculation of likelihood without parameters
   virtual Bool_t isDerived() const { return kTRUE ; }
->>>>>>> 84c4c19c
 
 protected:
 
@@ -72,11 +64,7 @@
   void optimizeCaching() ;
   void optimizeConstantTerms(Bool_t) ;
 
-<<<<<<< HEAD
-  RooArgSet*  _normSet ; // Pointer to set with observables used for normalization 
-=======
   RooArgSet*  _normSet ; // Pointer to set with observables used for normalization
->>>>>>> 84c4c19c
   RooArgSet*  _funcCloneSet ; // Set owning all components of internal clone of input function
   RooAbsData* _dataClone ; // Pointer to internal clone if input data
   RooAbsReal* _funcClone ; // Pointer to internal clone of input function
