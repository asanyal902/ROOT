/*****************************************************************************
 * Project: RooFit                                                           *
 * Package: RooFitCore                                                       *
 *    File: $Id: RooDataHist.h,v 1.37 2007/05/11 09:11:30 verkerke Exp $
 * Authors:                                                                  *
 *   WV, Wouter Verkerke, UC Santa Barbara, verkerke@slac.stanford.edu       *
 *   DK, David Kirkby,    UC Irvine,         dkirkby@uci.edu                 *
 *                                                                           *
 * Copyright (c) 2000-2005, Regents of the University of California          *
 *                          and Stanford University. All rights reserved.    *
 *                                                                           *
 * Redistribution and use in source and binary forms,                        *
 * with or without modification, are permitted according to the terms        *
 * listed in LICENSE (http://roofit.sourceforge.net/license.txt)             *
 *****************************************************************************/
#ifndef ROO_DATA_HIST
#define ROO_DATA_HIST

#include "RooAbsData.h"
#include "RooDirItem.h"
#include "RooArgSet.h"
#include "RooNameSet.h"
#include "RooCacheManager.h"
#include <vector>
#include <list>
#include <map>
#include <string>

class TObject ;
class RooAbsArg;
class RooAbsReal ;
class RooAbsCategory ;
class Roo1DTable ;
class RooPlot;
class RooArgSet ;
class RooLinkedList ;
class RooAbsLValue ;

class RooDataHist : public RooAbsData, public RooDirItem {
public:

  // Constructors, factory methods etc.
  RooDataHist() ; 
  RooDataHist(const char *name, const char *title, const RooArgSet& vars, const char* binningName=0) ;
  RooDataHist(const char *name, const char *title, const RooArgSet& vars, const RooAbsData& data, Double_t initWgt=1.0) ;
  RooDataHist(const char *name, const char *title, const RooArgList& vars, const TH1* hist, Double_t initWgt=1.0) ;
  RooDataHist(const char *name, const char *title, const RooArgList& vars, RooCategory& indexCat, std::map<std::string,TH1*> histMap, Double_t initWgt=1.0) ;
  RooDataHist(const char *name, const char *title, const RooArgList& vars, RooCategory& indexCat, std::map<std::string,RooDataHist*> dhistMap, Double_t wgt=1.0) ;
  //RooDataHist(const char *name, const char *title, const RooArgList& vars, Double_t initWgt=1.0) ;
  RooDataHist(const char *name, const char *title, const RooArgList& vars, const RooCmdArg& arg1, const RooCmdArg& arg2=RooCmdArg(), const RooCmdArg& arg3=RooCmdArg(),
	      const RooCmdArg& arg4=RooCmdArg(),const RooCmdArg& arg5=RooCmdArg(),const RooCmdArg& arg6=RooCmdArg(),const RooCmdArg& arg7=RooCmdArg(),const RooCmdArg& arg8=RooCmdArg()) ;


  RooDataHist(const RooDataHist& other, const char* newname = 0) ;
  virtual TObject* Clone(const char* newname=0) const { return new RooDataHist(*this,newname?newname:GetName()) ; }
  virtual ~RooDataHist() ;

  virtual RooAbsData* emptyClone(const char* newName=0, const char* newTitle=0, const RooArgSet*vars=0) const {
    // Return empty clone of this RooDataHist
    return new RooDataHist(newName?newName:GetName(),newTitle?newTitle:GetTitle(),vars?*vars:*get()) ; 
  }

  // Add one ore more rows of data
  virtual void add(const RooArgSet& row, Double_t wgt=1.0) { 
    // Increment weight of bin enclosing coordinate stored in row by wgt
    add(row,wgt,-1.) ; 
  }
  virtual void add(const RooArgSet& row, Double_t weight, Double_t sumw2) ;
  void set(Double_t weight, Double_t wgtErr=-1) ;
  void set(const RooArgSet& row, Double_t weight, Double_t wgtErr=-1) ;
  void set(const RooArgSet& row, Double_t weight, Double_t wgtErrLo, Double_t wgtErrHi) ;

  void add(const RooAbsData& dset, const RooFormulaVar* cutVar=0, Double_t weight=1.0 ) ;
  void add(const RooAbsData& dset, const char* cut, Double_t weight=1.0 ) ;

  virtual const RooArgSet* get() const { 
    // Return set with coordinates of center of current bin
    return &_vars ; 
  } 
  virtual const RooArgSet* get(Int_t masterIdx) const ;
  virtual const RooArgSet* get(const RooArgSet& coord) const ;
  virtual Int_t numEntries() const ; 
  virtual Double_t sumEntries(const char* cutSpec=0, const char* cutRange=0) const ;
  virtual Bool_t isWeighted() const { 
    // Return true as all histograms have in principle events weight != 1
    return kTRUE ;     
  }
  virtual Bool_t isNonPoissonWeighted() const ;

  Double_t sum(Bool_t correctForBinSize) const ;
  Double_t sum(const RooArgSet& sumSet, const RooArgSet& sliceSet, Bool_t correctForBinSize) ;

  virtual Double_t weight() const { 
    // Return weight of current bin
    return _curWeight ; 
  }
  Double_t weight(const RooArgSet& bin, Int_t intOrder=1, Bool_t correctForBinSize=kFALSE, Bool_t cdfBoundaries=kFALSE) ;   
  Double_t binVolume() const { return _curVolume ; }
  Double_t binVolume(const RooArgSet& bin) ; 
  virtual Bool_t valid() const ;

  TIterator* sliceIterator(RooAbsArg& sliceArg, const RooArgSet& otherArgs) ;
  
  virtual void weightError(Double_t& lo, Double_t& hi, ErrorType etype=Poisson) const ;
  virtual Double_t weightError(ErrorType etype=Poisson) const { 
    // Return symmetric error on current bin calculated either from Poisson statistics or from SumOfWeights
    Double_t lo,hi ;
    weightError(lo,hi,etype) ;
    return (lo+hi)/2 ;
  }

  using RooAbsData::plotOn ;
  virtual RooPlot *plotOn(RooPlot *frame, PlotOpt o) const;
  
  virtual void reset() ;
  void dump2() ;

  virtual void printMultiline(ostream& os, Int_t content, Bool_t verbose=kFALSE, TString indent="") const ;
  virtual void printArgs(ostream& os) const ;
  virtual void printValue(ostream& os) const ;

  void SetName(const char *name) ;
  void SetNameTitle(const char *name, const char* title) ;

  Int_t getIndex(const RooArgSet& coord) ;

  void removeSelfFromDir() { removeFromDir(this) ; }
  
protected:

  friend class RooAbsCachedPdf ;
  friend class RooAbsCachedReal ;
  friend class RooDataHistSliceIter ;
  friend class RooAbsOptTestStatistic ;

  Int_t calcTreeIndex() const ;
  void cacheValidEntries() ;

  void setAllWeights(Double_t value) ;
 
  void initialize(const char* binningName=0,Bool_t fillTree=kTRUE) ;
  RooDataHist(const char* name, const char* title, RooDataHist* h, const RooArgSet& varSubset, 
	      const RooFormulaVar* cutVar, const char* cutRange, Int_t nStart, Int_t nStop, Bool_t copyCache) ;
  RooAbsData* reduceEng(const RooArgSet& varSubset, const RooFormulaVar* cutVar, const char* cutRange=0, 
	                Int_t nStart=0, Int_t nStop=2000000000, Bool_t copyCache=kTRUE) ;
  Double_t interpolateDim(RooRealVar& dim, const RooAbsBinning* binning, Double_t xval, Int_t intOrder, Bool_t correctForBinSize, Bool_t cdfBoundaries) ;
  void calculatePartialBinVolume(const RooArgSet& dimSet) const ;

  void adjustBinning(const RooArgList& vars, TH1& href, Int_t* offset=0) ;
<<<<<<< HEAD
  void importTH1(const RooArgList& vars, TH1& histo, Double_t initWgt) ;
  void importTH1Set(const RooArgList& vars, RooCategory& indexCat, std::map<std::string,TH1*> hmap, Double_t initWgt) ;
=======
  void importTH1(const RooArgList& vars, TH1& histo, Double_t initWgt, Bool_t doDensityCorrection) ;
  void importTH1Set(const RooArgList& vars, RooCategory& indexCat, std::map<std::string,TH1*> hmap, Double_t initWgt, Bool_t doDensityCorrection) ;
>>>>>>> 84c4c19c
  void importDHistSet(const RooArgList& vars, RooCategory& indexCat, std::map<std::string,RooDataHist*> dmap, Double_t initWgt) ;

  virtual RooAbsData* cacheClone(const RooAbsArg* newCacheOwner, const RooArgSet* newCacheVars, const char* newName=0) ;


  Int_t       _arrSize ; //  Size of the weight array
  std::vector<Int_t> _idxMult ; // Multiplier jump table for index calculation

  Double_t*       _wgt ; //[_arrSize] Weight array
  Double_t*     _errLo ; //[_arrSize] Low-side error on weight array
  Double_t*     _errHi ; //[_arrSize] High-side error on weight array
  Double_t*     _sumw2 ; //[_arrSize] Sum of weights^2
  Double_t*      _binv ; //[_arrSize] Bin volume array  

  RooArgSet  _realVars ; // Real dimensions of the dataset 
  TIterator* _realIter ; //! Iterator over realVars
  Bool_t*    _binValid ; //! Valid bins with current range definition
 
  mutable Double_t _curWeight ; // Weight associated with the current coordinate
  mutable Double_t _curWgtErrLo ; // Error on weight associated with the current coordinate
  mutable Double_t _curWgtErrHi ; // Error on weight associated with the current coordinate
  mutable Double_t _curSumW2 ; // Current sum of weights^2
  mutable Double_t _curVolume ; // Volume of bin enclosing current coordinate
  mutable Int_t    _curIndex ; // Current index

  mutable std::vector<Double_t>* _pbinv ; //! Partial bin volume array
  mutable RooCacheManager<std::vector<Double_t> > _pbinvCacheMgr ; //! Cache manager for arrays of partial bin volumes
  std::list<RooAbsLValue*> _lvvars ; //! List of observables casted as RooAbsLValue
  std::list<const RooAbsBinning*> _lvbins ; //! List of used binnings associated with lvalues

private:

  ClassDef(RooDataHist,4) // Binned data set
};

#endif
<|MERGE_RESOLUTION|>--- conflicted
+++ resolved
@@ -147,13 +147,8 @@
   void calculatePartialBinVolume(const RooArgSet& dimSet) const ;
 
   void adjustBinning(const RooArgList& vars, TH1& href, Int_t* offset=0) ;
-<<<<<<< HEAD
-  void importTH1(const RooArgList& vars, TH1& histo, Double_t initWgt) ;
-  void importTH1Set(const RooArgList& vars, RooCategory& indexCat, std::map<std::string,TH1*> hmap, Double_t initWgt) ;
-=======
   void importTH1(const RooArgList& vars, TH1& histo, Double_t initWgt, Bool_t doDensityCorrection) ;
   void importTH1Set(const RooArgList& vars, RooCategory& indexCat, std::map<std::string,TH1*> hmap, Double_t initWgt, Bool_t doDensityCorrection) ;
->>>>>>> 84c4c19c
   void importDHistSet(const RooArgList& vars, RooCategory& indexCat, std::map<std::string,RooDataHist*> dmap, Double_t initWgt) ;
 
   virtual RooAbsData* cacheClone(const RooAbsArg* newCacheOwner, const RooArgSet* newCacheVars, const char* newName=0) ;
