/*****************************************************************************
 * Project: RooFit                                                           *
 * Package: RooFitCore                                                       *
 *    File: $Id: RooGlobalFunc.h,v 1.14 2007/07/16 21:04:28 wouter Exp $
 * Authors:                                                                  *
 *   WV, Wouter Verkerke, UC Santa Barbara, verkerke@slac.stanford.edu       *
 *   DK, David Kirkby,    UC Irvine,         dkirkby@uci.edu                 *
 *                                                                           *
 * Copyright (c) 2000-2005, Regents of the University of California          *
 *                          and Stanford University. All rights reserved.    *
 *                                                                           *
 * Redistribution and use in source and binary forms,                        *
 * with or without modification, are permitted according to the terms        *
 * listed in LICENSE (http://roofit.sourceforge.net/license.txt)             *
 *****************************************************************************/
#ifndef ROO_GLOBAL_FUNC
#define ROO_GLOBAL_FUNC

#include "RooCmdArg.h"
//#include "RooDataHist.h"
//#include "RooAbsPdf.h"
//#include "RooRealConstant.h"
//#include "RooMsgService.h"

class RooDataHist ;
class RooDataSet ;
class RooFitResult ;
class RooAbsPdf ;
class RooAbsRealLValue ;
class RooRealConstant ;
class RooMsgService ;
class RooFormulaVar ;
class RooAbsData ;
class RooArgSet ;
class RooCategory ;
class RooAbsReal ;
class RooAbsBinning ;
class RooAbsCollection ;
class RooAbsPdf ;
class RooConstVar ;
class RooRealVar ;
class RooAbsCategory ;
class RooNumIntConfig ;
class RooArgList ;
class RooAbsCollection ;
class TH1 ;
class TF1 ;
class TF2 ;
class TF3 ;
class TTree ;

namespace RooFit {

enum MsgLevel { DEBUG=0, INFO=1, PROGRESS=2, WARNING=3, ERROR=4, FATAL=5 } ;
enum MsgTopic { Generation=1, Minimization=2, Plotting=4, Fitting=8, Integration=16, LinkStateMgmt=32, 
	 Eval=64, Caching=128, Optimization=256, ObjectHandling=512, InputArguments=1024, Tracing=2048, 
	 Contents=4096, DataHandling=8192, NumIntegration=16384 } ;

// RooAbsReal::plotOn arguments
RooCmdArg DrawOption(const char* opt) ;
RooCmdArg Normalization(Double_t scaleFactor) ;
RooCmdArg Slice(const RooArgSet& sliceSet) ;
RooCmdArg Slice(RooCategory& cat, const char* label) ;
RooCmdArg Project(const RooArgSet& projSet) ;
RooCmdArg ProjWData(const RooAbsData& projData, Bool_t binData=kFALSE) ;
RooCmdArg ProjWData(const RooArgSet& projSet, const RooAbsData& projData, Bool_t binData=kFALSE) ;
RooCmdArg Asymmetry(const RooCategory& cat) ;
RooCmdArg Precision(Double_t prec) ;
RooCmdArg ShiftToZero() ;
RooCmdArg Range(const char* rangeName, Bool_t adjustNorm=kTRUE) ;
RooCmdArg Range(Double_t lo, Double_t hi, Bool_t adjustNorm=kTRUE) ;
RooCmdArg NormRange(const char* rangeNameList) ;
RooCmdArg VLines() ;
RooCmdArg LineColor(Color_t color) ;
RooCmdArg LineStyle(Style_t style) ;
RooCmdArg LineWidth(Width_t width) ;
RooCmdArg FillColor(Color_t color) ;
RooCmdArg FillStyle(Style_t style) ;
RooCmdArg ProjectionRange(const char* rangeName) ;
RooCmdArg Name(const char* name) ;
RooCmdArg Invisible() ;
RooCmdArg AddTo(const char* name, double wgtSel=1.0, double wgtOther=1.0) ;
RooCmdArg EvalErrorValue(Double_t value) ;
RooCmdArg MoveToBack()  ;
RooCmdArg VisualizeError(const RooDataSet& paramData, Double_t Z=1) ;
RooCmdArg VisualizeError(const RooFitResult& fitres, Double_t Z=1, Bool_t linearMethod=kTRUE) ;
RooCmdArg VisualizeError(const RooFitResult& fitres, const RooArgSet& param, Double_t Z=1, Bool_t linearMethod=kTRUE) ;
RooCmdArg ShowProgress() ;

// RooAbsPdf::plotOn arguments
RooCmdArg Normalization(Double_t scaleFactor, Int_t scaleType) ;
RooCmdArg Components(const RooArgSet& compSet) ;
RooCmdArg Components(const char* compSpec) ;

// RooAbsData::plotOn arguments
RooCmdArg Cut(const char* cutSpec) ;
RooCmdArg Cut(const RooFormulaVar& cutVar) ;
RooCmdArg Binning(const RooAbsBinning& binning) ;
RooCmdArg Binning(const char* binningName) ;
RooCmdArg Binning(Int_t nBins, Double_t xlo=0., Double_t xhi=0.) ;
RooCmdArg MarkerStyle(Style_t style) ;
RooCmdArg MarkerSize(Size_t size) ;
RooCmdArg MarkerColor(Color_t color) ;
RooCmdArg CutRange(const char* rangeName) ;
RooCmdArg XErrorSize(Double_t width) ;
RooCmdArg RefreshNorm() ;
RooCmdArg Efficiency(const RooCategory& cat) ;
RooCmdArg Rescale(Double_t factor) ;

// RooDataHist::ctor arguments
RooCmdArg Weight(Double_t wgt) ;
RooCmdArg Index(RooCategory& icat) ;
RooCmdArg Import(const char* state, TH1& histo) ;
RooCmdArg Import(const char* state, RooDataHist& dhist) ;
<<<<<<< HEAD
RooCmdArg Import(TH1& histo) ;
=======
RooCmdArg Import(TH1& histo, Bool_t importDensity=kTRUE) ;
>>>>>>> 84c4c19c

// RooDataSet::ctor arguments
RooCmdArg WeightVar(const char* name) ;
RooCmdArg WeightVar(const RooRealVar& arg) ;
RooCmdArg Import(const char* state, RooDataSet& data) ;
RooCmdArg Link(const char* state, RooAbsData& data) ;
RooCmdArg Import(RooDataSet& data) ;
RooCmdArg Import(TTree& tree) ;
RooCmdArg ImportFromFile(const char* fname, const char* tname) ;
RooCmdArg StoreError(const RooArgSet& aset) ; 
RooCmdArg StoreAsymError(const RooArgSet& aset) ; 

// RooChi2Var::ctor arguments
RooCmdArg Extended(Bool_t flag=kTRUE) ;
RooCmdArg DataError(Int_t) ;
RooCmdArg NumCPU(Int_t nCPU, Bool_t interleave=kFALSE) ;

// RooAbsPdf::printLatex arguments
RooCmdArg Columns(Int_t ncol) ;
RooCmdArg OutputFile(const char* fileName) ;
RooCmdArg Format(const char* format, Int_t sigDigit) ;
RooCmdArg Format(const char* what, const RooCmdArg& arg1=RooCmdArg::none(), const RooCmdArg& arg2=RooCmdArg::none(),
                 const RooCmdArg& arg3=RooCmdArg::none(),const RooCmdArg& arg4=RooCmdArg::none(),
                 const RooCmdArg& arg5=RooCmdArg::none(),const RooCmdArg& arg6=RooCmdArg::none(),
                 const RooCmdArg& arg7=RooCmdArg::none(),const RooCmdArg& arg8=RooCmdArg::none()) ;
RooCmdArg Sibling(const RooAbsCollection& sibling) ;

// RooAbsRealLValue::frame arguments
RooCmdArg Title(const char* name) ;
RooCmdArg Bins(Int_t nbin) ;
RooCmdArg AutoSymRange(const RooAbsData& data, Double_t marginFactor=0.1) ;
RooCmdArg AutoRange(const RooAbsData& data, Double_t marginFactor=0.1) ;

// RooAbsData::createHistogram arguments
RooCmdArg AutoSymBinning(Int_t nbins=100, Double_t marginFactor=0.1) ; 
RooCmdArg AutoBinning(Int_t nbins=100, Double_t marginFactor=0.1) ;

// RooAbsReal::fillHistogram arguments
RooCmdArg IntegratedObservables(const RooArgSet& intObs) ;

// RooAbsData::reduce arguments
RooCmdArg SelectVars(const RooArgSet& vars) ;
RooCmdArg EventRange(Int_t nStart, Int_t nStop) ;

// RooAbsPdf::fitTo arguments
RooCmdArg FitOptions(const char* opts) ;
RooCmdArg Optimize(Bool_t flag=kTRUE) ;
RooCmdArg ProjectedObservables(const RooArgSet& set) ; // obsolete, for backward compatibility
RooCmdArg ConditionalObservables(const RooArgSet& set) ;
RooCmdArg Verbose(Bool_t flag=kTRUE) ;
RooCmdArg Save(Bool_t flag=kTRUE) ;
RooCmdArg Timer(Bool_t flag=kTRUE) ;
RooCmdArg PrintLevel(Int_t code) ;
RooCmdArg Warnings(Bool_t flag=kTRUE) ; 
RooCmdArg Strategy(Int_t code) ;
RooCmdArg InitialHesse(Bool_t flag=kTRUE) ;
RooCmdArg Hesse(Bool_t flag=kTRUE) ;
RooCmdArg Minos(Bool_t flag=kTRUE) ;
RooCmdArg Minos(const RooArgSet& minosArgs) ;
RooCmdArg SplitRange(Bool_t flag=kTRUE) ;
RooCmdArg SumCoefRange(const char* rangeName) ;
RooCmdArg Constrain(const RooArgSet& params) ;
RooCmdArg Constrained() ;
RooCmdArg ExternalConstraints(const RooArgSet& constraintPdfs) ;
RooCmdArg PrintEvalErrors(Int_t numErrors) ;
RooCmdArg EvalErrorWall(Bool_t flag) ;
RooCmdArg SumW2Error(Bool_t flag) ;
RooCmdArg CloneData(Bool_t flag) ;
RooCmdArg Integrate(Bool_t flag) ;
RooCmdArg Minimizer(const char* type, const char* alg=0) ;

// RooAbsPdf::paramOn arguments
RooCmdArg Label(const char* str) ;
RooCmdArg Layout(Double_t xmin, Double_t xmax=0.99, Double_t ymin=0.95) ;
RooCmdArg Parameters(const RooArgSet& params) ;
RooCmdArg ShowConstants(Bool_t flag=kTRUE) ;

// RooTreeData::statOn arguments
RooCmdArg What(const char* str) ;

// RooProdPdf::ctor arguments
RooCmdArg Conditional(const RooArgSet& pdfSet, const RooArgSet& depSet, Bool_t depsAreCond=kFALSE) ;

// RooAbsPdf::generate arguments
RooCmdArg ProtoData(const RooDataSet& protoData, Bool_t randomizeOrder=kFALSE, Bool_t resample=kFALSE) ;
RooCmdArg NumEvents(Int_t numEvents) ;
RooCmdArg NumEvents(Double_t numEvents) ;
RooCmdArg ExpectedData(Bool_t flag=kTRUE) ; 
RooCmdArg Asimov(Bool_t flag=kTRUE) ; 

// RooAbsRealLValue::createHistogram arguments
RooCmdArg YVar(const RooAbsRealLValue& var, const RooCmdArg& arg=RooCmdArg::none()) ;
RooCmdArg ZVar(const RooAbsRealLValue& var, const RooCmdArg& arg=RooCmdArg::none()) ;
RooCmdArg AxisLabel(const char* name) ;
RooCmdArg Scaling(Bool_t flag) ; 

// RooAbsReal::createIntegral arguments
RooCmdArg NormSet(const RooArgSet& nset) ;
RooCmdArg NumIntConfig(const RooNumIntConfig& cfg) ;

// RooMCStudy::ctor arguments
RooCmdArg Silence(Bool_t flag=kTRUE) ;
RooCmdArg FitModel(RooAbsPdf& pdf) ;
RooCmdArg FitOptions(const RooCmdArg& arg1                ,const RooCmdArg& arg2=RooCmdArg::none(),
                     const RooCmdArg& arg3=RooCmdArg::none(),const RooCmdArg& arg4=RooCmdArg::none(),
                     const RooCmdArg& arg5=RooCmdArg::none(),const RooCmdArg& arg6=RooCmdArg::none()) ;
RooCmdArg Binned(Bool_t flag=kTRUE) ;

// RooMCStudy::plot* arguments
RooCmdArg Frame(const RooCmdArg& arg1                ,const RooCmdArg& arg2=RooCmdArg::none(),
                const RooCmdArg& arg3=RooCmdArg::none(),const RooCmdArg& arg4=RooCmdArg::none(),
                const RooCmdArg& arg5=RooCmdArg::none(),const RooCmdArg& arg6=RooCmdArg::none()) ;
RooCmdArg FrameBins(Int_t nbins) ;
RooCmdArg FrameRange(Double_t xlo, Double_t xhi) ;
RooCmdArg FitGauss(Bool_t flag=kTRUE) ;

// RooRealVar::format arguments
RooCmdArg AutoPrecision(Int_t ndigit=2) ;
RooCmdArg FixedPrecision(Int_t ndigit=2) ;
RooCmdArg TLatexStyle(Bool_t flag=kTRUE) ;
RooCmdArg LatexStyle(Bool_t flag=kTRUE) ;
RooCmdArg LatexTableStyle(Bool_t flag=kTRUE) ;
RooCmdArg VerbatimName(Bool_t flag=kTRUE) ;

// RooMsgService::addReportingStream arguments
RooCmdArg Topic(Int_t topic) ;
RooCmdArg ObjectName(const char* name) ;
RooCmdArg ClassName(const char* name) ;
RooCmdArg BaseClassName(const char* name) ;
RooCmdArg TagName(const char* name) ;
RooCmdArg OutputStream(ostream& os) ;
RooCmdArg Prefix(Bool_t flag) ;
RooCmdArg Color(Color_t color) ;


// RooWorkspace::import() arguments
RooCmdArg RenameConflictNodes(const char* suffix) ;
RooCmdArg RenameAllNodes(const char* suffix) ; 
RooCmdArg RenameAllVariables(const char* suffix) ; 
RooCmdArg RenameAllVariablesExcept(const char* suffix,const char* exceptionList) ; 
RooCmdArg RenameVariable(const char* inputName, const char* outputName) ;
RooCmdArg Rename(const char* suffix) ;
RooCmdArg RecycleConflictNodes(Bool_t flag=kTRUE) ;

// RooSimCloneTool::build() arguments
RooCmdArg SplitParam(const char* varname, const char* catname) ;
RooCmdArg SplitParam(const RooRealVar& var, const RooAbsCategory& cat) ;
RooCmdArg SplitParamConstrained(const char* varname, const char* catname, const char* rsname) ;
RooCmdArg SplitParamConstrained(const RooRealVar& var, const RooAbsCategory& cat, const char* rsname) ;
RooCmdArg Restrict(const char* catName, const char* stateNameList) ;

// RooAbsPdf::createCdf() arguments
RooCmdArg SupNormSet(const RooArgSet& nset) ; 
RooCmdArg ScanParameters(Int_t nbins,Int_t intOrder) ;
RooCmdArg ScanNumCdf() ;
RooCmdArg ScanAllCdf() ;
RooCmdArg ScanNoCdf() ;

RooConstVar& RooConst(Double_t val) ; 


}

namespace RooFitShortHand {

RooArgSet S(const RooAbsArg& v1) ;
RooArgSet S(const RooAbsArg& v1, const RooAbsArg& v2) ;
RooArgSet S(const RooAbsArg& v1, const RooAbsArg& v2, const RooAbsArg& v3) ;
RooArgSet S(const RooAbsArg& v1, const RooAbsArg& v2, const RooAbsArg& v3, const RooAbsArg& v4) ;
RooArgSet S(const RooAbsArg& v1, const RooAbsArg& v2, const RooAbsArg& v3, const RooAbsArg& v4, const RooAbsArg& v5) ;
RooArgSet S(const RooAbsArg& v1, const RooAbsArg& v2, const RooAbsArg& v3, const RooAbsArg& v4, const RooAbsArg& v5, 
            const RooAbsArg& v6) ;
RooArgSet S(const RooAbsArg& v1, const RooAbsArg& v2, const RooAbsArg& v3, const RooAbsArg& v4, const RooAbsArg& v5, 
            const RooAbsArg& v6, const RooAbsArg& v7) ;
RooArgSet S(const RooAbsArg& v1, const RooAbsArg& v2, const RooAbsArg& v3, const RooAbsArg& v4, const RooAbsArg& v5, 
            const RooAbsArg& v6, const RooAbsArg& v7, const RooAbsArg& v8) ;
RooArgSet S(const RooAbsArg& v1, const RooAbsArg& v2, const RooAbsArg& v3, const RooAbsArg& v4, const RooAbsArg& v5, 
            const RooAbsArg& v6, const RooAbsArg& v7, const RooAbsArg& v8, const RooAbsArg& v9) ;

RooArgList L(const RooAbsArg& v1) ;
RooArgList L(const RooAbsArg& v1, const RooAbsArg& v2) ;
RooArgList L(const RooAbsArg& v1, const RooAbsArg& v2, const RooAbsArg& v3) ;
RooArgList L(const RooAbsArg& v1, const RooAbsArg& v2, const RooAbsArg& v3, const RooAbsArg& v4) ;
RooArgList L(const RooAbsArg& v1, const RooAbsArg& v2, const RooAbsArg& v3, const RooAbsArg& v4, const RooAbsArg& v5) ;
RooArgList L(const RooAbsArg& v1, const RooAbsArg& v2, const RooAbsArg& v3, const RooAbsArg& v4, const RooAbsArg& v5, 
             const RooAbsArg& v6) ;
RooArgList L(const RooAbsArg& v1, const RooAbsArg& v2, const RooAbsArg& v3, const RooAbsArg& v4, const RooAbsArg& v5, 
             const RooAbsArg& v6, const RooAbsArg& v7) ;
RooArgList L(const RooAbsArg& v1, const RooAbsArg& v2, const RooAbsArg& v3, const RooAbsArg& v4, const RooAbsArg& v5, 
             const RooAbsArg& v6, const RooAbsArg& v7, const RooAbsArg& v8) ;
RooArgList L(const RooAbsArg& v1, const RooAbsArg& v2, const RooAbsArg& v3, const RooAbsArg& v4, const RooAbsArg& v5, 
             const RooAbsArg& v6, const RooAbsArg& v7, const RooAbsArg& v8, const RooAbsArg& v9) ;

RooConstVar& C(Double_t value) ;

} // End namespace ShortHand

class RooGlobalFunc {};

#endif<|MERGE_RESOLUTION|>--- conflicted
+++ resolved
@@ -112,11 +112,7 @@
 RooCmdArg Index(RooCategory& icat) ;
 RooCmdArg Import(const char* state, TH1& histo) ;
 RooCmdArg Import(const char* state, RooDataHist& dhist) ;
-<<<<<<< HEAD
-RooCmdArg Import(TH1& histo) ;
-=======
 RooCmdArg Import(TH1& histo, Bool_t importDensity=kTRUE) ;
->>>>>>> 84c4c19c
 
 // RooDataSet::ctor arguments
 RooCmdArg WeightVar(const char* name) ;
