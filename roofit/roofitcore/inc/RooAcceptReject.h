/*****************************************************************************
 * Project: RooFit                                                           *
 * Package: RooFitCore                                                       *
 *    File: $Id: RooAcceptReject.h,v 1.16 2007/05/11 09:11:30 verkerke Exp $
 * Authors:                                                                  *
 *   WV, Wouter Verkerke, UC Santa Barbara, verkerke@slac.stanford.edu       *
 *   DK, David Kirkby,    UC Irvine,         dkirkby@uci.edu                 *
 *                                                                           *
 * Copyright (c) 2000-2005, Regents of the University of California          *
 *                          and Stanford University. All rights reserved.    *
 *                                                                           *
 * Redistribution and use in source and binary forms,                        *
 * with or without modification, are permitted according to the terms        *
 * listed in LICENSE (http://roofit.sourceforge.net/license.txt)             *
 *****************************************************************************/
#ifndef ROO_ACCEPT_REJECT
#define ROO_ACCEPT_REJECT

#include "RooAbsNumGenerator.h"
#include "RooPrintable.h"
#include "RooArgSet.h"

class RooAbsReal;
class RooRealVar;
class RooDataSet;
class RooRealBinding;
class RooNumGenFactory ;

class RooAcceptReject : public RooAbsNumGenerator {
public:
<<<<<<< HEAD
  RooAcceptReject() : _nextCatVar(0), _nextRealVar(0) {} ; 
=======
  RooAcceptReject() : _nextCatVar(0), _nextRealVar(0) {
    // coverity[UNINIT_CTOR]
  } ; 
>>>>>>> 84c4c19c
  RooAcceptReject(const RooAbsReal &func, const RooArgSet &genVars, const RooNumGenConfig& config, Bool_t verbose=kFALSE, const RooAbsReal* maxFuncVal=0);
  RooAbsNumGenerator* clone(const RooAbsReal& func, const RooArgSet& genVars, const RooArgSet& /*condVars*/, 
			    const RooNumGenConfig& config, Bool_t verbose=kFALSE, const RooAbsReal* maxFuncVal=0) const {
    return new RooAcceptReject(func,genVars,config,verbose,maxFuncVal) ;
  }
  virtual ~RooAcceptReject();

  const RooArgSet *generateEvent(UInt_t remaining, Double_t& resampleRatio);
  Double_t getFuncMax() ;


  // Advertisement of capabilities
  virtual Bool_t canSampleConditional() const { return kTRUE ; }
  virtual Bool_t canSampleCategories() const { return kTRUE ; }

 
protected:

  friend class RooNumGenFactory ;
  static void registerSampler(RooNumGenFactory& fact) ;	

  void addEventToCache();
  const RooArgSet *nextAcceptedEvent();

  Double_t _maxFuncVal, _funcSum;      // Maximum function value found, and sum of all samples made
  UInt_t _realSampleDim,_catSampleMult;// Number of real and discrete dimensions to be samplesd
  UInt_t _minTrials;                   // Minimum number of max.finding trials, total number of samples
  UInt_t _totalEvents;                 // Total number of function samples
  UInt_t _eventsUsed;                  // Accepted number of function samples
  TIterator *_nextCatVar;              // Iterator of categories to be generated
  TIterator *_nextRealVar;             // Iterator over variables to be generated

  UInt_t _minTrialsArray[4];           // Minimum number of trials samples for 1,2,3 dimensional problems

  ClassDef(RooAcceptReject,0) // Context for generating a dataset from a PDF
};

#endif<|MERGE_RESOLUTION|>--- conflicted
+++ resolved
@@ -28,13 +28,9 @@
 
 class RooAcceptReject : public RooAbsNumGenerator {
 public:
-<<<<<<< HEAD
-  RooAcceptReject() : _nextCatVar(0), _nextRealVar(0) {} ; 
-=======
   RooAcceptReject() : _nextCatVar(0), _nextRealVar(0) {
     // coverity[UNINIT_CTOR]
   } ; 
->>>>>>> 84c4c19c
   RooAcceptReject(const RooAbsReal &func, const RooArgSet &genVars, const RooNumGenConfig& config, Bool_t verbose=kFALSE, const RooAbsReal* maxFuncVal=0);
   RooAbsNumGenerator* clone(const RooAbsReal& func, const RooArgSet& genVars, const RooArgSet& /*condVars*/, 
 			    const RooNumGenConfig& config, Bool_t verbose=kFALSE, const RooAbsReal* maxFuncVal=0) const {
