/*****************************************************************************
 * Project: RooFit                                                           *
 * Package: RooFitCore                                                       *
 * @(#)root/roofitcore:$Id$
 * Authors:                                                                  *
 *   WV, Wouter Verkerke, UC Santa Barbara, verkerke@slac.stanford.edu       *
 *   DK, David Kirkby,    UC Irvine,         dkirkby@uci.edu                 *
 *                                                                           *
 * Copyright (c) 2000-2005, Regents of the University of California          *
 *                          and Stanford University. All rights reserved.    *
 *                                                                           *
 * Redistribution and use in source and binary forms,                        *
 * with or without modification, are permitted according to the terms        *
 * listed in LICENSE (http://roofit.sourceforge.net/license.txt)             *
 *****************************************************************************/

//////////////////////////////////////////////////////////////////////////////
//
// BEGIN_HTML
// Class RooParamBinning is an implementation of RooAbsBinning that constructs
// a binning with a range definition that depends on external RooAbsReal objects.
// The external RooAbsReal definitions are explicitly allowed to depend on other
// observables and parameters, and make it possible to define non-rectangular
// range definitions in RooFit. Objects of class RooParamBinning are made
// by the RooRealVar::setRange() that takes RooAbsReal references as arguments
// END_HTML
//

#include "RooFit.h"

#include "RooParamBinning.h"
#include "RooParamBinning.h"
#include "RooMsgService.h"

#include "Riostream.h"


ClassImp(RooParamBinning)
;


//_____________________________________________________________________________
RooParamBinning::RooParamBinning(const char* name) : 
<<<<<<< HEAD
  RooAbsBinning(name), _xlo(0), _xhi(0), _lp(0), _owner(0)
=======
  RooAbsBinning(name), _xlo(0), _xhi(0), _nbins(100), _binw(0), _lp(0), _owner(0)
>>>>>>> 84c4c19c
{  
  // Default constructor
//   cout << "RooParamBinning(" << this << ") default ctor" << endl ;
  _array = 0 ;
}


//_____________________________________________________________________________
RooParamBinning::RooParamBinning(RooAbsReal& xloIn, RooAbsReal& xhiIn, Int_t nBins, const char* name) :
  RooAbsBinning(name),
  _array(0), 
  _xlo(&xloIn),
  _xhi(&xhiIn),
  _nbins(nBins),
  _binw(0),
  _lp(0),
  _owner(0)
{
  // Construct binning with 'nBins' bins and with a range
  // parameterized by external RooAbsReals xloIn and xhiIn.
}



//_____________________________________________________________________________
RooParamBinning::~RooParamBinning() 
{
  // Destructor

  if (_array) delete[] _array ;
  if (_lp) delete _lp ;
}



//_____________________________________________________________________________
RooParamBinning::RooParamBinning(const RooParamBinning& other, const char* name) :
  RooAbsBinning(name), _binw(0), _owner(0)
{
  // Copy constructor
//   cout << "RooParamBinning::cctor(" << this << ") orig = " << &other << endl ;

  _array = 0 ;

  if (other._lp) {
//     cout << "RooParamBinning::cctor(this = " << this << ") taking addresses from orig  ListProxy" << endl ;
    _xlo = (RooAbsReal*) other._lp->at(0) ;
    _xhi = (RooAbsReal*) other._lp->at(1) ;

  } else {

//     cout << "RooParamBinning::cctor(this = " << this << ") taking addresses from orig pointers " << other._xlo << " " << other._xhi << endl ;

    _xlo   = other._xlo ;
    _xhi   = other._xhi ;
  }

  _nbins = other._nbins ;
  _lp = 0 ;

  //cout << "RooParamBinning::cctor(this = " << this << " xlo = " << &_xlo << " xhi = " << &_xhi << " _lp = " << _lp << " owner = " << _owner << ")" << endl ;
}



//_____________________________________________________________________________
void RooParamBinning::insertHook(RooAbsRealLValue& owner) const  
{
  // Hook function called by RooAbsRealLValue when this binning
  // is inserted as binning for into given owner. Create
  // list proxy registered with owner that will track and implement
  // server directs to external RooAbsReals of this binning

  _owner = &owner ;

  // If list proxy already exists update pointers from proxy
//   cout << "RooParamBinning::insertHook(" << this << "," << GetName() << ") _lp at beginning = " << _lp << endl ;
  if (_lp) {
//     cout << "updating raw pointers from list proxy contents" << endl ;
    _xlo = xlo() ;
    _xhi = xhi() ;
    delete _lp ;
  }
//   cout << "_xlo = " << _xlo << " _xhi = " << _xhi << endl ;

  // If list proxy does not exist, create it now
  _lp = new RooListProxy(Form("range::%s",GetName()),"lp",&owner,kFALSE,kTRUE) ;
  _lp->add(*_xlo) ;
  _lp->add(*_xhi) ;
  _xlo = 0 ;
  _xhi = 0 ;


}


//_____________________________________________________________________________
void RooParamBinning::removeHook(RooAbsRealLValue& /*owner*/) const  
{
  // Hook function called by RooAbsRealLValue when this binning
  // is removed as binning for into given owner. Delete list
  // proxy that was inserted in owner

  _owner = 0 ;
  
  // Remove list proxy from owner
  if (_lp) {
    _xlo = xlo() ;
    _xhi = xhi() ;
    delete _lp ;
    _lp = 0 ;
  }
}



//_____________________________________________________________________________
void RooParamBinning::setRange(Double_t newxlo, Double_t newxhi) 
{
  // Adjust range by adjusting values of external RooAbsReal values
  // Only functional when external representations are lvalues

  if (newxlo>newxhi) {
    coutE(InputArguments) << "RooParamBinning::setRange: ERROR low bound > high bound" << endl ;
    return ;
  }

  RooAbsRealLValue* xlolv = dynamic_cast<RooAbsRealLValue*>(xlo()) ;
  if (xlolv) {
    xlolv->setVal(newxlo) ;
  } else {
    coutW(InputArguments) << "RooParamBinning::setRange: WARNING lower bound not represented by lvalue, cannot set lower bound value through setRange()" << endl ;
  }

  RooAbsRealLValue* xhilv = dynamic_cast<RooAbsRealLValue*>(xhi()) ;
  if (xhilv) {
    xhilv->setVal(newxhi) ;
  } else {
    coutW(InputArguments) << "RooParamBinning::setRange: WARNING upper bound not represented by lvalue, cannot set upper bound value through setRange()" << endl ;
  }

}



//_____________________________________________________________________________
Int_t RooParamBinning::binNumber(Double_t x) const  
{
  // Return the fit bin index for the current value

  if (x >= xhi()->getVal()) return _nbins-1 ;
  if (x < xlo()->getVal()) return 0 ;

  return Int_t((x - xlo()->getVal())/averageBinWidth()) ;
}



//_____________________________________________________________________________
Double_t RooParamBinning::binCenter(Int_t i) const 
{
  // Return the central value of the 'i'-th fit bin

  if (i<0 || i>=_nbins) {
    coutE(InputArguments) << "RooParamBinning::binCenter ERROR: bin index " << i 
			  << " is out of range (0," << _nbins-1 << ")" << endl ;
    return 0 ;
  }

  return xlo()->getVal() + (i + 0.5)*averageBinWidth() ;  
}




//_____________________________________________________________________________
Double_t RooParamBinning::binWidth(Int_t /*bin*/) const 
{
  // Return average bin width

  return (xhi()->getVal()-xlo()->getVal())/_nbins ;
}



//_____________________________________________________________________________
Double_t RooParamBinning::binLow(Int_t i) const 
{
  // Return the low edge of the 'i'-th fit bin

  if (i<0 || i>=_nbins) {
    coutE(InputArguments) << "RooParamBinning::binLow ERROR: bin index " << i 
			  << " is out of range (0," << _nbins-1 << ")" << endl ;
    return 0 ;
  }

  return xlo()->getVal() + i*binWidth(i) ;
}



//_____________________________________________________________________________
Double_t RooParamBinning::binHigh(Int_t i) const 
{
  // Return the high edge of the 'i'-th fit bin

  if (i<0 || i>=_nbins) {
    coutE(InputArguments) << "RooParamBinning::fitBinHigh ERROR: bin index " << i 
			  << " is out of range (0," << _nbins-1 << ")" << endl ;
    return 0 ;
  }

  return xlo()->getVal() + (i + 1)*binWidth(i) ;
}



//_____________________________________________________________________________
Double_t* RooParamBinning::array() const 
{
  // Return array of bin boundaries

  if (_array) delete[] _array ;
  _array = new Double_t[_nbins+1] ;

  Int_t i ;
  for (i=0 ; i<=_nbins ; i++) {
    _array[i] = xlo()->getVal() + i*binWidth(i) ;
  }
  return _array ;
}



//_____________________________________________________________________________
void RooParamBinning::printMultiline(ostream &os, Int_t /*content*/, Bool_t /*verbose*/, TString indent) const
{
  // Print details of binning
  os << indent << "_xlo = " << _xlo << endl ;
  os << indent << "_xhi = " << _xhi << endl ;
  if (_lp) {
    os << indent << "xlo() = " << xlo() << endl ;
    os << indent << "xhi() = " << xhi() << endl ;
  }  
  if (xlo()) {
    xlo()->Print("t") ;
  }
  if (xhi()) {
    xhi()->Print("t") ;
  }
}

<|MERGE_RESOLUTION|>--- conflicted
+++ resolved
@@ -41,11 +41,7 @@
 
 //_____________________________________________________________________________
 RooParamBinning::RooParamBinning(const char* name) : 
-<<<<<<< HEAD
-  RooAbsBinning(name), _xlo(0), _xhi(0), _lp(0), _owner(0)
-=======
   RooAbsBinning(name), _xlo(0), _xhi(0), _nbins(100), _binw(0), _lp(0), _owner(0)
->>>>>>> 84c4c19c
 {  
   // Default constructor
 //   cout << "RooParamBinning(" << this << ") default ctor" << endl ;
