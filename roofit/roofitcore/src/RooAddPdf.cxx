/*****************************************************************************
 * Project: RooFit                                                           *
 * Package: RooFitCore                                                       *
 * @(#)root/roofitcore:$Id$
 * Authors:                                                                  *
 *   WV, Wouter Verkerke, UC Santa Barbara, verkerke@slac.stanford.edu       *
 *   DK, David Kirkby,    UC Irvine,         dkirkby@uci.edu                 *
 *                                                                           *
 * Copyright (c) 2000-2005, Regents of the University of California          *
 *                          and Stanford University. All rights reserved.    *
 *                                                                           *
 * Redistribution and use in source and binary forms,                        *
 * with or without modification, are permitted according to the terms        *
 * listed in LICENSE (http://roofit.sourceforge.net/license.txt)             *
 *****************************************************************************/

//////////////////////////////////////////////////////////////////////////////
// 
// RooAddPdf is an efficient implementation of a sum of PDFs of the form 
//
//  c_1*PDF_1 + c_2*PDF_2 + ... c_n*PDF_n 
//
// or 
//
//  c_1*PDF_1 + c_2*PDF_2 + ... (1-sum(c_1...c_n-1))*PDF_n 
//
// The first form is for extended likelihood fits, where the
// expected number of events is Sum(i) c_i. The coefficients c_i
// can either be explicitly provided, or, if all components support
// extended likelihood fits, they can be calculated the contribution
// of each PDF to the total number of expected events.
//
// In the second form, the sum of the coefficients is enforced to be one,
// and the coefficient of the last PDF is calculated from that condition.
//
// It is also possible to parameterize the coefficients recursively
// 
// c1*PDF_1 + (1-c1)(c2*PDF_2 + (1-c2)*(c3*PDF_3 + ....))
//
// In this form the sum of the coefficients is always less than 1.0
// for all possible values of the individual coefficients between 0 and 1.
// 
// RooAddPdf relies on each component PDF to be normalized and will perform 
// no normalization other than calculating the proper last coefficient c_n, if requested.
// An (enforced) condition for this assuption is that each PDF_i is independent
// of each coefficient_i.
//
// 

#include "RooFit.h"
#include "RooMsgService.h"

#include "TIterator.h"
#include "TIterator.h"
#include "TList.h"
#include "RooAddPdf.h"
#include "RooDataSet.h"
#include "RooRealProxy.h"
#include "RooPlot.h"
#include "RooRealVar.h"
#include "RooAddGenContext.h"
#include "RooRealConstant.h"
#include "RooNameReg.h"
#include "RooMsgService.h"
#include "RooRecursiveFraction.h"
#include "RooGlobalFunc.h"
#include "RooRealIntegral.h"

#include "Riostream.h"
#include <algorithm>


ClassImp(RooAddPdf)
;


//_____________________________________________________________________________
RooAddPdf::RooAddPdf() :
  _refCoefNorm("!refCoefNorm","Reference coefficient normalization set",this,kFALSE,kFALSE),
  _refCoefRangeName(0),
  _codeReg(10),
  _snormList(0)
{
  // Default constructor used for persistence

  _pdfIter   = _pdfList.createIterator() ;
  _coefIter  = _coefList.createIterator() ;

  _coefCache = new Double_t[10] ;
  _coefErrCount = _errorCount ;
}



//_____________________________________________________________________________
RooAddPdf::RooAddPdf(const char *name, const char *title) :
  RooAbsPdf(name,title), 
  _refCoefNorm("!refCoefNorm","Reference coefficient normalization set",this,kFALSE,kFALSE),
  _refCoefRangeName(0),
  _projectCoefs(kFALSE),
  _projCacheMgr(this,10),
  _codeReg(10),
  _pdfList("!pdfs","List of PDFs",this),
  _coefList("!coefficients","List of coefficients",this),
  _snormList(0),
  _haveLastCoef(kFALSE),
  _allExtendable(kFALSE)
{
  // Dummy constructor 
  _pdfIter   = _pdfList.createIterator() ;
  _coefIter  = _coefList.createIterator() ;

  _coefCache = new Double_t[10] ;
  _coefErrCount = _errorCount ;

}



//_____________________________________________________________________________
RooAddPdf::RooAddPdf(const char *name, const char *title,
		     RooAbsPdf& pdf1, RooAbsPdf& pdf2, RooAbsReal& coef1) : 
  RooAbsPdf(name,title),
  _refCoefNorm("!refCoefNorm","Reference coefficient normalization set",this,kFALSE,kFALSE),
  _refCoefRangeName(0),
  _projectCoefs(kFALSE),
  _projCacheMgr(this,10),
  _codeReg(10),
  _pdfList("!pdfs","List of PDFs",this),
  _coefList("!coefficients","List of coefficients",this),
  _haveLastCoef(kFALSE),
  _allExtendable(kFALSE)
{
  // Constructor with two PDFs and one coefficient

  _pdfIter  = _pdfList.createIterator() ;
  _coefIter = _coefList.createIterator() ;

  _pdfList.add(pdf1) ;  
  _pdfList.add(pdf2) ;
  _coefList.add(coef1) ;

  _coefCache = new Double_t[_pdfList.getSize()] ;
  _coefErrCount = _errorCount ;
}



//_____________________________________________________________________________
RooAddPdf::RooAddPdf(const char *name, const char *title, const RooArgList& inPdfList, const RooArgList& inCoefList, Bool_t recursiveFractions) :
  RooAbsPdf(name,title),
  _refCoefNorm("!refCoefNorm","Reference coefficient normalization set",this,kFALSE,kFALSE),
  _refCoefRangeName(0),
  _projectCoefs(kFALSE),
  _projCacheMgr(this,10),
  _codeReg(10),
  _pdfList("!pdfs","List of PDFs",this),
  _coefList("!coefficients","List of coefficients",this),
  _haveLastCoef(kFALSE),
  _allExtendable(kFALSE)
{ 
  // Generic constructor from list of PDFs and list of coefficients.
  // Each pdf list element (i) is paired with coefficient list element (i).
  // The number of coefficients must be either equal to the number of PDFs,
  // in which case extended MLL fitting is enabled, or be one less.
  //
  // All PDFs must inherit from RooAbsPdf. All coefficients must inherit from RooAbsReal
  //
  // If the recursiveFraction flag is true, the coefficients are interpreted as recursive
  // coefficients as explained in the class description.

  if (inPdfList.getSize()>inCoefList.getSize()+1 || inPdfList.getSize()<inCoefList.getSize()) {
    coutE(InputArguments) << "RooAddPdf::RooAddPdf(" << GetName() 
			  << ") number of pdfs and coefficients inconsistent, must have Npdf=Ncoef or Npdf=Ncoef+1" << endl ;
    assert(0) ;
  }

  if (recursiveFractions && inPdfList.getSize()!=inCoefList.getSize()+1) {
    coutW(InputArguments) << "RooAddPdf::RooAddPdf(" << GetName() 
			  << ") WARNING inconsistent input: recursive fractions options can only be used if Npdf=Ncoef+1, ignoring recursive fraction setting" << endl ;
  }


  _pdfIter  = _pdfList.createIterator() ;
  _coefIter = _coefList.createIterator() ;
 
  // Constructor with N PDFs and N or N-1 coefs
  TIterator* pdfIter = inPdfList.createIterator() ;
  TIterator* coefIter = inCoefList.createIterator() ;
  RooAbsPdf* pdf ;
  RooAbsReal* coef ;

  RooArgList partinCoefList ;

  Bool_t first(kTRUE) ;

  while((coef = (RooAbsPdf*)coefIter->Next())) {
    pdf = (RooAbsPdf*) pdfIter->Next() ;
    if (!pdf) {
      coutE(InputArguments) << "RooAddPdf::RooAddPdf(" << GetName() 
			    << ") number of pdfs and coefficients inconsistent, must have Npdf=Ncoef or Npdf=Ncoef+1" << endl ;
      assert(0) ;
    }
    if (!dynamic_cast<RooAbsReal*>(coef)) {
      coutE(InputArguments) << "RooAddPdf::RooAddPdf(" << GetName() << ") coefficient " << coef->GetName() << " is not of type RooAbsReal, ignored" << endl ;
      continue ;
    }
    if (!dynamic_cast<RooAbsReal*>(pdf)) {
      coutE(InputArguments) << "RooAddPdf::RooAddPdf(" << GetName() << ") pdf " << pdf->GetName() << " is not of type RooAbsPdf, ignored" << endl ;
      continue ;
    }
    _pdfList.add(*pdf) ;

    // Process recursive fraction mode separately
    if (recursiveFractions) {
      partinCoefList.add(*coef) ;
      if (first) {	

	// The first fraction is the first plain fraction
	first = kFALSE ;
	_coefList.add(*coef) ;

      } else {

	// The i-th recursive fraction = (1-f1)*(1-f2)*...(fi) and is calculated from the list (f1,...,fi) by RooRecursiveFraction)
	RooAbsReal* rfrac = new RooRecursiveFraction(Form("%s_recursive_fraction_%s",GetName(),pdf->GetName()),"Recursive Fraction",partinCoefList) ;
	addOwnedComponents(*rfrac) ;
	_coefList.add(*rfrac) ;      	

      }

    } else {
      _coefList.add(*coef) ;    
    }
  }

  pdf = (RooAbsPdf*) pdfIter->Next() ;
  if (pdf) {
    if (!dynamic_cast<RooAbsReal*>(pdf)) {
      coutE(InputArguments) << "RooAddPdf::RooAddPdf(" << GetName() << ") last pdf " << coef->GetName() << " is not of type RooAbsPdf, fatal error" << endl ;
      assert(0) ;
    }
    _pdfList.add(*pdf) ;  

    // Process recursive fractions mode
    if (recursiveFractions) {

      // The last recursive fraction = (1-f1)*(1-f2)*...(1-fN) and is calculated from the list (f1,...,fN,1) by RooRecursiveFraction)
      partinCoefList.add(RooFit::RooConst(1)) ;
      RooAbsReal* rfrac = new RooRecursiveFraction(Form("%s_recursive_fraction_%s",GetName(),pdf->GetName()),"Recursive Fraction",partinCoefList) ;
      addOwnedComponents(*rfrac) ;
      _coefList.add(*rfrac) ;      	

      // In recursive mode we always have Ncoef=Npdf
      _haveLastCoef=kTRUE ;
    }

  } else {
    _haveLastCoef=kTRUE ;
  }

  delete pdfIter ;
  delete coefIter  ;

  _coefCache = new Double_t[_pdfList.getSize()] ;
  _coefErrCount = _errorCount ;
}



//_____________________________________________________________________________
RooAddPdf::RooAddPdf(const char *name, const char *title, const RooArgList& inPdfList) :
  RooAbsPdf(name,title),
  _refCoefNorm("!refCoefNorm","Reference coefficient normalization set",this,kFALSE,kFALSE),
  _refCoefRangeName(0),
  _projectCoefs(kFALSE),
  _projCacheMgr(this,10),
  _pdfList("!pdfs","List of PDFs",this),
  _coefList("!coefficients","List of coefficients",this),
  _haveLastCoef(kFALSE),
  _allExtendable(kTRUE)
{ 
  // Generic constructor from list of extended PDFs. There are no coefficients as the expected
  // number of events from each components determine the relative weight of the PDFs.
  // 
  // All PDFs must inherit from RooAbsPdf. 

  _pdfIter  = _pdfList.createIterator() ;
  _coefIter = _coefList.createIterator() ;
 
  // Constructor with N PDFs 
  TIterator* pdfIter = inPdfList.createIterator() ;
  RooAbsPdf* pdf ;
  while((pdf = (RooAbsPdf*) pdfIter->Next())) {
    
    if (!dynamic_cast<RooAbsReal*>(pdf)) {
      coutE(InputArguments) << "RooAddPdf::RooAddPdf(" << GetName() << ") pdf " << pdf->GetName() << " is not of type RooAbsPdf, ignored" << endl ;
      continue ;
    }
    if (!pdf->canBeExtended()) {
      coutE(InputArguments) << "RooAddPdf::RooAddPdf(" << GetName() << ") pdf " << pdf->GetName() << " is not extendable, ignored" << endl ;
      continue ;
    }
    _pdfList.add(*pdf) ;    
  }

  delete pdfIter ;

  _coefCache = new Double_t[_pdfList.getSize()] ;
  _coefErrCount = _errorCount ;
}




//_____________________________________________________________________________
RooAddPdf::RooAddPdf(const RooAddPdf& other, const char* name) :
  RooAbsPdf(other,name),
  _refCoefNorm("!refCoefNorm",this,other._refCoefNorm),
  _refCoefRangeName((TNamed*)other._refCoefRangeName),
  _projectCoefs(other._projectCoefs),
  _projCacheMgr(other._projCacheMgr,this),
  _codeReg(other._codeReg),
  _pdfList("!pdfs",this,other._pdfList),
  _coefList("!coefficients",this,other._coefList),
  _haveLastCoef(other._haveLastCoef),
  _allExtendable(other._allExtendable)
{
  // Copy constructor

  _pdfIter  = _pdfList.createIterator() ;
  _coefIter = _coefList.createIterator() ;
  _coefCache = new Double_t[_pdfList.getSize()] ;
  _coefErrCount = _errorCount ;
}



//_____________________________________________________________________________
RooAddPdf::~RooAddPdf()
{
  // Destructor

  delete _pdfIter ;
  delete _coefIter ;

  if (_coefCache) delete[] _coefCache ;
}



//_____________________________________________________________________________
void RooAddPdf::fixCoefNormalization(const RooArgSet& refCoefNorm) 
{
  // By default the interpretation of the fraction coefficients is
  // performed in the contextual choice of observables. This makes the
  // shape of the p.d.f explicitly dependent on the choice of
  // observables. This method instructs RooAddPdf to freeze the
  // interpretation of the coefficients to be done in the given set of
  // observables. If frozen, fractions are automatically transformed
  // from the reference normalization set to the contextual normalization
  // set by ratios of integrals

  if (refCoefNorm.getSize()==0) {
    _projectCoefs = kFALSE ;
    return ;
  }
  _projectCoefs = kTRUE ;  

  _refCoefNorm.removeAll() ;
  _refCoefNorm.add(refCoefNorm) ;

  _projCacheMgr.reset() ;
}



//_____________________________________________________________________________
void RooAddPdf::fixCoefRange(const char* rangeName)
{
  // By default the interpretation of the fraction coefficients is
  // performed in the default range. This make the shape of a RooAddPdf
  // explicitly dependent on the range of the observables. To allow
  // a range independent definition of the fraction this function
  // instructs RooAddPdf to freeze its interpretation in the given
  // named range. If the current normalization range is different
  // from the reference range, the appropriate fraction coefficients
  // are automically calculation from the reference fractions using
  // ratios if integrals

  _refCoefRangeName = (TNamed*)RooNameReg::ptr(rangeName) ;
  if (_refCoefRangeName) _projectCoefs = kTRUE ;
}



//_____________________________________________________________________________
RooAddPdf::CacheElem* RooAddPdf::getProjCache(const RooArgSet* nset, const RooArgSet* iset, const char* rangeName) const
{
  // Retrieve cache element with for calculation of p.d.f value with normalization set nset and integrated over iset
  // in range 'rangeName'. If cache element does not exist, create and fill it on the fly. The cache contains
  // suplemental normalization terms (in case not all added p.d.f.s have the same observables), projection
  // integrals to calculated transformed fraction coefficients when a frozen reference frame is provided
  // and projection integrals for similar transformations when a frozen reference range is provided.


  // Check if cache already exists 
  CacheElem* cache = (CacheElem*) _projCacheMgr.getObj(nset,iset,0,RooNameReg::ptr(rangeName)) ;
  if (cache) {
    return cache ;
  }

  //Create new cache 
  cache = new CacheElem ;

  // *** PART 1 : Create supplemental normalization list ***

  // Retrieve the combined set of dependents of this PDF ;
  RooArgSet *fullDepList = getObservables(nset) ;
  if (iset) {
    fullDepList->remove(*iset,kTRUE,kTRUE) ;
  }    

  // Fill with dummy unit RRVs for now
  _pdfIter->Reset() ;
  _coefIter->Reset() ;
  RooAbsPdf* pdf ;
  RooAbsReal* coef ;
  while((pdf=(RooAbsPdf*)_pdfIter->Next())) {    
    coef=(RooAbsPdf*)_coefIter->Next() ;

    // Start with full list of dependents
    RooArgSet supNSet(*fullDepList) ;

    // Remove PDF dependents
    RooArgSet* pdfDeps = pdf->getObservables(nset) ;
    if (pdfDeps) {
      supNSet.remove(*pdfDeps,kTRUE,kTRUE) ;
      delete pdfDeps ; 
    }

    // Remove coef dependents
    RooArgSet* coefDeps = coef ? coef->getObservables(nset) : 0 ;
    if (coefDeps) {
      supNSet.remove(*coefDeps,kTRUE,kTRUE) ;
      delete coefDeps ;
    }
    
    RooAbsReal* snorm ;
    TString name(GetName()) ;
    name.Append("_") ;
    name.Append(pdf->GetName()) ;
    name.Append("_SupNorm") ;
    if (supNSet.getSize()>0) {
      snorm = new RooRealIntegral(name,"Supplemental normalization integral",RooRealConstant::value(1.0),supNSet) ;
      cxcoutD(Caching) << "RooAddPdf " << GetName() << " making supplemental normalization set " << supNSet << " for pdf component " << pdf->GetName() << endl ;
    } else {
      snorm = new RooRealVar(name,"Unit Supplemental normalization integral",1.0) ;
    }
    cache->_suppNormList.addOwned(*snorm) ;
  }

  delete fullDepList ;
    
  if (_verboseEval>1) {
    cxcoutD(Caching) << "RooAddPdf::syncSuppNormList(" << GetName() << ") synching supplemental normalization list for norm" << (nset?*nset:RooArgSet()) << endl ;
    if dologD(Caching) {
      cache->_suppNormList.Print("v") ;
    }
  }


  // *** PART 2 : Create projection coefficients ***

//   cout << " this = " << this << " (" << GetName() << ")" << endl ;
//   cout << "projectCoefs = " << (_projectCoefs?"T":"F") << endl ;
//   cout << "_normRange.Length() = " << _normRange.Length() << endl ;

  // If no projections required stop here
  if (!_projectCoefs && !rangeName) {
    _projCacheMgr.setObj(nset,iset,cache,RooNameReg::ptr(rangeName)) ;
//     cout << " no projection required" << endl ;
    return cache ;
  }


//   cout << "calculating projection" << endl ;

  // Reduce iset/nset to actual dependents of this PDF
  RooArgSet* nset2 = nset ? getObservables(nset) : new RooArgSet() ;
  cxcoutD(Caching) << "RooAddPdf(" << GetName() << ")::getPC nset = " << (nset?*nset:RooArgSet()) << " nset2 = " << *nset2 << endl ;

  if (nset2->getSize()==0 && _refCoefNorm.getSize()!=0) {
    //cout << "WVE: evaluating RooAddPdf without normalization, but have reference normalization for coefficient definition" << endl ;
    
    nset2->add(_refCoefNorm) ;
    if (_refCoefRangeName) {
      rangeName = RooNameReg::str(_refCoefRangeName) ;
    }
  }


  // Check if requested transformation is not identity 
  if (!nset2->equals(_refCoefNorm) || _refCoefRangeName !=0 || rangeName !=0 || _normRange.Length()>0) {
   
    cxcoutD(Caching) << "ALEX:     RooAddPdf::syncCoefProjList(" << GetName() << ") projecting coefficients from "
		   << *nset2 << (rangeName?":":"") << (rangeName?rangeName:"") 
		   << " to "  << ((_refCoefNorm.getSize()>0)?_refCoefNorm:*nset2) << (_refCoefRangeName?":":"") << (_refCoefRangeName?RooNameReg::str(_refCoefRangeName):"") << endl ;
    
    // Recalculate projection integrals of PDFs 
    _pdfIter->Reset() ;
    RooAbsPdf* thePdf ;

    while((thePdf=(RooAbsPdf*)_pdfIter->Next())) {

      // Calculate projection integral
      RooAbsReal* pdfProj ;
      if (!nset2->equals(_refCoefNorm)) {
	pdfProj = thePdf->createIntegral(*nset2,_refCoefNorm,_normRange.Length()>0?_normRange.Data():0) ;
	pdfProj->setOperMode(operMode()) ;
	cxcoutD(Caching) << "RooAddPdf(" << GetName() << ")::getPC nset2(" << *nset2 << ")!=_refCoefNorm(" << _refCoefNorm << ") --> pdfProj = " << pdfProj->GetName() << endl ;
      } else {
	TString name(GetName()) ;
	name.Append("_") ;
	name.Append(thePdf->GetName()) ;
	name.Append("_ProjectNorm") ;
	pdfProj = new RooRealVar(name,"Unit Projection normalization integral",1.0) ;
	cxcoutD(Caching) << "RooAddPdf(" << GetName() << ")::getPC nset2(" << *nset2 << ")==_refCoefNorm(" << _refCoefNorm << ") --> pdfProj = " << pdfProj->GetName() << endl ;
      }

      cache->_projList.addOwned(*pdfProj) ;
      cxcoutD(Caching) << " RooAddPdf::syncCoefProjList(" << GetName() << ") PP = " << pdfProj->GetName() << endl ;

      // Calculation optional supplemental normalization term
      RooArgSet supNormSet(_refCoefNorm) ;
      RooArgSet* deps = thePdf->getParameters(RooArgSet()) ;
      supNormSet.remove(*deps,kTRUE,kTRUE) ;
      delete deps ;

      RooAbsReal* snorm ;
      TString name(GetName()) ;
      name.Append("_") ;
      name.Append(thePdf->GetName()) ;
      name.Append("_ProjSupNorm") ;
      if (supNormSet.getSize()>0 && !nset2->equals(_refCoefNorm) ) {
	snorm = new RooRealIntegral(name,"Projection Supplemental normalization integral",
				    RooRealConstant::value(1.0),supNormSet) ;
      } else {
	snorm = new RooRealVar(name,"Unit Projection Supplemental normalization integral",1.0) ;
      }
      cxcoutD(Caching) << " RooAddPdf::syncCoefProjList(" << GetName() << ") SN = " << snorm->GetName() << endl ;
      cache->_suppProjList.addOwned(*snorm) ;

      // Calculate reference range adjusted projection integral
      RooAbsReal* rangeProj1 ;

   //    cout << "ALEX >>>> RooAddPdf(" << GetName() << ")::getPC _refCoefRangeName WVE = " 	   
// 	   <<(_refCoefRangeName?":":"") << (_refCoefRangeName?RooNameReg::str(_refCoefRangeName):"")
// 	   <<" _refCoefRangeName AK = "  << (_refCoefRangeName?_refCoefRangeName->GetName():"")  	   
// 	   << " && _refCoefNorm" << _refCoefNorm << " with size = _refCoefNorm.getSize() " << _refCoefNorm.getSize() << endl ;

      if (_refCoefRangeName && _refCoefNorm.getSize()>0) {
	RooArgSet* tmp = thePdf->getObservables(_refCoefNorm) ;
	rangeProj1 = thePdf->createIntegral(*tmp,*tmp,RooNameReg::str(_refCoefRangeName)) ;
	//rangeProj1->setOperMode(operMode()) ;
	delete tmp ;
      } else {
	TString theName(GetName()) ;
	theName.Append("_") ;
	theName.Append(thePdf->GetName()) ;
	theName.Append("_RangeNorm1") ;
	rangeProj1 = new RooRealVar(theName,"Unit range normalization integral",1.0) ;
      }
      cxcoutD(Caching) << " RooAddPdf::syncCoefProjList(" << GetName() << ") R1 = " << rangeProj1->GetName() << endl ;
      cache->_refRangeProjList.addOwned(*rangeProj1) ;
      

      // Calculate range adjusted projection integral
      RooAbsReal* rangeProj2 ;
      cxcoutD(Caching) << "RooAddPdf::syncCoefProjList(" << GetName() << ") rangename = " << (rangeName?rangeName:"<null>") 
		       << " nset = " << (nset?*nset:RooArgSet()) << endl ;
      if (rangeName && _refCoefNorm.getSize()>0) {

	rangeProj2 = thePdf->createIntegral(_refCoefNorm,_refCoefNorm,rangeName) ;
	//rangeProj2->setOperMode(operMode()) ;

      } else if (_normRange.Length()>0) {

	RooArgSet* tmp = thePdf->getObservables(_refCoefNorm) ;
	rangeProj2 = thePdf->createIntegral(*tmp,*tmp,_normRange.Data()) ;
	delete tmp ;

      } else {

	TString theName(GetName()) ;
	theName.Append("_") ;
	theName.Append(thePdf->GetName()) ;
	theName.Append("_RangeNorm2") ;
	rangeProj2 = new RooRealVar(theName,"Unit range normalization integral",1.0) ;

      }
      cxcoutD(Caching) << " RooAddPdf::syncCoefProjList(" << GetName() << ") R2 = " << rangeProj2->GetName() << endl ;
      cache->_rangeProjList.addOwned(*rangeProj2) ;

    }               

  }

  delete nset2 ;

  _projCacheMgr.setObj(nset,iset,cache,RooNameReg::ptr(rangeName)) ;

  return cache ;
}


//_____________________________________________________________________________
void RooAddPdf::updateCoefficients(CacheElem& cache, const RooArgSet* nset) const 
{
  // Update the coefficient values in the given cache element: calculate new remainder
  // fraction, normalize fractions obtained from extended ML terms to unity and
  // multiply these the various range and dimensional corrections needed in the
  // current use context

  // cxcoutD(ChangeTracking) << "RooAddPdf::updateCoefficients(" << GetName() << ") update coefficients" << endl ;
  
  Int_t i ;

  // Straight coefficients
  if (_allExtendable) {
    
    // coef[i] = expectedEvents[i] / SUM(expectedEvents)
    Double_t coefSum(0) ;
    for (i=0 ; i<_pdfList.getSize() ; i++) {
      _coefCache[i] = ((RooAbsPdf*)_pdfList.at(i))->expectedEvents(_refCoefNorm.getSize()>0?&_refCoefNorm:nset) ;
      coefSum += _coefCache[i] ;
    }
    if (coefSum==0.) {
      coutW(Eval) << "RooAddPdf::updateCoefCache(" << GetName() << ") WARNING: total number of expected events is 0" << endl ;
    } else {
      for (i=0 ; i<_pdfList.getSize() ; i++) {
	_coefCache[i] /= coefSum ;
      }			            
    }
    
  } else {
    if (_haveLastCoef) {
      
      // coef[i] = coef[i] / SUM(coef)
      Double_t coefSum(0) ;
      for (i=0 ; i<_coefList.getSize() ; i++) {
	_coefCache[i] = ((RooAbsPdf*)_coefList.at(i))->getVal(nset) ;
	coefSum += _coefCache[i] ;
      }		
      if (coefSum==0.) {
	coutW(Eval) << "RooAddPdf::updateCoefCache(" << GetName() << ") WARNING: sum of coefficients is zero 0" << endl ;
      } else {	
	for (i=0 ; i<_coefList.getSize() ; i++) {
	  _coefCache[i] /= coefSum ;
	}			
      }
    } else {
      
      // coef[i] = coef[i] ; coef[n] = 1-SUM(coef[0...n-1])
      Double_t lastCoef(1) ;
      for (i=0 ; i<_coefList.getSize() ; i++) {
	_coefCache[i] = ((RooAbsPdf*)_coefList.at(i))->getVal(nset) ;
 	cxcoutD(Caching) << "SYNC: orig coef[" << i << "] = " << _coefCache[i] << endl ;
	lastCoef -= _coefCache[i] ;
      }			
      _coefCache[_coefList.getSize()] = lastCoef ;
      cxcoutD(Caching) << "SYNC: orig coef[" << _coefList.getSize() << "] = " << _coefCache[_coefList.getSize()] << endl ;
      
      
      // Warn about coefficient degeneration
      if ((lastCoef<-1e-05 || (lastCoef-1)>1e-5) && _coefErrCount-->0) {
	coutW(Eval) << "RooAddPdf::updateCoefCache(" << GetName() 
		    << " WARNING: sum of PDF coefficients not in range [0-1], value=" 
		    << 1-lastCoef ; 
	if (_coefErrCount==0) {
	  coutW(Eval) << " (no more will be printed)"  ;
	}
	coutW(Eval) << endl ;
      } 
    }
  }

  

//    cout << "XXXX" << GetName() << "updateCoefs _projectCoefs = " << (_projectCoefs?"T":"F") << " cache._projList.getSize()= " << cache._projList.getSize() << endl ;

  // Stop here if not projection is required or needed
  if ((!_projectCoefs && _normRange.Length()==0) || cache._projList.getSize()==0) {
    //if (cache._projList.getSize()==0) {
//     cout << GetName() << " SYNC no projection required rangeName = " << (_normRange.Length()>0?_normRange.Data():"<none>") << endl ;
    return ;
  }

//    cout << "XXXX" << GetName() << " updateCoefs, applying correction" << endl ;
//    cout << "PROJLIST = " << endl ;
//    cache._projList.Print("v") ;
   
   
  // Adjust coefficients for given projection
  Double_t coefSum(0) ;
  for (i=0 ; i<_pdfList.getSize() ; i++) {
    Bool_t _tmp = _globalSelectComp ;
    RooAbsPdf::globalSelectComp(kTRUE) ;    

    RooAbsReal* pp = ((RooAbsReal*)cache._projList.at(i)) ; 
    RooAbsReal* sn = ((RooAbsReal*)cache._suppProjList.at(i)) ; 
    RooAbsReal* r1 = ((RooAbsReal*)cache._refRangeProjList.at(i)) ;
    RooAbsReal* r2 = ((RooAbsReal*)cache._rangeProjList.at(i)) ;

    Double_t proj = pp->getVal()/sn->getVal()*(r2->getVal()/r1->getVal()) ;  
    
    cxcoutD(Caching) << "ALEX:    RooAddPdf::updateCoef(" << GetName() << ") with nset = " << (nset?*nset:RooArgSet()) << "for pdf component #" << i << " = " << _pdfList.at(i)->GetName() << endl
	 << "ALEX:   pp = " << pp->GetName() << " = " << pp->getVal() << endl 
	 << "ALEX:   sn = " << sn->GetName() << " = " << sn->getVal() <<  endl 
	 << "ALEX:   r1 = " << r1->GetName() << " = " << r1->getVal() <<  endl 
	 << "ALEX:   r2 = " << r2->GetName() << " = " << r2->getVal() <<  endl 
	 << "ALEX: proj = (" << pp->getVal() << "/" << sn->getVal() << ")*(" << r2->getVal() << "/" << r1->getVal() << ") = " << proj << endl ;
    
    
    
    RooAbsPdf::globalSelectComp(_tmp) ;

    _coefCache[i] *= proj ;
    coefSum += _coefCache[i] ;
  }

  for (i=0 ; i<_pdfList.getSize() ; i++) {
    _coefCache[i] /= coefSum ;
//    _coefCache[i] *= rfrac ;
//       cout << "POST-SYNC coef[" << i << "] = " << _coefCache[i] << endl ;
     cxcoutD(Caching) << " ALEX:   POST-SYNC coef[" << i << "] = " << _coefCache[i]  
 	 << " ( _coefCache[i]/coefSum = " << _coefCache[i]*coefSum << "/" << coefSum << " ) "<< endl ;
  }
   

  
}



//_____________________________________________________________________________
Double_t RooAddPdf::evaluate() const 
{
  // Calculate and return the current value

  const RooArgSet* nset = _normSet ; 
  cxcoutD(Caching) << "RooAddPdf::evaluate(" << GetName() << ") calling getProjCache with nset = " << nset << " = " << (nset?*nset:RooArgSet()) << endl ;
<<<<<<< HEAD

  if (nset==0 || nset->getSize()==0) {
    if (_refCoefNorm.getSize()!=0) {
      //cout << "RooAddPdf::eval(" << GetName() << ") WARNING NSET IS NULL, but have reference normalization, using that" << endl ;
      nset = &_refCoefNorm ;
    }
  }

=======

  if (nset==0 || nset->getSize()==0) {
    if (_refCoefNorm.getSize()!=0) {
      //cout << "RooAddPdf::eval(" << GetName() << ") WARNING NSET IS NULL, but have reference normalization, using that" << endl ;
      nset = &_refCoefNorm ;
    }
  }

>>>>>>> 84c4c19c
  CacheElem* cache = getProjCache(nset) ;
  updateCoefficients(*cache,nset) ;
  
  // Do running sum of coef/pdf pairs, calculate lastCoef.
  _pdfIter->Reset() ;
  _coefIter->Reset() ;
  RooAbsPdf* pdf ;

  Double_t snormVal ;
  Double_t value(0) ;
  Int_t i(0) ;
  while((pdf = (RooAbsPdf*)_pdfIter->Next())) {
    if (_coefCache[i]!=0.) {
      snormVal = nset ? ((RooAbsReal*)cache->_suppNormList.at(i))->getVal() : 1.0 ;
      Double_t pdfVal = pdf->getVal(nset) ;
      // Double_t pdfNorm = pdf->getNorm(nset) ;
      if (pdf->isSelectedComp()) {
	value += pdfVal*_coefCache[i]/snormVal ;
// 	cout << "RooAddPdf::EVALUATE(" << GetName() << ") adding pdf " << pdf->GetName() << " value = " << pdfVal << " coef = " << _coefCache[i] << endl ;
      }
    }
    i++ ;
  }

  return value ;
}


//_____________________________________________________________________________
void RooAddPdf::resetErrorCounters(Int_t resetValue)
{
  // Reset error counter to given value, limiting the number
  // of future error messages for this pdf to 'resetValue'

  RooAbsPdf::resetErrorCounters(resetValue) ;
  _coefErrCount = resetValue ;
}



//_____________________________________________________________________________
Bool_t RooAddPdf::checkObservables(const RooArgSet* nset) const 
{
  // Check if PDF is valid for given normalization set.
  // Coeffient and PDF must be non-overlapping, but pdf-coefficient 
  // pairs may overlap each other

  Bool_t ret(kFALSE) ;

  _pdfIter->Reset() ;
  _coefIter->Reset() ;
  RooAbsReal* coef ;
  RooAbsReal* pdf ;
  while((coef=(RooAbsReal*)_coefIter->Next())) {
    pdf = (RooAbsReal*)_pdfIter->Next() ;
    if (pdf->observableOverlaps(nset,*coef)) {
      coutE(InputArguments) << "RooAddPdf::checkObservables(" << GetName() << "): ERROR: coefficient " << coef->GetName() 
			    << " and PDF " << pdf->GetName() << " have one or more dependents in common" << endl ;
      ret = kTRUE ;
    }
  }
  
  return ret ;
}


//_____________________________________________________________________________
Int_t RooAddPdf::getAnalyticalIntegralWN(RooArgSet& allVars, RooArgSet& analVars, 
					 const RooArgSet* normSet, const char* rangeName) const 
{
  // Determine which part (if any) of given integral can be performed analytically.
  // If any analytical integration is possible, return integration scenario code
  //
  // RooAddPdf queries each component PDF for its analytical integration capability of the requested
  // set ('allVars'). It finds the largest common set of variables that can be integrated
  // by all components. If such a set exists, it reconfirms that each component is capable of
  // analytically integrating the common set, and combines the components individual integration
  // codes into a single integration code valid for RooAddPdf.


  RooArgSet* allDepVars = getObservables(allVars) ;
  RooArgSet allAnalVars(*allDepVars) ;
  delete allDepVars ;

  TIterator* avIter = allVars.createIterator() ;

  Int_t n(0) ;

  // First iteration, determine what each component can integrate analytically
  _pdfIter->Reset() ;
  RooAbsPdf* pdf ;
  while((pdf=(RooAbsPdf*)_pdfIter->Next())) {
    RooArgSet subAnalVars ;
    pdf->getAnalyticalIntegralWN(allVars,subAnalVars,normSet,rangeName) ;

    // Observables that cannot be integrated analytically by this component are dropped from the common list
    avIter->Reset() ;
    RooAbsArg* arg ;
    while((arg=(RooAbsArg*)avIter->Next())) {
      if (!subAnalVars.find(arg->GetName()) && pdf->dependsOn(*arg)) {
	allAnalVars.remove(*arg,kTRUE,kTRUE) ;
      }	
    }
    n++ ;
  }

  // If no observables can be integrated analytically, return code 0 here
  if (allAnalVars.getSize()==0) {
    delete avIter ;
    return 0 ;
  }


  // Now retrieve codes for integration over common set of analytically integrable observables for each component
  _pdfIter->Reset() ;
  n=0 ;
  Int_t* subCode = new Int_t[_pdfList.getSize()] ;
  Bool_t allOK(kTRUE) ;
  while((pdf=(RooAbsPdf*)_pdfIter->Next())) {
    RooArgSet subAnalVars ;
    RooArgSet* allAnalVars2 = pdf->getObservables(allAnalVars) ;
    subCode[n] = pdf->getAnalyticalIntegralWN(*allAnalVars2,subAnalVars,normSet,rangeName) ;
    if (subCode[n]==0 && allAnalVars2->getSize()>0) {
      coutE(InputArguments) << "RooAddPdf::getAnalyticalIntegral(" << GetName() << ") WARNING: component PDF " << pdf->GetName() 
			    << "   advertises inconsistent set of integrals (e.g. (X,Y) but not X or Y individually."
			    << "   Distributed analytical integration disabled. Please fix PDF" << endl ;
      allOK = kFALSE ;
    }
    delete allAnalVars2 ; 
    n++ ;
  }  
  if (!allOK) {
    delete[] subCode ;
    delete avIter ;
    return 0 ;
  }

  // Mare all analytically integrated observables as such
  analVars.add(allAnalVars) ;

  // Store set of variables analytically integrated
  RooArgSet* intSet = new RooArgSet(allAnalVars) ;
  Int_t masterCode = _codeReg.store(subCode,_pdfList.getSize(),intSet)+1 ;

  delete[] subCode ;
  delete avIter ;

  return masterCode ;
}



//_____________________________________________________________________________
Double_t RooAddPdf::analyticalIntegralWN(Int_t code, const RooArgSet* normSet, const char* rangeName) const 
{
  // Return analytical integral defined by given scenario code

  // WVE needs adaptation to handle new rangeName feature
  if (code==0) {
    return getVal(normSet) ;
  }

  // Retrieve analytical integration subCodes and set of observabels integrated over
  RooArgSet* intSet ;
  const Int_t* subCode = _codeReg.retrieve(code-1,intSet) ;
  if (!subCode) {
    coutE(InputArguments) << "RooAddPdf::analyticalIntegral(" << GetName() << "): ERROR unrecognized integration code, " << code << endl ;
    assert(0) ;    
  }

  cxcoutD(Caching) << "RooAddPdf::aiWN(" << GetName() << ") calling getProjCache with nset = " << (normSet?*normSet:RooArgSet()) << endl ;

  if ((normSet==0 || normSet->getSize()==0) && _refCoefNorm.getSize()>0) {
//     cout << "WVE integration of RooAddPdf without normalization, but have reference set, using ref set for normalization" << endl ;
    normSet = &_refCoefNorm ;
  }

  CacheElem* cache = getProjCache(normSet,intSet,0) ; // WVE rangename here?
  updateCoefficients(*cache,normSet) ;

  // Calculate the current value of this object  
  Double_t value(0) ;

  // Do running sum of coef/pdf pairs, calculate lastCoef.
  _pdfIter->Reset() ;
  _coefIter->Reset() ;
  RooAbsPdf* pdf ;
  Double_t snormVal ;
  Int_t i(0) ;

  //cout << "ROP::aIWN updateCoefCache with rangeName = " << (rangeName?rangeName:"<null>") << endl ;
  RooArgList* snormSet = (cache->_suppNormList.getSize()>0) ? &cache->_suppNormList : 0 ;
  while((pdf = (RooAbsPdf*)_pdfIter->Next())) {
    if (_coefCache[i]) {
      snormVal = snormSet ? ((RooAbsReal*) cache->_suppNormList.at(i))->getVal() : 1.0 ;
      
      // WVE swap this?
      Double_t val = pdf->analyticalIntegralWN(subCode[i],normSet,rangeName) ;
      if (pdf->isSelectedComp()) {
	
	value += val*_coefCache[i]/snormVal ;
      }
    }    
    i++ ;
  }

  return value ;
}



//_____________________________________________________________________________
Double_t RooAddPdf::expectedEvents(const RooArgSet* nset) const 
{  
  // Return the number of expected events, which is either the sum of all coefficients
  // or the sum of the components extended terms, multiplied with the fraction that
  // is in the current range w.r.t the reference range

  Double_t expectedTotal(0.0);

  cxcoutD(Caching) << "RooAddPdf::expectedEvents(" << GetName() << ") calling getProjCache with nset = " << (nset?*nset:RooArgSet()) << endl ;
  CacheElem* cache = getProjCache(nset) ;
  updateCoefficients(*cache,nset) ;

  Int_t i(0) ;
  for (i=0 ; i<_pdfList.getSize() ; i++) {

    Double_t proj(1) ;
    RooAbsReal* r1 = ((RooAbsReal*)cache->_refRangeProjList.at(i)) ;
    RooAbsReal* r2 = ((RooAbsReal*)cache->_rangeProjList.at(i)) ;    
    if (r1 && r2) {
      proj = (r2->getVal()/r1->getVal()) ;      
    }

    Double_t ncomp =  _allExtendable ? ((RooAbsPdf*)_pdfList.at(i))->expectedEvents(nset) :  ((RooAbsReal*)_coefList.at(i))->getVal(nset) ;
    expectedTotal += proj*ncomp ;
  }
  return expectedTotal ;  
}



//_____________________________________________________________________________
void RooAddPdf::selectNormalization(const RooArgSet* depSet, Bool_t force) 
{
  // Interface function used by test statistics to freeze choice of observables
  // for interpretation of fraction coefficients


  if (!force && _refCoefNorm.getSize()!=0) {
    return ;
  }

  if (!depSet) {
    fixCoefNormalization(RooArgSet()) ;
    return ;
  }

  RooArgSet* myDepSet = getObservables(depSet) ;
  fixCoefNormalization(*myDepSet) ;
  delete myDepSet ;
}



//_____________________________________________________________________________
void RooAddPdf::selectNormalizationRange(const char* rangeName, Bool_t force) 
{
  // Interface function used by test statistics to freeze choice of range
  // for interpretation of fraction coefficients

  if (!force && _refCoefRangeName) {
    return ;
  }

  fixCoefRange(rangeName) ;
}



//_____________________________________________________________________________
RooAbsGenContext* RooAddPdf::genContext(const RooArgSet &vars, const RooDataSet *prototype, 
					const RooArgSet* auxProto, Bool_t verbose) const 
{
  // Return specialized context to efficiently generate toy events from RooAddPdfs
  // return RooAbsPdf::genContext(vars,prototype,auxProto,verbose) ; // WVE DEBUG

  return new RooAddGenContext(*this,vars,prototype,auxProto,verbose) ;
}



//_____________________________________________________________________________
RooArgList RooAddPdf::CacheElem::containedArgs(Action) 
{
  // List all RooAbsArg derived contents in this cache element

  RooArgList allNodes;
  allNodes.add(_projList) ;
  allNodes.add(_suppProjList) ;
  allNodes.add(_refRangeProjList) ;
  allNodes.add(_rangeProjList) ;

  return allNodes ;
}



//_____________________________________________________________________________
std::list<Double_t>* RooAddPdf::plotSamplingHint(RooAbsRealLValue& obs, Double_t xlo, Double_t xhi) const 
{
  // Loop over components for plot sampling hints and merge them if there are multiple

  list<Double_t>* sumHint = 0 ;

  _pdfIter->Reset() ;
  RooAbsPdf* pdf ;
  // Loop over components pdf
  while((pdf=(RooAbsPdf*)_pdfIter->Next())) {

    list<Double_t>* pdfHint = pdf->plotSamplingHint(obs,xlo,xhi) ;

    // Process hint
    if (pdfHint) {
      if (!sumHint) {

	// If this is the first hint, then just save it
	sumHint = pdfHint ;

      } else {

	list<Double_t>* newSumHint = new list<Double_t>(sumHint->size()+pdfHint->size()) ;

	// Merge hints into temporary array
	merge(pdfHint->begin(),pdfHint->end(),sumHint->begin(),sumHint->end(),newSumHint->begin()) ;

	// Copy merged array without duplicates to new sumHintArrau
	delete sumHint ;
	sumHint = newSumHint ;
	
      }
    }
  }

  return sumHint ;
}


//_____________________________________________________________________________
void RooAddPdf::printMetaArgs(ostream& os) const 
{
  // Customized printing of arguments of a RooAddPdf to more intuitively reflect the contents of the
  // product operator construction

  _pdfIter->Reset() ;
  _coefIter->Reset() ;

  Bool_t first(kTRUE) ;
    
  RooAbsArg* coef, *pdf ;
  if (_coefList.getSize()!=0) { 
    while((coef=(RooAbsArg*)_coefIter->Next())) {
      if (!first) {
	os << " + " ;
      } else {
	first = kFALSE ;
      }
      pdf=(RooAbsArg*)_pdfIter->Next() ;
      os << coef->GetName() << " * " << pdf->GetName() ;
    }
    pdf = (RooAbsArg*) _pdfIter->Next() ;
    if (pdf) {
      os << " + [%] * " << pdf->GetName() ;
    }
  } else {
    
    while((pdf=(RooAbsArg*)_pdfIter->Next())) {
      if (!first) {
	os << " + " ;
      } else {
	first = kFALSE ;
      }
      os << pdf->GetName() ; 
    }  
  }

  os << " " ;    
}<|MERGE_RESOLUTION|>--- conflicted
+++ resolved
@@ -750,7 +750,6 @@
 
   const RooArgSet* nset = _normSet ; 
   cxcoutD(Caching) << "RooAddPdf::evaluate(" << GetName() << ") calling getProjCache with nset = " << nset << " = " << (nset?*nset:RooArgSet()) << endl ;
-<<<<<<< HEAD
 
   if (nset==0 || nset->getSize()==0) {
     if (_refCoefNorm.getSize()!=0) {
@@ -759,16 +758,6 @@
     }
   }
 
-=======
-
-  if (nset==0 || nset->getSize()==0) {
-    if (_refCoefNorm.getSize()!=0) {
-      //cout << "RooAddPdf::eval(" << GetName() << ") WARNING NSET IS NULL, but have reference normalization, using that" << endl ;
-      nset = &_refCoefNorm ;
-    }
-  }
-
->>>>>>> 84c4c19c
   CacheElem* cache = getProjCache(nset) ;
   updateCoefficients(*cache,nset) ;
   
