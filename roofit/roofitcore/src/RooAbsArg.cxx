/******************************************************
 * Project: RooFit                                                           *
 * Package: RooFitCore                                                       *
 * @(#)root/roofitcore:$Id$
 * Authors:                                                                  *
 *   WV, Wouter Verkerke, UC Santa Barbara, verkerke@slac.stanford.edu       *
 *   DK, David Kirkby,    UC Irvine,         dkirkby@uci.edu                 *
 *                                                                           *
 * Copyright (c) 2000-2005, Regents of the University of California          *
 *                          and Stanford University. All rights reserved.    *
 *                                                                           *
 * Redistribution and use in source and binary forms,                        *
 * with or without modification, are permitted according to the terms        *
 * listed in LICENSE (http://roofit.sourceforge.net/license.txt)             *
 *****************************************************************************/

//////////////////////////////////////////////////////////////////////////////
//
// BEGIN_HTML
// RooAbsArg is the common abstract base class for objects that
// represent a value (of arbitrary type) and "shape" that in general
// depends on (is a client of) other RooAbsArg subclasses. The only
// state information about a value that is maintained in this base
// class consists of named attributes and flags that track when either
// the value or the shape of this object changes. The meaning of shape
// depends on the client implementation but could be, for example, the
// allowed range of a value. The base class is also responsible for
// managing client/server links and propagating value/shape changes
// through an expression tree. RooAbsArg implements public interfaces
// for inspecting client/server relationships and
// setting/clearing/testing named attributes.
// END_HTML
//
#include "RooFit.h"
#include "Riostream.h"

#include "TClass.h"
#include "TObjString.h"
// #include "TGraphStruct.h"

#include "RooMsgService.h"
#include "RooAbsArg.h"
#include "RooArgSet.h"
#include "RooArgProxy.h"
#include "RooSetProxy.h"
#include "RooListProxy.h"
#include "RooAbsData.h"
#include "RooAbsCategoryLValue.h"
#include "RooAbsRealLValue.h"
#include "RooTrace.h"
#include "RooStringVar.h"
#include "RooRealIntegral.h"
#include "RooMsgService.h"
#include "RooExpensiveObjectCache.h"
#include "RooAbsDataStore.h"
#include "RooResolutionModel.h"

#include <string.h>
#include <iomanip>
#include <fstream>
#include <algorithm>
#include <sstream>

using namespace std ;

#if (__GNUC__==3&&__GNUC_MINOR__==2&&__GNUC_PATCHLEVEL__==3)
char* operator+( streampos&, char* );
#endif

ClassImp(RooAbsArg)
;

Bool_t RooAbsArg::_verboseDirty(kFALSE) ;
Bool_t RooAbsArg::_inhibitDirty(kFALSE) ;
Bool_t RooAbsArg::_flipAClean(kFALSE) ;

//_____________________________________________________________________________
RooAbsArg::RooAbsArg() :
  TNamed(),
  _deleteWatch(kFALSE),
  _operMode(Auto),
  _ownedComponents(0),
  _prohibitServerRedirect(kFALSE),
  _eocache(0)
{
  // Default constructor

  _clientShapeIter = _clientListShape.MakeIterator() ;
  _clientValueIter = _clientListValue.MakeIterator() ;

  RooTrace::create(this) ;
}

//_____________________________________________________________________________
RooAbsArg::RooAbsArg(const char *name, const char *title) :
  TNamed(name,title),
  _deleteWatch(kFALSE),
  _valueDirty(kTRUE),
  _shapeDirty(kTRUE),
  _operMode(Auto),
  _ownedComponents(0),
  _prohibitServerRedirect(kFALSE),
  _eocache(0)
{
  // Create an object with the specified name and descriptive title.
  // The newly created object has no clients or servers and has its
  // dirty flags set.

  _clientShapeIter = _clientListShape.MakeIterator() ;
  _clientValueIter = _clientListValue.MakeIterator() ;
  RooTrace::create(this) ;

}

//_____________________________________________________________________________
RooAbsArg::RooAbsArg(const RooAbsArg& other, const char* name)
  : TNamed(other.GetName(),other.GetTitle()),
    RooPrintable(other),
    _boolAttrib(other._boolAttrib),
    _stringAttrib(other._stringAttrib),
    _deleteWatch(other._deleteWatch),
    _operMode(Auto),
    _ownedComponents(0),
    _prohibitServerRedirect(kFALSE),
    _eocache(other._eocache)
{
  // Copy constructor transfers all boolean and string properties of the original
  // object. Transient properties and client-server links are not copied

  // Use name in argument, if supplied
  if (name) SetName(name) ;

  // Copy server list by hand
  TIterator* sIter = other._serverList.MakeIterator() ;
  RooAbsArg* server ;
  Bool_t valueProp, shapeProp ;
  while ((server = (RooAbsArg*) sIter->Next())) {
    valueProp = server->_clientListValue.FindObject((TObject*)&other)?kTRUE:kFALSE ;
    shapeProp = server->_clientListShape.FindObject((TObject*)&other)?kTRUE:kFALSE ;
    addServer(*server,valueProp,shapeProp) ;
  }
  delete sIter ;

  _clientShapeIter = _clientListShape.MakeIterator() ;
  _clientValueIter = _clientListValue.MakeIterator() ;

  setValueDirty() ;
  setShapeDirty() ;

  //setAttribute(Form("CloneOf(%08x)",&other)) ;
  //cout << "RooAbsArg::cctor(" << this << ") #bools = " << _boolAttrib.size() << " #strings = " << _stringAttrib.size() << endl ;
<<<<<<< HEAD
  
=======

>>>>>>> 84c4c19c
  RooTrace::create(this) ;
}


//_____________________________________________________________________________
RooAbsArg::~RooAbsArg()
{
  // Destructor.

  // Notify all servers that they no longer need to serve us
  TIterator* serverIter = _serverList.MakeIterator() ;
  RooAbsArg* server ;
  while ((server=(RooAbsArg*)serverIter->Next())) {
    removeServer(*server,kTRUE) ;
  }
  delete serverIter ;

  //Notify all client that they are in limbo
  TIterator* clientIter = _clientList.MakeIterator() ;
  RooAbsArg* client = 0;
  Bool_t first(kTRUE) ;
  while ((client=(RooAbsArg*)clientIter->Next())) {
    client->setAttribute("ServerDied") ;
    TString attr("ServerDied:");
    attr.Append(GetName());
    attr.Append(Form("(%lx)",(ULong_t)this)) ;
    client->setAttribute(attr.Data());
    client->removeServer(*this,kTRUE);

    if (_verboseDirty) {

      if (first) {
	cxcoutD(Tracing) << "RooAbsArg::dtor(" << GetName() << "," << this << ") DeleteWatch: object is being destroyed" << endl ;
	first = kFALSE ;
      }

      cxcoutD(Tracing)  << fName << "::" << ClassName() << ":~RooAbsArg: dependent \""
		       << client->GetName() << "\" should have been deleted first" << endl ;
    }
  }
  delete clientIter ;

  delete _clientShapeIter ;
  delete _clientValueIter ;

  if (_ownedComponents) {
    delete _ownedComponents ;
    _ownedComponents = 0 ;
  }

  RooTrace::destroy(this) ;
}


//_____________________________________________________________________________
void RooAbsArg::setDirtyInhibit(Bool_t flag)
{
  // Control global dirty inhibit mode. When set to true no value or shape dirty
  // flags are propagated and cache is always considered to be dirty.
  _inhibitDirty = flag ;
}


//_____________________________________________________________________________
void RooAbsArg::setACleanADirty(Bool_t flag)
{
  // This global switch changes the cache mode of all objects marked as 'always clean'
  // to 'always dirty'. For internal use in RooRealIntegral
  _flipAClean = flag ;
}

//_____________________________________________________________________________
void RooAbsArg::verboseDirty(Bool_t flag)
{
  // Activate verbose messaging related to dirty flag propagation
  _verboseDirty = flag ;
}

//_____________________________________________________________________________
Bool_t RooAbsArg::isCloneOf(const RooAbsArg& other) const
{
  // Check if this object was created as a clone of 'other'

  return (getAttribute(Form("CloneOf(%lx)",(ULong_t)&other)) ||
	  other.getAttribute(Form("CloneOf(%lx)",(ULong_t)this))) ;
}


//_____________________________________________________________________________
void RooAbsArg::setAttribute(const Text_t* name, Bool_t value)
{
  // Set (default) or clear a named boolean attribute of this object.

  if (value) {

    _boolAttrib.insert(name) ;

  } else {

    set<string>::iterator iter = _boolAttrib.find(name) ;
    if (iter != _boolAttrib.end()) {
      _boolAttrib.erase(iter) ;
    }

  }

}


//_____________________________________________________________________________
Bool_t RooAbsArg::getAttribute(const Text_t* name) const
{
  // Check if a named attribute is set. By default, all attributes are unset.

  return (_boolAttrib.find(name) != _boolAttrib.end()) ;
}


//_____________________________________________________________________________
void RooAbsArg::setStringAttribute(const Text_t* key, const Text_t* value)
{
  // Associate string 'value' to this object under key 'key'

  if (value) {
    _stringAttrib[key] = value ;
  } else {
    if (_stringAttrib.find(key)!=_stringAttrib.end()) {
      _stringAttrib.erase(key) ;
    }
  }
}

//_____________________________________________________________________________
const Text_t* RooAbsArg::getStringAttribute(const Text_t* key) const
{
  // Get string attribute mapped under key 'key'. Returns null pointer
  // if no attribute exists under that key

  map<string,string>::const_iterator iter = _stringAttrib.find(key) ;
  if (iter!=_stringAttrib.end()) {
    return iter->second.c_str() ;
  } else {
    return 0 ;
  }
}


//_____________________________________________________________________________
void RooAbsArg::setTransientAttribute(const Text_t* name, Bool_t value)
{
  // Set (default) or clear a named boolean attribute of this object.

  if (value) {

    _boolAttribTransient.insert(name) ;

  } else {

    set<string>::iterator iter = _boolAttribTransient.find(name) ;
    if (iter != _boolAttribTransient.end()) {
      _boolAttribTransient.erase(iter) ;
    }

  }

}


//_____________________________________________________________________________
Bool_t RooAbsArg::getTransientAttribute(const Text_t* name) const
{
  // Check if a named attribute is set. By default, all attributes
  // are unset.

  return (_boolAttribTransient.find(name) != _boolAttribTransient.end()) ;
}




//_____________________________________________________________________________
void RooAbsArg::addServer(RooAbsArg& server, Bool_t valueProp, Bool_t shapeProp)
{
  // Register another RooAbsArg as a server to us, ie, declare that
  // we depend on it. In addition to the basic client-server relationship,
  // we can declare dependence on the server's value and/or shape.

  if (_prohibitServerRedirect) {
    cxcoutF(LinkStateMgmt) << "RooAbsArg::addServer(" << this << "," << GetName()
			   << "): PROHIBITED SERVER ADDITION REQUESTED: adding server " << server.GetName()
			   << "(" << &server << ") for " << (valueProp?"value ":"") << (shapeProp?"shape":"") << endl ;
    assert(0) ;
  }

  cxcoutD(LinkStateMgmt) << "RooAbsArg::addServer(" << this << "," << GetName() << "): adding server " << server.GetName()
			 << "(" << &server << ") for " << (valueProp?"value ":"") << (shapeProp?"shape":"") << endl ;

  if (server.operMode()==ADirty && operMode()!=ADirty && valueProp) {
    setOperMode(ADirty) ;
  }

<<<<<<< HEAD
  
=======

>>>>>>> 84c4c19c
  // Add server link to given server
  _serverList.Add(&server) ;

  server._clientList.Add(this) ;
  if (valueProp) server._clientListValue.Add(this) ;
  if (shapeProp) server._clientListShape.Add(this) ;
}



//_____________________________________________________________________________
void RooAbsArg::addServerList(RooAbsCollection& serverList, Bool_t valueProp, Bool_t shapeProp)
{
  // Register a list of RooAbsArg as servers to us by calls
  // addServer() for each arg in the list

  RooAbsArg* arg ;
  TIterator* iter = serverList.createIterator() ;
  while ((arg=(RooAbsArg*)iter->Next())) {
    addServer(*arg,valueProp,shapeProp) ;
  }
  delete iter ;
}



//_____________________________________________________________________________
void RooAbsArg::removeServer(RooAbsArg& server, Bool_t force)
{
  // Unregister another RooAbsArg as a server to us, ie, declare that
  // we no longer depend on its value and shape.

  if (_prohibitServerRedirect) {
    cxcoutF(LinkStateMgmt) << "RooAbsArg::addServer(" << this << "," << GetName() << "): PROHIBITED SERVER REMOVAL REQUESTED: removing server "
			   << server.GetName() << "(" << &server << ")" << endl ;
    assert(0) ;
  }

  if (_verboseDirty) {
    cxcoutD(LinkStateMgmt) << "RooAbsArg::removeServer(" << GetName() << "): removing server "
			   << server.GetName() << "(" << &server << ")" << endl ;
  }

  // Remove server link to given server
  if (!force) {
    _serverList.Remove(&server) ;

    server._clientList.Remove(this) ;
    server._clientListValue.Remove(this) ;
    server._clientListShape.Remove(this) ;
  } else {
    _serverList.RemoveAll(&server) ;

    server._clientList.RemoveAll(this) ;
    server._clientListValue.RemoveAll(this) ;
    server._clientListShape.RemoveAll(this) ;
  }
}


//_____________________________________________________________________________
void RooAbsArg::replaceServer(RooAbsArg& oldServer, RooAbsArg& newServer, Bool_t propValue, Bool_t propShape)
{
  // Replace 'oldServer' with 'newServer'

  Int_t count = _serverList.refCount(&oldServer) ;
  removeServer(oldServer,kTRUE) ;
  while(count--) {
    addServer(newServer,propValue,propShape) ;
  }
}


//_____________________________________________________________________________
void RooAbsArg::changeServer(RooAbsArg& server, Bool_t valueProp, Bool_t shapeProp)
{
  // Change dirty flag propagation mask for specified server

  if (!_serverList.FindObject(&server)) {
    coutE(LinkStateMgmt) << "RooAbsArg::changeServer(" << GetName() << "): Server "
	 << server.GetName() << " not registered" << endl ;
    return ;
  }

  // This condition should not happen, but check anyway
  if (!server._clientList.FindObject(this)) {
    coutE(LinkStateMgmt) << "RooAbsArg::changeServer(" << GetName() << "): Server "
			 << server.GetName() << " doesn't have us registered as client" << endl ;
    return ;
  }

  // Remove all propagation links, then reinstall requested ones ;
  Int_t vcount = server._clientListValue.refCount(this) ;
  Int_t scount = server._clientListShape.refCount(this) ;
  server._clientListValue.RemoveAll(this) ;
  server._clientListShape.RemoveAll(this) ;
  if (valueProp) {
    while (vcount--) server._clientListValue.Add(this) ;
  }
  if (shapeProp) {
    while(scount--) server._clientListShape.Add(this) ;
  }
}



//_____________________________________________________________________________
void RooAbsArg::leafNodeServerList(RooAbsCollection* list, const RooAbsArg* arg, Bool_t recurseNonDerived) const
{
  // Fill supplied list with all leaf nodes of the arg tree, starting with
  // ourself as top node. A leaf node is node that has no servers declared.

  treeNodeServerList(list,arg,kFALSE,kTRUE,kFALSE,recurseNonDerived) ;
}



//_____________________________________________________________________________
void RooAbsArg::branchNodeServerList(RooAbsCollection* list, const RooAbsArg* arg, Bool_t recurseNonDerived) const
{
  // Fill supplied list with all branch nodes of the arg tree starting with
  // ourself as top node. A branch node is node that has one or more servers declared.

  treeNodeServerList(list,arg,kTRUE,kFALSE,kFALSE,recurseNonDerived) ;
}


//_____________________________________________________________________________
void RooAbsArg::treeNodeServerList(RooAbsCollection* list, const RooAbsArg* arg, Bool_t doBranch, Bool_t doLeaf, Bool_t valueOnly, Bool_t recurseFundamental) const
{
  // Fill supplied list with nodes of the arg tree, following all server links,
  // starting with ourself as top node.

  if (!arg) {
    if (list->getHashTableSize()==0) {
      list->setHashTableSize(1000) ;
    }
    arg=this ;
  }

  // Decide if to add current node
  if ((doBranch&&doLeaf) ||
      (doBranch&&arg->isDerived()) ||
      (doLeaf&&arg->isFundamental()&&(!(recurseFundamental&&arg->isDerived()))) ) {
    list->add(*arg,kTRUE) ;
  }

  // Recurse if current node is derived
  if (arg->isDerived() && (!arg->isFundamental() || recurseFundamental)) {
    RooAbsArg* server ;
    TIterator* sIter = arg->serverIterator() ;
    while ((server=(RooAbsArg*)sIter->Next())) {

      // Skip non-value server nodes if requested
      Bool_t isValueSrv = server->_clientListValue.FindObject((TObject*)arg)?kTRUE:kFALSE ;
      if (valueOnly && !isValueSrv) {
	continue ;
      }
      treeNodeServerList(list,server,doBranch,doLeaf,valueOnly,recurseFundamental) ;
    }
    delete sIter ;
  }
}


//_____________________________________________________________________________
RooArgSet* RooAbsArg::getParameters(const RooAbsData* set, Bool_t stripDisconnected) const
{
  // Create a list of leaf nodes in the arg tree starting with
  // ourself as top node that don't match any of the names of the variable list
  // of the supplied data set (the dependents). The caller of this
  // function is responsible for deleting the returned argset.
  // The complement of this function is getObservables()

  return getParameters(set?set->get():0,stripDisconnected) ;
}


//_____________________________________________________________________________
void RooAbsArg::addParameters(RooArgSet& params, const RooArgSet* nset,Bool_t stripDisconnected) const
{
<<<<<<< HEAD
  // INTERNAL helper function for getParameters() 
=======
  // INTERNAL helper function for getParameters()
>>>>>>> 84c4c19c

  RooArgSet parList("parameters") ;

  TIterator* siter = serverIterator() ;
  RooAbsArg* server ;

  RooArgSet nodeParamServers ;
  RooArgSet nodeBranchServers ;
  while((server=(RooAbsArg*)siter->Next())) {
    if (server->isValueServer(*this)) {
      if (server->isFundamental()) {
	if (!nset || !server->dependsOn(*nset)) {
	  nodeParamServers.add(*server) ;
<<<<<<< HEAD
	}       
=======
	}
>>>>>>> 84c4c19c
      } else {
	nodeBranchServers.add(*server) ;
      }
    }
  }
  delete siter ;

  // Allow pdf to strip parameters from list before adding it
  getParametersHook(nset,&nodeParamServers,stripDisconnected) ;

  // Add parameters of this node to the combined list
  params.add(nodeParamServers,kTRUE) ;

  // Now recurse into branch servers
  TIterator* biter = nodeBranchServers.createIterator() ;
  while((server=(RooAbsArg*)biter->Next())) {
    server->addParameters(params,nset) ;
  }
  delete biter ;
}


//_____________________________________________________________________________
RooArgSet* RooAbsArg::getParameters(const RooArgSet* nset, Bool_t stripDisconnected) const
{
  // Create a list of leaf nodes in the arg tree starting with
  // ourself as top node that don't match any of the names the args in the
  // supplied argset. The caller of this function is responsible
  // for deleting the returned argset. The complement of this function
  // is getObservables()


  RooArgSet parList("parameters") ;

  addParameters(parList,nset,stripDisconnected) ;

  RooArgList tmp(parList) ;
  tmp.sort() ;
  return new RooArgSet(tmp) ;
}



//_____________________________________________________________________________
RooArgSet* RooAbsArg::getObservables(const RooAbsData* set) const
{
  // Create a list of leaf nodes in the arg tree starting with
  // ourself as top node that match any of the names of the variable list
  // of the supplied data set (the dependents). The caller of this
  // function is responsible for deleting the returned argset.
  // The complement of this function is getObservables()

  if (!set) return new RooArgSet ;

  return getObservables(set->get()) ;
}


//_____________________________________________________________________________
RooArgSet* RooAbsArg::getObservables(const RooArgSet* dataList, Bool_t valueOnly) const
{
  // Create a list of leaf nodes in the arg tree starting with
  // ourself as top node that match any of the names the args in the
  // supplied argset. The caller of this function is responsible
  // for deleting the returned argset. The complement of this function
  // is getObservables()

  //cout << "RooAbsArg::getObservables(" << GetName() << ")" << endl ;

  RooArgSet* depList = new RooArgSet("dependents") ;
  if (!dataList) return depList ;

  // Make iterator over tree leaf node list
  RooArgSet leafList("leafNodeServerList") ;
<<<<<<< HEAD
  treeNodeServerList(&leafList,0,kFALSE,kTRUE,valueOnly) ; 
=======
  treeNodeServerList(&leafList,0,kFALSE,kTRUE,valueOnly) ;
>>>>>>> 84c4c19c
  //leafNodeServerList(&leafList) ;
  TIterator *sIter = leafList.createIterator() ;

  RooAbsArg* arg ;
  if (valueOnly) {
    while ((arg=(RooAbsArg*)sIter->Next())) {
      if (arg->dependsOnValue(*dataList) && arg->isLValue()) {
	depList->add(*arg) ;
      }
    }
  } else {
    while ((arg=(RooAbsArg*)sIter->Next())) {
      if (arg->dependsOn(*dataList) && arg->isLValue()) {
	depList->add(*arg) ;
      }
    }
  }
  delete sIter ;

  // Call hook function for all branch nodes
  RooArgSet branchList ;
  branchNodeServerList(&branchList) ;
  RooAbsArg* branch ;
  TIterator* bIter = branchList.createIterator() ;
  while((branch=(RooAbsArg*)bIter->Next())) {
    branch->getObservablesHook(dataList, depList) ;
  }
  delete bIter ;

  return depList ;
}


RooArgSet* RooAbsArg::getComponents() const
{
  // Return a RooArgSet with all component (branch nodes) of the
  // expression tree headed by this object

  TString name(GetName()) ;
  name.Append("_components") ;

  RooArgSet* set = new RooArgSet(name) ;
  branchNodeServerList(set) ;

  return set ;
}



//_____________________________________________________________________________
Bool_t RooAbsArg::checkObservables(const RooArgSet*) const
{
  // Overloadable function in which derived classes can implement
  // consistency checks of the variables. If this function returns
  // true, indicating an error, the fitter or generator will abort.

  return kFALSE ;
}


//_____________________________________________________________________________
Bool_t RooAbsArg::recursiveCheckObservables(const RooArgSet* nset) const
{
  // Recursively call checkObservables on all nodes in the expression tree

  RooArgSet nodeList ;
  treeNodeServerList(&nodeList) ;
  TIterator* iter = nodeList.createIterator() ;

  RooAbsArg* arg ;
  Bool_t ret(kFALSE) ;
  while((arg=(RooAbsArg*)iter->Next())) {
    if (arg->getAttribute("ServerDied")) {
      coutE(LinkStateMgmt) << "RooAbsArg::recursiveCheckObservables(" << GetName() << "): ERROR: one or more servers of node "
			   << arg->GetName() << " no longer exists!" << endl ;
      arg->Print("v") ;
      ret = kTRUE ;
    }
    ret |= arg->checkObservables(nset) ;
  }
  delete iter ;

  return ret ;
}


//_____________________________________________________________________________
Bool_t RooAbsArg::dependsOn(const RooAbsCollection& serverList, const RooAbsArg* ignoreArg, Bool_t valueOnly) const
{
  // Test whether we depend on (ie, are served by) any object in the
  // specified collection. Uses the dependsOn(RooAbsArg&) member function.

  Bool_t result(kFALSE);
  TIterator* sIter = serverList.createIterator();
  RooAbsArg* server ;
  while ((!result && (server=(RooAbsArg*)sIter->Next()))) {
    if (dependsOn(*server,ignoreArg,valueOnly)) {
      result= kTRUE;
    }
  }
  delete sIter;
  return result;
}


//_____________________________________________________________________________
Bool_t RooAbsArg::dependsOn(const RooAbsArg& testArg, const RooAbsArg* ignoreArg, Bool_t valueOnly) const
{
  // Test whether we depend on (ie, are served by) the specified object.
  // Note that RooAbsArg objects are considered equivalent if they have
  // the same name.

  if (this==ignoreArg) return kFALSE ;

  // First check if testArg is self
  if (!TString(testArg.GetName()).CompareTo(GetName())) return kTRUE ;


  // Next test direct dependence
  RooAbsArg* server = findServer(testArg.GetName()) ;
  if (server!=0) {

    // Return true if valueOnly is FALSE or if server is value server, otherwise keep looking
    if ( !valueOnly || server->isValueServer(GetName())) {
      return kTRUE ;
    }
  }

  // If not, recurse
  TIterator* sIter = serverIterator() ;
  while ((server=(RooAbsArg*)sIter->Next())) {

    if ( !valueOnly || server->isValueServer(GetName())) {
      if (server->dependsOn(testArg,ignoreArg,valueOnly)) {
	delete sIter ;
	return kTRUE ;
      }
    }
  }

  delete sIter ;
  return kFALSE ;
}



//_____________________________________________________________________________
Bool_t RooAbsArg::overlaps(const RooAbsArg& testArg, Bool_t valueOnly) const
{
  // Test if any of the nodes of tree are shared with that of the given tree

  RooArgSet list("treeNodeList") ;
  treeNodeServerList(&list) ;

  return valueOnly ? testArg.dependsOnValue(list) : testArg.dependsOn(list) ;
}



//_____________________________________________________________________________
Bool_t RooAbsArg::observableOverlaps(const RooAbsData* dset, const RooAbsArg& testArg) const
{
  // Test if any of the dependents of the arg tree (as determined by getObservables)
  // overlaps with those of the testArg.

  return observableOverlaps(dset->get(),testArg) ;
}


//_____________________________________________________________________________
Bool_t RooAbsArg::observableOverlaps(const RooArgSet* nset, const RooAbsArg& testArg) const
{
  // Test if any of the dependents of the arg tree (as determined by getObservables)
  // overlaps with those of the testArg.

  RooArgSet* depList = getObservables(nset) ;
  Bool_t ret = testArg.dependsOn(*depList) ;
  delete depList ;
  return ret ;
}



//_____________________________________________________________________________
void RooAbsArg::setValueDirty(const RooAbsArg* source) const
{
  // Mark this object as having changed its value, and propagate this status
  // change to all of our clients. If the object is not in automatic dirty
  // state propagation mode, this call has no effect

  if (_operMode!=Auto || _inhibitDirty) return ;

  // Handle no-propagation scenarios first
  if (_clientListValue.GetSize()==0) {
    _valueDirty = kTRUE ;
    return ;
  }

  // Cyclical dependency interception
  if (source==0) {
    source=this ;
  } else if (source==this) {
    // Cyclical dependency, abort
    coutE(LinkStateMgmt) << "RooAbsArg::setValueDirty(" << GetName()
			 << "): cyclical dependency detected, source = " << source->GetName() << endl ;
    //assert(0) ;
    return ;
  }

  // Propagate dirty flag to all clients if this is a down->up transition
  if (_verboseDirty) {
    cxcoutD(LinkStateMgmt) << "RooAbsArg::setValueDirty(" << (source?source->GetName():"self") << "->" << GetName() << "," << this
			   << "): dirty flag " << (_valueDirty?"already ":"") << "raised" << endl ;
  }

  _valueDirty = kTRUE ;

  _clientValueIter->Reset() ;
  RooAbsArg* client ;
  while ((client=(RooAbsArg*)_clientValueIter->Next())) {
    client->setValueDirty(source) ;
  }


}


//_____________________________________________________________________________
void RooAbsArg::setShapeDirty(const RooAbsArg* source) const
{
  // Mark this object as having changed its shape, and propagate this status
  // change to all of our clients.

  if (_verboseDirty) {
    cxcoutD(LinkStateMgmt) << "RooAbsArg::setShapeDirty(" << GetName()
			   << "): dirty flag " << (_shapeDirty?"already ":"") << "raised" << endl ;
  }

  if (_clientListShape.GetSize()==0) {
    _shapeDirty = kTRUE ;
    return ;
  }

  // Set 'dirty' shape state for this object and propagate flag to all its clients
  if (source==0) {
    source=this ;
  } else if (source==this) {
    // Cyclical dependency, abort
    coutE(LinkStateMgmt) << "RooAbsArg::setShapeDirty(" << GetName()
	 << "): cyclical dependency detected" << endl ;
    return ;
  }

  // Propagate dirty flag to all clients if this is a down->up transition
  _shapeDirty=kTRUE ;

  _clientShapeIter->Reset() ;
  RooAbsArg* client ;
  while ((client=(RooAbsArg*)_clientShapeIter->Next())) {
    client->setShapeDirty(source) ;
    client->setValueDirty(source) ;
  }

}



//_____________________________________________________________________________
Bool_t RooAbsArg::redirectServers(const RooAbsCollection& newSet, Bool_t mustReplaceAll, Bool_t nameChange, Bool_t isRecursionStep)
{
  // Substitute our servers with those listed in newSet. If nameChange is false, servers and
  // and substitutes are matched by name. If nameChange is true, servers are matched to args
  // in newSet that have the 'ORIGNAME:<servername>' attribute set. If mustReplaceAll is set,
  // a warning is printed and error status is returned if not all servers could be sucessfully
  // substituted.

  // Trivial case, no servers
  if (!_serverList.First()) return kFALSE ;
  if (newSet.getSize()==0) return kFALSE ;

  // Replace current servers with new servers with the same name from the given list
  Bool_t ret(kFALSE) ;

  //Copy original server list to not confuse the iterator while deleting
  THashList origServerList, origServerValue, origServerShape ;
  RooAbsArg *oldServer, *newServer ;
  TIterator* sIter = _serverList.MakeIterator() ;
  while ((oldServer=(RooAbsArg*)sIter->Next())) {
    origServerList.Add(oldServer) ;

    // Retrieve server side link state information
    if (oldServer->_clientListValue.FindObject(this)) {
      origServerValue.Add(oldServer) ;
    }
    if (oldServer->_clientListShape.FindObject(this)) {
      origServerShape.Add(oldServer) ;
    }
  }
  delete sIter ;

  // Delete all previously registered servers
  sIter = origServerList.MakeIterator() ;
  Bool_t propValue, propShape ;
  while ((oldServer=(RooAbsArg*)sIter->Next())) {

    newServer= oldServer->findNewServer(newSet, nameChange);

    if (newServer && _verboseDirty) {
      cxcoutD(LinkStateMgmt) << "RooAbsArg::redirectServers(" << (void*)this << "," << GetName() << "): server " << oldServer->GetName()
			     << " redirected from " << oldServer << " to " << newServer << endl ;
    }

    if (!newServer) {
      if (mustReplaceAll) {
	cxcoutD(LinkStateMgmt) << "RooAbsArg::redirectServers(" << (void*)this << "," << GetName() << "): server " << oldServer->GetName()
			       << " (" << (void*)oldServer << ") not redirected" << (nameChange?"[nameChange]":"") << endl ;
	ret = kTRUE ;
      }
      continue ;
    }

    propValue=origServerValue.FindObject(oldServer)?kTRUE:kFALSE ;
    propShape=origServerShape.FindObject(oldServer)?kTRUE:kFALSE ;
    // cout << "replaceServer with name " << oldServer->GetName() << " old=" << oldServer << " new=" << newServer << endl ;
    if (newServer != this) {
      replaceServer(*oldServer,*newServer,propValue,propShape) ;
    }
  }

  delete sIter ;

  setValueDirty() ;
  setShapeDirty() ;

  // Take self out of newset disallowing cyclical dependencies
  RooAbsCollection* newSet2 = (RooAbsCollection*) newSet.clone("newSet2") ;
  newSet2->remove(*this,kTRUE,kTRUE) ;

  // Process the proxies
  Bool_t allReplaced=kTRUE ;
  for (int i=0 ; i<numProxies() ; i++) {
<<<<<<< HEAD
    // WVE: Need to make exception here too for newServer != this    
=======
    // WVE: Need to make exception here too for newServer != this
>>>>>>> 84c4c19c
    Bool_t ret2 = getProxy(i)->changePointer(*newSet2,nameChange) ;
    allReplaced &= ret2 ;
  }

  delete newSet2 ;

  if (mustReplaceAll && !allReplaced) {
    coutE(LinkStateMgmt) << "RooAbsArg::redirectServers(" << GetName()
			 << "): ERROR, some proxies could not be adjusted" << endl ;
    ret = kTRUE ;
  }

  // Optional subclass post-processing
  for (Int_t i=0 ;i<numCaches() ; i++) {
    ret |= getCache(i)->redirectServersHook(newSet,mustReplaceAll,nameChange,isRecursionStep) ;
  }
  ret |= redirectServersHook(newSet,mustReplaceAll,nameChange,isRecursionStep) ;

  return ret ;
}

//_____________________________________________________________________________
RooAbsArg *RooAbsArg::findNewServer(const RooAbsCollection &newSet, Bool_t nameChange) const
{
  // Find the new server in the specified set that matches the old server.
  // Allow a name change if nameChange is kTRUE, in which case the new
  // server is selected by searching for a new server with an attribute
  // of "ORIGNAME:<oldName>". Return zero if there is not a unique match.

  RooAbsArg *newServer = 0;
  if (!nameChange) {
    newServer = newSet.find(GetName()) ;
  }
  else {
    // Name changing server redirect:
    // use 'ORIGNAME:<oldName>' attribute instead of name of new server
    TString nameAttrib("ORIGNAME:") ;
    nameAttrib.Append(GetName()) ;

    RooArgSet* tmp = (RooArgSet*) newSet.selectByAttrib(nameAttrib,kTRUE) ;
    if(0 != tmp) {

      // Check if any match was found
      if (tmp->getSize()==0) {
	delete tmp ;
	return 0 ;
      }

      // Check if match is unique
      if(tmp->getSize()>1) {
	coutF(LinkStateMgmt) << "RooAbsArg::redirectServers(" << GetName() << "): FATAL Error, " << tmp->getSize() << " servers with "
			     << nameAttrib << " attribute" << endl ;
	tmp->Print("v") ;
	assert(0) ;
      }

      // use the unique element in the set
      newServer= tmp->first();
      delete tmp ;
    }
  }
  return newServer;
}

Bool_t RooAbsArg::recursiveRedirectServers(const RooAbsCollection& newSet, Bool_t mustReplaceAll, Bool_t nameChange, Bool_t recurseInNewSet)
{
  // Recursively redirect all servers with new server in collection 'newSet'.
  // Substitute our servers with those listed in newSet. If nameChange is false, servers and
  // and substitutes are matched by name. If nameChange is true, servers are matched to args
  // in newSet that have the 'ORIGNAME:<servername>' attribute set. If mustReplaceAll is set,
  // a warning is printed and error status is returned if not all servers could be sucessfully
  // substituted. If recurseInNewSet is true, the recursion algorithm also recursion into
  // expression trees under the arguments in the new servers (i.e. those in newset)


  // Cyclic recursion protection
  static RooLinkedList callStack ;
  if (callStack.FindObject(this)) {
    return kFALSE ;
  } else {
    callStack.Add(this) ;
  }

  // Do not recurse into newset if not so specified
//   if (!recurseInNewSet && newSet.contains(*this)) {
//     return kFALSE ;
//   }


  // Apply the redirectServers function recursively on all branch nodes in this argument tree.
  Bool_t ret(kFALSE) ;

  cxcoutD(LinkStateMgmt) << "RooAbsArg::recursiveRedirectServers(" << this << "," << GetName() << ") newSet = " << newSet << " mustReplaceAll = "
			 << (mustReplaceAll?"T":"F") << " nameChange = " << (nameChange?"T":"F") << " recurseInNewSet = " << (recurseInNewSet?"T":"F") << endl ;

  // Do redirect on self (identify operation as recursion step)
  ret |= redirectServers(newSet,mustReplaceAll,nameChange,kTRUE) ;

  // Do redirect on servers
  TIterator* sIter = serverIterator() ;
  RooAbsArg* server ;
  while((server=(RooAbsArg*)sIter->Next())) {
    ret |= server->recursiveRedirectServers(newSet,mustReplaceAll,nameChange,recurseInNewSet) ;
  }
  delete sIter ;

  callStack.Remove(this) ;
  return ret ;
}



//_____________________________________________________________________________
void RooAbsArg::registerProxy(RooArgProxy& proxy)
{
  // Register an RooArgProxy in the proxy list. This function is called by owned
  // proxies upon creation. After registration, this arg wil forward pointer
  // changes from serverRedirects and updates in cached normalization sets
  // to the proxies immediately after they occur. The proxied argument is
  // also added as value and/or shape server

  // Every proxy can be registered only once
  if (_proxyList.FindObject(&proxy)) {
    coutE(LinkStateMgmt) << "RooAbsArg::registerProxy(" << GetName() << "): proxy named "
			 << proxy.GetName() << " for arg " << proxy.absArg()->GetName()
			 << " already registered" << endl ;
    return ;
  }

//   cout << (void*)this << " " << GetName() << ": registering proxy "
//        << (void*)&proxy << " with name " << proxy.name() << " in mode "
//        << (proxy.isValueServer()?"V":"-") << (proxy.isShapeServer()?"S":"-") << endl ;

  // Register proxied object as server
  if (proxy.absArg()) {
    addServer(*proxy.absArg(),proxy.isValueServer(),proxy.isShapeServer()) ;
  }

  // Register proxy itself
  _proxyList.Add(&proxy) ;
}


//_____________________________________________________________________________
void RooAbsArg::unRegisterProxy(RooArgProxy& proxy)
{
  // Remove proxy from proxy list. This functions is called by owned proxies
  // upon their destruction.

  _proxyList.Remove(&proxy) ;
}



//_____________________________________________________________________________
void RooAbsArg::registerProxy(RooSetProxy& proxy)
{
  // Register an RooSetProxy in the proxy list. This function is called by owned
  // proxies upon creation. After registration, this arg wil forward pointer
  // changes from serverRedirects and updates in cached normalization sets
  // to the proxies immediately after they occur.

  // Every proxy can be registered only once
  if (_proxyList.FindObject(&proxy)) {
    coutE(LinkStateMgmt) << "RooAbsArg::registerProxy(" << GetName() << "): proxy named "
			 << proxy.GetName() << " already registered" << endl ;
    return ;
  }

  // Register proxy itself
  _proxyList.Add(&proxy) ;
}



//_____________________________________________________________________________
void RooAbsArg::unRegisterProxy(RooSetProxy& proxy)
{
  // Remove proxy from proxy list. This functions is called by owned proxies
  // upon their destruction.

  _proxyList.Remove(&proxy) ;
}



//_____________________________________________________________________________
void RooAbsArg::registerProxy(RooListProxy& proxy)
{
  // Register an RooListProxy in the proxy list. This function is called by owned
  // proxies upon creation. After registration, this arg wil forward pointer
  // changes from serverRedirects and updates in cached normalization sets
  // to the proxies immediately after they occur.

  // Every proxy can be registered only once
  if (_proxyList.FindObject(&proxy)) {
    coutE(LinkStateMgmt) << "RooAbsArg::registerProxy(" << GetName() << "): proxy named "
			 << proxy.GetName() << " already registered" << endl ;
    return ;
  }

  // Register proxy itself
  _proxyList.Add(&proxy) ;
}



//_____________________________________________________________________________
void RooAbsArg::unRegisterProxy(RooListProxy& proxy)
{
  // Remove proxy from proxy list. This functions is called by owned proxies
  // upon their destruction.

  _proxyList.Remove(&proxy) ;
}



//_____________________________________________________________________________
RooAbsProxy* RooAbsArg::getProxy(Int_t index) const
{
  // Return the nth proxy from the proxy list.

  // Cross cast: proxy list returns TObject base pointer, we need
  // a RooAbsProxy base pointer. C++ standard requires
  // a dynamic_cast for this.
  return dynamic_cast<RooAbsProxy*> (_proxyList.At(index)) ;
}



//_____________________________________________________________________________
Int_t RooAbsArg::numProxies() const
{
  // Return the number of registered proxies.

  return _proxyList.GetSize() ;
}



//_____________________________________________________________________________
void RooAbsArg::setProxyNormSet(const RooArgSet* nset)
{
  // Forward a change in the cached normalization argset
  // to all the registered proxies.

  for (int i=0 ; i<numProxies() ; i++) {
    getProxy(i)->changeNormSet(nset) ;
  }
}



//_____________________________________________________________________________
void RooAbsArg::attachToTree(TTree& ,Int_t)
{
  // Overloadable function for derived classes to implement
  // attachment as branch to a TTree

  coutE(Contents) << "RooAbsArg::attachToTree(" << GetName()
		  << "): Cannot be attached to a TTree" << endl ;
}



//_____________________________________________________________________________
Bool_t RooAbsArg::isValid() const
{
  // WVE (08/21/01) Probably obsolete now
  return kTRUE ;
}



//_____________________________________________________________________________
void RooAbsArg::copyList(TList& dest, const TList& source)
{
  // WVE (08/21/01) Probably obsolete now
  dest.Clear() ;

  TIterator* sIter = source.MakeIterator() ;
  TObject* obj ;
  while ((obj = sIter->Next())) {
    dest.Add(obj) ;
  }
  delete sIter ;
}



//_____________________________________________________________________________
void RooAbsArg::printName(ostream& os) const
{
  // Print object name

  os << GetName() ;
}



//_____________________________________________________________________________
void RooAbsArg::printTitle(ostream& os) const
{
  // Print object title
  os << GetTitle() ;
}



//_____________________________________________________________________________
void RooAbsArg::printClassName(ostream& os) const
{
  // Print object class name
  os << IsA()->GetName() ;
}


void RooAbsArg::printAddress(ostream& os) const
{
  // Print addrss of this RooAbsArg
  os << this ;
}



//_____________________________________________________________________________
void RooAbsArg::printArgs(ostream& os) const
{
  // Print object arguments, ie its proxies

  // Print nothing if there are no dependencies
  if (numProxies()==0) return ;

  os << "[ " ;
  for (Int_t i=0 ; i<numProxies() ; i++) {
    RooAbsProxy* p = getProxy(i) ;
    if (!TString(p->name()).BeginsWith("!")) {
      p->print(os) ;
      os << " " ;
    }
<<<<<<< HEAD
  }    
  printMetaArgs(os) ;
  os << "]" ;  
=======
  }
  printMetaArgs(os) ;
  os << "]" ;
>>>>>>> 84c4c19c
}



//_____________________________________________________________________________
Int_t RooAbsArg::defaultPrintContents(Option_t* /*opt*/) const
{
  // Define default contents to print
  return kName|kClassName|kValue|kArgs ;
}



//_____________________________________________________________________________
void RooAbsArg::printMultiline(ostream& os, Int_t /*contents*/, Bool_t /*verbose*/, TString indent) const
{
  // Implement multi-line detailed printing

  os << indent << "--- RooAbsArg ---" << endl;
  // dirty state flags
  os << indent << "  Value State: " ;
  switch(_operMode) {
  case ADirty: os << "FORCED DIRTY" ; break ;
  case AClean: os << "FORCED clean" ; break ;
  case Auto: os << (isValueDirty() ? "DIRTY":"clean") ; break ;
  }
  os << endl
     << indent << "  Shape State: " << (isShapeDirty() ? "DIRTY":"clean") << endl;
  // attribute list
  os << indent << "  Attributes: " ;
  printAttribList(os) ;
  os << endl ;
  // our memory address (for x-referencing with client addresses of other args)
  os << indent << "  Address: " << (void*)this << endl;
  // client list
  os << indent << "  Clients: " << endl;
  TIterator *clientIter= _clientList.MakeIterator();
  RooAbsArg* client ;
  while ((client=(RooAbsArg*)clientIter->Next())) {
    os << indent << "    (" << (void*)client  << ","
       << (_clientListValue.FindObject(client)?"V":"-")
       << (_clientListShape.FindObject(client)?"S":"-")
       << ") " ;
    client->printStream(os,kClassName|kTitle|kName,kSingleLine);
  }
  delete clientIter;

  // server list
  os << indent << "  Servers: " << endl;
  TIterator *serverIter= _serverList.MakeIterator();
  RooAbsArg* server ;
  while ((server=(RooAbsArg*)serverIter->Next())) {
    os << indent << "    (" << (void*)server << ","
       << (server->_clientListValue.FindObject((TObject*)this)?"V":"-")
       << (server->_clientListShape.FindObject((TObject*)this)?"S":"-")
       << ") " ;
    server->printStream(os,kClassName|kName|kTitle,kSingleLine);
  }
  delete serverIter;

  // proxy list
  os << indent << "  Proxies: " << endl ;
  for (int i=0 ; i<numProxies() ; i++) {
    RooAbsProxy* proxy=getProxy(i) ;

    if (proxy->IsA()->InheritsFrom(RooArgProxy::Class())) {
      os << indent << "    " << proxy->name() << " -> " ;
      RooAbsArg* parg = ((RooArgProxy*)proxy)->absArg() ;
      if (parg) {
	parg->printStream(os,kName,kSingleLine) ;
      } else {
	os << " (empty)" << endl ; ;
      }
    } else {
      os << indent << "    " << proxy->name() << " -> " ;
      os << endl ;
      TString moreIndent(indent) ;
      moreIndent.Append("    ") ;
      ((RooSetProxy*)proxy)->printStream(os,kName,kStandard,moreIndent.Data()) ;
    }
  }
}


//_____________________________________________________________________________
void RooAbsArg::printTree(ostream& os, TString /*indent*/) const
{
  // Print object tree structure
  const_cast<RooAbsArg*>(this)->printCompactTree(os) ;
}


//_____________________________________________________________________________
ostream& operator<<(ostream& os, RooAbsArg &arg)
{
  // Ostream operator
  arg.writeToStream(os,kTRUE) ;
  return os ;
}

//_____________________________________________________________________________
istream& operator>>(istream& is, RooAbsArg &arg)
{
  // Istream operator
  arg.readFromStream(is,kTRUE,kFALSE) ;
  return is ;
}

//_____________________________________________________________________________
void RooAbsArg::printAttribList(ostream& os) const
{
  // Print the attribute list

  set<string>::const_iterator iter = _boolAttrib.begin() ;
  Bool_t first(kTRUE) ;
  while (iter != _boolAttrib.end()) {
    os << (first?" [":",") << *iter ;
    first=kFALSE ;
    ++iter ;
  }
  if (!first) os << "] " ;
}

//_____________________________________________________________________________
void RooAbsArg::attachDataSet(const RooAbsData &data)
{
  // Replace server nodes with names matching the dataset variable names
  // with those data set variables, making this PDF directly dependent on the dataset

  const RooArgSet* set = data.get() ;
  RooArgSet branches ;
  branchNodeServerList(&branches,0,kTRUE) ;

  TIterator* iter = branches.createIterator() ;
  RooAbsArg* branch ;
  while((branch=(RooAbsArg*)iter->Next())) {
    branch->redirectServers(*set,kFALSE,kFALSE) ;
  }
  delete iter ;
}



//_____________________________________________________________________________
void RooAbsArg::attachDataStore(const RooAbsDataStore &dstore)
{
  // Replace server nodes with names matching the dataset variable names
  // with those data set variables, making this PDF directly dependent on the dataset

  const RooArgSet* set = dstore.get() ;
  RooArgSet branches ;
  branchNodeServerList(&branches,0,kTRUE) ;

  TIterator* iter = branches.createIterator() ;
  RooAbsArg* branch ;
  while((branch=(RooAbsArg*)iter->Next())) {
    branch->redirectServers(*set,kFALSE,kFALSE) ;
  }
  delete iter ;
}



//_____________________________________________________________________________
Int_t RooAbsArg::Compare(const TObject* other) const
{
  // Utility function used by TCollection::Sort to compare contained TObjects
  // We implement comparison by name, resulting in alphabetical sorting by object name.

  return strcmp(GetName(),other->GetName()) ;
}



//_____________________________________________________________________________
void RooAbsArg::printDirty(Bool_t depth) const
{
  // Print information about current value dirty state information.
  // If depth flag is true, information is recursively printed for
  // all nodes in this arg tree.

  if (depth) {

    RooArgSet branchList ;
    branchNodeServerList(&branchList) ;
    TIterator* bIter = branchList.createIterator() ;
    RooAbsArg* branch ;
    while((branch=(RooAbsArg*)bIter->Next())) {
      branch->printDirty(kFALSE) ;
    }

  } else {
    cout << GetName() << " : " ;
    switch (_operMode) {
    case AClean: cout << "FORCED clean" ; break ;
    case ADirty: cout << "FORCED DIRTY" ; break ;
    case Auto:   cout << "Auto  " << (isValueDirty()?"DIRTY":"clean") ;
    }
    cout << endl ;
  }
}


//_____________________________________________________________________________
void RooAbsArg::optimizeCacheMode(const RooArgSet& observables)
{
  // Activate cache mode optimization with given definition of observables.
  // The cache operation mode of all objects in the expression tree will
  // modified such that all nodes that depend directly or indirectly on
  // any of the listed observables will be set to ADirty, as they are
  // expected to change every time. This save change tracking overhead for
  // nodes that are a priori known to change every time

  RooLinkedList proc;
  RooArgSet opt ;
  optimizeCacheMode(observables,opt,proc) ;

  coutI(Optimization) << "RooAbsArg::optimizeCacheMode(" << GetName() << ") nodes " << opt << " depend on observables, "
			<< "changing cache operation mode from change tracking to unconditional evaluation" << endl ;
}


//_____________________________________________________________________________
void RooAbsArg::optimizeCacheMode(const RooArgSet& observables, RooArgSet& optimizedNodes, RooLinkedList& processedNodes)
{
  // Activate cache mode optimization with given definition of observables.
  // The cache operation mode of all objects in the expression tree will
  // modified such that all nodes that depend directly or indirectly on
  // any of the listed observables will be set to ADirty, as they are
  // expected to change every time. This save change tracking overhead for
  // nodes that are a priori known to change every time

  // Optimization applies only to branch nodes, not to leaf nodes
  if (!isDerived()) {
    return ;
  }


  // Terminate call if this node was already processed (tree structure may be cyclical)
  if (processedNodes.FindObject(this)) {
    return ;
  } else {
    processedNodes.Add(this) ;
  }

  // Set cache mode operator to 'AlwaysDirty' if we depend on any of the given observables
  if (dependsOnValue(observables)) {

    if (dynamic_cast<RooRealIntegral*>(this)) {
      cxcoutI(Integration) << "RooAbsArg::optimizeCacheMode(" << GetName() << ") integral depends on value of one or more observables and will be evaluated for every event" << endl ;
    }
    optimizedNodes.add(*this,kTRUE) ;
    if (operMode()==AClean) {
    } else {
      setOperMode(ADirty,kTRUE) ; // WVE propagate flag recursively to top of tree
    }
  } else {
  }
  // Process any RooAbsArgs contained in any of the caches of this object
  for (Int_t i=0 ;i<numCaches() ; i++) {
    getCache(i)->optimizeCacheMode(observables,optimizedNodes,processedNodes) ;
  }

  // Forward calls to all servers
  TIterator* sIter = serverIterator() ;
  RooAbsArg* server ;
  while((server=(RooAbsArg*)sIter->Next())) {
    server->optimizeCacheMode(observables,optimizedNodes,processedNodes) ;
  }
  delete sIter ;

}

//_____________________________________________________________________________
Bool_t RooAbsArg::findConstantNodes(const RooArgSet& observables, RooArgSet& cacheList)
{
  // Find branch nodes with all-constant parameters, and add them to the list of
  // nodes that can be cached with a dataset in a test statistic calculation

  RooLinkedList proc ;
  Bool_t ret = findConstantNodes(observables,cacheList,proc) ;

  // If node can be optimized and hasn't been identified yet, add it to the list
  coutI(Optimization) << "RooAbsArg::findConstantNodes(" << GetName() << "): components "
			<< cacheList << " depend exclusively on constant parameters and will be precalculated and cached" << endl ;

  return ret ;
}



//_____________________________________________________________________________
Bool_t RooAbsArg::findConstantNodes(const RooArgSet& observables, RooArgSet& cacheList, RooLinkedList& processedNodes)
{
  // Find branch nodes with all-constant parameters, and add them to the list of
  // nodes that can be cached with a dataset in a test statistic calculation

  // Caching only applies to branch nodes
  if (!isDerived()) {
    return kFALSE;
  }

  // Terminate call if this node was already processed (tree structure may be cyclical)
  if (processedNodes.FindObject(this)) {
    return kFALSE ;
  } else {
    processedNodes.Add(this) ;
  }

  // Check if node depends on any non-constant parameter
  Bool_t canOpt(kTRUE) ;
  RooArgSet* paramSet = getParameters(observables) ;
  TIterator* iter = paramSet->createIterator() ;
  RooAbsArg* param ;
  while((param = (RooAbsArg*)iter->Next())) {
    if (!param->isConstant()) {
      canOpt=kFALSE ;
      break ;
    }
  }
  delete iter ;
  delete paramSet ;

  // If yes, list node eligible for caching, if not test nodes one level down
  if (canOpt) {

    if (!cacheList.find(GetName()) && dependsOnValue(observables) && !observables.find(GetName()) ) {

      // Add to cache list
      cxcoutD(Optimization) << "RooAbsArg::findConstantNodes(" << GetName() << ") adding self to list of constant nodes" << endl ;

      cacheList.add(*this,kFALSE) ;
    }

  } else {

    // If not, see if next level down can be cached
    TIterator* sIter = serverIterator() ;
    RooAbsArg* server ;
    while((server=(RooAbsArg*)sIter->Next())) {
      if (server->isDerived()) {
	server->findConstantNodes(observables,cacheList,processedNodes) ;
      }
    }
    delete sIter ;
  }

  // Forward call to all cached contained in current object
  for (Int_t i=0 ;i<numCaches() ; i++) {
    getCache(i)->findConstantNodes(observables,cacheList,processedNodes) ;
  }

  return kFALSE ;
}




//_____________________________________________________________________________
void RooAbsArg::constOptimizeTestStatistic(ConstOpCode opcode)
{
  // Interface function signaling a request to perform constant term
  // optimization. This default implementation takes no action other than to
  // forward the calls to all servers

  TIterator* sIter = serverIterator() ;
  RooAbsArg* server ;
  while((server=(RooAbsArg*)sIter->Next())) {
    server->constOptimizeTestStatistic(opcode) ;
  }
  delete sIter ;
}


//_____________________________________________________________________________
void RooAbsArg::setOperMode(OperMode mode, Bool_t recurseADirty)
{
  // Change cache operation mode to given mode. If recurseAdirty
  // is true, then a mode change to AlwaysDirty will automatically
  // be propagated recursively to all client nodes

  // Prevent recursion loops
  if (mode==_operMode) return ;

  _operMode = mode ;
  for (Int_t i=0 ;i<numCaches() ; i++) {
    getCache(i)->operModeHook() ;
  }
  operModeHook() ;

  // Propagate to all clients
  if (mode==ADirty && recurseADirty) {
    TIterator* iter = valueClientIterator() ;
    RooAbsArg* client ;
    while((client=(RooAbsArg*)iter->Next())) {
      client->setOperMode(mode) ;
    }
    delete iter ;
  }
}


//_____________________________________________________________________________
void RooAbsArg::printCompactTree(const char* indent, const char* filename, const char* namePat, RooAbsArg* client)
{
  // Print tree structure of expression tree on stdout, or to file if filename is specified.
  // If namePat is not "*", only nodes with names matching the pattern will be printed.
  // The client argument is used in recursive calls to properly display the value or shape nature
  // of the client-server links. It should be zero in calls initiated by users.

  if (filename) {
    ofstream ofs(filename) ;
    printCompactTree(ofs,indent,namePat,client) ;
  } else {
    printCompactTree(cout,indent,namePat,client) ;
  }
}


//_____________________________________________________________________________
void RooAbsArg::printCompactTree(ostream& os, const char* indent, const char* namePat, RooAbsArg* client)
{
  // Print tree structure of expression tree on given ostream.
  // If namePat is not "*", only nodes with names matching the pattern will be printed.
  // The client argument is used in recursive calls to properly display the value or shape nature
  // of the client-server links. It should be zero in calls initiated by users.

  if ( !namePat || TString(GetName()).Contains(namePat)) {
    os << indent << this ;
    if (client) {
      os << "/" ;
      if (isValueServer(*client)) os << "V" ; else os << "-" ;
      if (isShapeServer(*client)) os << "S" ; else os << "-" ;
    }
    os << " " ;

    os << IsA()->GetName() << "::" << GetName() <<  " = " ;
    printValue(os) ;

    if (_serverList.GetSize()>0) {
      switch(operMode()) {
      case Auto:   os << " [Auto] "  ; break ;
      case AClean: os << " [ACLEAN] " ; break ;
      case ADirty: os << " [ADIRTY] " ; break ;
      }
    }
    os << endl ;

    for (Int_t i=0 ;i<numCaches() ; i++) {
      getCache(i)->printCompactTreeHook(os,indent) ;
    }
    printCompactTreeHook(os,indent) ;
  }

  TString indent2(indent) ;
  indent2 += "  " ;
  TIterator * iter = serverIterator() ;
  RooAbsArg* arg ;
  while((arg=(RooAbsArg*)iter->Next())) {
    arg->printCompactTree(os,indent2,namePat,this) ;
  }
  delete iter ;
}


//_____________________________________________________________________________
void RooAbsArg::printComponentTree(const char* indent, const char* namePat, Int_t nLevel)
{
  // Print tree structure of expression tree on given ostream, only branch nodes are printed.
  // Lead nodes (variables) will not be shown
  //
  // If namePat is not "*", only nodes with names matching the pattern will be printed.

  if (nLevel==0) return ;
  if (isFundamental()) return ;
  RooResolutionModel* rmodel = dynamic_cast<RooResolutionModel*>(this) ;
  if (rmodel && rmodel->isConvolved()) return ;
  if (InheritsFrom("RooConstVar")) return ;

  if ( !namePat || TString(GetName()).Contains(namePat)) {
    cout << indent ;
    Print() ;
  }

  TString indent2(indent) ;
  indent2 += "  " ;
  TIterator * iter = serverIterator() ;
  RooAbsArg* arg ;
  while((arg=(RooAbsArg*)iter->Next())) {
    arg->printComponentTree(indent2.Data(),namePat,nLevel-1) ;
  }
  delete iter ;
}


//_____________________________________________________________________________
TString RooAbsArg::cleanBranchName() const
{
  // Construct a mangled name from the actual name that
  // is free of any math symbols that might be interpreted by TTree

  // Check for optional alternate name of branch for this argument
  TString rawBranchName = GetName() ;
  if (getStringAttribute("BranchName")) {
    rawBranchName = getStringAttribute("BranchName") ;
  }

  TString cleanName(rawBranchName) ;
  cleanName.ReplaceAll("/","D") ;
  cleanName.ReplaceAll("-","M") ;
  cleanName.ReplaceAll("+","P") ;
  cleanName.ReplaceAll("*","X") ;
  cleanName.ReplaceAll("[","L") ;
  cleanName.ReplaceAll("]","R") ;
  cleanName.ReplaceAll("(","L") ;
  cleanName.ReplaceAll(")","R") ;
  cleanName.ReplaceAll("{","L") ;
  cleanName.ReplaceAll("}","R") ;

  if (cleanName.Length()<=60) return cleanName ;

  // Name is too long, truncate and include CRC32 checksum of full name in clean name
  static char buf[1024] ;
  strlcpy(buf,cleanName.Data(),1024) ;
  snprintf(buf+46,1024-46,"_CRC%08x",crc32(cleanName.Data())) ;

  return TString(buf) ;
}





UInt_t RooAbsArg::crc32(const char* data)
{
  // Calculate crc32 checksum on given string

  // Calculate and extract length of string
  Int_t len = strlen(data) ;
  if (len<4) {
    oocoutE((RooAbsArg*)0,InputArguments) << "RooAbsReal::crc32 cannot calculate checksum of less than 4 bytes of data" << endl ;
    return 0 ;
  }

  // Initialize CRC table on first use
  static Bool_t init(kFALSE) ;
  static unsigned int crctab[256];
  if (!init) {
    int i, j;
    unsigned int crc;
    for (i = 0; i < 256; i++){
      crc = i << 24;
      for (j = 0; j < 8; j++) {
	if (crc & 0x80000000) {
	  crc = (crc << 1) ^ 0x04c11db7 ;
	} else {
	  crc = crc << 1;
	}
      }
      crctab[i] = crc;
    }
    init = kTRUE ;
  }

  unsigned int        result(0);
  int                 i(0);

  result = *data++ << 24;
  result |= *data++ << 16;
  result |= *data++ << 8;
  result |= *data++;
  result = ~ result;
  len -=4;

  for (i=0; i<len; i++) {
    result = (result << 8 | *data++) ^ crctab[result >> 24];
  }

  return ~result;
}


//_____________________________________________________________________________
void RooAbsArg::printCompactTreeHook(ostream&, const char *)
{
  // Hook function interface for object to insert additional information
  // when printed in the context of a tree structure. This default
  // implementation prints nothing
}


//_____________________________________________________________________________
void RooAbsArg::registerCache(RooAbsCache& cache)
{
  // Register RooAbsCache with this object. This function is called
  // by RooAbsCache constructors for objects that are a datamember
  // of this RooAbsArg. By registering itself the RooAbsArg is aware
  // of all its cache data members and will forward server change
  // and cache mode change calls to the cache objects, which in turn
  // can forward them their contents

  _cacheList.push_back(&cache) ;
}


//_____________________________________________________________________________
void RooAbsArg::unRegisterCache(RooAbsCache& cache)
{
  // Unregister a RooAbsCache. Called from the RooAbsCache destructor
  std::remove(_cacheList.begin(), _cacheList.end(), &cache);
}


//_____________________________________________________________________________
Int_t RooAbsArg::numCaches() const
{
  // Return number of registered caches

  return _cacheList.size() ;
}


//_____________________________________________________________________________
RooAbsCache* RooAbsArg::getCache(Int_t index) const
{
  // Return registered cache object by index

  return _cacheList[index] ;
}


//_____________________________________________________________________________
RooArgSet* RooAbsArg::getVariables(Bool_t stripDisconnected) const
{
  // Return RooArgSet with all variables (tree leaf nodes of expresssion tree)

  return getParameters(RooArgSet(),stripDisconnected) ;
}


//_____________________________________________________________________________
RooLinkedList RooAbsArg::getCloningAncestors() const
{
  // Return ancestors in cloning chain of this RooAbsArg. NOTE: Returned pointers
  // are not guaranteed to be 'live', so do not dereference without proper caution

  RooLinkedList retVal ;

  set<string>::const_iterator iter= _boolAttrib.begin() ;
  while(iter != _boolAttrib.end()) {
    if (TString(*iter).BeginsWith("CloneOf(")) {
      char buf[128] ;
      strlcpy(buf,iter->c_str(),128) ;
      strtok(buf,"(") ;
      char* ptrToken = strtok(0,")") ;
      RooAbsArg* ptr = (RooAbsArg*) strtol(ptrToken,0,16) ;
      retVal.Add(ptr) ;
    }
  }

  return retVal ;
}


//_____________________________________________________________________________
void RooAbsArg::graphVizTree(const char* fileName, const char* delimiter, bool useTitle, bool useLatex)
{
  // Create a GraphViz .dot file visualizing the expression tree headed by
  // this RooAbsArg object. Use the GraphViz tool suite to make e.g. a gif
  // or ps file from the .dot file
  //
  // Based on concept developed by Kyle Cranmer

  ofstream ofs(fileName) ;
  if (!ofs) {
    coutE(InputArguments) << "RooAbsArg::graphVizTree() ERROR: Cannot open graphViz output file with name " << fileName << endl ;
    return ;
  }
  graphVizTree(ofs, delimiter, useTitle, useLatex) ;
}

//_____________________________________________________________________________
void RooAbsArg::graphVizTree(ostream& os, const char* delimiter, bool useTitle, bool useLatex)
{
  // Write the GraphViz representation of the expression tree headed by
  // this RooAbsArg object to the given ostream.
  //
  // Based on concept developed by Kyle Cranmer

  if (!os) {
    coutE(InputArguments) << "RooAbsArg::graphVizTree() ERROR: output stream provided as input argument is in invalid state" << endl ;
  }

  // Write header
  os << "digraph " << GetName() << "{" << endl ;

  // First list all the tree nodes
  RooArgSet nodeSet ;
  treeNodeServerList(&nodeSet) ;
  TIterator* iter = nodeSet.createIterator() ;
  RooAbsArg* node ;

  // iterate over nodes
  while((node=(RooAbsArg*)iter->Next())) {
    string nodeName = node->GetName();
    string nodeTitle = node->GetTitle();
    string nodeLabel = (useTitle && !nodeTitle.empty()) ? nodeTitle : nodeName;

<<<<<<< HEAD
    // if using latex, replace ROOT's # with normal latex backslash 
    while(useLatex && nodeLabel.find("#")!=nodeLabel.npos){
      nodeLabel.replace(nodeLabel.find("#"), 1, "\\");
    }
    
    string typeFormat = "\\texttt{";
    string nodeType = (useLatex) ? typeFormat+node->IsA()->GetName()+"}" : node->IsA()->GetName();

    os << "\"" << nodeName << "\" [ color=" << (node->isFundamental()?"blue":"red") 
=======
    // if using latex, replace ROOT's # with normal latex backslash
    string::size_type position = nodeLabel.find("#") ;
    while(useLatex && position!=nodeLabel.npos){
      nodeLabel.replace(position, 1, "\\");
    }

    string typeFormat = "\\texttt{";
    string nodeType = (useLatex) ? typeFormat+node->IsA()->GetName()+"}" : node->IsA()->GetName();

    os << "\"" << nodeName << "\" [ color=" << (node->isFundamental()?"blue":"red")
>>>>>>> 84c4c19c
       << ", label=\"" << nodeType << delimiter << nodeLabel << "\"];" << endl ;

  }
  delete iter ;

  // Get set of all server links
  set<pair<RooAbsArg*,RooAbsArg*> > links ;
  graphVizAddConnections(links) ;

  // And write them out
  set<pair<RooAbsArg*,RooAbsArg*> >::iterator liter = links.begin() ;
  for( ; liter != links.end() ; ++liter ) {
    os << "\"" << liter->first->GetName() << "\" -> \"" << liter->second->GetName() << "\";" << endl ;
  }

  // Write trailer
  os << "}" << endl ;

}

//_____________________________________________________________________________
void RooAbsArg::graphVizAddConnections(set<pair<RooAbsArg*,RooAbsArg*> >& linkSet)
{
  // Utility function that inserts all point-to-point client-server connections
  // between any two RooAbsArgs in the expression tree headed by this object
  // in the linkSet argument.

  TIterator* sIter = serverIterator() ;
  RooAbsArg* server ;
  while((server=(RooAbsArg*)sIter->Next())) {
    linkSet.insert(make_pair(this,server)) ;
    server->graphVizAddConnections(linkSet) ;
  }
  delete sIter ;
}



// //_____________________________________________________________________________
<<<<<<< HEAD
// TGraphStruct* RooAbsArg::graph(Bool_t useFactoryTag, Double_t textSize) 
=======
// TGraphStruct* RooAbsArg::graph(Bool_t useFactoryTag, Double_t textSize)
>>>>>>> 84c4c19c
// {
//   // Return a TGraphStruct object filled with the tree structure of the pdf object

//   TGraphStruct* theGraph = new TGraphStruct() ;

//   // First list all the tree nodes
//   RooArgSet nodeSet ;
//   treeNodeServerList(&nodeSet) ;
//   TIterator* iter = nodeSet.createIterator() ;
//   RooAbsArg* node ;


//   // iterate over nodes
//   while((node=(RooAbsArg*)iter->Next())) {

//     // Skip node that represent numeric constants
//     if (node->IsA()->InheritsFrom(RooConstVar::Class())) continue ;
<<<<<<< HEAD
    
=======

>>>>>>> 84c4c19c
//     string nodeName ;
//     if (useFactoryTag && node->getStringAttribute("factory_tag")) {
//       nodeName  = node->getStringAttribute("factory_tag") ;
//     } else {
//       if (node->isFundamental()) {
// 	nodeName = node->GetName();
//       } else {
// 	ostringstream oss ;
// 	node->printStream(oss,(node->defaultPrintContents(0)&(~kValue)),node->defaultPrintStyle(0)) ;
// 	nodeName= oss.str() ;
// // 	nodeName = Form("%s::%s",node->IsA()->GetName(),node->GetName());

//       }
//     }
//     if (strncmp(nodeName.c_str(),"Roo",3)==0) {
//       nodeName = string(nodeName.c_str()+3) ;
//     }
//     node->setStringAttribute("graph_name",nodeName.c_str()) ;

//     TGraphNode* gnode = theGraph->AddNode(nodeName.c_str(),nodeName.c_str()) ;
//     gnode->SetLineWidth(2) ;
//     gnode->SetTextColor(node->isFundamental()?kBlue:kRed) ;
//     gnode->SetTextSize(textSize) ;
//   }
//   delete iter ;

//   // Get set of all server links
//   set<pair<RooAbsArg*,RooAbsArg*> > links ;
//   graphVizAddConnections(links) ;

//   // And insert them into the graph
//   set<pair<RooAbsArg*,RooAbsArg*> >::iterator liter = links.begin() ;
//   for( ; liter != links.end() ; ++liter ) {

//     TGraphNode* n1 = (TGraphNode*)theGraph->GetListOfNodes()->FindObject(liter->first->getStringAttribute("graph_name")) ;
//     TGraphNode* n2 = (TGraphNode*)theGraph->GetListOfNodes()->FindObject(liter->second->getStringAttribute("graph_name")) ;
//     if (n1 && n2) {
//       TGraphEdge* edge = theGraph->AddEdge(n1,n2) ;
//       edge->SetLineWidth(2) ;
//     }
//   }
<<<<<<< HEAD
  
=======

>>>>>>> 84c4c19c
//   return theGraph ;
// }



//_____________________________________________________________________________
Bool_t RooAbsArg::inhibitDirty()
{
  // Return current status of the inhibitDirty global flag. If true
  // no dirty state change tracking occurs and all caches are considered
  // to be always dirty.
  return _inhibitDirty ;
}


//_____________________________________________________________________________
Bool_t RooAbsArg::addOwnedComponents(const RooArgSet& comps)
{
  // Take ownership of the contents of 'comps'

  if (!_ownedComponents) {
    _ownedComponents = new RooArgSet("owned components") ;
  }
  return _ownedComponents->addOwned(comps) ;
}



//_____________________________________________________________________________
RooAbsArg* RooAbsArg::cloneTree(const char* newname) const
{
  // Clone tree expression of objects. All tree nodes will be owned by
  // the head node return by cloneTree()

  // Clone tree using snapshot
  RooArgSet* clonedNodes = (RooArgSet*) RooArgSet(*this).snapshot(kTRUE) ;

  // Find the head node in the cloneSet
  RooAbsArg* head = clonedNodes->find(GetName()) ;

  // Remove the head node from the cloneSet
  // To release it from the set ownership
  clonedNodes->remove(*head) ;

  // Add the set as owned component of the head
  head->addOwnedComponents(*clonedNodes) ;

<<<<<<< HEAD
  // Delete intermediate container   
=======
  // Delete intermediate container
>>>>>>> 84c4c19c
  clonedNodes->releaseOwnership() ;
  delete clonedNodes ;

  // Adjust name of head node if requested
  if (newname) {
    head->SetName(newname) ;
  }

  // Return the head
  return head ;
}



//_____________________________________________________________________________
RooExpensiveObjectCache& RooAbsArg::expensiveObjectCache() const
{
  if (_eocache) {
    return *_eocache ;
  } else {
    return RooExpensiveObjectCache::instance() ;
  }
}



//_____________________________________________________________________________
Bool_t RooAbsArg::flipAClean()
{
  return _flipAClean ;
}



//_____________________________________________________________________________
<<<<<<< HEAD
const char* RooAbsArg::aggregateCacheUniqueSuffix() const 
=======
const char* RooAbsArg::aggregateCacheUniqueSuffix() const
>>>>>>> 84c4c19c
{
  string suffix ;

  RooArgSet branches ;
  branchNodeServerList(&branches) ;
  TIterator* iter = branches.createIterator( );
  RooAbsArg* arg ;
  while((arg=(RooAbsArg*)iter->Next())) {
    const char* tmp = arg->cacheUniqueSuffix() ;
    if (tmp) suffix += tmp ;
  }
  delete iter ;
  return Form("%s",suffix.c_str()) ;
}<|MERGE_RESOLUTION|>--- conflicted
+++ resolved
@@ -149,11 +149,7 @@
 
   //setAttribute(Form("CloneOf(%08x)",&other)) ;
   //cout << "RooAbsArg::cctor(" << this << ") #bools = " << _boolAttrib.size() << " #strings = " << _stringAttrib.size() << endl ;
-<<<<<<< HEAD
-  
-=======
-
->>>>>>> 84c4c19c
+
   RooTrace::create(this) ;
 }
 
@@ -355,11 +351,7 @@
     setOperMode(ADirty) ;
   }
 
-<<<<<<< HEAD
-  
-=======
-
->>>>>>> 84c4c19c
+
   // Add server link to given server
   _serverList.Add(&server) ;
 
@@ -541,11 +533,7 @@
 //_____________________________________________________________________________
 void RooAbsArg::addParameters(RooArgSet& params, const RooArgSet* nset,Bool_t stripDisconnected) const
 {
-<<<<<<< HEAD
-  // INTERNAL helper function for getParameters() 
-=======
   // INTERNAL helper function for getParameters()
->>>>>>> 84c4c19c
 
   RooArgSet parList("parameters") ;
 
@@ -559,11 +547,7 @@
       if (server->isFundamental()) {
 	if (!nset || !server->dependsOn(*nset)) {
 	  nodeParamServers.add(*server) ;
-<<<<<<< HEAD
-	}       
-=======
 	}
->>>>>>> 84c4c19c
       } else {
 	nodeBranchServers.add(*server) ;
       }
@@ -638,11 +622,7 @@
 
   // Make iterator over tree leaf node list
   RooArgSet leafList("leafNodeServerList") ;
-<<<<<<< HEAD
-  treeNodeServerList(&leafList,0,kFALSE,kTRUE,valueOnly) ; 
-=======
   treeNodeServerList(&leafList,0,kFALSE,kTRUE,valueOnly) ;
->>>>>>> 84c4c19c
   //leafNodeServerList(&leafList) ;
   TIterator *sIter = leafList.createIterator() ;
 
@@ -984,11 +964,7 @@
   // Process the proxies
   Bool_t allReplaced=kTRUE ;
   for (int i=0 ; i<numProxies() ; i++) {
-<<<<<<< HEAD
-    // WVE: Need to make exception here too for newServer != this    
-=======
     // WVE: Need to make exception here too for newServer != this
->>>>>>> 84c4c19c
     Bool_t ret2 = getProxy(i)->changePointer(*newSet2,nameChange) ;
     allReplaced &= ret2 ;
   }
@@ -1330,15 +1306,9 @@
       p->print(os) ;
       os << " " ;
     }
-<<<<<<< HEAD
-  }    
-  printMetaArgs(os) ;
-  os << "]" ;  
-=======
   }
   printMetaArgs(os) ;
   os << "]" ;
->>>>>>> 84c4c19c
 }
 
 
@@ -2047,17 +2017,6 @@
     string nodeTitle = node->GetTitle();
     string nodeLabel = (useTitle && !nodeTitle.empty()) ? nodeTitle : nodeName;
 
-<<<<<<< HEAD
-    // if using latex, replace ROOT's # with normal latex backslash 
-    while(useLatex && nodeLabel.find("#")!=nodeLabel.npos){
-      nodeLabel.replace(nodeLabel.find("#"), 1, "\\");
-    }
-    
-    string typeFormat = "\\texttt{";
-    string nodeType = (useLatex) ? typeFormat+node->IsA()->GetName()+"}" : node->IsA()->GetName();
-
-    os << "\"" << nodeName << "\" [ color=" << (node->isFundamental()?"blue":"red") 
-=======
     // if using latex, replace ROOT's # with normal latex backslash
     string::size_type position = nodeLabel.find("#") ;
     while(useLatex && position!=nodeLabel.npos){
@@ -2068,7 +2027,6 @@
     string nodeType = (useLatex) ? typeFormat+node->IsA()->GetName()+"}" : node->IsA()->GetName();
 
     os << "\"" << nodeName << "\" [ color=" << (node->isFundamental()?"blue":"red")
->>>>>>> 84c4c19c
        << ", label=\"" << nodeType << delimiter << nodeLabel << "\"];" << endl ;
 
   }
@@ -2108,11 +2066,7 @@
 
 
 // //_____________________________________________________________________________
-<<<<<<< HEAD
-// TGraphStruct* RooAbsArg::graph(Bool_t useFactoryTag, Double_t textSize) 
-=======
 // TGraphStruct* RooAbsArg::graph(Bool_t useFactoryTag, Double_t textSize)
->>>>>>> 84c4c19c
 // {
 //   // Return a TGraphStruct object filled with the tree structure of the pdf object
 
@@ -2130,11 +2084,7 @@
 
 //     // Skip node that represent numeric constants
 //     if (node->IsA()->InheritsFrom(RooConstVar::Class())) continue ;
-<<<<<<< HEAD
-    
-=======
-
->>>>>>> 84c4c19c
+
 //     string nodeName ;
 //     if (useFactoryTag && node->getStringAttribute("factory_tag")) {
 //       nodeName  = node->getStringAttribute("factory_tag") ;
@@ -2176,11 +2126,7 @@
 //       edge->SetLineWidth(2) ;
 //     }
 //   }
-<<<<<<< HEAD
-  
-=======
-
->>>>>>> 84c4c19c
+
 //   return theGraph ;
 // }
 
@@ -2228,11 +2174,7 @@
   // Add the set as owned component of the head
   head->addOwnedComponents(*clonedNodes) ;
 
-<<<<<<< HEAD
-  // Delete intermediate container   
-=======
   // Delete intermediate container
->>>>>>> 84c4c19c
   clonedNodes->releaseOwnership() ;
   delete clonedNodes ;
 
@@ -2268,11 +2210,7 @@
 
 
 //_____________________________________________________________________________
-<<<<<<< HEAD
-const char* RooAbsArg::aggregateCacheUniqueSuffix() const 
-=======
 const char* RooAbsArg::aggregateCacheUniqueSuffix() const
->>>>>>> 84c4c19c
 {
   string suffix ;
 
