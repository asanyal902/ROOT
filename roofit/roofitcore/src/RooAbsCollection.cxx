--- conflicted
+++ resolved
@@ -354,15 +354,11 @@
   RooLinkedListIter iter = _list.iterator() ;
   RooLinkedListIter iter2 = other._list.iterator() ;
   while((elem=(RooAbsArg*)iter.Next())) {
-<<<<<<< HEAD
-    theirs= (RooAbsArg*)iter2.Next() ;
-=======
 
     // Identical size of iterators is documented assumption of method
     // coverity[NULL_RETURNS]
     theirs= (RooAbsArg*)iter2.Next() ;
 
->>>>>>> 84c4c19c
     theirs->syncCache() ;
     elem->copyCache(theirs,kTRUE) ;
   }
