--- conflicted
+++ resolved
@@ -250,13 +250,8 @@
 
 
 //_____________________________________________________________________________
-<<<<<<< HEAD
-RooAbsData* RooAbsData::reduce(RooCmdArg arg1,RooCmdArg arg2,RooCmdArg arg3,RooCmdArg arg4,
-			       RooCmdArg arg5,RooCmdArg arg6,RooCmdArg arg7,RooCmdArg arg8) 
-=======
 RooAbsData* RooAbsData::reduce(const RooCmdArg& arg1,const RooCmdArg& arg2,const RooCmdArg& arg3,const RooCmdArg& arg4,
 			       const RooCmdArg& arg5,const RooCmdArg& arg6,const RooCmdArg& arg7,const RooCmdArg& arg8) 
->>>>>>> 84c4c19c
 {
   // Create a reduced copy of this dataset. The caller takes ownership of the returned dataset
   //
@@ -1209,13 +1204,8 @@
 
   // create the box and set its options
   TPaveText *box= new TPaveText(xmin,ymax,xmax,ymin,"BRNDC");
-<<<<<<< HEAD
-  box->SetName(Form("%s_statBox",GetName())) ;
-  if(!box) return 0;
-=======
   if(!box) return 0;
   box->SetName(Form("%s_statBox",GetName())) ;
->>>>>>> 84c4c19c
   box->SetFillColor(0);
   box->SetBorderSize(1);
   box->SetTextAlign(12);
@@ -1223,10 +1213,6 @@
   box->SetFillStyle(1001);
 
   // add formatted text for each statistic
-<<<<<<< HEAD
-  TText *text = 0;
-=======
->>>>>>> 84c4c19c
   RooRealVar N("N","Number of Events",sumEntries(cutSpec,cutRange));
   N.setPlotLabel("Entries") ;
   RooRealVar *meanv= meanVar(*(RooRealVar*)frame->getPlotVar(),cutSpec,cutRange);
@@ -1243,15 +1229,9 @@
     meanText= meanv->format(*formatCmd);
     NText= N.format(*formatCmd);
   }
-<<<<<<< HEAD
-  if (showR) text= box->AddText(rmsText->Data());
-  if (showM) text= box->AddText(meanText->Data());
-  if (showN) text= box->AddText(NText->Data());
-=======
   if (showR) box->AddText(rmsText->Data());
   if (showM) box->AddText(meanText->Data());
   if (showN) box->AddText(NText->Data());
->>>>>>> 84c4c19c
 
   // cleanup heap memory
   delete NText;
@@ -1261,11 +1241,7 @@
   delete rms;
 
   // add the optional label if specified
-<<<<<<< HEAD
-  if(showLabel) text= box->AddText(label);
-=======
   if(showLabel) box->AddText(label);
->>>>>>> 84c4c19c
 
   frame->addObject(box) ;
   return frame ;
@@ -1366,11 +1342,7 @@
       cutVec.push_back(cutRange) ;
     } else {
       char* buf = new char[strlen(cutRange)+1] ;
-<<<<<<< HEAD
-      strcpy(buf,cutRange) ;
-=======
       strlcpy(buf,cutRange,strlen(cutRange)+1) ;
->>>>>>> 84c4c19c
       const char* oneRange = strtok(buf,",") ;
       while(oneRange) {
 	cutVec.push_back(oneRange) ;
