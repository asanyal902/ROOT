--- conflicted
+++ resolved
@@ -183,10 +183,6 @@
 {
   initialize() ;  
   loadValues(&tds,&select) ;
-  
-  if (tds.useVectors())
-    makeVectors();
-
 }
 
 
@@ -218,10 +214,6 @@
   } else {
     loadValues(&ads);
   }
-
-  if (ads.useVectors())
-    makeVectors();
-
 }
 
 
@@ -270,9 +262,6 @@
   loadValues(&tds,cloneVar,cutRange,nStart,nStop);
 
   if (cloneVar) delete cloneVar ;
-
-  if (tds.useVectors())
-    makeVectors();
 }
 
 
@@ -391,25 +380,6 @@
   if (_cacheTree) {
     delete _cacheTree ;
   }
-
-  // delete vectors attached to this datastore
-  if (useVectors()) {
-    _iterator->Reset() ;
-    RooAbsArg* var = 0;
-    while ((var=(RooAbsArg*)_iterator->Next())) {
-      var->clearVector() ;
-    }
-    
-    if (_wgtVar)
-      ((RooAbsArg*)_wgtVar)->clearVector() ;
-
-    _cacheIter->Reset() ;
-    while ((var=(RooAbsArg*)_cacheIter->Next())) {
-      var->clearVector() ;
-    }
-
-  }
-
 }
 
 
@@ -532,14 +502,6 @@
   TIterator* destIter = _varsww.createIterator() ;
   Int_t numInvalid(0) ;
   Int_t nevent= (Int_t)tClone->GetEntries();
-
-  // prepare the vectors for inserting values
-  if (useVectors()) {
-    while ((destArg = (RooAbsArg*)destIter->Next())) {
-      destArg->reserveVector(GetEntries()+nevent);
-    }
-  }
-
   for(Int_t i=0; i < nevent; ++i) {
     Int_t entryNumber=tClone->GetEntryNumber(i);
     if (entryNumber<0) break;
@@ -611,13 +573,6 @@
   Int_t nevent = nStop < ads->numEntries() ? nStop : ads->numEntries() ;
   Bool_t allValid ;
 
-  // prepare the vectors for inserting values
-  if (useVectors()) {
-    while ((arg = (RooAbsArg*)destIter->Next())) {
-      arg->reserveVector(GetEntries()+nevent);
-    }
-  }
-  
   Bool_t isTDS = dynamic_cast<const RooTreeDataStore*>(ads) ;
   if (isTDS) {
     ((RooTreeDataStore*)(ads))->resetBuffers() ;
@@ -682,21 +637,7 @@
 Int_t RooTreeDataStore::fill()
 {
    // Interface function to TTree::Fill
-
-  // Fill the vectors
-  if (useVectors()) {
-    _iterator->Reset() ;
-    RooAbsArg* var = 0;
-    while ((var=(RooAbsArg*)_iterator->Next())) {
-      var->pushBackValueVector() ;
-    }
-    
-    if (_wgtVar)
-      ((RooAbsArg*)_wgtVar)->pushBackValueVector() ;
-
-  }
-
-  return _tree->Fill() ;
+   return _tree->Fill() ;
 }
  
 
@@ -708,34 +649,11 @@
   // and return a pointer to the internal RooArgSet
   // holding its coordinates.
 
-  if (useVectors()) {
-    if (index<0 || index>=GetEntries())
-      return 0 ;
-
-    _iterator->Reset() ;
-    RooAbsArg* var = 0;
-    while ((var=(RooAbsArg*)_iterator->Next())) {
-      var->getValueVector(index) ;
-    }
-    
-    if (_wgtVar)
-      ((RooAbsArg*)_wgtVar)->getValueVector(index) ;
-
-    _cacheIter->Reset() ;
-    while ((var=(RooAbsArg*)_cacheIter->Next())) {
-      var->getValueVector(index) ;
-    }
- 
-
-  } else {
-
-    checkInit() ;
-
-    Int_t ret = ((RooTreeDataStore*)this)->GetEntry(index, 1) ;
-
-    if(!ret) return 0;
-
-  }
+  checkInit() ;
+
+  Int_t ret = ((RooTreeDataStore*)this)->GetEntry(index, 1) ;
+
+  if(!ret) return 0;
 
   if (_doDirtyProp) {
     // Raise all dirty flags 
@@ -990,11 +908,6 @@
   _vars.add(*valHolder) ;
   _varsww.add(*valHolder) ;
 
-<<<<<<< HEAD
-  if (useVectors())
-    valHolder->resizeVector(GetEntries());
-=======
->>>>>>> 2362b6a4
 
   // Fill values of of placeholder
   for (int i=0 ; i<GetEntries() ; i++) {
@@ -1003,10 +916,6 @@
     newVarClone->syncCache(&_vars) ;
     valHolder->copyCache(newVarClone) ;
     valHolder->fillTreeBranch(*_tree) ;
-
-    if (useVectors())
-      valHolder->setValueVector(i);
-
   }
 
   // WVE need to restore TTRee buffers to previous values here
@@ -1045,13 +954,9 @@
   RooArgSet cloneSet ;
   RooArgSet* holderSet = new RooArgSet ;
 
-<<<<<<< HEAD
-  Int_t nentries = GetEntries() ;
-=======
   // WVE need to reset TTRee buffers to original datamembers here
   resetBuffers() ;
 
->>>>>>> 2362b6a4
 
   while((var=(RooAbsArg*)vIter->Next())) {
     // Create a fundamental object of the right type to hold newVar values
@@ -1082,10 +987,6 @@
     // Attach value place holder to this tree
     ((RooAbsArg*)valHolder)->attachToTree(*_tree,_defTreeBufSize) ;
     _vars.addOwned(*valHolder) ;
-
-    if (useVectors())
-      valHolder->resizeVector(nentries);
-
   }
   delete vIter ;
 
@@ -1105,10 +1006,6 @@
       cloneArg->syncCache(&_vars) ;
       holder->copyCache(cloneArg) ;
       holder->fillTreeBranch(*_tree) ;
-
-      if (useVectors())
-	holder->setValueVector(i);
-
     }
   }
 
@@ -1149,10 +1046,6 @@
 
     mergedStore->fill() ;
   }
-
-  if (useVectors())
-    mergedStore->makeVectors() ;
-
   return mergedStore ;
 }
 
@@ -1164,19 +1057,6 @@
 void RooTreeDataStore::append(RooAbsDataStore& other) 
 {
   Int_t nevt = other.numEntries() ;
-  
-  if (useVectors()) {
-    _iterator->Reset() ;
-    RooAbsArg* var = 0;
-    while ((var = (RooAbsArg*)_iterator->Next())) {
-      var->reserveVector(GetEntries()+nevt);
-    }
-
-    if (_wgtVar)
-      ((RooAbsArg*)_wgtVar)->reserveVector(GetEntries()+nevt);
-  }
-
-
   for (int i=0 ; i<nevt ; i++) {  
     _vars = *other.get(i) ;
     if (_wgtVar) {
@@ -1255,27 +1135,19 @@
   RooAbsArg *arg ;
 
   Bool_t doTreeFill = (_cachedVars.getSize()==0) ;
-<<<<<<< HEAD
-  Int_t nentries = GetEntries() ;
-=======
->>>>>>> 2362b6a4
 
   while ((arg=(RooAbsArg*)iter->Next())) {
     // Attach original newVar to this tree
     arg->attachToTree(*_cacheTree,_defTreeBufSize) ;
     //arg->recursiveRedirectServers(_vars) ;
     _cachedVars.add(*arg) ;
-
-    if (useVectors())
-      arg->resizeVector(nentries);
-
   }
 
   // WVE need to reset TTRee buffers to original datamembers here
   //resetBuffers() ;
 
   // Refill regular and cached variables of current tree from clone
-  for (int i=0 ; i<nentries ; i++) {
+  for (int i=0 ; i<GetEntries() ; i++) {
     get(i) ;
     
     // Evaluate the cached variables and store the results
@@ -1286,10 +1158,6 @@
       if (!doTreeFill) {
 	arg->fillTreeBranch(*_cacheTree) ;
       }
-      
-      if (useVectors())
-	arg->setValueVector(i);
-
     }
 
     if (doTreeFill) {
@@ -1335,20 +1203,13 @@
   // Remove tree with values of cached observables
   // and clear list of cached observables
 
-  // clear vectors
-  RooAbsArg* var = 0;
-  _cacheIter->Reset() ;
-  while ((var=(RooAbsArg*)_cacheIter->Next())) {
-    var->clearVector() ;
-  }
-
   // Empty list of cached functions
   _cachedVars.removeAll() ;
 
   // Delete & recreate cache tree 
   delete _cacheTree ;
   _cacheTree = 0 ;
-  createTree(GetName(),GetTitle()) ;  
+  createTree(GetName(),GetTitle()) ;
 
   return ;
 }
@@ -1428,26 +1289,7 @@
 void RooTreeDataStore::Reset(Option_t* option)
 {
    // Interface function to TTree::Reset
-
-  // delete vectors attached to this datastore
-  if (useVectors()) {
-    _iterator->Reset() ;
-    RooAbsArg* var = 0;
-    while ((var=(RooAbsArg*)_iterator->Next())) {
-      var->clearVector() ;
-    }
-    
-    if (_wgtVar)
-      ((RooAbsArg*)_wgtVar)->clearVector() ;
-
-    _cacheIter->Reset() ;
-    while ((var=(RooAbsArg*)_cacheIter->Next())) {
-      var->clearVector() ;
-    }
-
-  }
-
-  _tree->Reset(option) ;
+   _tree->Reset(option) ;
 }
  
 
@@ -1455,20 +1297,7 @@
 Int_t RooTreeDataStore::Fill()
 {
    // Interface function to TTree::Fill
-  
-  // Fill the vectors
-  if (useVectors()) {
-    _iterator->Reset() ;
-    RooAbsArg* var = 0;
-    while ((var=(RooAbsArg*)_iterator->Next())) {
-      var->pushBackValueVector() ;
-    }
-    
-    if (_wgtVar)
-      ((RooAbsArg*)_wgtVar)->pushBackValueVector() ;
-  }
-
-  return _tree->Fill() ;
+   return _tree->Fill() ;
 }
  
 
@@ -1487,68 +1316,6 @@
 void RooTreeDataStore::Draw(Option_t* option) 
 { 
   _tree->Draw(option) ; 
-}
-
-//_____________________________________________________________________________
-Bool_t RooTreeDataStore::makeVectors()
-{
-  if (useVectors())
-    return kFALSE;
-
-  // Set kScalar to retrive from TTree
-  _dataStoreType = RooAbsDataStore::kScalar ;
-
-  Int_t nentries = GetEntries() ;
-
-  // Resize the vectors
-  _iterator->Reset() ;
-  RooAbsArg* var = 0;
-  while ((var=(RooAbsArg*)_iterator->Next())) {
-    var->resizeVector(nentries);
-  }
-
-  // Resize vector for the error
-  RooAbsArg* argWgt = _wgtVar;
-  if (argWgt)
-    argWgt->resizeVector(nentries);
-
-  _cacheIter->Reset() ;
-  while ((var=(RooAbsArg*)_cacheIter->Next())) {
-    var->resizeVector(nentries);
-  }
-
-  if (nentries<=0)
-    return kFALSE ;
-  
-  Bool_t doDirtyProp = _doDirtyProp ;
-  Bool_t first = kTRUE ;
-  // Fill vectors with values
-  for (int i=0 ; i<nentries ; i++) {
-    get(i) ;
-    if (first) {
-      _doDirtyProp = kFALSE ;
-      first = kFALSE ;
-    }
-
-    _iterator->Reset() ;
-    var = 0;
-    while ((var=(RooAbsArg*)_iterator->Next())) {
-      var->setValueVector(i);
-    }
-
-    if (argWgt)
-      argWgt->setValueVector(i);
-
-    _cacheIter->Reset() ;
-    while ((var=(RooAbsArg*)_cacheIter->Next())) {
-      var->setValueVector(i);
-    }
-  }
-  
-  _doDirtyProp = doDirtyProp ;
-  _dataStoreType = RooAbsDataStore::kVector ;
-
-  return kTRUE;
 }
 
 //______________________________________________________________________________
