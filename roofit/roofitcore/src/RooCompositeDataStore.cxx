/*****************************************************************************
 * Project: RooFit                                                           *
 * Package: RooFitCore                                                       *
 * @(#)root/roofitcore:$Id$
 * Authors:                                                                  *
 *   WV, Wouter Verkerke, UC Santa Barbara, verkerke@slac.stanford.edu       *
 *   DK, David Kirkby,    UC Irvine,         dkirkby@uci.edu                 *
 *                                                                           *
 * Copyright (c) 2000-2005, Regents of the University of California          *
 *                          and Stanford University. All rights reserved.    *
 *                                                                           *
 * Redistribution and use in source and binary forms,                        *
 * with or without modification, are permitted according to the terms        *
 * listed in LICENSE (http://roofit.sourceforge.net/license.txt)             *
 *****************************************************************************/

//////////////////////////////////////////////////////////////////////////////
//
// BEGIN_HTML
// RooCompositeDataStore is the abstract base class for data collection that
// use a TTree as internal storage mechanism
// END_HTML
//

#include "RooFit.h"
#include "RooMsgService.h"
#include "RooCompositeDataStore.h"

#include "Riostream.h"
#include "TTree.h"
#include "TChain.h"
#include "TDirectory.h"
#include "TROOT.h"
#include "RooFormulaVar.h"
#include "RooRealVar.h"
#include "RooCategory.h"
#include <iomanip>
using namespace std ;

ClassImp(RooCompositeDataStore)
;


//_____________________________________________________________________________
RooCompositeDataStore::RooCompositeDataStore() : _indexCat(0), _curStore(0), _curIndex(0), _ownComps(kFALSE)
{
}



//_____________________________________________________________________________
RooCompositeDataStore::RooCompositeDataStore(const char* name, const char* title, const RooArgSet& vars, RooCategory& indexCat,map<std::string,RooAbsDataStore*> inputData) :
  RooAbsDataStore(name,title,RooArgSet(vars,indexCat)), _indexCat(&indexCat), _curStore(0), _curIndex(0), _ownComps(kFALSE)
{
  // Convert map by label to map by index for more efficient internal use
  for (map<string,RooAbsDataStore*>::iterator iter=inputData.begin() ; iter!=inputData.end() ; ++iter) {
    _dataMap[indexCat.lookupType(iter->first.c_str())->getVal()] = iter->second ;
  }
}




//_____________________________________________________________________________
RooCompositeDataStore::RooCompositeDataStore(const RooCompositeDataStore& other, const char* newname) :
  RooAbsDataStore(other,newname), _indexCat(other._indexCat), _curStore(other._curStore), _curIndex(other._curIndex), _ownComps(kTRUE)
{
  // Convert map by label to map by index for more efficient internal use
  for (map<Int_t,RooAbsDataStore*>::const_iterator iter=other._dataMap.begin() ; iter!=other._dataMap.end() ; ++iter) {
    RooAbsDataStore* clonedata = iter->second->clone() ;
    _dataMap[iter->first] = clonedata ;
  }
}


//_____________________________________________________________________________
RooCompositeDataStore::RooCompositeDataStore(const RooCompositeDataStore& other, const RooArgSet& vars, const char* newname) :
  RooAbsDataStore(other,vars,newname), _indexCat(other._indexCat), _curStore(other._curStore), _curIndex(other._curIndex), _ownComps(kTRUE)
{
  // Update index category pointer, if it is contained in input argument vars
  RooCategory* newIdx = (RooCategory*) vars.find(other._indexCat->GetName()) ;
  if (newIdx) {
    _indexCat = newIdx ;
  }

  // Convert map by label to map by index for more efficient internal use
  for (map<Int_t,RooAbsDataStore*>::const_iterator iter=other._dataMap.begin() ; iter!=other._dataMap.end() ; ++iter) {
    RooAbsDataStore* clonedata = iter->second->clone(vars) ;
    _dataMap[iter->first] = clonedata ;
  }  
}




//_____________________________________________________________________________
RooCompositeDataStore::~RooCompositeDataStore()
{
  // Destructor
  if (_ownComps) {
    map<int,RooAbsDataStore*>::const_iterator iter ;
    for (iter = _dataMap.begin() ; iter!=_dataMap.end() ; ++iter) {    
      delete iter->second ;
    }
  }
}


//_____________________________________________________________________________
Bool_t RooCompositeDataStore::valid() const 
{
  // Return true if currently loaded coordinate is considered valid within
  // the current range definitions of all observables
  return kTRUE ;
}




//_____________________________________________________________________________
Int_t RooCompositeDataStore::fill()
{
  // Forward fill request to appropriate subset
  RooAbsDataStore* subset = _dataMap[_indexCat->getIndex()] ;
  const_cast<RooArgSet*>((subset->get()))->assignValueOnly(_vars) ;
  return subset->fill() ;
}



//_____________________________________________________________________________
Double_t RooCompositeDataStore::sumEntries() const 
{
  // Forward fill request to appropriate subset
  Double_t sum(0) ;

  map<int,RooAbsDataStore*>::const_iterator iter ;
  for (iter = _dataMap.begin() ; iter!=_dataMap.end() ; ++iter) {    
    sum+= iter->second->sumEntries() ;
  }
  return sum ;
}
 


//_____________________________________________________________________________
const RooArgSet* RooCompositeDataStore::get(Int_t idx) const 
{
  // Load the n-th data point (n='idx') in memory
  // and return a pointer to the internal RooArgSet
  // holding its coordinates.

  Int_t offset(0) ;
  map<int,RooAbsDataStore*>::const_iterator iter ;
  for (iter = _dataMap.begin() ; iter!=_dataMap.end() ; ++iter) {    
    if (idx>=(offset+iter->second->numEntries())) {
      offset += iter->second->numEntries() ;
      continue ;
    }    
    const_cast<RooCompositeDataStore*>(this)->_vars = (*iter->second->get(idx-offset)) ;
    _indexCat->setIndex(iter->first) ;
    _curStore = iter->second ;
    _curIndex = idx-offset ;
    
    return &_vars ;
  }
  return 0 ;
}



//_____________________________________________________________________________
Double_t RooCompositeDataStore::weight() const 
{  
  if (!_curStore) get(0) ;
  // coverity[FORWARD_NULL]
  return _curStore->weight(_curIndex) ;
}





//_____________________________________________________________________________
Double_t RooCompositeDataStore::weight(Int_t idx) const 
{
  get(idx) ;
  return weight() ;
}




//_____________________________________________________________________________
Double_t RooCompositeDataStore::weightError(RooAbsData::ErrorType etype) const 
{  
  if (!_curStore) get(0) ;
  // coverity[FORWARD_NULL]
  return _curStore->weightError(etype) ;
}




//_____________________________________________________________________________
void RooCompositeDataStore::weightError(Double_t& lo, Double_t& hi, RooAbsData::ErrorType etype) const 
{
  if (!_curStore) get(0) ;
  // coverity[FORWARD_NULL]
  return _curStore->weightError(lo,hi,etype) ;
}




//_____________________________________________________________________________
Bool_t RooCompositeDataStore::isWeighted() const 
{
  map<int,RooAbsDataStore*>::const_iterator iter ;
  for (iter = _dataMap.begin() ; iter!=_dataMap.end() ; ++iter) {    
    if (iter->second->isWeighted()) return kTRUE ;
  }
  return kFALSE ; ;
}


//_____________________________________________________________________________
void RooCompositeDataStore::loadValues(const RooAbsDataStore*, const RooFormulaVar*, const char*, Int_t, Int_t) 
{
  throw(std::string("RooCompositeDataSore::loadValues() NOT IMPLEMENTED")) ;
}



//_____________________________________________________________________________
Bool_t RooCompositeDataStore::changeObservableName(const char* from, const char* to) 
{
  // Change name of internal observable named 'from' into 'to'


  // Find observable to be changed
  RooAbsArg* var = _vars.find(from) ;

  // Check that we found it
  if (!var) {
    coutE(InputArguments) << "RooCompositeDataStore::changeObservableName(" << GetName() << " no observable " << from << " in this dataset" << endl ;
    return kTRUE ;
  }
  
  // Process name change
  var->SetName(to) ;  

  // Forward name change request to component datasets
  Bool_t ret(kFALSE) ;
  map<int,RooAbsDataStore*>::const_iterator iter ;
  for (iter = _dataMap.begin() ; iter!=_dataMap.end() ; ++iter) {    
    ret |= iter->second->changeObservableName(from,to) ;
  }
    
  return ret ;
}

  

//_____________________________________________________________________________
RooAbsArg* RooCompositeDataStore::addColumn(RooAbsArg& newVar, Bool_t adjustRange)
{
  // WVE ownership issue here!! Caller (a RooAbsData) should take ownership of all
  // arguments, but only does for the first one here...
  RooAbsArg* ret(0) ;
  map<int,RooAbsDataStore*>::const_iterator iter ;
  for (iter = _dataMap.begin() ; iter!=_dataMap.end() ; ++iter) {    
    ret = iter->second->addColumn(newVar,adjustRange) ;
  }
  return ret ;
}



//_____________________________________________________________________________
RooArgSet* RooCompositeDataStore::addColumns(const RooArgList& varList)
{
  // WVE ownership issue here!! Caller (a RooAbsData) should take ownership of all
  // arguments, but only does for the first one here...
  RooArgSet* ret(0) ;
  map<int,RooAbsDataStore*>::const_iterator iter ;
  for (iter = _dataMap.begin() ; iter!=_dataMap.end() ; ++iter) {    
    ret = iter->second->addColumns(varList) ;
  }
  return ret ;
}




//_____________________________________________________________________________
RooAbsDataStore* RooCompositeDataStore::merge(const RooArgSet& /*allVars*/, list<RooAbsDataStore*> /*dstoreList*/)
{
  throw string("RooCompositeDataStore::merge() is not implemented yet") ;
}





//_____________________________________________________________________________
void RooCompositeDataStore::append(RooAbsDataStore& other) 
{
  Int_t nevt = other.numEntries() ;
  for (int i=0 ; i<nevt ; i++) {  
    _vars = *other.get(i) ;
    fill() ;
  }
}



//_____________________________________________________________________________
Int_t RooCompositeDataStore::numEntries() const 
{
  Int_t n(0) ;
  map<int,RooAbsDataStore*>::const_iterator iter ;
  for (iter = _dataMap.begin() ; iter!=_dataMap.end() ; ++iter) {    
    n += iter->second->numEntries() ;
  }
  return n ;
}




//_____________________________________________________________________________
void RooCompositeDataStore::reset() 
{
  map<int,RooAbsDataStore*>::const_iterator iter ;
  for (iter = _dataMap.begin() ; iter!=_dataMap.end() ; ++iter) {    
    iter->second->reset() ;
  }
}



//_____________________________________________________________________________
void RooCompositeDataStore::cacheArgs(const RooAbsArg* owner, RooArgSet& newVarSet, const RooArgSet* nset) 
{
  map<int,RooAbsDataStore*>::const_iterator iter ;
  for (iter = _dataMap.begin() ; iter!=_dataMap.end() ; ++iter) {    
    iter->second->cacheArgs(owner,newVarSet,nset) ;
  }
}



//_____________________________________________________________________________
void RooCompositeDataStore::setArgStatus(const RooArgSet& set, Bool_t active) 
{
  map<int,RooAbsDataStore*>::const_iterator iter ;
  for (iter = _dataMap.begin() ; iter!=_dataMap.end() ; ++iter) {    
    RooArgSet* subset = (RooArgSet*) set.selectCommon(*iter->second->get()) ;
    iter->second->setArgStatus(*subset,active) ;
    delete subset ;
  }
  return ;
}



//_____________________________________________________________________________
void RooCompositeDataStore::attachCache(const RooAbsArg* newOwner, const RooArgSet& inCachedVars) 
{
  // Initialize cache of dataset: attach variables of cache ArgSet
  // to the corresponding TTree branches
  map<int,RooAbsDataStore*>::const_iterator iter ;
  for (iter = _dataMap.begin() ; iter!=_dataMap.end() ; ++iter) {    
    iter->second->attachCache(newOwner,inCachedVars) ;
  }
  return ;
}



//_____________________________________________________________________________
void RooCompositeDataStore::resetCache() 
{
  map<int,RooAbsDataStore*>::const_iterator iter ;
  for (iter = _dataMap.begin() ; iter!=_dataMap.end() ; ++iter) {    
    iter->second->resetCache() ;
  }
  return ;
}

//_____________________________________________________________________________
Bool_t RooCompositeDataStore::makeVectors() 
{
  coutW(InputArguments) << "RooCompositeDataStore::makeVectors(" << GetName()
			<< ") Composite datastore based on vectors is not supported. Option ignored..."
			<< endl ;
  return kFALSE;
}

<<<<<<< HEAD
//_____________________________________________________________________________
Bool_t RooCompositeDataStore::useVectors() const
{ 
  coutW(InputArguments) << "RooCompositeDataStore::makeVectors(" << GetName()
			<< ") Composite datastore based on vectors is not supported. Option ignored..."
			<< endl ;
  return kFALSE;
}
=======

//_____________________________________________________________________________
void RooCompositeDataStore::attachBuffers(const RooArgSet& extObs) 
{
  map<int,RooAbsDataStore*>::const_iterator iter ;
  for (iter = _dataMap.begin() ; iter!=_dataMap.end() ; ++iter) {    
    iter->second->attachBuffers(extObs);
  }
  return ;
}



//_____________________________________________________________________________
void RooCompositeDataStore::resetBuffers() 
{ 
  map<int,RooAbsDataStore*>::const_iterator iter ;
  for (iter = _dataMap.begin() ; iter!=_dataMap.end() ; ++iter) {    
    iter->second->resetBuffers();
  }
  return ;
}  


//_____________________________________________________________________________
void RooCompositeDataStore::dump()
{
  cout << "RooCompositeDataStore::dump()" << endl ;
  map<int,RooAbsDataStore*>::const_iterator iter ;
  for (iter = _dataMap.begin() ; iter!=_dataMap.end() ; ++iter) {    
    cout << "state number " << iter->first << " has store " << iter->second->IsA()->GetName() << " with variables " << *iter->second->get() ;
    if (iter->second->isWeighted()) cout << " and is weighted " ;
    cout << endl ;
  }
}

>>>>>>> 2362b6a4
<|MERGE_RESOLUTION|>--- conflicted
+++ resolved
@@ -389,25 +389,7 @@
   return ;
 }
 
-//_____________________________________________________________________________
-Bool_t RooCompositeDataStore::makeVectors() 
-{
-  coutW(InputArguments) << "RooCompositeDataStore::makeVectors(" << GetName()
-			<< ") Composite datastore based on vectors is not supported. Option ignored..."
-			<< endl ;
-  return kFALSE;
-}
-
-<<<<<<< HEAD
-//_____________________________________________________________________________
-Bool_t RooCompositeDataStore::useVectors() const
-{ 
-  coutW(InputArguments) << "RooCompositeDataStore::makeVectors(" << GetName()
-			<< ") Composite datastore based on vectors is not supported. Option ignored..."
-			<< endl ;
-  return kFALSE;
-}
-=======
+
 
 //_____________________________________________________________________________
 void RooCompositeDataStore::attachBuffers(const RooArgSet& extObs) 
@@ -444,4 +426,3 @@
   }
 }
 
->>>>>>> 2362b6a4
