--- conflicted
+++ resolved
@@ -44,10 +44,7 @@
 RooHistPdf::RooHistPdf() : _dataHist(0), _totVolume(0), _unitNorm(kFALSE)
 {
   // Default constructor
-<<<<<<< HEAD
-=======
   // coverity[UNINIT_CTOR]
->>>>>>> 84c4c19c
   _histObsIter = _histObsList.createIterator() ;
   _pdfObsIter = _pdfObsList.createIterator() ;
 }
@@ -204,11 +201,7 @@
     }
   }
 
-<<<<<<< HEAD
-  Double_t ret =  _dataHist->weight(_histObsList,_intOrder,kFALSE,_cdfBoundaries) ;  
-=======
   Double_t ret =  _dataHist->weight(_histObsList,_intOrder,_unitNorm?kFALSE:kTRUE,_cdfBoundaries) ;  
->>>>>>> 84c4c19c
   if (ret<0) {
     ret=0 ;
   }
