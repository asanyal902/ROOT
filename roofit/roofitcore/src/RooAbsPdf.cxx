--- conflicted
+++ resolved
@@ -150,10 +150,7 @@
 #include "RooXYChi2Var.h"
 #include "RooChi2Var.h"
 #include "RooMinimizer.h"
-<<<<<<< HEAD
-=======
 #include "RooRealIntegral.h"
->>>>>>> 84c4c19c
 #include <string>
 
 ClassImp(RooAbsPdf) 
@@ -663,13 +660,8 @@
 
 
 //_____________________________________________________________________________
-<<<<<<< HEAD
-RooAbsReal* RooAbsPdf::createNLL(RooAbsData& data, RooCmdArg arg1, RooCmdArg arg2, RooCmdArg arg3, RooCmdArg arg4, 
-                                             RooCmdArg arg5, RooCmdArg arg6, RooCmdArg arg7, RooCmdArg arg8) 
-=======
 RooAbsReal* RooAbsPdf::createNLL(RooAbsData& data, const RooCmdArg& arg1, const RooCmdArg& arg2, const RooCmdArg& arg3, const RooCmdArg& arg4, 
                                              const RooCmdArg& arg5, const RooCmdArg& arg6, const RooCmdArg& arg7, const RooCmdArg& arg8) 
->>>>>>> 84c4c19c
 {
   // Construct representation of -log(L) of PDFwith given dataset. If dataset is unbinned, an unbinned likelihood is constructed. If the dataset
   // is binned, a binned likelihood is constructed. 
@@ -839,11 +831,7 @@
 
   // Include constraints, if any, in likelihood
   RooAbsReal* nllCons(0) ;
-<<<<<<< HEAD
-  if (allConstraints.getSize()>0) {   
-=======
   if (allConstraints.getSize()>0 && cPars) {   
->>>>>>> 84c4c19c
 
     coutI(Minimization) << " Including the following contraint terms in minimization: " << allConstraints << endl ;
 
@@ -871,13 +859,8 @@
 
 
 //_____________________________________________________________________________
-<<<<<<< HEAD
-RooFitResult* RooAbsPdf::fitTo(RooAbsData& data, RooCmdArg arg1, RooCmdArg arg2, RooCmdArg arg3, RooCmdArg arg4, 
-                                                 RooCmdArg arg5, RooCmdArg arg6, RooCmdArg arg7, RooCmdArg arg8) 
-=======
 RooFitResult* RooAbsPdf::fitTo(RooAbsData& data, const RooCmdArg& arg1, const RooCmdArg& arg2, const RooCmdArg& arg3, const RooCmdArg& arg4, 
                                                  const RooCmdArg& arg5, const RooCmdArg& arg6, const RooCmdArg& arg7, const RooCmdArg& arg8) 
->>>>>>> 84c4c19c
 {
   // Fit PDF to given dataset. If dataset is unbinned, an unbinned maximum likelihood is performed. If the dataset
   // is binned, a binned maximum likelihood is performed. By default the fit is executed through the MINUIT
@@ -951,7 +934,6 @@
   l.Add((TObject*)&arg7) ;  l.Add((TObject*)&arg8) ;
   return fitTo(data,l) ;
 }
-<<<<<<< HEAD
 
 
 
@@ -974,30 +956,6 @@
   RooLinkedList fitCmdList(cmdList) ;
   RooLinkedList nllCmdList = pc.filterCmdList(fitCmdList,"ProjectedObservables,Extended,Range,RangeWithName,SumCoefRange,NumCPU,SplitRange,Constrained,Constrain,ExternalConstraints,CloneData") ;
 
-=======
-
-
-
-//_____________________________________________________________________________
-RooFitResult* RooAbsPdf::fitTo(RooAbsData& data, const RooLinkedList& cmdList) 
-{
-  // Fit PDF to given dataset. If dataset is unbinned, an unbinned maximum likelihood is performed. If the dataset
-  // is binned, a binned maximum likelihood is performed. By default the fit is executed through the MINUIT
-  // commands MIGRAD, HESSE and MINOS in succession.
-  //
-  // See RooAbsPdf::fitTo(RooAbsData& data, RooCmdArg arg1, RooCmdArg arg2, RooCmdArg arg3, RooCmdArg arg4, 
-  //                                         RooCmdArg arg5, RooCmdArg arg6, RooCmdArg arg7, RooCmdArg arg8) 
-  //
-  // for documentation of options
-
-
-  // Select the pdf-specific commands 
-  RooCmdConfig pc(Form("RooAbsPdf::fitTo(%s)",GetName())) ;
-
-  RooLinkedList fitCmdList(cmdList) ;
-  RooLinkedList nllCmdList = pc.filterCmdList(fitCmdList,"ProjectedObservables,Extended,Range,RangeWithName,SumCoefRange,NumCPU,SplitRange,Constrained,Constrain,ExternalConstraints,CloneData") ;
-
->>>>>>> 84c4c19c
   pc.defineString("fitOpt","FitOptions",0,"") ;
   pc.defineInt("optConst","Optimize",0,1) ;
   pc.defineInt("verbose","Verbose",0,0) ;
@@ -1083,7 +1041,6 @@
   }
     
   RooAbsReal* nll = createNLL(data,nllCmdList) ;  
-<<<<<<< HEAD
 
   RooFitResult *ret = 0 ;    
 
@@ -1094,24 +1051,11 @@
 #ifndef __ROOFIT_NOROOMINIMIZER
     RooMinimizer m(*nll) ;
 
-=======
-
-  RooFitResult *ret = 0 ;    
-
-  // Instantiate MINUIT
-
-  if (minType) {
-
-#ifndef __ROOFIT_NOROOMINIMIZER
-    RooMinimizer m(*nll) ;
-
->>>>>>> 84c4c19c
     m.setMinimizerType(minType) ;
     
     m.setEvalErrorWall(doEEWall) ;
     if (doWarn==0) {
       // m.setNoWarn() ; WVE FIX THIS
-<<<<<<< HEAD
     }
     
     m.setPrintEvalErrors(numee) ;
@@ -1245,7 +1189,19 @@
       } 
       
     }
-=======
+    if (optConst) {
+      m.optimizeConst(0) ;
+    }
+
+#endif
+
+  } else {
+
+    RooMinuit m(*nll) ;
+    
+    m.setEvalErrorWall(doEEWall) ;
+    if (doWarn==0) {
+      m.setNoWarn() ;
     }
     
     m.setPrintEvalErrors(numee) ;
@@ -1272,154 +1228,6 @@
       if (doTimer) {
 	// Activate timer options
 	m.setProfile(1) ;
-      }
-      
-      if (strat!=1) {
-	// Modify fit strategy
-	m.setStrategy(strat) ;
-      }
-      
-      if (initHesse) {
-	// Initialize errors with hesse
-	m.hesse() ;
-      }
-      
-      // Minimize using chosen algorithm
-      m.minimize(minType,minAlg) ;
-      
-      if (hesse) {
-	// Evaluate errors with Hesse
-	m.hesse() ;
-      }
-      
-      if (doSumW2==1) {
-	
-	// Make list of RooNLLVar components of FCN
-	list<RooNLLVar*> nllComponents ;
-	RooArgSet* comps = nll->getComponents() ;
-	RooAbsArg* arg ;
-	TIterator* citer = comps->createIterator() ;
-	while((arg=(RooAbsArg*)citer->Next())) {
-	  RooNLLVar* nllComp = dynamic_cast<RooNLLVar*>(arg) ;
-	  if (nllComp) {
-	    nllComponents.push_back(nllComp) ;
-	  }
-	}
-	delete citer ;
-	delete comps ;  
-	
-	// Calculated corrected errors for weighted likelihood fits
-	RooFitResult* rw = m.save() ;
-	for (list<RooNLLVar*>::iterator iter1=nllComponents.begin() ; iter1!=nllComponents.end() ; iter1++) {
-	  (*iter1)->applyWeightSquared(kTRUE) ;
-	}
-	coutI(Fitting) << "RooAbsPdf::fitTo(" << GetName() << ") Calculating sum-of-weights-squared correction matrix for covariance matrix" << endl ;
-	m.hesse() ;
-	RooFitResult* rw2 = m.save() ;
-	for (list<RooNLLVar*>::iterator iter2=nllComponents.begin() ; iter2!=nllComponents.end() ; iter2++) {
-	  (*iter2)->applyWeightSquared(kFALSE) ;
-	}
-	
-	// Apply correction matrix
-	const TMatrixDSym& V = rw->covarianceMatrix() ;
-	TMatrixDSym  C = rw2->covarianceMatrix() ;
-	
-	// Invert C
-	Double_t det(0) ;
-	C.Invert(&det) ;
-	if (det==0) {
-	  coutE(Fitting) << "RooAbsPdf::fitTo(" << GetName() 
-			 << ") ERROR: Cannot apply sum-of-weights correction to covariance matrix: correction matrix calculated with weight-squared is singular" <<endl ;
-	} else {
-	  
-	  // Calculate corrected covariance matrix = V C-1 V
-	  TMatrixD VCV(V,TMatrixD::kMult,TMatrixD(C,TMatrixD::kMult,V)) ; 
-	  
-	  // Make matrix explicitly symmetric
-	  Int_t n = VCV.GetNrows() ;
-	  TMatrixDSym VCVsym(n) ;
-	  for (Int_t i=0 ; i<n ; i++) {
-	    for (Int_t j=i ; j<n ; j++) {
-	      if (i==j) {
-		VCVsym(i,j) = VCV(i,j) ;
-	      }
-	      if (i!=j) {
-		Double_t deltaRel = (VCV(i,j)-VCV(j,i))/sqrt(VCV(i,i)*VCV(j,j)) ;
-		if (fabs(deltaRel)>1e-3) {
-		  coutW(Fitting) << "RooAbsPdf::fitTo(" << GetName() << ") WARNING: Corrected covariance matrix is not (completely) symmetric: V[" << i << "," << j << "] = " 
-				 << VCV(i,j) << " V[" << j << "," << i << "] = " << VCV(j,i) << " explicitly restoring symmetry by inserting average value" << endl ;
-		}
-		VCVsym(i,j) = (VCV(i,j)+VCV(j,i))/2 ;
-	      }
-	    }
-	  }
-	  
-	  // Propagate corrected errors to parameters objects
-	  m.applyCovarianceMatrix(VCVsym) ;
-	}
-	
-	delete rw ;
-	delete rw2 ;
-      }
-      
-      if (minos) {
-	// Evaluate errs with Minos
-	if (minosSet) {
-	  m.minos(*minosSet) ;
-	} else {
-	  m.minos() ;
-	}
-      }
-      
-      // Optionally return fit result
-      if (doSave) {
-	string name = Form("fitresult_%s_%s",GetName(),data.GetName()) ;
-	string title = Form("Result of fit of p.d.f. %s to dataset %s",GetName(),data.GetName()) ;
-	ret = m.save(name.c_str(),title.c_str()) ;
-      } 
-      
-    }
->>>>>>> 84c4c19c
-    if (optConst) {
-      m.optimizeConst(0) ;
-    }
-
-#endif
-
-  } else {
-
-    RooMinuit m(*nll) ;
-    
-    m.setEvalErrorWall(doEEWall) ;
-    if (doWarn==0) {
-      m.setNoWarn() ;
-    }
-    
-    m.setPrintEvalErrors(numee) ;
-    if (plevel!=1) {
-      m.setPrintLevel(plevel) ;
-    }
-    
-    if (optConst) {
-      // Activate constant term optimization
-      m.optimizeConst(1) ;
-    }
-    
-    if (fitOpt) {
-      
-      // Play fit options as historically defined
-      ret = m.fit(fitOpt) ;
-      
-    } else {
-      
-      if (verbose) {
-	// Activate verbose options
-	m.setVerbose(1) ;
-      }
-      if (doTimer) {
-	// Activate timer options
-	m.setProfile(1) ;
-<<<<<<< HEAD
       }
       
       if (strat!=1) {
@@ -1519,107 +1327,6 @@
 	}
       }
       
-=======
-      }
-      
-      if (strat!=1) {
-	// Modify fit strategy
-	m.setStrategy(strat) ;
-      }
-      
-      if (initHesse) {
-	// Initialize errors with hesse
-	m.hesse() ;
-      }
-      
-      // Minimize using migrad
-      m.migrad() ;
-      
-      if (hesse) {
-	// Evaluate errors with Hesse
-	m.hesse() ;
-      }
-      
-      if (doSumW2==1) {
-	
-	// Make list of RooNLLVar components of FCN
-	list<RooNLLVar*> nllComponents ;
-	RooArgSet* comps = nll->getComponents() ;
-	RooAbsArg* arg ;
-	TIterator* citer = comps->createIterator() ;
-	while((arg=(RooAbsArg*)citer->Next())) {
-	  RooNLLVar* nllComp = dynamic_cast<RooNLLVar*>(arg) ;
-	  if (nllComp) {
-	    nllComponents.push_back(nllComp) ;
-	  }
-	}
-	delete citer ;
-	delete comps ;  
-	
-	// Calculated corrected errors for weighted likelihood fits
-	RooFitResult* rw = m.save() ;
-	for (list<RooNLLVar*>::iterator iter1=nllComponents.begin() ; iter1!=nllComponents.end() ; iter1++) {
-	  (*iter1)->applyWeightSquared(kTRUE) ;
-	}
-	coutI(Fitting) << "RooAbsPdf::fitTo(" << GetName() << ") Calculating sum-of-weights-squared correction matrix for covariance matrix" << endl ;
-	m.hesse() ;
-	RooFitResult* rw2 = m.save() ;
-	for (list<RooNLLVar*>::iterator iter2=nllComponents.begin() ; iter2!=nllComponents.end() ; iter2++) {
-	  (*iter2)->applyWeightSquared(kFALSE) ;
-	}
-	
-	// Apply correction matrix
-	const TMatrixDSym& V = rw->covarianceMatrix() ;
-	TMatrixDSym  C = rw2->covarianceMatrix() ;
-	
-	// Invert C
-	Double_t det(0) ;
-	C.Invert(&det) ;
-	if (det==0) {
-	  coutE(Fitting) << "RooAbsPdf::fitTo(" << GetName() 
-			 << ") ERROR: Cannot apply sum-of-weights correction to covariance matrix: correction matrix calculated with weight-squared is singular" <<endl ;
-	} else {
-	  
-	  // Calculate corrected covariance matrix = V C-1 V
-	  TMatrixD VCV(V,TMatrixD::kMult,TMatrixD(C,TMatrixD::kMult,V)) ; 
-	  
-	  // Make matrix explicitly symmetric
-	  Int_t n = VCV.GetNrows() ;
-	  TMatrixDSym VCVsym(n) ;
-	  for (Int_t i=0 ; i<n ; i++) {
-	    for (Int_t j=i ; j<n ; j++) {
-	      if (i==j) {
-		VCVsym(i,j) = VCV(i,j) ;
-	      }
-	      if (i!=j) {
-		Double_t deltaRel = (VCV(i,j)-VCV(j,i))/sqrt(VCV(i,i)*VCV(j,j)) ;
-		if (fabs(deltaRel)>1e-3) {
-		  coutW(Fitting) << "RooAbsPdf::fitTo(" << GetName() << ") WARNING: Corrected covariance matrix is not (completely) symmetric: V[" << i << "," << j << "] = " 
-				 << VCV(i,j) << " V[" << j << "," << i << "] = " << VCV(j,i) << " explicitly restoring symmetry by inserting average value" << endl ;
-		}
-		VCVsym(i,j) = (VCV(i,j)+VCV(j,i))/2 ;
-	      }
-	    }
-	  }
-	  
-	  // Propagate corrected errors to parameters objects
-	  m.applyCovarianceMatrix(VCVsym) ;
-	}
-	
-	delete rw ;
-	delete rw2 ;
-      }
-      
-      if (minos) {
-	// Evaluate errs with Minos
-	if (minosSet) {
-	  m.minos(*minosSet) ;
-	} else {
-	  m.minos() ;
-	}
-      }
-      
->>>>>>> 84c4c19c
       // Optionally return fit result
       if (doSave) {
 	string name = Form("fitresult_%s_%s",GetName(),data.GetName()) ;
@@ -1668,15 +1375,9 @@
 
 
 //_____________________________________________________________________________
-<<<<<<< HEAD
-RooAbsReal* RooAbsPdf::createChi2(RooDataHist& data, RooCmdArg arg1,  RooCmdArg arg2,  
-				   RooCmdArg arg3,  RooCmdArg arg4, RooCmdArg arg5,  
-				   RooCmdArg arg6,  RooCmdArg arg7, RooCmdArg arg8) 
-=======
 RooAbsReal* RooAbsPdf::createChi2(RooDataHist& data, const RooCmdArg& arg1,  const RooCmdArg& arg2,  
 				   const RooCmdArg& arg3,  const RooCmdArg& arg4, const RooCmdArg& arg5,  
 				   const RooCmdArg& arg6,  const RooCmdArg& arg7, const RooCmdArg& arg8) 
->>>>>>> 84c4c19c
 {
   // Create a chi-2 from a histogram and this function.
   //
@@ -1911,7 +1612,6 @@
 
 
 
-<<<<<<< HEAD
 
 //_____________________________________________________________________________
 RooAbsPdf::GenSpec* RooAbsPdf::prepareMultiGen(const RooArgSet &whatVars,  
@@ -2011,107 +1711,6 @@
   // in case of an error. The caller takes ownership of the returned
   // dataset.
 
-=======
-
-//_____________________________________________________________________________
-RooAbsPdf::GenSpec* RooAbsPdf::prepareMultiGen(const RooArgSet &whatVars,  
-					       const RooCmdArg& arg1,const RooCmdArg& arg2,
-					       const RooCmdArg& arg3,const RooCmdArg& arg4,
-					       const RooCmdArg& arg5,const RooCmdArg& arg6) 
-{
-  // Prepare GenSpec configuration object for efficient generation of multiple datasets from idetical specification
-  // This method does not perform any generation. To generate according to generations specification call RooAbsPdf::generate(RooAbsPdf::GenSpec&)
-  //
-  // Generate the specified number of events or expectedEvents() if not specified.
-  //
-  // Any variables of this PDF that are not in whatVars will use their
-  // current values and be treated as fixed parameters. Returns zero
-  // in case of an error. The caller takes ownership of the returned
-  // dataset.
-  //
-  // The following named arguments are supported
-  //
-  // Name(const char* name)             -- Name of the output dataset
-  // Verbose(Bool_t flag)               -- Print informational messages during event generation
-  // NumEvent(int nevt)                 -- Generate specified number of events
-  // Extended()                         -- The actual number of events generated will be sampled from a Poisson distribution
-  //                                       with mu=nevt. For use with extended maximum likelihood fits
-  // ProtoData(const RooDataSet& data,  -- Use specified dataset as prototype dataset. If randOrder is set to true
-  //                 Bool_t randOrder,     the order of the events in the dataset will be read in a random order
-  //                 Bool_t resample)      if the requested number of events to be generated does not match the
-  //                                       number of events in the prototype dataset. If resample is also set to 
-  //                                       true, the prototype dataset will be resampled rather than be strictly
-  //                                       reshuffled. In this mode events of the protodata may be used more than
-  //                                       once.
-  //
-  // If ProtoData() is used, the specified existing dataset as a prototype: the new dataset will contain 
-  // the same number of events as the prototype (unless otherwise specified), and any prototype variables not in
-  // whatVars will be copied into the new dataset for each generated event and also used to set our PDF parameters. 
-  // The user can specify a  number of events to generate that will override the default. The result is a
-  // copy of the prototype dataset with only variables in whatVars randomized. Variables in whatVars that 
-  // are not in the prototype will be added as new columns to the generated dataset.  
-
-  // Select the pdf-specific commands 
-  RooCmdConfig pc(Form("RooAbsPdf::generate(%s)",GetName())) ;
-  pc.defineObject("proto","PrototypeData",0,0) ;
-  pc.defineString("dsetName","Name",0,"") ;
-  pc.defineInt("randProto","PrototypeData",0,0) ;
-  pc.defineInt("resampleProto","PrototypeData",1,0) ;
-  pc.defineInt("verbose","Verbose",0,0) ;
-  pc.defineInt("extended","Extended",0,0) ;
-  pc.defineInt("nEvents","NumEvents",0,0) ;
-  
-  
-  // Process and check varargs 
-  pc.process(arg1,arg2,arg3,arg4,arg5,arg6) ;
-  if (!pc.ok(kTRUE)) {
-    return 0 ;
-  }
-
-  // Decode command line arguments
-  RooDataSet* protoData = static_cast<RooDataSet*>(pc.getObject("proto",0)) ;
-  const char* dsetName = pc.getString("dsetName") ;
-  Int_t nEvents = pc.getInt("nEvents") ;
-  Bool_t verbose = pc.getInt("verbose") ;
-  Bool_t randProto = pc.getInt("randProto") ;
-  Bool_t resampleProto = pc.getInt("resampleProto") ;
-  Bool_t extended = pc.getInt("extended") ;
-
-  return new GenSpec(genContext(whatVars,protoData,0,verbose),whatVars,protoData,nEvents,extended,randProto,resampleProto,dsetName) ;  
-}
-
-
-//_____________________________________________________________________________
-RooDataSet *RooAbsPdf::generate(RooAbsPdf::GenSpec& spec) const
-{
-  // Generate data according to a pre-configured specification created by
-  // RooAbsPdf::prepareMultiGen(). If many identical generation requests
-  // are needed, e.g. in toy MC studies, it is more efficient to use the prepareMultiGen()/generate()
-  // combination than calling the standard generate() multiple times as 
-  // initialization overhead is only incurred once.
-
-  Int_t nEvt = spec._extended ? RooRandom::randomGenerator()->Poisson(spec._nGen) : spec._nGen ;
-
-  return generate(*spec._genContext,spec._whatVars,spec._protoData,
-		  nEvt,kFALSE,spec._randProto,spec._resampleProto) ;
-}
-
-
-
-
-
-//_____________________________________________________________________________
-RooDataSet *RooAbsPdf::generate(const RooArgSet &whatVars, Int_t nEvents, Bool_t verbose) const 
-{
-  // Generate a new dataset containing the specified variables with
-  // events sampled from our distribution. Generate the specified
-  // number of events or else try to use expectedEvents() if nEvents <= 0.
-  // Any variables of this PDF that are not in whatVars will use their
-  // current values and be treated as fixed parameters. Returns zero
-  // in case of an error. The caller takes ownership of the returned
-  // dataset.
-
->>>>>>> 84c4c19c
   if (nEvents==0 && extendMode()==CanNotBeExtended) {
     return new RooDataSet("emptyData","emptyData",whatVars) ;
   }
