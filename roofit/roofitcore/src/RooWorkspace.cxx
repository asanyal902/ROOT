--- conflicted
+++ resolved
@@ -1765,10 +1765,7 @@
   // Grab the current state of the directory Auto-Add
   ROOT::DirAutoAdd_t func = object.IsA()->GetDirectoryAutoAdd();
   object.IsA()->SetDirectoryAutoAdd(0);
-<<<<<<< HEAD
-=======
   Bool_t tmp = RooPlot::setAddDirectoryStatus(kFALSE) ;
->>>>>>> 436cb915
 
   if (oldObj) {
     _genObjects.Replace(oldObj,object.Clone()) ;
@@ -1779,10 +1776,7 @@
 
   // Reset the state of the directory Auto-Add
   object.IsA()->SetDirectoryAutoAdd(func);
-<<<<<<< HEAD
-=======
   RooPlot::setAddDirectoryStatus(tmp) ;
->>>>>>> 436cb915
 
   return kFALSE ;
 }
