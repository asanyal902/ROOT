/*****************************************************************************
 * Project: RooFit                                                           *
 * Package: RooFitCore                                                       *
 * @(#)root/roofitcore:$Id$
 * Authors:                                                                  *
 *   WV, Wouter Verkerke, UC Santa Barbara, verkerke@slac.stanford.edu       *
 *   DK, David Kirkby,    UC Irvine,         dkirkby@uci.edu                 *
 *                                                                           *
 * Copyright (c) 2000-2005, Regents of the University of California          *
 *                          and Stanford University. All rights reserved.    *
 *                                                                           *
 * Redistribution and use in source and binary forms,                        *
 * with or without modification, are permitted according to the terms        *
 * listed in LICENSE (http://roofit.sourceforge.net/license.txt)             *
 *****************************************************************************/

//////////////////////////////////////////////////////////////////////////////
//
// BEGIN_HTML
// RooRealMPFE is the multi-processor front-end for parallel calculation
// of RooAbsReal objects. Each RooRealMPFE forks a process that calculates
// the value of the proxies RooAbsReal object. The (re)calculation of
// the proxied object is started asynchronously with the calculate() option.
// A subsequent call to getVal() will return the calculated value when available
// If the calculation is still in progress when getVal() is called it blocks
// the calling process until the calculation is done. The forked calculation process 
// is terminated when the front-end object is deleted
// Simple use demonstration
//
// <pre>
// RooAbsReal* slowFunc ;
//
// Double_t val = slowFunc->getVal() // Evaluate slowFunc in current process
//
// RooRealMPFE mpfe("mpfe","frontend to slowFunc",*slowFunc) ;
// mpfe.calculate() ;           // Start calculation of slow-func in remote process
//                              // .. do other stuff here ..
// Double_t val = mpfe.getVal() // Wait for remote calculation to finish and retrieve value
// </pre>
//
// END_HTML
//

#include "Riostream.h"
#include "RooFit.h"

#ifndef _WIN32
#include <unistd.h>
#include <sys/types.h>
#include <sys/wait.h>
#endif

#include <errno.h>
#include <sstream>
#include "RooRealMPFE.h"
#include "RooArgSet.h"
#include "RooAbsCategory.h"
#include "RooRealVar.h"
#include "RooCategory.h"
#include "RooMPSentinel.h"

#include "TSystem.h"

RooMPSentinel RooRealMPFE::_sentinel ;

ClassImp(RooRealMPFE)
  ;


//_____________________________________________________________________________
RooRealMPFE::RooRealMPFE(const char *name, const char *title, RooAbsReal& arg, Bool_t calcInline) : 
  RooAbsReal(name,title),
  _state(Initialize),
  _arg("arg","arg",this,arg),
  _vars("vars","vars",this),
  _calcInProgress(kFALSE),
  _verboseClient(kFALSE),
  _verboseServer(kFALSE),
  _inlineMode(calcInline),
  _remoteEvalErrorLoggingState(RooAbsReal::PrintErrors),
  _pid(0)
{  
  // Construct front-end object for object 'arg' whose evaluation will be calculated
  // asynchronously in a separate process. If calcInline is true the value of 'arg'
  // is calculate synchronously in the current process.
#ifdef _WIN32
  _inlineMode = kTRUE;
#endif
  initVars() ;
  _sentinel.add(*this) ;
}



//_____________________________________________________________________________
RooRealMPFE::RooRealMPFE(const RooRealMPFE& other, const char* name) : 
  RooAbsReal(other, name),
  _state(Initialize),
  _arg("arg",this,other._arg),
  _vars("vars",this,other._vars),
  _calcInProgress(kFALSE),
  _verboseClient(other._verboseClient),
  _verboseServer(other._verboseServer),
  _inlineMode(other._inlineMode),
  _forceCalc(other._forceCalc),
  _remoteEvalErrorLoggingState(other._remoteEvalErrorLoggingState),
  _pid(0)
{
  // Copy constructor. Initializes in clean state so that upon eval
  // this instance will create its own server processes

  initVars() ;
  _sentinel.add(*this) ;
}



//_____________________________________________________________________________
RooRealMPFE::~RooRealMPFE() 
{
  // Destructor

  if (_state==Client) {
    standby() ;
  }
  _sentinel.remove(*this) ;
}



//_____________________________________________________________________________
void RooRealMPFE::initVars()
{
  // Initialize list of variables of front-end argument 'arg'

  // Empty current lists
  _vars.removeAll() ;
  _saveVars.removeAll() ;

  // Retrieve non-constant parameters
  RooArgSet* vars = _arg.arg().getParameters(RooArgSet()) ;
  RooArgSet* ncVars = (RooArgSet*) vars->selectByAttrib("Constant",kFALSE) ;
  RooArgList varList(*ncVars) ;

  // Save in lists 
  _vars.add(varList) ;
  _saveVars.addClone(varList) ;

  // Force next calculation
  _forceCalc = kTRUE ;

  delete vars ;
  delete ncVars ;
}



//_____________________________________________________________________________
void RooRealMPFE::initialize() 
{
  // Initialize the remote process and message passing
  // pipes between current process and remote process

  // Trivial case: Inline mode 
  if (_inlineMode) {
    _state = Inline ;
    return ;
  }

#ifndef _WIN32
  // Fork server process and setup IPC
  
  // Make client/server pipes
  UInt_t tmp1 = pipe(_pipeToClient) ;
  UInt_t tmp2 = pipe(_pipeToServer) ;
  if (tmp1 || tmp2) perror("pipe") ;
  
  // Clear eval error log prior to forking
  // to avoid confusions...
  clearEvalErrorLog() ;

  _pid = fork() ;

  if (_pid==0) {

    // Start server loop 
    _state = Server ;
    serverLoop() ;
   
    // Kill server at end of service
    cout << "RooRealMPFE::initialize(" << GetName() 
	 << ") server process terminating" << endl ;
    _exit(0) ;

  } else if (_pid>0) {
 
    // Client process - fork successul
    cout << "RooRealMPFE::initialize(" << GetName() 
	 << ") successfully forked server process " << _pid << endl ;
    _state = Client ;
    _calcInProgress = kFALSE ;

  } else {
    // Client process - fork failed    
    cout << "RooRealMPFE::initialize(" << GetName() << ") ERROR fork() failed" << endl ; 
    _state = Inline ;
  }
#endif // _WIN32
}



//_____________________________________________________________________________
void RooRealMPFE::serverLoop() 
{
  // Server loop of remote processes. This function will return
  // only when an incoming TERMINATE message is received.

#ifndef _WIN32
  Bool_t doLoop(kTRUE) ;
  Message msg ;

  Int_t idx, index, numErrors ;
  Double_t value ;
  Bool_t isConst ;
  
  clearEvalErrorLog() ;

  while(doLoop) {
    ssize_t n = read(_pipeToServer[0],&msg,sizeof(msg)) ;
    if (n<0&&_verboseServer) perror("read") ;

    switch (msg) {
    case SendReal:
      {
      UInt_t tmp1 = read(_pipeToServer[0],&idx,sizeof(Int_t)) ;
      UInt_t tmp2 = read(_pipeToServer[0],&value,sizeof(Double_t)) ;      
      UInt_t tmp3 = read(_pipeToServer[0],&isConst,sizeof(Bool_t)) ;      
      if (tmp1+tmp2+tmp3<sizeof(Int_t)+sizeof(Double_t)+sizeof(Bool_t)) perror("read") ;
      if (_verboseServer) cout << "RooRealMPFE::serverLoop(" << GetName() 
			       << ") IPC fromClient> SendReal [" << idx << "]=" << value << endl ;       
      ((RooRealVar*)_vars.at(idx))->setVal(value) ;
      ((RooRealVar*)_vars.at(idx))->setConstant(isConst) ;
      }
      break ;

    case SendCat:
      {
      UInt_t tmp1 = read(_pipeToServer[0],&idx,sizeof(Int_t)) ;
      UInt_t tmp2 = read(_pipeToServer[0],&index,sizeof(Int_t)) ;      
      if (tmp1+tmp2<sizeof(Int_t)+sizeof(Int_t)) perror("read") ;
      if (_verboseServer) cout << "RooRealMPFE::serverLoop(" << GetName() 
			       << ") IPC fromClient> SendCat [" << idx << "]=" << index << endl ; 
      ((RooCategory*)_vars.at(idx))->setIndex(index) ;
      }
      break ;

    case Calculate:
      if (_verboseServer) cout << "RooRealMPFE::serverLoop(" << GetName() 
			       << ") IPC fromClient> Calculate" << endl ; 
      _value = _arg ;
      break ;

    case Retrieve:
      {
      if (_verboseServer) cout << "RooRealMPFE::serverLoop(" << GetName() 
			       << ") IPC fromClient> Retrieve" << endl ; 
      msg = ReturnValue ;
      UInt_t tmp1 = write(_pipeToClient[1],&msg,sizeof(Message)) ;
      UInt_t tmp2 = write(_pipeToClient[1],&_value,sizeof(Double_t)) ;
      numErrors = numEvalErrors() ;
      UInt_t tmp3 = write(_pipeToClient[1],&numErrors,sizeof(Int_t)) ;
      if (tmp1+tmp2+tmp3<sizeof(Message)+sizeof(Double_t)+sizeof(Int_t)) perror("write") ;

      if (_verboseServer) cout << "RooRealMPFE::serverLoop(" << GetName() 
 			       << ") IPC toClient> ReturnValue " << _value << " NumError " << numErrors << endl ; 
      }
      break ;

    case ConstOpt:
      {
      ConstOpCode code ;      
      UInt_t tmp1 = read(_pipeToServer[0],&code,sizeof(ConstOpCode)) ;
      if (tmp1<sizeof(ConstOpCode)) perror("read") ;
      if (_verboseServer) cout << "RooRealMPFE::serverLoop(" << GetName() 
			       << ") IPC fromClient> ConstOpt " << code << endl ; 
      ((RooAbsReal&)_arg.arg()).constOptimizeTestStatistic(code) ;      
      break ;
      }

    case Verbose:
      {
      Bool_t flag ;
      UInt_t tmp1 = read(_pipeToServer[0],&flag,sizeof(Bool_t)) ;
      if (tmp1<sizeof(Bool_t)) perror("read") ;
      if (_verboseServer) cout << "RooRealMPFE::serverLoop(" << GetName() 
			       << ") IPC fromClient> Verbose " << (flag?1:0) << endl ; 
      _verboseServer = flag ;
      }
      break ;

    case Terminate: 
      if (_verboseServer) cout << "RooRealMPFE::serverLoop(" << GetName() 
			       << ") IPC fromClient> Terminate" << endl ; 
      doLoop = kFALSE ;
      break ;

    case LogEvalError:
      {
      RooAbsReal::ErrorLoggingMode flag2 ;
      UInt_t tmp1 = read(_pipeToServer[0],&flag2,sizeof(RooAbsReal::ErrorLoggingMode)) ;
      if (tmp1<sizeof(RooAbsReal::ErrorLoggingMode)) perror("read") ;
      RooAbsReal::setEvalErrorLoggingMode(flag2) ;
      if (_verboseServer) cout << "RooRealMPFE::serverLoop(" << GetName() 
			       << ") IPC fromClient> LogEvalError flag = " << flag2 << endl ;       
      }
      break ;

    case RetrieveErrors:

      if (_verboseServer) cout << "RooRealMPFE::serverLoop(" << GetName() 
			       << ") IPC fromClient> RetrieveErrors" << endl ; 

      // Loop over errors
      {
	std::map<const RooAbsArg*,pair<string,list<EvalError> > >::const_iterator iter = evalErrorIter() ;
	for (int i=0 ; i<numEvalErrorItems() ; i++) {
	  list<EvalError>::const_iterator iter2 = iter->second.second.begin() ;
	  for (;iter2!=iter->second.second.end();++iter2) {
	    
	    // Reply with SendError message
	    msg = SendError ;
	    UInt_t tmp1 = write(_pipeToClient[1],&msg,sizeof(Message)) ;
	    UInt_t tmp2 = write(_pipeToClient[1],&iter->first,sizeof(RooAbsReal*)) ;
	    
	    UInt_t ntext = strlen(iter2->_msg) ;
	    UInt_t tmp3 = write(_pipeToClient[1],&ntext,sizeof(Int_t)) ;
	    UInt_t tmp4 = write(_pipeToClient[1],iter2->_msg,ntext+1) ;
	    
	    UInt_t ntext2 = strlen(iter2->_srvval) ;
	    UInt_t tmp5 = write(_pipeToClient[1],&ntext2,sizeof(Int_t)) ;
	    UInt_t tmp6 = write(_pipeToClient[1],iter2->_srvval,ntext2+1) ;

	    // Format string with object identity as this cannot be evaluated on the other side
	    ostringstream oss2 ;
	    oss2 << "PID" << gSystem->GetPid() << "/" ;
	    printStream(oss2,kName|kClassName|kArgs,kInline)  ;
	    UInt_t ntext3 = strlen(oss2.str().c_str()) ;
	    UInt_t tmp7 = write(_pipeToClient[1],&ntext3,sizeof(Int_t)) ;
	    UInt_t tmp8 = write(_pipeToClient[1],oss2.str().c_str(),ntext3+1) ;

	    if (tmp1+tmp2+tmp3+tmp4+tmp5+tmp6+tmp7+tmp8<
		sizeof(Message)+sizeof(RooAbsReal*)+sizeof(Int_t)+ntext+1+sizeof(Int_t)+ntext2+1+sizeof(Int_t)+ntext3+1) 
	      perror("write") ;
	    	    
	    if (_verboseServer) cout << "RooRealMPFE::serverLoop(" << GetName() 
				     << ") IPC toClient> SendError Arg " << iter->first << " Msg " << iter2->_msg << endl ; 
	  }
	}  
	
	RooAbsReal* null(0) ;
	UInt_t tmp1 = write(_pipeToClient[1],&msg,sizeof(Message)) ;
	UInt_t tmp2 = write(_pipeToClient[1],&null,sizeof(RooAbsReal*)) ;
	if (tmp1+tmp2<sizeof(Message)+sizeof(RooAbsReal*)) perror("read") ;
      
      }
      // Clear error list on local side
      clearEvalErrorLog() ;           
      break ;

    default:
      if (_verboseServer) cout << "RooRealMPFE::serverLoop(" << GetName() 
			       << ") IPC fromClient> Unknown message (code = " << msg << ")" << endl ; 
      break ;
    }
  }
#endif // _WIN32
}



//_____________________________________________________________________________
void RooRealMPFE::calculate() const 
{
  // Client-side function that instructs server process to start
  // asynchronuous (re)calculation of function value. This function
  // returns immediately. The calculated value can be retrieved
  // using getVal()

  // Start asynchronous calculation of arg value
  if (_state==Initialize) {
    const_cast<RooRealMPFE*>(this)->initialize() ;
  }

  // Inline mode -- Calculate value now
  if (_state==Inline) {
    //cout << "RooRealMPFE::calculate(" << GetName() << ") performing Inline calculation NOW" << endl ;
    _value = _arg ;
    clearValueDirty() ;
  }

#ifndef _WIN32
  // Compare current value of variables with saved values and send changes to server
  if (_state==Client) {
    Int_t i ;
    for (i=0 ; i<_vars.getSize() ; i++) {
      RooAbsArg* var = _vars.at(i) ;
      RooAbsArg* saveVar = _saveVars.at(i) ;
      
      if (!(*var==*saveVar) || (var->isConstant() != saveVar->isConstant()) || _forceCalc) {
	if (_verboseClient) cout << "RooRealMPFE::calculate(" << GetName()
				 << ") variable " << _vars.at(i)->GetName() << " changed" << endl ;

	((RooRealVar*)saveVar)->setConstant(var->isConstant()) ;
	saveVar->copyCache(var) ;
	
	// send message to server
	if (dynamic_cast<RooAbsReal*>(var)) {
	  Message msg = SendReal ;
	  Double_t val = ((RooAbsReal*)var)->getVal() ;
	  Bool_t isC = var->isConstant() ;
	  UInt_t tmp1 = write(_pipeToServer[1],&msg,sizeof(msg)) ;
	  UInt_t tmp2 = write(_pipeToServer[1],&i,sizeof(Int_t)) ;
	  UInt_t tmp3 = write(_pipeToServer[1],&val,sizeof(Double_t)) ;
	  UInt_t tmp4 = write(_pipeToServer[1],&isC,sizeof(Bool_t)) ;
	  if (tmp1+tmp2+tmp3+tmp4<sizeof(Message)+sizeof(Int_t)+sizeof(Double_t)+sizeof(Bool_t)) perror("write") ;

	  if (_verboseServer) cout << "RooRealMPFE::calculate(" << GetName() 
				   << ") IPC toServer> SendReal [" << i << "]=" << val << (isC?" (Constant)":"") <<  endl ;
	} else if (dynamic_cast<RooAbsCategory*>(var)) {
	  Message msg = SendCat ;
	  UInt_t idx = ((RooAbsCategory*)var)->getIndex() ;
	  UInt_t tmp5 = write(_pipeToServer[1],&msg,sizeof(msg)) ;
	  UInt_t tmp6 = write(_pipeToServer[1],&i,sizeof(Int_t)) ;
	  UInt_t tmp7 = write(_pipeToServer[1],&idx,sizeof(Int_t)) ;	
	  if (tmp5+tmp6+tmp7<sizeof(Message)+sizeof(Int_t)+sizeof(Int_t)) perror("write") ;
	  if (_verboseServer) cout << "RooRealMPFE::calculate(" << GetName() 
				   << ") IPC toServer> SendCat [" << i << "]=" << idx << endl ;
	}
      }
    }

    Message msg = Calculate ;
    UInt_t tmp8 = write(_pipeToServer[1],&msg,sizeof(msg)) ;
    if (tmp8<sizeof(Message)) perror("write") ;
    if (_verboseServer) cout << "RooRealMPFE::calculate(" << GetName() 
			     << ") IPC toServer> Calculate " << endl ;

    // Clear dirty state and mark that calculation request was dispatched
    clearValueDirty() ;
    _calcInProgress = kTRUE ;
    _forceCalc = kFALSE ;

  } else if (_state!=Inline) {
    cout << "RooRealMPFE::calculate(" << GetName() 
	 << ") ERROR not in Client or Inline mode" << endl ;
  }
#endif // _WIN32
}




//_____________________________________________________________________________
Double_t RooRealMPFE::getVal(const RooArgSet* /*nset*/) const 
{
  // If value needs recalculation and calculation has not beed started
  // with a call to calculate() start it now. This function blocks
  // until remote process has finished calculation and returns
  // remote value

  if (isValueDirty()) {
    // Cache is dirty, no calculation has been started yet
    //cout << "RooRealMPFE::getVal(" << GetName() << ") cache is dirty, caling calculate and evaluate" << endl ;
    calculate() ;
    _value = evaluate() ;
  } else if (_calcInProgress) {
    //cout << "RooRealMPFE::getVal(" << GetName() << ") calculation in progress, calling evaluate" << endl ;
    // Cache is clean and calculation is in progress
    _value = evaluate() ;    
  } else {
    //cout << "RooRealMPFE::getVal(" << GetName() << ") cache is clean, doing nothing" << endl ;
    // Cache is clean and calculated value is in cache
  }

  return _value ;
}



//_____________________________________________________________________________
Double_t RooRealMPFE::evaluate() const
{
  // Send message to server process to retrieve output value
  // If error were logged use logEvalError() on remote side
  // transfer those errors to the local eval error queue.

  // Retrieve value of arg
  Double_t return_value = 0;
  if (_state==Inline) {
    return_value = _arg ; 
  } else if (_state==Client) {
#ifndef _WIN32
    Message msg ;
    Double_t value ;

    // If current error loggin state is not the same as remote state
    // update the remote state
    if (evalErrorLoggingMode() != _remoteEvalErrorLoggingState) {
      msg = LogEvalError ;
      UInt_t tmp1 = write(_pipeToServer[1],&msg,sizeof(Message)) ;    
      RooAbsReal::ErrorLoggingMode flag = evalErrorLoggingMode() ;
      UInt_t tmp2 = write(_pipeToServer[1],&flag,sizeof(RooAbsReal::ErrorLoggingMode)) ;      
      _remoteEvalErrorLoggingState = evalErrorLoggingMode() ;
      if (tmp1+tmp2<sizeof(Message)+sizeof(RooAbsReal::ErrorLoggingMode)) perror("write") ;
    }

    msg = Retrieve ;
    UInt_t tmp1 = write(_pipeToServer[1],&msg,sizeof(Message)) ;    
    if (_verboseServer) cout << "RooRealMPFE::evaluate(" << GetName() 
			     << ") IPC toServer> Retrieve " << endl ;    
    if (tmp1<sizeof(Message)) perror("write") ;

    UInt_t tmp2 = read(_pipeToClient[0],&msg,sizeof(Message)) ;
    if (msg!=ReturnValue) {
      cout << "RooRealMPFE::evaluate(" << GetName() 
	   << ") ERROR: unexpected message from server process: " << msg << endl ;
      return 0 ;
    }
    UInt_t tmp3 = read(_pipeToClient[0],&value,sizeof(Double_t)) ;
    if (_verboseServer) cout << "RooRealMPFE::evaluate(" << GetName() 
			     << ") IPC fromServer> ReturnValue " << value << endl ;

    Int_t numError ;
    UInt_t tmp4 = read(_pipeToClient[0],&numError,sizeof(Int_t)) ;
    if (_verboseServer) cout << "RooRealMPFE::evaluate(" << GetName() 
			     << ") IPC fromServer> NumErrors " << numError << endl ;
    if (tmp2+tmp3+tmp4<sizeof(Message)+sizeof(Double_t)+sizeof(Int_t)) perror("read") ;


    // Retrieve remote errors and feed into local error queue
    if (numError>0) {
      msg=RetrieveErrors ;
      UInt_t tmp5 = write(_pipeToServer[1],&msg,sizeof(Message)) ;    
      if (tmp5<sizeof(Message)) perror("write") ;
      if (_verboseServer) cout << "RooRealMPFE::evaluate(" << GetName() 
			     << ") IPC toServer> RetrieveErrors " << endl ;    

      while(true) {
	RooAbsReal* ptr(0) ;
	Int_t ntext1,ntext2,ntext3 ;
	char msgbuf1[1024] ;
	char msgbuf2[1024] ;
	char msgbuf3[1024] ;
	UInt_t tmp12= read(_pipeToClient[0],&msg,sizeof(Message)) ;
	UInt_t tmp13= read(_pipeToClient[0],&ptr,sizeof(RooAbsReal*)) ;
	if (tmp12+tmp13<sizeof(Message)+sizeof(RooAbsReal*)) perror("read") ;
	if (ptr==0) {
	  break ;
	}

	UInt_t tmp6 = read(_pipeToClient[0],&ntext1,sizeof(Int_t)) ;
<<<<<<< HEAD
	UInt_t tmp7 = read(_pipeToClient[0],msgbuf1,ntext1+1) ;
	UInt_t tmp8 = read(_pipeToClient[0],&ntext2,sizeof(Int_t)) ;
	UInt_t tmp9 = read(_pipeToClient[0],msgbuf2,ntext2+1) ;
	UInt_t tmp10= read(_pipeToClient[0],&ntext3,sizeof(Int_t)) ;
=======
	if (ntext1>1023) ntext1=1023 ; if (ntext1<0) ntext1=0 ; 
	UInt_t tmp7 = read(_pipeToClient[0],msgbuf1,ntext1+1) ;
	UInt_t tmp8 = read(_pipeToClient[0],&ntext2,sizeof(Int_t)) ;
	if (ntext2>1023) ntext2=1023 ; if (ntext2<0) ntext2=0 ; 
	UInt_t tmp9 = read(_pipeToClient[0],msgbuf2,ntext2+1) ;
	UInt_t tmp10= read(_pipeToClient[0],&ntext3,sizeof(Int_t)) ;
	if (ntext3>1023) ntext3=1023 ; if (ntext3<0) ntext3=0 ; 
>>>>>>> 84c4c19c
	UInt_t tmp11= read(_pipeToClient[0],msgbuf3,ntext3+1) ;
	if (tmp6+tmp7+tmp8+tmp9+tmp10+tmp11<sizeof(Int_t)+ntext1+1+sizeof(Int_t)+ntext2+1+sizeof(Int_t)+ntext3+1) perror("read") ;
	
	if (_verboseServer) cout << "RooRealMPFE::evaluate(" << GetName() 
				 << ") IPC fromServer> SendError Arg " << ptr << " Msg " << msgbuf1 << endl ;    
	
<<<<<<< HEAD
=======
	// WVE: null char is read from pipe  
	// coverity[STRING_NULL]
>>>>>>> 84c4c19c
	logEvalError(ptr,msgbuf3,msgbuf1,msgbuf2) ;
      }
	
    }

    // Mark end of calculation in progress 
    _calcInProgress = kFALSE ;
    return_value = value ;
#endif // _WIN32
  }

  return return_value;
}



//_____________________________________________________________________________
void RooRealMPFE::standby()
{
  // Terminate remote server process and return front-end class
  // to standby mode. Calls to calculate() or evaluate() after
  // this call will automatically recreated the server process.

#ifndef _WIN32
  if (_state==Client) {

    // Terminate server process ;
    Message msg = Terminate ;
    UInt_t tmp1 = write(_pipeToServer[1],&msg,sizeof(msg)) ;
    if (tmp1<sizeof(Message)) perror("write") ;
    if (_verboseServer) cout << "RooRealMPFE::standby(" << GetName() 
			     << ") IPC toServer> Terminate " << endl ;  

    // Close pipes
    close(_pipeToClient[0]) ;
    close(_pipeToClient[1]) ;
    close(_pipeToServer[0]) ;
    close(_pipeToServer[1]) ;

    // Release resource of child process
    waitpid(_pid,0,0) ;
    
    // Revert to initialize state 
    _state = Initialize ;
  }
#endif // _WIN32
}



//_____________________________________________________________________________
void RooRealMPFE::constOptimizeTestStatistic(ConstOpCode opcode) 
{
  // Intercept call to optimize constant term in test statistics
  // and forward it to object on server side.

#ifndef _WIN32
  if (_state==Client) {
    Message msg = ConstOpt ;
    UInt_t tmp1 = write(_pipeToServer[1],&msg,sizeof(msg)) ;
    UInt_t tmp2 = write(_pipeToServer[1],&opcode,sizeof(ConstOpCode)) ;
    if (tmp1+tmp2<sizeof(Message)+sizeof(ConstOpCode)) perror("write") ;
    if (_verboseServer) cout << "RooRealMPFE::constOptimize(" << GetName() 
			     << ") IPC toServer> ConstOpt " << opcode << endl ;  

    initVars() ;
  }
#endif // _WIN32

  if (_state==Inline) {
    ((RooAbsReal&)_arg.arg()).constOptimizeTestStatistic(opcode) ;
  }
}



//_____________________________________________________________________________
void RooRealMPFE::setVerbose(Bool_t clientFlag, Bool_t serverFlag) 
{
  // Control verbose messaging related to inter process communication
  // on both client and server side

#ifndef _WIN32
  if (_state==Client) {
    Message msg = Verbose ;
    UInt_t tmp1 = write(_pipeToServer[1],&msg,sizeof(msg)) ;
    UInt_t tmp2 = write(_pipeToServer[1],&serverFlag,sizeof(Bool_t)) ;
    if (tmp1+tmp2<sizeof(Message)+sizeof(Bool_t)) perror("write") ;
    if (_verboseServer) cout << "RooRealMPFE::setVerbose(" << GetName() 
			     << ") IPC toServer> Verbose " << (serverFlag?1:0) << endl ;      
  }
#endif // _WIN32
  _verboseClient = clientFlag ; _verboseServer = serverFlag ;
}<|MERGE_RESOLUTION|>--- conflicted
+++ resolved
@@ -560,12 +560,6 @@
 	}
 
 	UInt_t tmp6 = read(_pipeToClient[0],&ntext1,sizeof(Int_t)) ;
-<<<<<<< HEAD
-	UInt_t tmp7 = read(_pipeToClient[0],msgbuf1,ntext1+1) ;
-	UInt_t tmp8 = read(_pipeToClient[0],&ntext2,sizeof(Int_t)) ;
-	UInt_t tmp9 = read(_pipeToClient[0],msgbuf2,ntext2+1) ;
-	UInt_t tmp10= read(_pipeToClient[0],&ntext3,sizeof(Int_t)) ;
-=======
 	if (ntext1>1023) ntext1=1023 ; if (ntext1<0) ntext1=0 ; 
 	UInt_t tmp7 = read(_pipeToClient[0],msgbuf1,ntext1+1) ;
 	UInt_t tmp8 = read(_pipeToClient[0],&ntext2,sizeof(Int_t)) ;
@@ -573,18 +567,14 @@
 	UInt_t tmp9 = read(_pipeToClient[0],msgbuf2,ntext2+1) ;
 	UInt_t tmp10= read(_pipeToClient[0],&ntext3,sizeof(Int_t)) ;
 	if (ntext3>1023) ntext3=1023 ; if (ntext3<0) ntext3=0 ; 
->>>>>>> 84c4c19c
 	UInt_t tmp11= read(_pipeToClient[0],msgbuf3,ntext3+1) ;
 	if (tmp6+tmp7+tmp8+tmp9+tmp10+tmp11<sizeof(Int_t)+ntext1+1+sizeof(Int_t)+ntext2+1+sizeof(Int_t)+ntext3+1) perror("read") ;
 	
 	if (_verboseServer) cout << "RooRealMPFE::evaluate(" << GetName() 
 				 << ") IPC fromServer> SendError Arg " << ptr << " Msg " << msgbuf1 << endl ;    
 	
-<<<<<<< HEAD
-=======
 	// WVE: null char is read from pipe  
 	// coverity[STRING_NULL]
->>>>>>> 84c4c19c
 	logEvalError(ptr,msgbuf3,msgbuf1,msgbuf2) ;
       }
 	
