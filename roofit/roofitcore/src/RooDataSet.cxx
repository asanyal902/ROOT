/*****************************************************************************
 * Project: RooFit                                                           *
 * Package: RooFitCore                                                       *
 * @(#)root/roofitcore:$Id$
 * Authors:                                                                  *
 *   WV, Wouter Verkerke, UC Santa Barbara, verkerke@slac.stanford.edu       *
 *   DK, David Kirkby,    UC Irvine,         dkirkby@uci.edu                 *
 *                                                                           *
 * Copyright (c) 2000-2005, Regents of the University of California          *
 *                          and Stanford University. All rights reserved.    *
 *                                                                           *
 * Redistribution and use in source and binary forms,                        *
 * with or without modification, are permitted according to the terms        *
 * listed in LICENSE (http://roofit.sourceforge.net/license.txt)             *
 *****************************************************************************/

//////////////////////////////////////////////////////////////////////////////
// 
// BEGIN_HTML
// RooDataSet is a container class to hold unbinned data. Each data point
// in N-dimensional space is represented by a RooArgSet of RooRealVar, RooCategory 
// or RooStringVar objects 
// END_HTML
//

#include "RooFit.h"

#include "Riostream.h"
#include "Riostream.h"
#include <fstream>
#include "TTree.h"
#include "TH2.h"
#include "TDirectory.h"
#include "RooDataSet.h"
#include "RooPlot.h"
#include "RooAbsReal.h"
#include "Roo1DTable.h"
#include "RooCategory.h"
#include "RooFormulaVar.h"
#include "RooArgList.h"
#include "RooAbsRealLValue.h"
#include "RooRealVar.h"
#include "RooDataHist.h"
#include "RooMsgService.h"
#include "RooCmdConfig.h"
#include "RooHist.h"
#include "TROOT.h"
#include "TFile.h"
#include "RooTreeDataStore.h"
#include "RooCompositeDataStore.h"
#include "RooTreeData.h"

#if (__GNUC__==3&&__GNUC_MINOR__==2&&__GNUC_PATCHLEVEL__==3)
char* operator+( streampos&, char* );
#endif

ClassImp(RooDataSet)
;


//_____________________________________________________________________________
RooDataSet::RooDataSet() : _wgtVar(0) 
{
  // Default constructor for persistence
}





//_____________________________________________________________________________
<<<<<<< HEAD
RooDataSet::RooDataSet(const char* name, const char* title, const RooArgSet& vars, RooCmdArg arg1, RooCmdArg arg2, RooCmdArg arg3,
		       RooCmdArg arg4,RooCmdArg arg5,RooCmdArg arg6,RooCmdArg arg7,RooCmdArg arg8)  :
=======
RooDataSet::RooDataSet(const char* name, const char* title, const RooArgSet& vars, const RooCmdArg& arg1, const RooCmdArg& arg2, const RooCmdArg& arg3,
		       const RooCmdArg& arg4,const RooCmdArg& arg5,const RooCmdArg& arg6,const RooCmdArg& arg7,const RooCmdArg& arg8)  :
>>>>>>> 84c4c19c
  RooAbsData(name,title,RooArgSet(vars,(RooAbsArg*)RooCmdConfig::decodeObjOnTheFly("RooDataSet::RooDataSet", "IndexCat",0,0,arg1,arg2,arg3,arg4,arg5,arg6,arg7,arg8)))
{
  // Construct an unbinned dataset from a RooArgSet defining the dimensions of the data space. Optionally, data
  // can be imported at the time of construction.
  //
  // This constructor takes the following optional arguments
  //
  // Import(TTree*)              -- Import contents of given TTree. Only braches of the TTree that have names
  //                                corresponding to those of the RooAbsArgs that define the RooDataSet are
  //                                imported. 
  // ImportFromFile(const char* fileName, const char* treeName) -- Import tree with given name from file with given name.
  //
  // Import(RooDataSet&)         -- Import contents of given RooDataSet. Only observables that are common with
  //                                the definition of this dataset will be imported
  //
  // Index(RooCategory&)         -- Prepare import of datasets into a N+1 dimensional RooDataSet
  //                                where the extra discrete dimension labels the source of the imported histogram.
  //                              
  // Import(const char*,         -- Import a dataset to be associated with the given state name of the index category
  //              RooDataSet&)      specified in Index(). If the given state name is not yet defined in the index
  //                                category it will be added on the fly. The import command can be specified
  //                                multiple times. 
  //
  // Link(const char*, RooDataSet&) -- Link contents of supplied RooDataSet to this dataset for given index category state name.
  //                                   In this mode, no data is copied and the linked dataset must be remain live for the duration
  //                                   of this dataset. Note that link is active for both reading and writing, so modifications
  //                                   to the aggregate dataset will also modify its components. Link() and Import() are mutually exclusive.
  //
  //                              
  // Cut(const char*)            -- Apply the given cut specification when importing data
  // Cut(RooFormulaVar&)         
  //
  // CutRange(const char*)       -- Only accept events in the observable range with the given name
  //
  // WeightVar(const char*)      -- Interpret the given variable as event weight rather than as observable
  // WeightVar(const RooAbsArg&) 
  //
  // StoreError(const RooArgSet&)     -- Store symmetric error along with value for given subset of observables
  // StoreAsymError(const RooArgSet&) -- Store asymmetric error along with value for given subset of observables
  //

  // Define configuration for this method
  RooCmdConfig pc(Form("RooDataSet::ctor(%s)",GetName())) ;
  pc.defineObject("impTree","ImportTree",0) ;
  pc.defineObject("impData","ImportData",0) ;
  pc.defineObject("indexCat","IndexCat",0) ;
  pc.defineObject("impSliceData","ImportDataSlice",0,0,kTRUE) ; // array
  pc.defineString("impSliceState","ImportDataSlice",0,"",kTRUE) ; // array
  pc.defineObject("lnkSliceData","LinkDataSlice",0,0,kTRUE) ; // array
  pc.defineString("lnkSliceState","LinkDataSlice",0,"",kTRUE) ; // array
  pc.defineString("cutSpec","CutSpec",0,"") ; 
  pc.defineObject("cutVar","CutVar",0) ;
  pc.defineString("cutRange","CutRange",0,"") ;
  pc.defineString("wgtVarName","WeightVarName",0,"") ;
  pc.defineString("fname","ImportFromFile",0,"") ;
  pc.defineString("tname","ImportFromFile",1,"") ;
  pc.defineObject("wgtVar","WeightVar",0) ;
  pc.defineSet("errorSet","StoreError",0) ;
  pc.defineSet("asymErrSet","StoreAsymError",0) ;
  pc.defineMutex("ImportTree","ImportData","ImportDataSlice","LinkDataSlice","ImportFromFile") ;
  pc.defineMutex("CutSpec","CutVar") ;
  pc.defineMutex("WeightVarName","WeightVar") ;
  pc.defineDependency("ImportDataSlice","IndexCat") ;
  pc.defineDependency("LinkDataSlice","IndexCat") ;

  
  RooLinkedList l ;
  l.Add((TObject*)&arg1) ;  l.Add((TObject*)&arg2) ;  
  l.Add((TObject*)&arg3) ;  l.Add((TObject*)&arg4) ;
  l.Add((TObject*)&arg5) ;  l.Add((TObject*)&arg6) ;  
  l.Add((TObject*)&arg7) ;  l.Add((TObject*)&arg8) ;

  // Process & check varargs 
  pc.process(l) ;
  if (!pc.ok(kTRUE)) {
    assert(0) ;
    return ;
  }

  // Extract relevant objects
  TTree* impTree = static_cast<TTree*>(pc.getObject("impTree")) ;
  RooDataSet* impData = static_cast<RooDataSet*>(pc.getObject("impData")) ;
  RooFormulaVar* cutVar = static_cast<RooFormulaVar*>(pc.getObject("cutVar")) ;
  const char* cutSpec = pc.getString("cutSpec","",kTRUE) ;
  const char* cutRange = pc.getString("cutRange","",kTRUE) ;
  const char* wgtVarName = pc.getString("wgtVarName","",kTRUE) ;
  RooRealVar* wgtVar = static_cast<RooRealVar*>(pc.getObject("wgtVar")) ;
  const char* impSliceNames = pc.getString("impSliceState","",kTRUE) ;
  const RooLinkedList& impSliceData = pc.getObjectList("impSliceData") ;
  const char* lnkSliceNames = pc.getString("lnkSliceState","",kTRUE) ;
  const RooLinkedList& lnkSliceData = pc.getObjectList("lnkSliceData") ;
  RooCategory* indexCat = static_cast<RooCategory*>(pc.getObject("indexCat")) ;
  RooArgSet* errorSet = pc.getSet("errorSet") ;
  RooArgSet* asymErrorSet = pc.getSet("asymErrSet") ;
  const char* fname = pc.getString("fname") ;
  const char* tname = pc.getString("tname") ;


  // Case 1 --- Link multiple dataset as slices
  if (lnkSliceNames) {

    // Make import mapping if index category is specified
    map<string,RooAbsData*> hmap ;  
    if (indexCat) {
      char tmp[1024] ;
<<<<<<< HEAD
      strcpy(tmp,lnkSliceNames) ;
=======
      strlcpy(tmp,lnkSliceNames,1024) ;
>>>>>>> 84c4c19c
      char* token = strtok(tmp,",") ;
      TIterator* hiter = lnkSliceData.MakeIterator() ;
      while(token) {
	hmap[token] = (RooAbsData*) hiter->Next() ;
	token = strtok(0,",") ;
      }
      delete hiter ;
    }
    
    // Lookup name of weight variable if it was specified by object reference
    if (wgtVar) {
<<<<<<< HEAD
=======
      // coverity[UNUSED_VALUE]
>>>>>>> 84c4c19c
      wgtVarName = wgtVar->GetName() ;
    }
        
    appendToDir(this,kTRUE) ;
    
    // Initialize RooDataSet with optional weight variable
    initialize(0) ;
    
    map<string,RooAbsDataStore*> storeMap ;
<<<<<<< HEAD
    RooCategory* icat = (RooCategory*) _vars.find(indexCat->GetName()) ;
    for (map<string,RooAbsData*>::iterator hiter = hmap.begin() ; hiter!=hmap.end() ; ++hiter) {
      // Define state labels in index category (both in provided indexCat and in internal copy in dataset)
      if (!indexCat->lookupType(hiter->first.c_str())) {
	indexCat->defineType(hiter->first.c_str()) ;
	coutI(InputArguments) << "RooDataSet::ctor(" << GetName() << ") defining state \"" << hiter->first << "\" in index category " << indexCat->GetName() << endl ;
      }
      if (!icat->lookupType(hiter->first.c_str())) {	
	icat->defineType(hiter->first.c_str()) ;
	  }
=======
    RooCategory* icat = (RooCategory*) (indexCat ? _vars.find(indexCat->GetName()) : 0 ) ;
    if (!icat) {
      throw std::string("RooDataSet::RooDataSet() ERROR in constructor, cannot find index category") ;
    }
    for (map<string,RooAbsData*>::iterator hiter = hmap.begin() ; hiter!=hmap.end() ; ++hiter) {
      // Define state labels in index category (both in provided indexCat and in internal copy in dataset)
      if (indexCat && !indexCat->lookupType(hiter->first.c_str())) {
	indexCat->defineType(hiter->first.c_str()) ;
	coutI(InputArguments) << "RooDataSet::ctor(" << GetName() << ") defining state \"" << hiter->first << "\" in index category " << indexCat->GetName() << endl ;
      }
      if (icat && !icat->lookupType(hiter->first.c_str())) {	
	icat->defineType(hiter->first.c_str()) ;
      }
>>>>>>> 84c4c19c
      icat->setLabel(hiter->first.c_str()) ;
      storeMap[icat->getLabel()]=hiter->second->store() ;
    }

    // Create composite datastore
    _dstore = new RooCompositeDataStore(name,title,_vars,*icat,storeMap) ;
        
  } else {

    if (wgtVar) {
      wgtVarName = wgtVar->GetName() ;
    }

    // Create empty datastore 
    RooTreeDataStore* tstore = new RooTreeDataStore(name,title,_vars,wgtVarName) ;
    _dstore = tstore ;
    
    
    // Make import mapping if index category is specified
    map<string,RooDataSet*> hmap ;  
    if (indexCat) {
      char tmp[1024] ;
<<<<<<< HEAD
      strcpy(tmp,impSliceNames) ;
=======
      strlcpy(tmp,impSliceNames,1024) ;
>>>>>>> 84c4c19c
      char* token = strtok(tmp,",") ;
      TIterator* hiter = impSliceData.MakeIterator() ;
      while(token) {
	hmap[token] = (RooDataSet*) hiter->Next() ;
	token = strtok(0,",") ;
      }
      delete hiter ;
    }
    
    // process StoreError requests
    if (errorSet) {
      RooArgSet* intErrorSet = (RooArgSet*) _vars.selectCommon(*errorSet) ;
      intErrorSet->setAttribAll("StoreError") ;
      TIterator* iter = intErrorSet->createIterator() ;
      RooAbsArg* arg ;
      while((arg=(RooAbsArg*)iter->Next())) {
	arg->attachToTree(tstore->tree()) ;
      }
      delete iter ;
      delete intErrorSet ;
    }
    if (asymErrorSet) {
      RooArgSet* intAsymErrorSet = (RooArgSet*) _vars.selectCommon(*asymErrorSet) ;
      intAsymErrorSet->setAttribAll("StoreAsymError") ;
      TIterator* iter = intAsymErrorSet->createIterator() ;
      RooAbsArg* arg ;
      while((arg=(RooAbsArg*)iter->Next())) {
	arg->attachToTree(tstore->tree()) ;
      }
      delete iter ;
      delete intAsymErrorSet ;
    }
    
    // Lookup name of weight variable if it was specified by object reference
    if (wgtVar) {
      wgtVarName = wgtVar->GetName() ;
    }
    
    
    appendToDir(this,kTRUE) ;
    
    // Initialize RooDataSet with optional weight variable
    if (wgtVarName && *wgtVarName) {
      // Use the supplied weight column
      initialize(wgtVarName) ;    
    } else {
      if (impData && impData->_wgtVar && vars.find(impData->_wgtVar->GetName())) {
	// Use the weight column of the source data set
	initialize(impData->_wgtVar->GetName()) ;

      } else if (indexCat) {

	RooDataSet* firstDS = hmap.begin()->second ;
	if (firstDS->_wgtVar && vars.find(firstDS->_wgtVar->GetName())) {
	  initialize(firstDS->_wgtVar->GetName()) ;      
	} else {
	  initialize(0) ;
	}
      } else {
	initialize(0) ;
      }
    }
    
    // Import one or more datasets with a cut specification
    if (cutSpec && *cutSpec) {
      
      // Create a RooFormulaVar cut from given cut expression
      if (indexCat) {

	// Case 2a --- Import multiple RooDataSets as slices with cutspec
	RooCategory* icat = (RooCategory*) _vars.find(indexCat->GetName()) ;
	for (map<string,RooDataSet*>::iterator hiter = hmap.begin() ; hiter!=hmap.end() ; ++hiter) {
	  // Define state labels in index category (both in provided indexCat and in internal copy in dataset)
	  if (!indexCat->lookupType(hiter->first.c_str())) {
	    indexCat->defineType(hiter->first.c_str()) ;
	    coutI(InputArguments) << "RooDataSet::ctor(" << GetName() << ") defining state \"" << hiter->first << "\" in index category " << indexCat->GetName() << endl ;
	  }
	  if (!icat->lookupType(hiter->first.c_str())) {	
	    icat->defineType(hiter->first.c_str()) ;
	  }
	  icat->setLabel(hiter->first.c_str()) ;
	  
	  RooFormulaVar cutVarTmp(cutSpec,cutSpec,hiter->second->_vars) ;
	  tstore->loadValues(hiter->second->store(),&cutVarTmp,cutRange) ;
<<<<<<< HEAD
	}
	
      } else if (impData) {

	// Case 3a --- Import RooDataSet with cutspec
	RooFormulaVar cutVarTmp(cutSpec,cutSpec,impData->_vars) ;
	tstore->loadValues(impData->store(),&cutVarTmp,cutRange);
      } else if (impTree) {

	// Case 4a --- Import TTree from memory with cutspec
	RooFormulaVar cutVarTmp(cutSpec,cutSpec,_vars) ;
	tstore->loadValues(impTree,&cutVarTmp,cutRange);      
      } else if (fname && strlen(fname)) {

	// Case 5a --- Import TTree from file with cutspec
	TFile *f = TFile::Open(fname) ;
	if (!f) {
	  coutE(InputArguments) << "RooDataSet::ctor(" << GetName() << ") ERROR file '" << fname << "' cannot be opened or does not exist" << endl ;	  
	  throw string(Form("RooDataSet::ctor(%s) ERROR file %s cannot be opened or does not exist",GetName(),fname)) ;
	}
	TTree* t = dynamic_cast<TTree*>(f->Get(tname)) ;
	if (!t) {
	  coutE(InputArguments) << "RooDataSet::ctor(" << GetName() << ") ERROR file '" << fname << "' does not contain a TTree named '" << tname << "'" << endl ;
	  throw string(Form("RooDataSet::ctor(%s) ERROR file %s does not contain a TTree named %s",GetName(),fname,tname)) ;
	}
=======
	}
	
      } else if (impData) {

	// Case 3a --- Import RooDataSet with cutspec
	RooFormulaVar cutVarTmp(cutSpec,cutSpec,impData->_vars) ;
	tstore->loadValues(impData->store(),&cutVarTmp,cutRange);
      } else if (impTree) {

	// Case 4a --- Import TTree from memory with cutspec
	RooFormulaVar cutVarTmp(cutSpec,cutSpec,_vars) ;
	tstore->loadValues(impTree,&cutVarTmp,cutRange);      
      } else if (fname && strlen(fname)) {

	// Case 5a --- Import TTree from file with cutspec
	TFile *f = TFile::Open(fname) ;
	if (!f) {
	  coutE(InputArguments) << "RooDataSet::ctor(" << GetName() << ") ERROR file '" << fname << "' cannot be opened or does not exist" << endl ;	  
	  throw string(Form("RooDataSet::ctor(%s) ERROR file %s cannot be opened or does not exist",GetName(),fname)) ;
	}
	TTree* t = dynamic_cast<TTree*>(f->Get(tname)) ;
	if (!t) {
	  coutE(InputArguments) << "RooDataSet::ctor(" << GetName() << ") ERROR file '" << fname << "' does not contain a TTree named '" << tname << "'" << endl ;
	  throw string(Form("RooDataSet::ctor(%s) ERROR file %s does not contain a TTree named %s",GetName(),fname,tname)) ;
	}
>>>>>>> 84c4c19c
	RooFormulaVar cutVarTmp(cutSpec,cutSpec,_vars) ;
	tstore->loadValues(t,&cutVarTmp,cutRange);      	
	f->Close() ;

      }
      
      // Import one or more datasets with a cut formula
    } else if (cutVar) {
      
      if (indexCat) {
	
	// Case 2b --- Import multiple RooDataSets as slices with cutvar

	RooCategory* icat = (RooCategory*) _vars.find(indexCat->GetName()) ;
	for (map<string,RooDataSet*>::iterator hiter = hmap.begin() ; hiter!=hmap.end() ; ++hiter) {
	  // Define state labels in index category (both in provided indexCat and in internal copy in dataset)
	  if (!indexCat->lookupType(hiter->first.c_str())) {
	    indexCat->defineType(hiter->first.c_str()) ;
	    coutI(InputArguments) << "RooDataSet::ctor(" << GetName() << ") defining state \"" << hiter->first << "\" in index category " << indexCat->GetName() << endl ;
	  }
	  if (!icat->lookupType(hiter->first.c_str())) {	
	    icat->defineType(hiter->first.c_str()) ;
	  }
	  icat->setLabel(hiter->first.c_str()) ;
	  tstore->loadValues(hiter->second->store(),cutVar,cutRange) ;
<<<<<<< HEAD
	}
	
	
      } else if (impData) {
	// Case 3b --- Import RooDataSet with cutvar
	tstore->loadValues(impData->store(),cutVar,cutRange);
      } else if (impTree) {
	// Case 4b --- Import TTree from memory with cutvar
	tstore->loadValues(impTree,cutVar,cutRange);
      } else if (fname && strlen(fname)) {
	// Case 5b --- Import TTree from file with cutvar
	TFile *f = TFile::Open(fname) ;
	if (!f) {
	  coutE(InputArguments) << "RooDataSet::ctor(" << GetName() << ") ERROR file '" << fname << "' cannot be opened or does not exist" << endl ;	  
	  throw string(Form("RooDataSet::ctor(%s) ERROR file %s cannot be opened or does not exist",GetName(),fname)) ;
	}
	TTree* t = dynamic_cast<TTree*>(f->Get(tname)) ;
	if (!t) {
	  coutE(InputArguments) << "RooDataSet::ctor(" << GetName() << ") ERROR file '" << fname << "' does not contain a TTree named '" << tname << "'" << endl ;
	  throw string(Form("RooDataSet::ctor(%s) ERROR file %s does not contain a TTree named %s",GetName(),fname,tname)) ;
	}
=======
	}
	
	
      } else if (impData) {
	// Case 3b --- Import RooDataSet with cutvar
	tstore->loadValues(impData->store(),cutVar,cutRange);
      } else if (impTree) {
	// Case 4b --- Import TTree from memory with cutvar
	tstore->loadValues(impTree,cutVar,cutRange);
      } else if (fname && strlen(fname)) {
	// Case 5b --- Import TTree from file with cutvar
	TFile *f = TFile::Open(fname) ;
	if (!f) {
	  coutE(InputArguments) << "RooDataSet::ctor(" << GetName() << ") ERROR file '" << fname << "' cannot be opened or does not exist" << endl ;	  
	  throw string(Form("RooDataSet::ctor(%s) ERROR file %s cannot be opened or does not exist",GetName(),fname)) ;
	}
	TTree* t = dynamic_cast<TTree*>(f->Get(tname)) ;
	if (!t) {
	  coutE(InputArguments) << "RooDataSet::ctor(" << GetName() << ") ERROR file '" << fname << "' does not contain a TTree named '" << tname << "'" << endl ;
	  throw string(Form("RooDataSet::ctor(%s) ERROR file %s does not contain a TTree named %s",GetName(),fname,tname)) ;
	}
>>>>>>> 84c4c19c
	tstore->loadValues(t,cutVar,cutRange);      	
	f->Close() ;
      }
      
      // Import one or more datasets without cuts
    } else {
      
      if (indexCat) {
	
	RooCategory* icat = (RooCategory*) _vars.find(indexCat->GetName()) ;
	for (map<string,RooDataSet*>::iterator hiter = hmap.begin() ; hiter!=hmap.end() ; ++hiter) {
	  // Define state labels in index category (both in provided indexCat and in internal copy in dataset)
	  if (!indexCat->lookupType(hiter->first.c_str())) {
	    indexCat->defineType(hiter->first.c_str()) ;
	    coutI(InputArguments) << "RooDataSet::ctor(" << GetName() << ") defining state \"" << hiter->first << "\" in index category " << indexCat->GetName() << endl ;
	  }
	  if (!icat->lookupType(hiter->first.c_str())) {	
	    icat->defineType(hiter->first.c_str()) ;
	  }
	  icat->setLabel(hiter->first.c_str()) ;
	  // Case 2c --- Import multiple RooDataSets as slices
	  tstore->loadValues(hiter->second->store(),0,cutRange) ;
<<<<<<< HEAD
	}
	
	
      } else if (impData) {
	// Case 3c --- Import RooDataSet
	tstore->loadValues(impData->store(),0,cutRange);
      } else if (impTree) {
	// Case 4c --- Import TTree from memort
	tstore->loadValues(impTree,0,cutRange);
      } else if (fname && strlen(fname)) {
	// Case 5c --- Import TTree from file
	TFile *f = TFile::Open(fname) ;
	if (!f) {
	  coutE(InputArguments) << "RooDataSet::ctor(" << GetName() << ") ERROR file '" << fname << "' cannot be opened or does not exist" << endl ;	  
	  throw string(Form("RooDataSet::ctor(%s) ERROR file %s cannot be opened or does not exist",GetName(),fname)) ;
	}
	TTree* t = dynamic_cast<TTree*>(f->Get(tname)) ;
	if (!t) {
	  coutE(InputArguments) << "RooDataSet::ctor(" << GetName() << ") ERROR file '" << fname << "' does not contain a TTree named '" << tname << "'" << endl ;
	  throw string(Form("RooDataSet::ctor(%s) ERROR file %s does not contain a TTree named %s",GetName(),fname,tname)) ;
	}
=======
	}
	
	
      } else if (impData) {
	// Case 3c --- Import RooDataSet
	tstore->loadValues(impData->store(),0,cutRange);
      } else if (impTree) {
	// Case 4c --- Import TTree from memort
	tstore->loadValues(impTree,0,cutRange);
      } else if (fname && strlen(fname)) {
	// Case 5c --- Import TTree from file
	TFile *f = TFile::Open(fname) ;
	if (!f) {
	  coutE(InputArguments) << "RooDataSet::ctor(" << GetName() << ") ERROR file '" << fname << "' cannot be opened or does not exist" << endl ;	  
	  throw string(Form("RooDataSet::ctor(%s) ERROR file %s cannot be opened or does not exist",GetName(),fname)) ;
	}
	TTree* t = dynamic_cast<TTree*>(f->Get(tname)) ;
	if (!t) {
	  coutE(InputArguments) << "RooDataSet::ctor(" << GetName() << ") ERROR file '" << fname << "' does not contain a TTree named '" << tname << "'" << endl ;
	  throw string(Form("RooDataSet::ctor(%s) ERROR file %s does not contain a TTree named %s",GetName(),fname,tname)) ;
	}
>>>>>>> 84c4c19c
	tstore->loadValues(t,0,cutRange);      	
	f->Close() ;
      }
    }
    
  }
}



//_____________________________________________________________________________
RooDataSet::RooDataSet(const char *name, const char *title, const RooArgSet& vars, const char* wgtVarName) :
  RooAbsData(name,title,vars)
{
  // Constructor of an empty data set from a RooArgSet defining the dimensions
  // of the data space.

  _dstore = new RooTreeDataStore(name,title,_vars,wgtVarName) ;

  appendToDir(this,kTRUE) ;
  initialize(wgtVarName) ;
}


//_____________________________________________________________________________
RooDataSet::RooDataSet(const char *name, const char *title, RooDataSet *dset, 
		       const RooArgSet& vars, const char *cuts, const char* wgtVarName) :
  RooAbsData(name,title,vars)
{
  // Constructor of a data set from (part of) an existing data
  // set. The dimensions of the data set are defined by the 'vars'
  // RooArgSet, which can be identical to 'dset' dimensions, or a
  // subset thereof. The 'cuts' string is an optional RooFormula
  // expression and can be used to select the subset of the data
  // points in 'dset' to be copied. The cut expression can refer to
  // any variable in the source dataset. For cuts involving variables
  // other than those contained in the source data set, such as
  // intermediate formula objects, use the equivalent constructor
  // accepting RooFormulaVar reference as cut specification
  //
  // For most uses the RooAbsData::reduce() wrapper function, which
  // uses this constructor, is the most convenient way to create a
  // subset of an existing data
  //

  // Initialize datastore
  _dstore = new RooTreeDataStore(name,title,_vars,*dset->_dstore,cuts,wgtVarName) ;

  appendToDir(this,kTRUE) ;
  
  if (wgtVarName) {
    // Use the supplied weight column
    initialize(wgtVarName) ;    
  } else {
    if (dset->_wgtVar && vars.find(dset->_wgtVar->GetName())) {
      // Use the weight column of the source data set
      initialize(dset->_wgtVar->GetName()) ;
    } else {
      initialize(0) ;
    }
  }

}


//_____________________________________________________________________________
RooDataSet::RooDataSet(const char *name, const char *title, RooDataSet *dset, 
		       const RooArgSet& vars, const RooFormulaVar& cutVar, const char* wgtVarName) :
  RooAbsData(name,title,vars)
{
  // Constructor of a data set from (part of) an existing data
  // set. The dimensions of the data set are defined by the 'vars'
  // RooArgSet, which can be identical to 'dset' dimensions, or a
  // subset thereof. The 'cutVar' formula variable is used to select
  // the subset of data points to be copied.  For subsets without
  // selection on the data points, or involving cuts operating
  // exclusively and directly on the data set dimensions, the
  // equivalent constructor with a string based cut expression is
  // recommended.
  //
  // For most uses the RooAbsData::reduce() wrapper function, which
  // uses this constructor, is the most convenient way to create a
  // subset of an existing data

  // Initialize datastore
  _dstore = new RooTreeDataStore(name,title,_vars,*dset->_dstore,cutVar,wgtVarName) ;

  appendToDir(this,kTRUE) ;

  if (wgtVarName) {
    // Use the supplied weight column
    initialize(wgtVarName) ;    
  } else {
    if (dset->_wgtVar && vars.find(dset->_wgtVar->GetName())) {
      // Use the weight column of the source data set
      initialize(dset->_wgtVar->GetName()) ;
    } else {
      initialize(0) ;
    }
  }
}




//_____________________________________________________________________________
RooDataSet::RooDataSet(const char *name, const char *title, TTree *intree, 
		       const RooArgSet& vars, const RooFormulaVar& cutVar, const char* wgtVarName) :
  RooAbsData(name,title,vars)
{
  // Constructor of a data set from (part of) an ROOT TTRee. The dimensions
  // of the data set are defined by the 'vars' RooArgSet. For each dimension
  // specified, the TTree must have a branch with the same name. For category
  // branches, this branch should contain the numeric index value. Real dimensions
  // can be constructed from either 'Double_t' or 'Float_t' tree branches. In the
  // latter case, an automatic conversion is applied.
  //
  // The 'cutVar' formula variable
  // is used to select the subset of data points to be copied.
  // For subsets without selection on the data points, or involving cuts
  // operating exclusively and directly on the data set dimensions, the equivalent
  // constructor with a string based cut expression is recommended.

  // Initialize datastore
  _dstore = new RooTreeDataStore(name,title,_vars,*intree,cutVar,wgtVarName) ;

  appendToDir(this,kTRUE) ;

  initialize(wgtVarName) ;
}



//_____________________________________________________________________________
RooDataSet::RooDataSet(const char *name, const char *title, TTree *intree, 
		       const RooArgSet& vars, const char *selExpr, const char* wgtVarName) :
  RooAbsData(name,title,vars)
{
  // Constructor of a data set from (part of) an ROOT TTRee. The dimensions
  // of the data set are defined by the 'vars' RooArgSet. For each dimension
  // specified, the TTree must have a branch with the same name. For category
  // branches, this branch should contain the numeric index value. Real dimensions
  // can be constructed from either 'Double_t' or 'Float_t' tree branches. In the
  // latter case, an automatic conversion is applied.
  //
  // The 'cuts' string is an optional
  // RooFormula expression and can be used to select the subset of the data points 
  // in 'dset' to be copied. The cut expression can refer to any variable in the
  // vars argset. For cuts involving variables other than those contained in
  // the vars argset, such as intermediate formula objects, use the 
  // equivalent constructor accepting RooFormulaVar reference as cut specification
  //

  // Initialize datastore
  _dstore = new RooTreeDataStore(name,title,_vars,*intree,selExpr,wgtVarName) ;

  appendToDir(this,kTRUE) ;

  initialize(wgtVarName) ;
}



//_____________________________________________________________________________
RooDataSet::RooDataSet(RooDataSet const & other, const char* newname) :
  RooAbsData(other,newname), RooDirItem()
{
  // Copy constructor

  appendToDir(this,kTRUE) ;
  initialize(other._wgtVar?other._wgtVar->GetName():0) ;
}

//_____________________________________________________________________________
RooDataSet::RooDataSet(const char *name, const char *title, RooDataSet *dset, 
		       const RooArgSet& vars, const RooFormulaVar* cutVar, const char* cutRange,
		       Int_t nStart, Int_t nStop, Bool_t copyCache, const char* wgtVarName) :
  RooAbsData(name,title,vars)
{
  // Protected constructor for internal use only

  _dstore = new RooTreeDataStore(name,title,*dset->_dstore,_vars,cutVar,cutRange,nStart,nStop,copyCache,wgtVarName) ;
  _cachedVars.add(_dstore->cachedVars()) ;

  appendToDir(this,kTRUE) ;
  initialize(dset->_wgtVar?dset->_wgtVar->GetName():0) ;
}


//_____________________________________________________________________________
RooArgSet RooDataSet::addWgtVar(const RooArgSet& origVars, const RooAbsArg* wgtVar)
{
  // Helper function for constructor that adds optional weight variable to construct
  // total set of observables

  RooArgSet tmp(origVars) ;
  if (wgtVar) tmp.add(*wgtVar) ;
  return tmp ;
}



//_____________________________________________________________________________
RooAbsData* RooDataSet::cacheClone(const RooAbsArg* newCacheOwner, const RooArgSet* newCacheVars, const char* newName) 
{
  // Return a clone of this dataset containing only the cached variables

  RooDataSet* dset = new RooDataSet(newName?newName:GetName(),GetTitle(),this,_vars,(RooFormulaVar*)0,0,0,2000000000,kTRUE,_wgtVar?_wgtVar->GetName():0) ;  
  //if (_wgtVar) dset->setWeightVar(_wgtVar->GetName()) ;

  RooArgSet* selCacheVars = (RooArgSet*) newCacheVars->selectCommon(dset->_cachedVars) ;
  dset->attachCache(newCacheOwner, *selCacheVars) ;
  delete selCacheVars ;

  return dset ;
}



//_____________________________________________________________________________
RooAbsData* RooDataSet::emptyClone(const char* newName, const char* newTitle, const RooArgSet* vars) const 
{
  // Return an empty clone of this dataset. If vars is not null, only the variables in vars
  // are added to the definition of the empty clone

  // If variables are given, be sure to include weight variable if it exists and is not included
  RooArgSet vars2 ;
  if (vars) {
    vars2.add(*vars) ;
    if (_wgtVar && !vars2.find(_wgtVar->GetName())) {
      vars2.add(*_wgtVar) ;
    }
  } else {
    vars2.add(_vars) ;
  }

  RooDataSet* dset = new RooDataSet(newName?newName:GetName(),newTitle?newTitle:GetTitle(),vars2,_wgtVar?_wgtVar->GetName():0) ; 
  //if (_wgtVar) dset->setWeightVar(_wgtVar->GetName()) ;
  return dset ;
}



//_____________________________________________________________________________
void RooDataSet::initialize(const char* wgtVarName) 
{
  // Initialize the dataset. If wgtVarName is not null, interpret the observable
  // with that name as event weight

  _varsNoWgt.removeAll() ;
  _varsNoWgt.add(_vars) ;
  _wgtVar = 0 ;
  if (wgtVarName) {
    RooAbsArg* wgt = _varsNoWgt.find(wgtVarName) ;
    if (!wgt) {
      coutW(DataHandling) << "RooDataSet::RooDataSet(" << GetName() << ") WARNING: designated weight variable " 
			  << wgtVarName << " not found in set of variables, no weighting will be assigned" << endl ;
    } else if (!dynamic_cast<RooRealVar*>(wgt)) {
      coutW(DataHandling) << "RooDataSet::RooDataSet(" << GetName() << ") WARNING: designated weight variable " 
			  << wgtVarName << " is not of type RooRealVar, no weighting will be assigned" << endl ;
    } else {
      _varsNoWgt.remove(*wgt) ;
      _wgtVar = (RooRealVar*) wgt ;
    }
  }
}



//_____________________________________________________________________________
RooAbsData* RooDataSet::reduceEng(const RooArgSet& varSubset, const RooFormulaVar* cutVar, const char* cutRange, 
				  Int_t nStart, Int_t nStop, Bool_t copyCache)
{
  // Implementation of RooAbsData virtual method that drives the RooAbsData::reduce() methods
  checkInit() ;

  RooArgSet tmp(varSubset) ;
  if (_wgtVar) {
    tmp.add(*_wgtVar) ;
  }
  RooDataSet* ret =  new RooDataSet(GetName(), GetTitle(), this, tmp, cutVar, cutRange, nStart, nStop, copyCache,_wgtVar?_wgtVar->GetName():0) ;
  
  // WVE - propagate optional weight variable
  //       check behaviour in plotting.
//   if (_wgtVar) {
//     ret->setWeightVar(_wgtVar->GetName()) ;
//   }
  return ret ;
}



//_____________________________________________________________________________
RooDataSet::~RooDataSet()
{
  // Destructor

  removeFromDir(this) ;
}



//_____________________________________________________________________________
RooDataHist* RooDataSet::binnedClone(const char* newName, const char* newTitle) const 
{
  // Return binned clone of this dataset

  TString title, name ;
  if (newName) {
    name = newName ;
  } else {
    name = Form("%s_binned",GetName()) ;
  }
  if (newTitle) {
    title = newTitle ;
  } else {
    title = Form("%s_binned",GetTitle()) ;
  }

  return new RooDataHist(name,title,*get(),*this) ;
}



//_____________________________________________________________________________
Double_t RooDataSet::weight() const 
{
  // Return event weight of current event

  return store()->weight() ; 
}




//_____________________________________________________________________________
void RooDataSet::weightError(Double_t& lo, Double_t& hi, ErrorType etype) const 
{
  store()->weightError(lo,hi,etype) ;
}



//_____________________________________________________________________________
Double_t RooDataSet::weightError(ErrorType etype) const 
{
  return store()->weightError(etype) ;
}



//_____________________________________________________________________________
const RooArgSet* RooDataSet::get(Int_t index) const
{
  // Return RooArgSet with coordinates of event 'index' 
  const RooArgSet* ret  = RooAbsData::get(index) ;
  return ret ? &_varsNoWgt : 0 ;
}



//_____________________________________________________________________________
Double_t RooDataSet::sumEntries(const char* cutSpec, const char* cutRange) const 
{
  // Return the sum of weights in all entries matching cutSpec (if specified)
  // and in named range cutRange (if specified)

  // Setup RooFormulaVar for cutSpec if it is present
  RooFormula* select = 0 ;
  if (cutSpec) {
    select = new RooFormula("select",cutSpec,*get()) ;
  }

  // Otherwise sum the weights in the event
  Double_t sumw(0) ;
  Int_t i ;
  for (i=0 ; i<numEntries() ; i++) {
    get(i) ;
    if (select && select->eval()==0.) continue ;
    if (cutRange && !_vars.allInRange(cutRange)) continue ;
    sumw += weight() ;
  }

  if (select) delete select ;

  return sumw ;  
}




//_____________________________________________________________________________
Bool_t RooDataSet::isWeighted() const
{ 
    // Return true if dataset contains weighted events
    return store()->isWeighted() ;
}



//_____________________________________________________________________________
Bool_t RooDataSet::isNonPoissonWeighted() const
{
  // Returns true if histogram contains bins with entries with a non-integer weight

  // Return false if we have no weights
  if (!_wgtVar) return kFALSE ;
  
  // Now examine individual weights
  for (int i=0 ; i<numEntries() ; i++) {
    get(i) ;
    if (fabs(weight()-Int_t(weight()))>1e-10) return kTRUE ;
  }
  // If sum of weights is less than number of events there are negative (integer) weights
  if (sumEntries()<numEntries()) return kTRUE ;

  return kFALSE ;
}




//_____________________________________________________________________________
const RooArgSet* RooDataSet::get() const 
{ 
  // Return a RooArgSet with the coordinates of the current event
  return &_varsNoWgt ; 
} 



//_____________________________________________________________________________
void RooDataSet::add(const RooArgSet& data, Double_t wgt, Double_t wgtError) 
{
  // Add a data point, with its coordinates specified in the 'data' argset, to the data set. 
  // Any variables present in 'data' but not in the dataset will be silently ignored
  //
  checkInit() ;
  _varsNoWgt = data;
  if (_wgtVar) {
    _wgtVar->setVal(wgt) ;
    if (wgtError!=0.) {
      _wgtVar->setError(wgtError) ;
    }
  }
  fill();
}


<<<<<<< HEAD


=======


>>>>>>> 84c4c19c
//_____________________________________________________________________________
void RooDataSet::add(const RooArgSet& indata, Double_t inweight, Double_t weightErrorLo, Double_t weightErrorHi) 
{
  // Add a data point, with its coordinates specified in the 'data' argset, to the data set. 
  // Any variables present in 'data' but not in the dataset will be silently ignored
  //
  checkInit() ;

  _varsNoWgt = indata;
  if (_wgtVar) {
    _wgtVar->setVal(inweight) ;
    _wgtVar->setAsymError(weightErrorLo,weightErrorHi) ;
  }
  fill();
}





//_____________________________________________________________________________
void RooDataSet::addFast(const RooArgSet& data, Double_t wgt, Double_t wgtError) 
{
  // Add a data point, with its coordinates specified in the 'data' argset, to the data set. 
  // Layout and size of input argument data is ASSUMED to be the same as RooArgSet returned
  // RooDataSet::get()
  //

  checkInit() ;
  _varsNoWgt.assignFast(data);
  if (_wgtVar) {
    _wgtVar->setVal(wgt) ;
    if (wgtError!=0.) {
      _wgtVar->setError(wgtError) ;
    }
  }
  fill();
}



//_____________________________________________________________________________
Bool_t RooDataSet::merge(RooDataSet* data1, RooDataSet* data2, RooDataSet* data3, 
			 RooDataSet* data4, RooDataSet* data5, RooDataSet* data6) 
{
  checkInit() ;
  list<RooDataSet*> dsetList ;
  if (data1) dsetList.push_back(data1) ;
  if (data2) dsetList.push_back(data2) ;
  if (data3) dsetList.push_back(data3) ;
  if (data4) dsetList.push_back(data4) ;
  if (data5) dsetList.push_back(data5) ;
  if (data6) dsetList.push_back(data6) ;
  return merge(dsetList) ;
}



//_____________________________________________________________________________
Bool_t RooDataSet::merge(list<RooDataSet*>dsetList)
{
  // Merge columns of supplied data set(s) with this data set.  All
  // data sets must have equal number of entries.  In case of
  // duplicate columns the column of the last dataset in the list
  // prevails


  checkInit() ;
  // Sanity checks: data sets must have the same size
  for (list<RooDataSet*>::iterator iter = dsetList.begin() ; iter != dsetList.end() ; iter++) {
    if (numEntries()!=(*iter)->numEntries()) {
      coutE(InputArguments) << "RooDataSet::merge(" << GetName() << ") ERROR: datasets have different size" << endl ;
      return kTRUE ;    
    }
  }

  // Extend vars with elements of other dataset
  list<RooAbsDataStore*> dstoreList ;
  for (list<RooDataSet*>::iterator iter = dsetList.begin() ; iter != dsetList.end() ; iter++) {
    _vars.addClone((*iter)->_vars,kTRUE) ;
    dstoreList.push_back((*iter)->store()) ;
  }

  // Merge data stores
  RooAbsDataStore* mergedStore = _dstore->merge(_vars,dstoreList) ;
  mergedStore->SetName(_dstore->GetName()) ;
  mergedStore->SetTitle(_dstore->GetTitle()) ;

  // Replace current data store with merged store
  delete _dstore ;
  _dstore = mergedStore ;

  initialize(_wgtVar?_wgtVar->GetName():0) ;
  return kFALSE ;
}


//_____________________________________________________________________________
void RooDataSet::append(RooDataSet& data) 
{
  // Add all data points of given data set to this data set.
  // Observable in 'data' that are not in this dataset
  // with not be transferred
  checkInit() ;
  _dstore->append(*data._dstore) ;
}



//_____________________________________________________________________________
RooAbsArg* RooDataSet::addColumn(RooAbsArg& var, Bool_t adjustRange) 
{
  // Add a column with the values of the given (function) argument
  // to this dataset. The function value is calculated for each
  // event using the observable values of each event in case the
  // function depends on variables with names that are identical
  // to the observable names in the dataset

  checkInit() ;
  RooAbsArg* ret = _dstore->addColumn(var,adjustRange) ;
  _vars.addOwned(*ret) ;
  initialize(_wgtVar?_wgtVar->GetName():0) ;
  return ret ;
}


//_____________________________________________________________________________
RooArgSet* RooDataSet::addColumns(const RooArgList& varList) 
{
  // Add a column with the values of the given list of (function)
  // argument to this dataset. Each function value is calculated for
  // each event using the observable values of the event in case the
  // function depends on variables with names that are identical to
  // the observable names in the dataset

  checkInit() ;
  RooArgSet* ret = _dstore->addColumns(varList) ;  
  _vars.addOwned(*ret) ;
  initialize(_wgtVar?_wgtVar->GetName():0) ;
  return ret ;
}



//_____________________________________________________________________________
TH2F* RooDataSet::createHistogram(const RooAbsRealLValue& var1, const RooAbsRealLValue& var2, const char* cuts, const char *name) const
{
  // Create a TH2F histogram of the distribution of the specified variable
  // using this dataset. Apply any cuts to select which events are used.
  // The variable being plotted can either be contained directly in this
  // dataset, or else be a function of the variables in this dataset.
  // The histogram will be created using RooAbsReal::createHistogram() with
  // the name provided (with our dataset name prepended).
  checkInit() ;
  return createHistogram(var1, var2, var1.getBins(), var2.getBins(), cuts, name);
}



//_____________________________________________________________________________
TH2F* RooDataSet::createHistogram(const RooAbsRealLValue& var1, const RooAbsRealLValue& var2, 
				  Int_t nx, Int_t ny, const char* cuts, const char *name) const
{
  // Create a TH2F histogram of the distribution of the specified variable
  // using this dataset. Apply any cuts to select which events are used.
  // The variable being plotted can either be contained directly in this
  // dataset, or else be a function of the variables in this dataset.
  // The histogram will be created using RooAbsReal::createHistogram() with
  // the name provided (with our dataset name prepended).

  checkInit() ;
  static Int_t counter(0) ;

  Bool_t ownPlotVarX(kFALSE) ;
  // Is this variable in our dataset?
  RooAbsReal* plotVarX= (RooAbsReal*)_vars.find(var1.GetName());
  if(0 == plotVarX) {
    // Is this variable a client of our dataset?
    if (!var1.dependsOn(_vars)) {
      coutE(InputArguments) << GetName() << "::createHistogram: Argument " << var1.GetName() 
			    << " is not in dataset and is also not dependent on data set" << endl ;
      return 0 ; 
    }

    // Clone derived variable 
    plotVarX = (RooAbsReal*) var1.Clone()  ;
    ownPlotVarX = kTRUE ;

    //Redirect servers of derived clone to internal ArgSet representing the data in this set
    plotVarX->redirectServers(const_cast<RooArgSet&>(_vars)) ;
  }

  Bool_t ownPlotVarY(kFALSE) ;
  // Is this variable in our dataset?
  RooAbsReal* plotVarY= (RooAbsReal*)_vars.find(var2.GetName());
  if(0 == plotVarY) {
    // Is this variable a client of our dataset?
    if (!var2.dependsOn(_vars)) {
      coutE(InputArguments) << GetName() << "::createHistogram: Argument " << var2.GetName() 
			    << " is not in dataset and is also not dependent on data set" << endl ;
      return 0 ; 
    }

    // Clone derived variable 
    plotVarY = (RooAbsReal*) var2.Clone()  ;
    ownPlotVarY = kTRUE ;

    //Redirect servers of derived clone to internal ArgSet representing the data in this set
    plotVarY->redirectServers(const_cast<RooArgSet&>(_vars)) ;
  }

  // Create selection formula if selection cuts are specified
  RooFormula* select = 0;
  if(0 != cuts && strlen(cuts)) {
    select=new RooFormula(cuts,cuts,_vars);
    if (!select || !select->ok()) {
      delete select;
      return 0 ;
    }
  }
  
  TString histName(name);
  histName.Prepend("_");
  histName.Prepend(fName);
  histName.Append("_") ;
  histName.Append(Form("%08x",counter++)) ;

  // create the histogram
  TH2F* histogram=new TH2F(histName.Data(), "Events", nx, var1.getMin(), var1.getMax(), 
                                                      ny, var2.getMin(), var2.getMax());
  if(!histogram) {
    coutE(DataHandling) << fName << "::createHistogram: unable to create a new histogram" << endl;
    return 0;
  }

  // Dump contents  
  Int_t nevent= numEntries() ;
  for(Int_t i=0; i < nevent; ++i) 
  {
    get(i);
    
    if (select && select->eval()==0) continue ;
    histogram->Fill(plotVarX->getVal(), plotVarY->getVal()) ;
  }

  if (ownPlotVarX) delete plotVarX ;
  if (ownPlotVarY) delete plotVarY ;
  if (select) delete select ;

  return histogram ;
}





//_____________________________________________________________________________
RooPlot* RooDataSet::plotOnXY(RooPlot* frame, const RooCmdArg& arg1, const RooCmdArg& arg2,
			      const RooCmdArg& arg3, const RooCmdArg& arg4,
			      const RooCmdArg& arg5, const RooCmdArg& arg6,
			      const RooCmdArg& arg7, const RooCmdArg& arg8) const 
{
  // Special plot method for 'X-Y' datasets used in Chi^2 fitting. These datasets 
  // have one observable (X) and have weights (Y) and associated errors.
  //
  // Contents options
  // ---------------------
  // YVar(RooRealVar& var)           -- Designate specified observable as 'y' variable
  //                                    If not specified, the event weight will be the y variable
  // Histogram drawing options
  // -------------------------
  // DrawOption(const char* opt)     -- Select ROOT draw option for resulting TGraph object
  // LineStyle(Int_t style)          -- Select line style by ROOT line style code, default is solid
  // LineColor(Int_t color)          -- Select line color by ROOT color code, default is black
  // LineWidth(Int_t width)          -- Select line with in pixels, default is 3
  // MarkerStyle(Int_t style)        -- Select the ROOT marker style, default is 21
  // MarkerColor(Int_t color)        -- Select the ROOT marker color, default is black
  // MarkerSize(Double_t size)       -- Select the ROOT marker size
  // Rescale(Double_t factor)        -- Apply global rescaling factor to histogram
  //
  //
  // Misc. other options
  // -------------------
  // Name(const chat* name)          -- Give curve specified name in frame. Useful if curve is to be referenced later
  // Invisible(Bool_t flag)          -- Add curve to frame, but do not display. Useful in combination AddTo()
  // 

  checkInit() ;

  RooLinkedList argList ;
  argList.Add((TObject*)&arg1) ;  argList.Add((TObject*)&arg2) ;  
  argList.Add((TObject*)&arg3) ;  argList.Add((TObject*)&arg4) ;
  argList.Add((TObject*)&arg5) ;  argList.Add((TObject*)&arg6) ;  
  argList.Add((TObject*)&arg7) ;  argList.Add((TObject*)&arg8) ;

  // Process named arguments
  RooCmdConfig pc(Form("RooDataSet::plotOnXY(%s)",GetName())) ;
  pc.defineString("drawOption","DrawOption",0,"P") ;
  pc.defineString("histName","Name",0,"") ;
  pc.defineInt("lineColor","LineColor",0,-999) ;
  pc.defineInt("lineStyle","LineStyle",0,-999) ;
  pc.defineInt("lineWidth","LineWidth",0,-999) ;
  pc.defineInt("markerColor","MarkerColor",0,-999) ;
  pc.defineInt("markerStyle","MarkerStyle",0,8) ;
  pc.defineDouble("markerSize","MarkerSize",0,-999) ;
  pc.defineInt("fillColor","FillColor",0,-999) ;
  pc.defineInt("fillStyle","FillStyle",0,-999) ;
  pc.defineInt("histInvisible","Invisible",0,0) ;
  pc.defineDouble("scaleFactor","Rescale",0,1.) ;
  pc.defineObject("xvar","XVar",0,0) ;
  pc.defineObject("yvar","YVar",0,0) ;

  
  // Process & check varargs 
  pc.process(argList) ;
  if (!pc.ok(kTRUE)) {
    return frame ;
  }
  
  // Extract values from named arguments
  const char* drawOptions = pc.getString("drawOption") ;
  Int_t histInvisible = pc.getInt("histInvisible") ;
  const char* histName = pc.getString("histName",0,kTRUE) ;
  Double_t scaleFactor = pc.getDouble("scaleFactor") ;

  RooRealVar* xvar = (RooRealVar*) _vars.find(frame->getPlotVar()->GetName()) ;

  // Determine Y variable (default is weight, if present)
  RooRealVar* yvar = (RooRealVar*)(pc.getObject("yvar")) ;

  // Sanity check. XY plotting only applies to weighted datasets if no YVar is specified
  if (!_wgtVar && !yvar) {
    coutE(InputArguments) << "RooDataSet::plotOnXY(" << GetName() << ") ERROR: no YVar() argument specified and dataset is not weighted" << endl ;
    return 0 ;
  }
  
  RooRealVar* dataY = yvar ? (RooRealVar*) _vars.find(yvar->GetName()) : 0 ;
  if (yvar && !dataY) {
    coutE(InputArguments) << "RooDataSet::plotOnXY(" << GetName() << ") ERROR on YVar() argument, dataset does not contain a variable named " << yvar->GetName() << endl ;
    return 0 ;
  }


  // Make RooHist representing XY contents of data
  RooHist* graph = new RooHist ;
  if (histName) {
    graph->SetName(histName) ;
  } else {
    graph->SetName(Form("hxy_%s",GetName())) ;
  }
  
  for (int i=0 ; i<numEntries() ; i++) {
    get(i) ;
    Double_t x = xvar->getVal() ;
    Double_t exlo = xvar->getErrorLo() ;
    Double_t exhi = xvar->getErrorHi() ;
    Double_t y,eylo,eyhi ;
    if (!dataY) {
      y = weight() ;
      weightError(eylo,eyhi) ;
    } else {
      y = dataY->getVal() ;
      eylo = dataY->getErrorLo() ;
      eyhi = dataY->getErrorHi() ;
    }
    graph->addBinWithXYError(x,y,-1*exlo,exhi,-1*eylo,eyhi,scaleFactor) ;
  }

  // Adjust style options according to named arguments
  Int_t lineColor   = pc.getInt("lineColor") ;
  Int_t lineStyle   = pc.getInt("lineStyle") ;
  Int_t lineWidth   = pc.getInt("lineWidth") ;
  Int_t markerColor = pc.getInt("markerColor") ;
  Int_t markerStyle = pc.getInt("markerStyle") ;
  Size_t markerSize  = pc.getDouble("markerSize") ;
  Int_t fillColor = pc.getInt("fillColor") ;
  Int_t fillStyle = pc.getInt("fillStyle") ;

  if (lineColor!=-999) graph->SetLineColor(lineColor) ;
  if (lineStyle!=-999) graph->SetLineStyle(lineStyle) ;
  if (lineWidth!=-999) graph->SetLineWidth(lineWidth) ;
  if (markerColor!=-999) graph->SetMarkerColor(markerColor) ;
  if (markerStyle!=-999) graph->SetMarkerStyle(markerStyle) ;
  if (markerSize!=-999) graph->SetMarkerSize(markerSize) ;
  if (fillColor!=-999) graph->SetFillColor(fillColor) ;
  if (fillStyle!=-999) graph->SetFillStyle(fillStyle) ;

  // Add graph to frame
  frame->addPlotable(graph,drawOptions,histInvisible) ;
 
  return frame ;
}




//_____________________________________________________________________________
RooDataSet *RooDataSet::read(const char *fileList, const RooArgList &varList,
			     const char *verbOpt, const char* commonPath, 
			     const char* indexCatName) {
  // Read given list of ascii files, and construct a data set, using the given
  // ArgList as structure definition.
  //
  // Multiple file names in fileList should be comma separated. Each
  // file is optionally prefixed with 'commonPath' if such a path is
  // provided
  //
  // The arglist specifies the dimensions of the dataset to be built
  // and describes the order in which these dimensions appear in the
  // ascii files to be read. 
  //
  // Each line in the ascii file should contain N white space separated
  // tokens, with N the number of args in 'variables'. Any text beyond
  // N tokens will be ignored with a warning message.
  // [ NB: This format is written by RooArgList::writeToStream() ]
  // 
  // If the value of any of the variables on a given line exceeds the
  // fit range associated with that dimension, the entire line will be
  // ignored. A warning message is printed in each case, unless the
  // 'Q' verbose option is given. (Option 'D' will provide additional
  // debugging information) The number of events read and skipped
  // is always summarized at the end.
  //
  // When multiple files are read, a RooCategory arg in 'variables' can 
  // optionally be designated to hold information about the source file 
  // of each data point. This feature is enabled by giving the name
  // of the (already existing) category variable in 'indexCatName'
  //
  // If no further information is given a label name 'fileNNN' will
  // be assigned to each event, where NNN is the sequential number of
  // the source file in 'fileList'.
  // 
  // Alternatively it is possible to override the default label names
  // of the index category by specifying them in the fileList string:
  // When instead of "file1.txt,file2.txt" the string 
  // "file1.txt:FOO,file2.txt:BAR" is specified, a state named "FOO"
  // is assigned to the index category for each event originating from
  // file1.txt. The labels FOO,BAR may be predefined in the index 
  // category via defineType(), but don't have to be
  //
  // Finally, one can also assign the same label to multiple files,
  // either by specifying "file1.txt:FOO,file2,txt:FOO,file3.txt:BAR"
  // or "file1.txt,file2.txt:FOO,file3.txt:BAR"
  //

  // Make working copy of variables list 
  RooArgList variables(varList) ;

  // Append blinding state category to variable list if not already there
  Bool_t ownIsBlind(kTRUE) ;
  RooAbsArg* blindState = variables.find("blindState") ;
  if (!blindState) {
    blindState = new RooCategory("blindState","Blinding State") ;
    variables.add(*blindState) ;
  } else {
    ownIsBlind = kFALSE ;    
    if (blindState->IsA()!=RooCategory::Class()) {
      oocoutE((TObject*)0,DataHandling) << "RooDataSet::read: ERROR: variable list already contains" 
			  << "a non-RooCategory blindState member" << endl ;
      return 0 ;
    }
    oocoutW((TObject*)0,DataHandling) << "RooDataSet::read: WARNING: recycling existing "
			<< "blindState category in variable list" << endl ;
  }
  RooCategory* blindCat = (RooCategory*) blindState ;

  // Configure blinding state category
  blindCat->setAttribute("Dynamic") ;
  blindCat->defineType("Normal",0) ;
  blindCat->defineType("Blind",1) ;

  // parse the option string
  TString opts= verbOpt;
  opts.ToLower();
  Bool_t verbose= !opts.Contains("q");
  Bool_t debug= opts.Contains("d");

  RooDataSet *data= new RooDataSet("dataset", fileList, variables);
  if (ownIsBlind) { variables.remove(*blindState) ; delete blindState ; }
  if(!data) {
    oocoutE((TObject*)0,DataHandling) << "RooDataSet::read: unable to create a new dataset"
			<< endl;
    return 0;
  }

  // Redirect blindCat to point to the copy stored in the data set
  blindCat = (RooCategory*) data->_vars.find("blindState") ;

  // Find index category, if requested
  RooCategory *indexCat     = 0;
  //RooCategory *indexCatOrig = 0;
  if (indexCatName) { 
    RooAbsArg* tmp = 0;
    tmp = data->_vars.find(indexCatName) ;
    if (!tmp) {
      oocoutE((TObject*)0,DataHandling) << "RooDataSet::read: no index category named " 
			  << indexCatName << " in supplied variable list" << endl ;
      return 0 ;
    }
    if (tmp->IsA()!=RooCategory::Class()) {
      oocoutE((TObject*)0,DataHandling) << "RooDataSet::read: variable " << indexCatName 
			  << " is not a RooCategory" << endl ;
      return 0 ;
    }
    indexCat = (RooCategory*)tmp ;
    
    // Prevent RooArgSet from attempting to read in indexCat
    indexCat->setAttribute("Dynamic") ;
  }


  Int_t outOfRange(0) ;

  // Make local copy of file list for tokenizing 
  char fileList2[10240] ;
  strlcpy(fileList2,fileList,10240) ;
  
  // Loop over all names in comma separated list
  char *filename = strtok(fileList2,", ") ;
  Int_t fileSeqNum(0) ;
  while (filename) {
    // Determine index category number, if this option is active
    if (indexCat) {

      // Find and detach optional file category name 
      char *catname = strchr(filename,':') ;

      if (catname) {
	// Use user category name if provided
	*catname=0 ;
	catname++ ;

	const RooCatType* type = indexCat->lookupType(catname,kFALSE) ;
	if (type) {
	  // Use existing category index
	  indexCat->setIndex(type->getVal()) ;
	} else {
	  // Register cat name
	  indexCat->defineType(catname,fileSeqNum) ;
	  indexCat->setIndex(fileSeqNum) ;
	}
      } else {
	// Assign autogenerated name
	char newLabel[128] ;
	snprintf(newLabel,128,"file%03d",fileSeqNum) ;
	if (indexCat->defineType(newLabel,fileSeqNum)) {
	  oocoutE((TObject*)0,DataHandling) << "RooDataSet::read: Error, cannot register automatic type name " << newLabel 
			      << " in index category " << indexCat->GetName() << endl ;
	  return 0 ;
	}	
	// Assign new category number
	indexCat->setIndex(fileSeqNum) ;
      }
    }

    oocoutI((TObject*)0,DataHandling) << "RooDataSet::read: reading file " << filename << endl ;

    // Prefix common path 
    TString fullName(commonPath) ;
    fullName.Append(filename) ;
    ifstream file(fullName) ;

    if(!file.good()) {
      oocoutW((TObject*)0,DataHandling) << "RooDataSet::read: unable to open '"
	   << filename << "', skipping" << endl;
    }
    
//  Double_t value;
    Int_t line(0) ;
    Bool_t haveBlindString(false) ;

    while(file.good() && !file.eof()) {
      line++;
      if(debug) oocxcoutD((TObject*)0,DataHandling) << "reading line " << line << endl;

      // process comment lines
      if (file.peek() == '#')
	{
	  if(debug) oocxcoutD((TObject*)0,DataHandling) << "skipping comment on line " << line << endl;	    
	}
      else {	

	// Skip empty lines 
	// if(file.peek() == '\n') { file.get(); }

	// Read single line
	Bool_t readError = variables.readFromStream(file,kTRUE,verbose) ;
	data->_vars = variables ;
// 	Bool_t readError = data->_vars.readFromStream(file,kTRUE,verbose) ;

	// Stop at end of file or on read error
	if(file.eof()) break ;	
	if(!file.good()) {
	  oocoutE((TObject*)0,DataHandling) << "RooDataSet::read(static): read error at line " << line << endl ;
	  break;
	}	

	if (readError) {
	  outOfRange++ ;
	  continue ;
	}
	blindCat->setIndex(haveBlindString) ;
	data->fill(); // store this event
      }
    }

    file.close();

    // get next file name 
    filename = strtok(0," ,") ;
    fileSeqNum++ ;
  }

  if (indexCat) {
    // Copy dynamically defined types from new data set to indexCat in original list
    RooCategory* origIndexCat = (RooCategory*) variables.find(indexCatName) ;
    TIterator* tIter = indexCat->typeIterator() ;
    RooCatType* type = 0;
      while ((type=(RooCatType*)tIter->Next())) {
	origIndexCat->defineType(type->GetName(),type->getVal()) ;
      }
  }
  oocoutI((TObject*)0,DataHandling) << "RooDataSet::read: read " << data->numEntries()
				    << " events (ignored " << outOfRange << " out of range events)" << endl;
  return data;
}




//_____________________________________________________________________________
Bool_t RooDataSet::write(const char* filename)
{
  // Write the contents of this dataset to an ASCII file with the specified name
  // Each event will be written as a single line containing the written values
  // of each observable in the order they were declared in the dataset and
  // separated by whitespaces

  checkInit() ;

  // Open file for writing 
  ofstream ofs(filename) ;
  if (ofs.fail()) {
    coutE(DataHandling) << "RooDataSet::write(" << GetName() << ") cannot create file " << filename << endl ;
    return kTRUE ;
  }

  // Write all lines as arglist in compact mode
  coutI(DataHandling) << "RooDataSet::write(" << GetName() << ") writing ASCII file " << filename << endl ;
  Int_t i ;
  for (i=0 ; i<numEntries() ; i++) {
    RooArgList list(*get(i),"line") ;
    list.writeToStream(ofs,kTRUE) ;
  }

  if (ofs.fail()) {
    coutW(DataHandling) << "RooDataSet::write(" << GetName() << "): WARNING error(s) have occured in writing" << endl ;
  }
  return ofs.fail() ;
}



//_____________________________________________________________________________
void RooDataSet::printMultiline(ostream& os, Int_t contents, Bool_t verbose, TString indent) const 
{
  // Print info about this dataset to the specified output stream.
  //
  //   Standard: number of entries
  //      Shape: list of variables we define & were generated with

  checkInit() ;
  RooAbsData::printMultiline(os,contents,verbose,indent) ;
  if (_wgtVar) {
    os << indent << "  Dataset variable \"" << _wgtVar->GetName() << "\" is interpreted as the event weight" << endl ;
  }
}


//_____________________________________________________________________________
void RooDataSet::printValue(ostream& os) const 
{
  // Print value of the dataset, i.e. the sum of weights contained in the dataset
  os << numEntries() << " entries" ;
  if (isWeighted()) {
    os << " (" << sumEntries() << " weighted)" ;
  }
}



//_____________________________________________________________________________
void RooDataSet::printArgs(ostream& os) const 
{
  // Print argument of dataset, i.e. the observable names

  os << "[" ;    
  TIterator* iter = _varsNoWgt.createIterator() ;
  RooAbsArg* arg ;
  Bool_t first(kTRUE) ;
  while((arg=(RooAbsArg*)iter->Next())) {
    if (first) {
      first=kFALSE ;
    } else {
      os << "," ;
    }
    os << arg->GetName() ;
  }
  if (_wgtVar) {
    os << ",weight:" << _wgtVar->GetName() ;
  }
  os << "]" ;
  delete iter ;
}



//_____________________________________________________________________________
void RooDataSet::SetName(const char *name) 
{
  // Change the name of this dataset into the given name

  if (_dir) _dir->GetList()->Remove(this);
  TNamed::SetName(name) ;
  if (_dir) _dir->GetList()->Add(this);
}


//_____________________________________________________________________________
void RooDataSet::SetNameTitle(const char *name, const char* title) 
{
  // Change the title of this dataset into the given name

  if (_dir) _dir->GetList()->Remove(this);
  TNamed::SetNameTitle(name,title) ;
  if (_dir) _dir->GetList()->Add(this);
}


//______________________________________________________________________________
void RooDataSet::Streamer(TBuffer &R__b)
{
   // Stream an object of class RooDataSet.
   if (R__b.IsReading()) {

     UInt_t R__s, R__c;
     Version_t R__v = R__b.ReadVersion(&R__s, &R__c);

     if (R__v>1) {

       // Use new-style streaming for version >1
       R__b.ReadClassBuffer(RooDataSet::Class(),this,R__v,R__s,R__c);

     } else {

       // Legacy dataset conversion happens here. Legacy RooDataSet inherits from RooTreeData
       // which in turn inherits from RooAbsData. Manually stream RooTreeData contents on 
       // file here and convert it into a RooTreeDataStore which is installed in the 
       // new-style RooAbsData base class

       // --- This is the contents of the streamer code of RooTreeData version 1 ---
       UInt_t R__s1, R__c1;
       Version_t R__v1 = R__b.ReadVersion(&R__s1, &R__c1); if (R__v1) { }
       
       RooAbsData::Streamer(R__b);
       TTree* X_tree(0) ; R__b >> X_tree;
       RooArgSet X_truth ; X_truth.Streamer(R__b);
       TString X_blindString ; X_blindString.Streamer(R__b);
       R__b.CheckByteCount(R__s1, R__c1, RooTreeData::Class());
       // --- End of RooTreeData-v1 streamer
       
       // Construct RooTreeDataStore from X_tree and complete initialization of new-style RooAbsData
       _dstore = new RooTreeDataStore(X_tree,_vars) ;
       _dstore->SetName(GetName()) ;
       _dstore->SetTitle(GetTitle()) ;
       _dstore->checkInit() ;       

       // This is the contents of the streamer code of RooDataSet version 1
       RooDirItem::Streamer(R__b);
       _varsNoWgt.Streamer(R__b);
       R__b >> _wgtVar;
       R__b.CheckByteCount(R__s, R__c, RooDataSet::IsA());

       
     }
   } else {
      R__b.WriteClassBuffer(RooDataSet::Class(),this);
   }
}
<|MERGE_RESOLUTION|>--- conflicted
+++ resolved
@@ -69,13 +69,8 @@
 
 
 //_____________________________________________________________________________
-<<<<<<< HEAD
-RooDataSet::RooDataSet(const char* name, const char* title, const RooArgSet& vars, RooCmdArg arg1, RooCmdArg arg2, RooCmdArg arg3,
-		       RooCmdArg arg4,RooCmdArg arg5,RooCmdArg arg6,RooCmdArg arg7,RooCmdArg arg8)  :
-=======
 RooDataSet::RooDataSet(const char* name, const char* title, const RooArgSet& vars, const RooCmdArg& arg1, const RooCmdArg& arg2, const RooCmdArg& arg3,
 		       const RooCmdArg& arg4,const RooCmdArg& arg5,const RooCmdArg& arg6,const RooCmdArg& arg7,const RooCmdArg& arg8)  :
->>>>>>> 84c4c19c
   RooAbsData(name,title,RooArgSet(vars,(RooAbsArg*)RooCmdConfig::decodeObjOnTheFly("RooDataSet::RooDataSet", "IndexCat",0,0,arg1,arg2,arg3,arg4,arg5,arg6,arg7,arg8)))
 {
   // Construct an unbinned dataset from a RooArgSet defining the dimensions of the data space. Optionally, data
@@ -181,11 +176,7 @@
     map<string,RooAbsData*> hmap ;  
     if (indexCat) {
       char tmp[1024] ;
-<<<<<<< HEAD
-      strcpy(tmp,lnkSliceNames) ;
-=======
       strlcpy(tmp,lnkSliceNames,1024) ;
->>>>>>> 84c4c19c
       char* token = strtok(tmp,",") ;
       TIterator* hiter = lnkSliceData.MakeIterator() ;
       while(token) {
@@ -197,10 +188,7 @@
     
     // Lookup name of weight variable if it was specified by object reference
     if (wgtVar) {
-<<<<<<< HEAD
-=======
       // coverity[UNUSED_VALUE]
->>>>>>> 84c4c19c
       wgtVarName = wgtVar->GetName() ;
     }
         
@@ -210,18 +198,6 @@
     initialize(0) ;
     
     map<string,RooAbsDataStore*> storeMap ;
-<<<<<<< HEAD
-    RooCategory* icat = (RooCategory*) _vars.find(indexCat->GetName()) ;
-    for (map<string,RooAbsData*>::iterator hiter = hmap.begin() ; hiter!=hmap.end() ; ++hiter) {
-      // Define state labels in index category (both in provided indexCat and in internal copy in dataset)
-      if (!indexCat->lookupType(hiter->first.c_str())) {
-	indexCat->defineType(hiter->first.c_str()) ;
-	coutI(InputArguments) << "RooDataSet::ctor(" << GetName() << ") defining state \"" << hiter->first << "\" in index category " << indexCat->GetName() << endl ;
-      }
-      if (!icat->lookupType(hiter->first.c_str())) {	
-	icat->defineType(hiter->first.c_str()) ;
-	  }
-=======
     RooCategory* icat = (RooCategory*) (indexCat ? _vars.find(indexCat->GetName()) : 0 ) ;
     if (!icat) {
       throw std::string("RooDataSet::RooDataSet() ERROR in constructor, cannot find index category") ;
@@ -235,7 +211,6 @@
       if (icat && !icat->lookupType(hiter->first.c_str())) {	
 	icat->defineType(hiter->first.c_str()) ;
       }
->>>>>>> 84c4c19c
       icat->setLabel(hiter->first.c_str()) ;
       storeMap[icat->getLabel()]=hiter->second->store() ;
     }
@@ -258,11 +233,7 @@
     map<string,RooDataSet*> hmap ;  
     if (indexCat) {
       char tmp[1024] ;
-<<<<<<< HEAD
-      strcpy(tmp,impSliceNames) ;
-=======
       strlcpy(tmp,impSliceNames,1024) ;
->>>>>>> 84c4c19c
       char* token = strtok(tmp,",") ;
       TIterator* hiter = impSliceData.MakeIterator() ;
       while(token) {
@@ -347,7 +318,6 @@
 	  
 	  RooFormulaVar cutVarTmp(cutSpec,cutSpec,hiter->second->_vars) ;
 	  tstore->loadValues(hiter->second->store(),&cutVarTmp,cutRange) ;
-<<<<<<< HEAD
 	}
 	
       } else if (impData) {
@@ -373,33 +343,6 @@
 	  coutE(InputArguments) << "RooDataSet::ctor(" << GetName() << ") ERROR file '" << fname << "' does not contain a TTree named '" << tname << "'" << endl ;
 	  throw string(Form("RooDataSet::ctor(%s) ERROR file %s does not contain a TTree named %s",GetName(),fname,tname)) ;
 	}
-=======
-	}
-	
-      } else if (impData) {
-
-	// Case 3a --- Import RooDataSet with cutspec
-	RooFormulaVar cutVarTmp(cutSpec,cutSpec,impData->_vars) ;
-	tstore->loadValues(impData->store(),&cutVarTmp,cutRange);
-      } else if (impTree) {
-
-	// Case 4a --- Import TTree from memory with cutspec
-	RooFormulaVar cutVarTmp(cutSpec,cutSpec,_vars) ;
-	tstore->loadValues(impTree,&cutVarTmp,cutRange);      
-      } else if (fname && strlen(fname)) {
-
-	// Case 5a --- Import TTree from file with cutspec
-	TFile *f = TFile::Open(fname) ;
-	if (!f) {
-	  coutE(InputArguments) << "RooDataSet::ctor(" << GetName() << ") ERROR file '" << fname << "' cannot be opened or does not exist" << endl ;	  
-	  throw string(Form("RooDataSet::ctor(%s) ERROR file %s cannot be opened or does not exist",GetName(),fname)) ;
-	}
-	TTree* t = dynamic_cast<TTree*>(f->Get(tname)) ;
-	if (!t) {
-	  coutE(InputArguments) << "RooDataSet::ctor(" << GetName() << ") ERROR file '" << fname << "' does not contain a TTree named '" << tname << "'" << endl ;
-	  throw string(Form("RooDataSet::ctor(%s) ERROR file %s does not contain a TTree named %s",GetName(),fname,tname)) ;
-	}
->>>>>>> 84c4c19c
 	RooFormulaVar cutVarTmp(cutSpec,cutSpec,_vars) ;
 	tstore->loadValues(t,&cutVarTmp,cutRange);      	
 	f->Close() ;
@@ -425,7 +368,6 @@
 	  }
 	  icat->setLabel(hiter->first.c_str()) ;
 	  tstore->loadValues(hiter->second->store(),cutVar,cutRange) ;
-<<<<<<< HEAD
 	}
 	
 	
@@ -447,29 +389,6 @@
 	  coutE(InputArguments) << "RooDataSet::ctor(" << GetName() << ") ERROR file '" << fname << "' does not contain a TTree named '" << tname << "'" << endl ;
 	  throw string(Form("RooDataSet::ctor(%s) ERROR file %s does not contain a TTree named %s",GetName(),fname,tname)) ;
 	}
-=======
-	}
-	
-	
-      } else if (impData) {
-	// Case 3b --- Import RooDataSet with cutvar
-	tstore->loadValues(impData->store(),cutVar,cutRange);
-      } else if (impTree) {
-	// Case 4b --- Import TTree from memory with cutvar
-	tstore->loadValues(impTree,cutVar,cutRange);
-      } else if (fname && strlen(fname)) {
-	// Case 5b --- Import TTree from file with cutvar
-	TFile *f = TFile::Open(fname) ;
-	if (!f) {
-	  coutE(InputArguments) << "RooDataSet::ctor(" << GetName() << ") ERROR file '" << fname << "' cannot be opened or does not exist" << endl ;	  
-	  throw string(Form("RooDataSet::ctor(%s) ERROR file %s cannot be opened or does not exist",GetName(),fname)) ;
-	}
-	TTree* t = dynamic_cast<TTree*>(f->Get(tname)) ;
-	if (!t) {
-	  coutE(InputArguments) << "RooDataSet::ctor(" << GetName() << ") ERROR file '" << fname << "' does not contain a TTree named '" << tname << "'" << endl ;
-	  throw string(Form("RooDataSet::ctor(%s) ERROR file %s does not contain a TTree named %s",GetName(),fname,tname)) ;
-	}
->>>>>>> 84c4c19c
 	tstore->loadValues(t,cutVar,cutRange);      	
 	f->Close() ;
       }
@@ -492,7 +411,6 @@
 	  icat->setLabel(hiter->first.c_str()) ;
 	  // Case 2c --- Import multiple RooDataSets as slices
 	  tstore->loadValues(hiter->second->store(),0,cutRange) ;
-<<<<<<< HEAD
 	}
 	
 	
@@ -514,29 +432,6 @@
 	  coutE(InputArguments) << "RooDataSet::ctor(" << GetName() << ") ERROR file '" << fname << "' does not contain a TTree named '" << tname << "'" << endl ;
 	  throw string(Form("RooDataSet::ctor(%s) ERROR file %s does not contain a TTree named %s",GetName(),fname,tname)) ;
 	}
-=======
-	}
-	
-	
-      } else if (impData) {
-	// Case 3c --- Import RooDataSet
-	tstore->loadValues(impData->store(),0,cutRange);
-      } else if (impTree) {
-	// Case 4c --- Import TTree from memort
-	tstore->loadValues(impTree,0,cutRange);
-      } else if (fname && strlen(fname)) {
-	// Case 5c --- Import TTree from file
-	TFile *f = TFile::Open(fname) ;
-	if (!f) {
-	  coutE(InputArguments) << "RooDataSet::ctor(" << GetName() << ") ERROR file '" << fname << "' cannot be opened or does not exist" << endl ;	  
-	  throw string(Form("RooDataSet::ctor(%s) ERROR file %s cannot be opened or does not exist",GetName(),fname)) ;
-	}
-	TTree* t = dynamic_cast<TTree*>(f->Get(tname)) ;
-	if (!t) {
-	  coutE(InputArguments) << "RooDataSet::ctor(" << GetName() << ") ERROR file '" << fname << "' does not contain a TTree named '" << tname << "'" << endl ;
-	  throw string(Form("RooDataSet::ctor(%s) ERROR file %s does not contain a TTree named %s",GetName(),fname,tname)) ;
-	}
->>>>>>> 84c4c19c
 	tstore->loadValues(t,0,cutRange);      	
 	f->Close() ;
       }
@@ -986,13 +881,8 @@
 }
 
 
-<<<<<<< HEAD
-
-
-=======
-
-
->>>>>>> 84c4c19c
+
+
 //_____________________________________________________________________________
 void RooDataSet::add(const RooArgSet& indata, Double_t inweight, Double_t weightErrorLo, Double_t weightErrorHi) 
 {
