/*****************************************************************************
 * Project: RooFit                                                           *
 * Package: RooFitCore                                                       *
 * @(#)root/roofitcore:$Id$
 * Authors:                                                                  *
 *   WV, Wouter Verkerke, UC Santa Barbara, verkerke@slac.stanford.edu       *
 *   DK, David Kirkby,    UC Irvine,         dkirkby@uci.edu                 *
 *                                                                           *
 * Copyright (c) 2000-2005, Regents of the University of California          *
 *                          and Stanford University. All rights reserved.    *
 *                                                                           *
 * Redistribution and use in source and binary forms,                        *
 * with or without modification, are permitted according to the terms        *
 * listed in LICENSE (http://roofit.sourceforge.net/license.txt)             *
 *****************************************************************************/

//////////////////////////////////////////////////////////////////////////////
// 
// BEGIN_HTML
// RooAddition calculates the sum of a set of RooAbsReal terms, or
// when constructed with two sets, it sums the product of the terms
// in the two sets. This class does not (yet) do any smart handling of integrals, 
// i.e. all integrals of the product are handled numerically
// END_HTML
//


#include "RooFit.h"

#include "Riostream.h"
#include "Riostream.h"
#include <math.h>

#include "RooAddition.h"
#include "RooAbsReal.h"
#include "RooAbsPdf.h"
#include "RooErrorHandler.h"
#include "RooArgSet.h"
#include "RooNLLVar.h"
#include "RooChi2Var.h"
#include "RooMsgService.h"

ClassImp(RooAddition)
;


//_____________________________________________________________________________
RooAddition::RooAddition()
{
  _setIter1 = _set1.createIterator() ;
  _setIter2 = _set2.createIterator() ;
}



//_____________________________________________________________________________
RooAddition::RooAddition(const char* name, const char* title, const RooArgSet& sumSet, Bool_t takeOwnership) :
  RooAbsReal(name, title),
  _set1("!set1","First set of components",this),
  _set2("!set2","Second set of components",this)
{
  // Constructor with a single set of RooAbsReals. The value of the function will be
  // the sum of the values in sumSet. If takeOwnership is true the RooAddition object
  // will take ownership of the arguments in sumSet

  _setIter1 = _set1.createIterator() ;
  _setIter2 = 0 ;

  TIterator* inputIter = sumSet.createIterator() ;
  RooAbsArg* comp ;
  while((comp = (RooAbsArg*)inputIter->Next())) {
    if (!dynamic_cast<RooAbsReal*>(comp)) {
      coutE(InputArguments) << "RooAddition::ctor(" << GetName() << ") ERROR: component " << comp->GetName() 
			    << " is not of type RooAbsReal" << endl ;
      RooErrorHandler::softAbort() ;
    }
    _set1.add(*comp) ;
    if (takeOwnership) {
      _ownedList.addOwned(*comp) ;
    }
  }

  delete inputIter ;
}



//_____________________________________________________________________________
RooAddition::RooAddition(const char* name, const char* title, const RooArgList& sumSet1, const RooArgList& sumSet2, Bool_t takeOwnership) :
  RooAbsReal(name, title),
  _set1("!set1","First set of components",this),
  _set2("!set2","Second set of components",this)
{
  // Constructor with two set of RooAbsReals. The value of the function will be
  //
  //  A = sum_i sumSet1(i)*sumSet2(i) 
  //
  // If takeOwnership is true the RooAddition object will take ownership of the arguments in sumSet

  _setIter1 = _set1.createIterator() ;
  _setIter2 = _set2.createIterator() ;

  if (sumSet1.getSize() != sumSet2.getSize()) {
    coutE(InputArguments) << "RooAddition::ctor(" << GetName() << ") ERROR: input lists should be of equal length" << endl ;
    RooErrorHandler::softAbort() ;    
  }

  TIterator* inputIter1 = sumSet1.createIterator() ;
  RooAbsArg* comp ;
  while((comp = (RooAbsArg*)inputIter1->Next())) {
    if (!dynamic_cast<RooAbsReal*>(comp)) {
      coutE(InputArguments) << "RooAddition::ctor(" << GetName() << ") ERROR: component " << comp->GetName() 
			    << " in first list is not of type RooAbsReal" << endl ;
      RooErrorHandler::softAbort() ;
    }
    _set1.add(*comp) ;
    if (takeOwnership) {
      _ownedList.addOwned(*comp) ;
    }
  }
  delete inputIter1 ;


  TIterator* inputIter2 = sumSet2.createIterator() ;
  while((comp = (RooAbsArg*)inputIter2->Next())) {
    if (!dynamic_cast<RooAbsReal*>(comp)) {
      coutE(InputArguments) << "RooAddition::ctor(" << GetName() << ") ERROR: component " << comp->GetName() 
			    << " in first list is not of type RooAbsReal" << endl ;
      RooErrorHandler::softAbort() ;
    }
    _set2.add(*comp) ;
    if (takeOwnership) {
      _ownedList.addOwned(*comp) ;
    }
  }
  delete inputIter2 ;
}



//_____________________________________________________________________________
RooAddition::RooAddition(const RooAddition& other, const char* name) :
  RooAbsReal(other, name), 
  _set1("!set1",this,other._set1),
  _set2("!set2",this,other._set2)
{
  // Copy constructor

  _setIter1 = _set1.createIterator() ;
  if (other._setIter2) {
    _setIter2 = _set2.createIterator() ;
  } else {
    _setIter2 = 0 ;
  }
  
  // Member _ownedList is intentionally not copy-constructed -- ownership is not transferred
}



//_____________________________________________________________________________
RooAddition::~RooAddition() 
{
  // Destructor

  if (_setIter1) delete _setIter1 ;
  if (_setIter2) delete _setIter2 ;
}




//_____________________________________________________________________________
Double_t RooAddition::evaluate() const 
{
  // Calculate and return current value of self

  Double_t sum(0);
  RooAbsReal* comp ;
  const RooArgSet* nset = _set1.nset() ;

  _setIter1->Reset() ;

  if (_setIter2 && _set2.getSize()==0) {
    delete _setIter2 ;
    _setIter2=0 ;
  }

  if (!_setIter2) {

    while((comp=(RooAbsReal*)_setIter1->Next())) {
      sum += comp->getVal(nset) ;
    }

  } else {

    RooAbsReal* comp2 ;
    _setIter2->Reset() ;
    while((comp=(RooAbsReal*)_setIter1->Next())) {
      comp2 = (RooAbsReal*)_setIter2->Next() ;
      sum += comp->getVal(nset)*comp2->getVal(nset) ;
    }


  }
  
  return sum ;
}



//_____________________________________________________________________________
Double_t RooAddition::defaultErrorLevel() const 
{
  // Return the default error level for MINUIT error analysis
  // If the addition contains one or more RooNLLVars and 
  // no RooChi2Vars, return the defaultErrorLevel() of
  // RooNLLVar. If the addition contains one ore more RooChi2Vars
  // and no RooNLLVars, return the defaultErrorLevel() of
  // RooChi2Var. If the addition contains neither or both
  // issue a warning message and return a value of 1

  RooAbsReal* nllArg(0) ;
  RooAbsReal* chi2Arg(0) ;

  RooAbsArg* arg ;

  _setIter1->Reset() ;
  while((arg=(RooAbsArg*)_setIter1->Next())) {
    if (dynamic_cast<RooNLLVar*>(arg)) {
      nllArg = (RooAbsReal*)arg ;
    }
    if (dynamic_cast<RooChi2Var*>(arg)) {
      chi2Arg = (RooAbsReal*)arg ;
    }
  }

  if (_setIter2) {
    _setIter2->Reset() ;
    while((arg=(RooAbsArg*)_setIter2->Next())) {
      if (dynamic_cast<RooNLLVar*>(arg)) {
	nllArg = (RooAbsReal*)arg ;
      }
      if (dynamic_cast<RooChi2Var*>(arg)) {
	chi2Arg = (RooAbsReal*)arg ;
      }
    }
  }

  if (nllArg && !chi2Arg) {
    coutI(Fitting) << "RooAddition::defaultErrorLevel(" << GetName() 
		   << ") Summation contains a RooNLLVar, using its error level" << endl ;
    return nllArg->defaultErrorLevel() ;
  } else if (chi2Arg && !nllArg) {
    coutI(Fitting) << "RooAddition::defaultErrorLevel(" << GetName() 
		   << ") Summation contains a RooChi2Var, using its error level" << endl ;
    return chi2Arg->defaultErrorLevel() ;
  } else if (!nllArg && !chi2Arg) {
    coutI(Fitting) << "RooAddition::defaultErrorLevel(" << GetName() << ") WARNING: "
		   << "Summation contains neither RooNLLVar nor RooChi2Var server, using default level of 1.0" << endl ;
  } else {
    coutI(Fitting) << "RooAddition::defaultErrorLevel(" << GetName() << ") WARNING: "
		   << "Summation contains BOTH RooNLLVar and RooChi2Var server, using default level of 1.0" << endl ;
  }

  return 1.0 ;
}


//_____________________________________________________________________________
void RooAddition::printMetaArgs(ostream& os) const 
{
  // Customized printing of arguments of a RooAddition to more intuitively reflect the contents of the
  // product operator construction

  _setIter1->Reset() ;
  if (_setIter2) {
    _setIter2->Reset() ;
  }

  Bool_t first(kTRUE) ;
    
<<<<<<< HEAD
  RooAbsArg* arg1, *arg2 ;
=======
  RooAbsArg* arg1, *arg2(0) ;
>>>>>>> 84c4c19c
  if (_set2.getSize()!=0) { 

    while((arg1=(RooAbsArg*)_setIter1->Next())) {
      if (!first) {
	os << " + " ;
      } else {
	first = kFALSE ;
      }
<<<<<<< HEAD
      arg2=(RooAbsArg*)_setIter2->Next() ;
      os << arg1->GetName() << " * " << arg2->GetName() ;
=======
      if (_setIter2) {
	arg2=(RooAbsArg*)_setIter2->Next() ;
      }
      os << arg1->GetName() ;
      if (_setIter2) {
	os << " * " << arg2->GetName() ;
      }
>>>>>>> 84c4c19c
    }

  } else {
    
    while((arg1=(RooAbsArg*)_setIter1->Next())) {
      if (!first) {
	os << " + " ;
      } else {
	first = kFALSE ;
      }
      os << arg1->GetName() ; 
    }  

  }

  os << " " ;    
}
<|MERGE_RESOLUTION|>--- conflicted
+++ resolved
@@ -280,11 +280,7 @@
 
   Bool_t first(kTRUE) ;
     
-<<<<<<< HEAD
-  RooAbsArg* arg1, *arg2 ;
-=======
   RooAbsArg* arg1, *arg2(0) ;
->>>>>>> 84c4c19c
   if (_set2.getSize()!=0) { 
 
     while((arg1=(RooAbsArg*)_setIter1->Next())) {
@@ -293,10 +289,6 @@
       } else {
 	first = kFALSE ;
       }
-<<<<<<< HEAD
-      arg2=(RooAbsArg*)_setIter2->Next() ;
-      os << arg1->GetName() << " * " << arg2->GetName() ;
-=======
       if (_setIter2) {
 	arg2=(RooAbsArg*)_setIter2->Next() ;
       }
@@ -304,7 +296,6 @@
       if (_setIter2) {
 	os << " * " << arg2->GetName() ;
       }
->>>>>>> 84c4c19c
     }
 
   } else {
