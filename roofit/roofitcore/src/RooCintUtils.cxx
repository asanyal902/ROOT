/*****************************************************************************
 * Project: RooFit                                                           *
 * Package: RooFitCore                                                       *
 * @(#)root/roofitcore:$Id$
 * Authors:                                                                  *
 *   WV, Wouter Verkerke, UC Santa Barbara, verkerke@slac.stanford.edu       *
 *   DK, David Kirkby,    UC Irvine,         dkirkby@uci.edu                 *
 *                                                                           *
 * Copyright (c) 2000-2005, Regents of the University of California          *
 *                          and Stanford University. All rights reserved.    *
 *                                                                           *
 * Redistribution and use in source and binary forms,                        *
 * with or without modification, are permitted according to the terms        *
 * listed in LICENSE (http://roofit.sourceforge.net/license.txt)             *
 *****************************************************************************/

///////////////////////////////////////////////////////////////////////////////
// RooCintUtils is a namespace containing utility functions related 
// to CINT interfacing
//

#include "RooFit.h"

#include "RooCintUtils.h"

// #if ROOT_VERSION_CODE >= ROOT_VERSION(5,20,00)
// #include "cint/Api.h"
// #else
#include "Api.h"
// #endif

#include "RooMsgService.h"
#include <string.h>
#include <string>
#include <iostream>

using namespace std ;


namespace RooCintUtils 
{

  const char* functionName(void* func) 
  {
    return G__p2f2funcname(func);
  }

  pair<list<string>,unsigned int> ctorArgs(const char* classname, UInt_t nMinArg) 
  {
    // Utility function for RooFactoryWSTool. Return arguments of 'first' non-default, non-copy constructor of any RooAbsArg
    // derived class. Only constructors that start with two 'const char*' arguments (for name and title) are considered
    // The returned object contains 

    Int_t nreq(0) ;
    list<string> ret ;
    
    G__ClassInfo cls(classname);
    G__MethodInfo func(cls);
    while(func.Next()) {
      ret.clear() ;
      nreq=0 ;
      
      // Find 'the' constructor
      
      // Skip non-public methods
      if (!(func.Property()&G__BIT_ISPUBLIC)) {
	continue ;
      }	
      
      // Return type must be class name
      if (string(classname)!= func.Type()->Name()) {
	continue ;
      }
      
      // Skip default constructor
      if (func.NArg()==0 || func.NArg()==func.NDefaultArg()) {
	continue ;
      }
      
      // Skip copy constructor
      G__MethodArgInfo arg1(func);
      arg1.Next() ;	
      string tmp(Form("const %s&",classname)) ;
      if (tmp==arg1.Type()->Name()) {
	continue ;
      }
      
      // Examine definition of remaining ctor
      G__MethodArgInfo arg(func);

      
      // Require that first to arguments are of type const char*
      while(arg.Next()) {
	if (nreq<2 && string("const char*") != arg.Type()->Name()) {	  
	  continue ;
	}
	ret.push_back(arg.Type()->Name()) ;
	if(!arg.DefaultValue()) nreq++ ;
      }

      // Check that the number of required arguments is at least nMinArg
      if (ret.size()<nMinArg) {
	continue ;
      }

      return pair<list<string>,unsigned int>(ret,nreq) ;
      
    }
    return pair<list<string>,unsigned int>(ret,nreq) ;
  }


  Bool_t isEnum(const char* classname) 
  {
    // Returns true if given type is an enum
    G__ClassInfo cls(classname);
    long property = cls.Property();
    return (property&G__BIT_ISENUM) ;    
  }


  Bool_t isValidEnumValue(const char* typeName, const char* value) 
  {
    // Returns true if given type is an enum

    // Chop type name into class name and enum name
    char buf[256] ;
<<<<<<< HEAD
    strcpy(buf,typeName) ;
=======
    strlcpy(buf,typeName,256) ;
>>>>>>> 84c4c19c
    char* className = strtok(buf,":") ;

    // Chop any class name prefix from value
    if (strrchr(value,':')) {
      value = strrchr(value,':')+1 ;
    }

    G__ClassInfo cls(className);
    G__DataMemberInfo dm(cls);
    while (dm.Next()) {
      // Check if this data member represents an enum value
      if (string(Form("const %s",typeName))==dm.Type()->Name()) {
	if (string(value)==dm.Name()) {
	  return kTRUE ;
	}
      }
    }
    return kFALSE ;
  }
  
  Bool_t matchFuncPtrArgs(void* func, const char* args) 
  {
    // Returns TRUE if given pointer to function takes true arguments as listed in string args
    
    // Retrieve CINT name of function
    const char* fname=G__p2f2funcname(func);
    if (!fname) {
      oocoutE((TObject*)0,InputArguments) << "bindFunction::ERROR CINT cannot resolve name of function " << func << endl ;
      return kFALSE ;
    }
    
    // Seperate namespace part from method name
    char buf[1024] ;
    strlcpy(buf,fname,256) ;
    const char* methodName(0), *scopeName = buf ;
    for(int i=strlen(buf)-1 ; i>0 ; i--) {
      if (buf[i]==':' && buf[i-1]==':') {
	buf[i-1] = 0 ;
	methodName = buf+i+1 ;
	break ;
      }
    }
    
    // Get info on scope
    G__ClassInfo scope(scopeName);
    
    // Loop over all methods in scope
    G__MethodInfo method(scope);
    while(method.Next()) {
      // If method name matches, check argument list
      if (string(methodName?methodName:"")==method.Name()) {
	
	// Construct list of arguments
	string s ;
	G__MethodArgInfo arg(method);
      while(arg.Next()) {
	if (s.length()>0) s += "," ;
	s += arg.Type()->TrueName() ;
      }      
      
      if (s==args) {
	return kTRUE ;
      }
      }
    }
    
    // Fill s with comma separate list of methods true argument names
    return kFALSE ;
  }
  

}


Bool_t RooCintUtils::isTypeDef(const char* trueName, const char* aliasName)
{
  // Returns true if aliasName is a typedef for trueName
  G__TypedefInfo t;
  while(t.Next()) {
    if (string(trueName)==t.TrueName() && string(aliasName)==t.Name()) return kTRUE ;
  }
  return kFALSE ;
}


std::string RooCintUtils::trueName(const char* aliasName) 
{
  // Returns the true type for a given typedef name.
  G__TypedefInfo t;
  while(t.Next()) {
    if (string(aliasName)==t.Name()) {      
      return trueName(string(t.TrueName()).c_str()) ;
    }
  }
  return string(aliasName) ;
}
<|MERGE_RESOLUTION|>--- conflicted
+++ resolved
@@ -125,11 +125,7 @@
 
     // Chop type name into class name and enum name
     char buf[256] ;
-<<<<<<< HEAD
-    strcpy(buf,typeName) ;
-=======
     strlcpy(buf,typeName,256) ;
->>>>>>> 84c4c19c
     char* className = strtok(buf,":") ;
 
     // Chop any class name prefix from value
