/*****************************************************************************
 * Project: RooFit                                                           *
 * Package: RooFitCore                                                       *
 * @(#)root/roofitcore:$Id$
 * Authors:                                                                  *
 *   WV, Wouter Verkerke, UC Santa Barbara, verkerke@slac.stanford.edu       *
 *   DK, David Kirkby,    UC Irvine,         dkirkby@uci.edu                 *
 *                                                                           *
 * Copyright (c) 2000-2005, Regents of the University of California          *
 *                          and Stanford University. All rights reserved.    *
 *                                                                           *
 * Redistribution and use in source and binary forms,                        *
 * with or without modification, are permitted according to the terms        *
 * listed in LICENSE (http://roofit.sourceforge.net/license.txt)             *
 *****************************************************************************/

//////////////////////////////////////////////////////////////////////////////
// 
// RooCustomizer is a factory class to produce clones
// of a prototype composite PDF object with the same structure but
// different leaf servers (parameters or dependents)
//
// RooCustomizer supports two kinds of modifications:
// 
// -> replace(leaf_arg,repl_arg) 
// replaces each occurence of leaf_arg with repl_arg in the composite pdf.
//
// -> split(split_arg)
// is used when building multiple clones of the same prototype. Each
// occurrence of split_arg is replaceed with a clone of split_arg
// named split_arg_[MCstate], where [MCstate] is the name of the
// 'master category state' that indexes the clones to be built.
//
//
// [Example]
//
// Splitting is particularly useful when building simultaneous fits to
// subsets of the data sample with different background properties.
// In such a case, the user builds a single prototype PDF representing
// the structure of the signal and background and splits the dataset
// into categories with different background properties. Using
// RooCustomizer a PDF for each subfit can be constructed from the
// prototype that has same structure and signal parameters, but
// different instances of the background parameters: e.g.
//
//     ...
//     RooExponential bg("bg","background",x,alpha) ;
//     RooGaussian sig("sig","signal",x,mean,sigma) ;
//     RooAddPdf pdf("pdf","pdf",sig,bg,sigfrac) ;
//
//     RooDataSet data("data","dataset",RooArgSet(x,runblock),...)
//
//     RooCategory runblock("runblock","run block") ;
//     runblock.defineType("run1") ;
//     runblock.defineType("run2") ;
//
//     RooArgSet splitLeafs
//     RooCustomizer cust(pdf,runblock,splitLeafs)
//     cust.split(alpha,runblock)
//
//     RooAbsPdf* pdf_run1 = cust.build("run1") ;
//     RooAbsPdf* pdf_run2 = cust.build("run2") ;
//
//     RooSimultaneous simpdf("simpdf","simpdf",RooArgSet(*pdf_run1,*pdf_run2)) 
//
// If the master category state is a super category, leafs may be split
// by any subset of that master category. E.g. if the master category
// is 'A x B', leafs may be split by A, B or AxB.
//
// In addition to replacing leaf nodes, RooCustomizer clones all branch
// nodes that depend directly or indirectly on modified leaf nodes, so
// that the input pdf is untouched by each build operation.
//
// The customizer owns all the branch nodes including the returned top
// level node, so the customizer should live as longs as the cloned
// composites are needed.
//
// Any leaf nodes that are created by the customizer will be put into
// the leaf list that is passed into the customizers constructor (splitLeafs in
// the above example. The list owner is responsible for deleting these leaf
// nodes after the customizer is deleted.
//
//
// [Advanced techniques]
//
// By default the customizer clones the prototype leaf node when splitting a leaf,
// but the user can feed pre-defined split leafs in leaf list. These leafs
// must have the name <split_leaf>_<splitcat_label> to be picked up. The list
// of pre-supplied leafs may be partial, any missing split leafs will be auto
// generated.
//
// Another common construction is to have two prototype PDFs, each to be customized
// by a separate customizer instance, that share parameters. To ensure that
// the customized clones also share their respective split leafs, i.e.
//
//   PDF1(x,y;A) and PDF2(z,A)   ---> PDF1_run1(x,y,A_run1) and PDF2_run1(x,y,A_run1)
//                                    PDF1_run2(x,y,A_run2) and PDF2_run2(x,y,A_run2)
//
// feed the same split leaf list into both customizers. In that case the second customizer
// will pick up the split leafs instantiated by the first customizer and the link between
// the two PDFs is retained
//
//


#include "RooFit.h"

#include "TClass.h"
#include "TStopwatch.h"

#include "RooAbsCategoryLValue.h" 
#include "RooAbsCategory.h"
#include "RooAbsArg.h"
#include "RooAbsPdf.h"
#include "RooArgSet.h"
#include "RooArgList.h"
#include "RooMsgService.h"

#include "RooCustomizer.h"

#include "Riostream.h"
#include "RooWorkspace.h"
#include "RooGlobalFunc.h"

ClassImp(RooCustomizer) 
;


static Int_t init()
{
  RooFactoryWSTool::IFace* iface = new RooCustomizer::CustIFace ;
  RooFactoryWSTool::registerSpecial("EDIT",iface) ;
  return 0 ;
}
static Int_t dummy = init() ;



//_____________________________________________________________________________
RooCustomizer::RooCustomizer(const RooAbsArg& pdf, const RooAbsCategoryLValue& masterCat, RooArgSet& splitLeafs, RooArgSet* splitLeafsAll) :
  TNamed(pdf.GetName(),pdf.GetTitle()),
  _sterile(kFALSE),
  _owning(kTRUE),
  _masterPdf((RooAbsArg*)&pdf), 
  _masterCat((RooAbsCategoryLValue*)&masterCat), 
  _masterBranchList("masterBranchList"), 
  _masterLeafList("masterLeafList"), 
  _internalCloneBranchList("cloneBranchList"),
  _cloneNodeListAll(splitLeafsAll),
  _cloneNodeListOwned(&splitLeafs)
{
  // Constructor with a prototype and masterCat index category.
  // Customizers created by this constructor offer offer both the
  // replaceArg() and splitArg() functionality. All nodes created in
  // the customization process are added to the splitLeafs set.
  // If the customizer is owning, the splitLeafs set will become
  // owner of all created objects by the customizer
  // 

  _masterBranchList.setHashTableSize(1000) ;
  _masterLeafList.setHashTableSize(1000) ;

  _cloneBranchList = &_internalCloneBranchList ;
  _cloneBranchList->setHashTableSize(1000) ;

  initialize() ;
}



//_____________________________________________________________________________
RooCustomizer::RooCustomizer(const RooAbsArg& pdf, const char* name) :
  TNamed(pdf.GetName(),pdf.GetTitle()),
  _sterile(kTRUE), 
  _owning(kFALSE),
  _name(name),
  _masterPdf((RooAbsArg*)&pdf), 
  _masterCat(0), 
  _masterBranchList("masterBranchList"), 
  _masterLeafList("masterLeafList"), 
  _internalCloneBranchList("cloneBranchList"),
  _cloneNodeListAll(0),
  _cloneNodeListOwned(0)
{
  // Sterile Constructor. Customizers created by this constructor
  // offer only the replace() method. The supplied 'name' is used as
  // suffix for any cloned branch nodes

  _masterBranchList.setHashTableSize(1000) ;
  _masterLeafList.setHashTableSize(1000) ;

  _cloneBranchList = &_internalCloneBranchList ;
  _cloneBranchList->setHashTableSize(1000) ;

  initialize() ;
}




//_____________________________________________________________________________
void RooCustomizer::initialize() 
{
  // Initialize the customizer

  _masterPdf->leafNodeServerList(&_masterLeafList) ;
  _masterPdf->branchNodeServerList(&_masterBranchList) ;

  _masterLeafListIter = _masterLeafList.createIterator() ;
  _masterBranchListIter = _masterBranchList.createIterator() ;
}



//_____________________________________________________________________________
RooCustomizer::~RooCustomizer() 
{
  // Destructor

  delete _masterLeafListIter ;
  delete _masterBranchListIter ;

}


  

//_____________________________________________________________________________
void RooCustomizer::splitArgs(const RooArgSet& set, const RooAbsCategory& splitCat) 
{
  // Split all arguments in 'set' into individualized clones for each
  // defined state of 'splitCat'. The 'splitCats' category must be
  // subset of or equal to the master category supplied in the
  // customizer constructor.
  //
  // Splitting is only available on customizers created with a master index category

  if (_sterile) {
    coutE(InputArguments) << "RooCustomizer::splitArgs(" << _name 
			  << ") ERROR cannot set spitting rules on this sterile customizer" << endl ;
    return ;
  }
  TIterator* iter = set.createIterator() ;
  RooAbsArg* arg ;
  while((arg=(RooAbsArg*)iter->Next())){
    splitArg(*arg,splitCat) ;
  }
  delete iter ;
}



//_____________________________________________________________________________
void RooCustomizer::splitArg(const RooAbsArg& arg, const RooAbsCategory& splitCat) 
{
  // Split all argument 'arg' into individualized clones for each
  // defined state of 'splitCat'. The 'splitCats' category must be
  // subset of or equal to the master category supplied in the
  // customizer constructor.
  //
  // Splitting is only available on customizers created with a master index category

  if (_splitArgList.FindObject(arg.GetName())) {
    coutE(InputArguments) << "RooCustomizer(" << GetName() << ") ERROR: multiple splitting rules defined for " 
			  << arg.GetName() << " only using first rule" << endl ;
    return ;
  }

  if (_sterile) {
    coutE(InputArguments) << "RooCustomizer::splitArg(" << _name 
	 << ") ERROR cannot set spitting rules on this sterile customizer" << endl ;
    return ;
  }

  _splitArgList.Add((RooAbsArg*)&arg) ;
  _splitCatList.Add((RooAbsCategory*)&splitCat) ;
}



//_____________________________________________________________________________
void RooCustomizer::replaceArg(const RooAbsArg& orig, const RooAbsArg& subst) 
{
  // Replace any occurence of arg 'orig' with arg 'subst'

  if (_replaceArgList.FindObject(orig.GetName())) {
    coutE(InputArguments) << "RooCustomizer(" << GetName() << ") ERROR: multiple replacement rules defined for " 
	 << orig.GetName() << " only using first rule" << endl ;
    return ;
  }

  _replaceArgList.Add((RooAbsArg*)&orig) ;
  _replaceSubList.Add((RooAbsArg*)&subst) ;
}



//_____________________________________________________________________________
RooAbsArg* RooCustomizer::build(Bool_t verbose) 
{
  // Build a clone of the prototype executing all registered 'replace' rules
  // If verbose is set a message is printed for each leaf or branch node
  // modification. The returned head node owns all cloned branch nodes
  // that were created in the cloning proces

  // Execute build
  RooAbsArg* ret =  doBuild(_name,verbose) ;

  // Make root object own all cloned nodes

  // First make list of all objects that were created
  RooArgSet allOwned ;
  if (_cloneNodeListOwned) {
    allOwned.add(*_cloneNodeListOwned) ;
  }
  allOwned.add(*_cloneBranchList) ;

  // Remove head node from list
  allOwned.remove(*ret) ;

  // If list with owned objects is not empty, assign
  // head node as owner
  if (allOwned.getSize()>0) {
    ret->addOwnedComponents(allOwned) ;
  }

  return ret ;
}



//_____________________________________________________________________________
RooAbsArg* RooCustomizer::build(const char* masterCatState, Bool_t verbose) 
{
  // Build a clone of the prototype executing all registered 'replace'
  // rules and 'split' rules for the masterCat state named
  // 'masterCatState'.  If verbose is set a message is printed for
  // each leaf or branch node modification. The returned composite arg
  // is owned by the customizer.  This function cannot be called on
  // customizer build with the sterile constructor.

  if (_sterile) {
    coutE(InputArguments) << "RooCustomizer::build(" << _name 
			  << ") ERROR cannot use leaf spitting build() on this sterile customizer" << endl ;
    return 0 ;
  }

  // Set masterCat to given state
  if (_masterCat->setLabel(masterCatState)) {
    coutE(InputArguments) << "RooCustomizer::build(" << _masterPdf->GetName() << "): ERROR label '" << masterCatState 
			  << "' not defined for master splitting category " << _masterCat->GetName() << endl ;
    return 0 ;
  }

  return doBuild(masterCatState,verbose) ;
}



//_____________________________________________________________________________
RooAbsArg* RooCustomizer::doBuild(const char* masterCatState, Bool_t verbose) 
{
  // Back-end implementation of the p.d.f building functionality

  // Find nodes that must be split according to provided description, Clone nodes, change their names
  RooArgSet masterNodesToBeSplit("masterNodesToBeSplit") ;
  RooArgSet masterNodesToBeReplaced("masterNodesToBeReplaced") ;
  RooArgSet masterReplacementNodes("masterReplacementNodes") ;
  RooArgSet clonedMasterNodes("clonedMasterNodes") ;

  masterNodesToBeSplit.setHashTableSize(1000) ;
  masterNodesToBeReplaced.setHashTableSize(1000) ;
  masterReplacementNodes.setHashTableSize(1000) ;
  clonedMasterNodes.setHashTableSize(1000) ;

  _masterLeafListIter->Reset() ;
  RooAbsArg* node ;

  RooArgSet nodeList(_masterLeafList) ;
  nodeList.setHashTableSize(1000) ;

  nodeList.add(_masterBranchList) ;
  TIterator* nIter = nodeList.createIterator() ;

//   cout << "loop over " << nodeList.getSize() << " nodes" << endl ;
  while((node=(RooAbsArg*)nIter->Next())) {
    RooAbsArg* theSplitArg = !_sterile?(RooAbsArg*) _splitArgList.FindObject(node->GetName()):0 ;
    if (theSplitArg) {
      RooAbsCategory* splitCat = (RooAbsCategory*) _splitCatList.At(_splitArgList.IndexOf(theSplitArg)) ;
      if (verbose) {
	coutI(ObjectHandling) << "RooCustomizer::build(" << _masterPdf->GetName() 
			      << "): tree node " << node->GetName() << " is split by category " << splitCat->GetName() << endl ;
      }
      
      TString newName(node->GetName()) ;
      newName.Append("_") ;
      newName.Append(splitCat->getLabel()) ;	

      // Check if this node instance already exists
      RooAbsArg* specNode = _cloneNodeListAll ? _cloneNodeListAll->find(newName) : _cloneNodeListOwned->find(newName) ;
      if (specNode) {

	// Copy instance to one-time use list for this build
	clonedMasterNodes.add(*specNode) ;
	if (verbose) {
	  coutI(ObjectHandling) << "RooCustomizer::build(" << _masterPdf->GetName() 
				<< ") Adding existing node specialization " << newName << " to clonedMasterNodes" << endl ;
	}

	// Affix attribute with old name to clone to support name changing server redirect
	TString nameAttrib("ORIGNAME:") ;
	nameAttrib.Append(node->GetName()) ;
	specNode->setAttribute(nameAttrib) ;

      } else {

	if (node->isDerived()) {
	  coutW(ObjectHandling) << "RooCustomizer::build(" << _masterPdf->GetName() 
				<< "): WARNING: branch node " << node->GetName() << " is split but has no pre-defined specializations" << endl ;
	}

	TString newTitle(node->GetTitle()) ;
	newTitle.Append(" (") ;
	newTitle.Append(splitCat->getLabel()) ;
	newTitle.Append(")") ;
      
	// Create a new clone
	RooAbsArg* clone = (RooAbsArg*) node->Clone(newName.Data()) ;
	clone->SetTitle(newTitle) ;

	// Affix attribute with old name to clone to support name changing server redirect
	TString nameAttrib("ORIGNAME:") ;
	nameAttrib.Append(node->GetName()) ;
	clone->setAttribute(nameAttrib) ;

	// Add to one-time use list and life-time use list
	clonedMasterNodes.add(*clone) ;
	if (_owning) {
	  _cloneNodeListOwned->addOwned(*clone) ;	
	} else {
	  _cloneNodeListOwned->add(*clone) ;	
	}
	if (_cloneNodeListAll) {
	  _cloneNodeListAll->add(*clone) ;	
	}	
      }
      masterNodesToBeSplit.add(*node) ;     
    }

    RooAbsArg* ReplaceArg = (RooAbsArg*) _replaceArgList.FindObject(node->GetName()) ;
    if (ReplaceArg) {
      RooAbsArg* substArg = (RooAbsArg*) _replaceSubList.At(_replaceArgList.IndexOf(ReplaceArg)) ;
      if (verbose) {
	coutI(ObjectHandling) << "RooCustomizer::build(" << _masterPdf->GetName() 
			      << "): tree node " << node->GetName() << " will be replaced by " << substArg->GetName() << endl ;
      }

      // Affix attribute with old name to support name changing server redirect
      TString nameAttrib("ORIGNAME:") ;
      nameAttrib.Append(node->GetName()) ;
      substArg->setAttribute(nameAttrib) ;

      // Add to list
      masterNodesToBeReplaced.add(*node) ;
      masterReplacementNodes.add(*substArg) ;
    }
  }
  delete nIter ;

  // Find branches that are affected by splitting and must be cloned
  RooArgSet masterBranchesToBeCloned("masterBranchesToBeCloned") ;
  masterBranchesToBeCloned.setHashTableSize(1000) ;
  _masterBranchListIter->Reset() ;
  RooAbsArg* branch ;
  while((branch=(RooAbsArg*)_masterBranchListIter->Next())) {
    
    // If branch is split itself, don't handle here
    if (masterNodesToBeSplit.find(branch->GetName())) {
      if (verbose) {
	coutI(ObjectHandling) << "RooCustomizer::build(" << _masterPdf->GetName() << ") Branch node " << branch->GetName() << " is already split" << endl ;
      }
      continue ;
    }
    if (masterNodesToBeReplaced.find(branch->GetName())) {
      if (verbose) {
	coutI(ObjectHandling) << "RooCustomizer::build(" << _masterPdf->GetName() << ") Branch node " << branch->GetName() << " is already replaced" << endl ;
      }
      continue ;
    }

    if (branch->dependsOn(masterNodesToBeSplit)) {
      if (verbose) {
	coutI(ObjectHandling) << "RooCustomizer::build(" << _masterPdf->GetName() << ") Branch node " 
			      << branch->IsA()->GetName() << "::" << branch->GetName() << " cloned: depends on a split parameter" << endl ;
      }
      masterBranchesToBeCloned.add(*branch) ;
    } else if (branch->dependsOn(masterNodesToBeReplaced)) {
      if (verbose) {
	coutI(ObjectHandling) << "RooCustomizer::build(" << _masterPdf->GetName() << ") Branch node " 
			      << branch->IsA()->GetName() << "::" << branch->GetName() << " cloned: depends on a replaced parameter" << endl ;
      }
      masterBranchesToBeCloned.add(*branch) ;
    }
  }

  // Clone branches, changes their names 
  RooAbsArg* cloneTopPdf = 0;
  RooArgSet clonedMasterBranches("clonedMasterBranches") ;
  clonedMasterBranches.setHashTableSize(1000) ;
  TIterator* iter = masterBranchesToBeCloned.createIterator() ;
  while((branch=(RooAbsArg*)iter->Next())) {
    TString newName(branch->GetName()) ;
    newName.Append("_") ;
    newName.Append(masterCatState) ;

    // Affix attribute with old name to clone to support name changing server redirect
    RooAbsArg* clone = (RooAbsArg*) branch->Clone(newName.Data()) ;
    TString nameAttrib("ORIGNAME:") ;
    nameAttrib.Append(branch->GetName()) ;
    clone->setAttribute(nameAttrib) ;

    clonedMasterBranches.add(*clone) ;      

    // Save pointer to clone of top-level pdf
    if (branch==_masterPdf) cloneTopPdf=(RooAbsArg*)clone ;
  }
  delete iter ;
  if (_owning) {
    _cloneBranchList->addOwned(clonedMasterBranches) ;
  } else {
    _cloneBranchList->add(clonedMasterBranches) ;
  }
    
  // Reconnect cloned branches to each other and to cloned nodess
  iter = clonedMasterBranches.createIterator() ;
  while((branch=(RooAbsArg*)iter->Next())) {
    branch->redirectServers(clonedMasterBranches,kFALSE,kTRUE) ;
    branch->redirectServers(clonedMasterNodes,kFALSE,kTRUE) ;
    branch->redirectServers(masterReplacementNodes,kFALSE,kTRUE) ;
  }
  delete iter ;  

  return cloneTopPdf?cloneTopPdf:_masterPdf ;
}


//_____________________________________________________________________________
void RooCustomizer::printName(ostream& os) const 
{
  // Print name of customizer
  os << GetName() ;
}


//_____________________________________________________________________________
void RooCustomizer::printTitle(ostream& os) const 
{
  // Print title of customizer
  os << GetTitle() ;
}


//_____________________________________________________________________________
void RooCustomizer::printClassName(ostream& os) const 
{
  // Print class name of customizer
  os << IsA()->GetName() ;
}


//_____________________________________________________________________________
void RooCustomizer::printArgs(ostream& os) const 
{
  // Print arguments of customizer, i.e. input p.d.f and input master category (if any)
  os << "[ masterPdf=" << _masterPdf->GetName() ;
  if (_masterCat) {
    os << " masterCat=" << _masterCat->GetName() ;
  }
  os << " ]" ;
}



//_____________________________________________________________________________
void RooCustomizer::printMultiline(ostream& os, Int_t /*content*/, Bool_t /*verbose*/, TString indent) const
{
  // Print customizer configuration details

  os << indent << "RooCustomizer for " << _masterPdf->GetName() << (_sterile?" (sterile)":"") << endl ;

  Int_t i, nsplit = _splitArgList.GetSize() ;
  if (nsplit>0) {
    os << indent << "  Splitting rules:" << endl ;
    for (i=0 ; i<nsplit ; i++) {
      os << indent << "   " << _splitArgList.At(i)->GetName() << " is split by " << _splitCatList.At(i)->GetName() << endl ;
    }
  }

  Int_t nrepl = _replaceArgList.GetSize() ;
  if (nrepl>0) {
    os << indent << "  Replacement rules:" << endl ;
    for (i=0 ; i<nrepl ; i++) {
      os << indent << "   " << _replaceSubList.At(i)->GetName() << " replaces " << _replaceArgList.At(i)->GetName() << endl ;
    }
  }
  
  return ;
}



//_____________________________________________________________________________
void RooCustomizer::setCloneBranchSet(RooArgSet& cloneBranchSet) 
{
  // Install the input RooArgSet as container in which all cloned branches
  // will be stored

  _cloneBranchList = &cloneBranchSet ;
  _cloneBranchList->setHashTableSize(1000) ;
}




//_____________________________________________________________________________
std::string RooCustomizer::CustIFace::create(RooFactoryWSTool& ft, const char* typeName, const char* instanceName, std::vector<std::string> args) 
{
  // Check number of arguments
  if (args.size()<2) {
    throw string(Form("RooCustomizer::CustIFace::create() ERROR: expect at least 2 arguments for EDIT: the input object and at least one $Replace() rule")) ;
  }

  if (string(typeName)!="EDIT") {
    throw string(Form("RooCustomizer::CustIFace::create() ERROR: unknown type requested: %s",typeName)) ;
  }


  // Check that first arg exists as RooAbsArg
  RooAbsArg* arg = ft.ws().arg(args[0].c_str()) ;
  if (!arg) {
    throw string(Form("RooCustomizer::CustIFace::create() ERROR: input RooAbsArg %s does not exist",args[0].c_str())) ;
  }

  // Create a customizer
  RooCustomizer cust(*arg,instanceName) ;
  
  for (unsigned int i=1 ; i<args.size() ; i++) {
    char buf[1024] ;
<<<<<<< HEAD
    strcpy(buf,args[i].c_str()) ;
=======
    strlcpy(buf,args[i].c_str(),1024) ;
>>>>>>> 84c4c19c
    char* sep = strchr(buf,'=') ;
    if (!sep) {
      throw string(Form("RooCustomizer::CustIFace::create() ERROR: unknown argument: %s, expect form orig=subst",args[i].c_str())) ;
    }
    *sep = 0 ;    
    RooAbsArg* orig = ft.ws().arg(buf) ;
    RooAbsArg* subst = ft.ws().arg(sep+1) ;
    if (!orig) {
<<<<<<< HEAD
      throw string(Form("RooCustomizer::CustIFace::create() ERROR: $Replace() input RooAbsArg %s does not exist",orig)) ;
=======
      throw string(Form("RooCustomizer::CustIFace::create() ERROR: $Replace() input RooAbsArg %s does not exist",buf)) ;
>>>>>>> 84c4c19c
    }
    if (!subst) {
      throw string(Form("RooCustomizer::CustIFace::create() ERROR: $Replace() input RooAbsArg %s does not exist",sep+1)) ;
    }
    cust.replaceArg(*orig,*subst) ;
  }

  // Build the desired edited object
  RooAbsArg* targ = cust.build(kFALSE)  ;
  if (!targ) {
    throw string(Form("RooCustomizer::CustIFace::create() ERROR in customizer build, object %snot created",instanceName)) ;
  }

  // Set the desired name of the top level node
  targ->SetName(instanceName) ;

  // Import the object into the workspace
  ft.ws().import(*targ,RooFit::Silence()) ;
      
  return string(instanceName) ;
}<|MERGE_RESOLUTION|>--- conflicted
+++ resolved
@@ -646,11 +646,7 @@
   
   for (unsigned int i=1 ; i<args.size() ; i++) {
     char buf[1024] ;
-<<<<<<< HEAD
-    strcpy(buf,args[i].c_str()) ;
-=======
     strlcpy(buf,args[i].c_str(),1024) ;
->>>>>>> 84c4c19c
     char* sep = strchr(buf,'=') ;
     if (!sep) {
       throw string(Form("RooCustomizer::CustIFace::create() ERROR: unknown argument: %s, expect form orig=subst",args[i].c_str())) ;
@@ -659,11 +655,7 @@
     RooAbsArg* orig = ft.ws().arg(buf) ;
     RooAbsArg* subst = ft.ws().arg(sep+1) ;
     if (!orig) {
-<<<<<<< HEAD
-      throw string(Form("RooCustomizer::CustIFace::create() ERROR: $Replace() input RooAbsArg %s does not exist",orig)) ;
-=======
       throw string(Form("RooCustomizer::CustIFace::create() ERROR: $Replace() input RooAbsArg %s does not exist",buf)) ;
->>>>>>> 84c4c19c
     }
     if (!subst) {
       throw string(Form("RooCustomizer::CustIFace::create() ERROR: $Replace() input RooAbsArg %s does not exist",sep+1)) ;
