#include "RooFit.h"

#include "Rtypes.h"
#include "Rtypes.h"
#include "Riostream.h"

//////////////////////////////////////////////////////////////////////////////
// 
// BEGIN_HTML
// Print banner message when RooFit library is loaded
// END_HTML
//

<<<<<<< HEAD
const char* VTAG="3.12" ;
=======
const char* VTAG="3.13" ;
>>>>>>> 84c4c19c

Int_t doBanner()

{
#ifndef __ROOFIT_NOBANNER
  cout << endl
  << "\033[1mRooFit v" << VTAG << " -- Developed by Wouter Verkerke and David Kirkby\033[0m " << endl 
<<<<<<< HEAD
              << "                Copyright (C) 2000-2009 NIKHEF, University of California & Stanford University" << endl 
=======
              << "                Copyright (C) 2000-2010 NIKHEF, University of California & Stanford University" << endl 
>>>>>>> 84c4c19c
              << "                All rights reserved, please read http://roofit.sourceforge.net/license.txt" << endl << endl ;
#endif
  return 0 ;
}

static Int_t dummy = doBanner() ;<|MERGE_RESOLUTION|>--- conflicted
+++ resolved
@@ -11,11 +11,7 @@
 // END_HTML
 //
 
-<<<<<<< HEAD
-const char* VTAG="3.12" ;
-=======
 const char* VTAG="3.13" ;
->>>>>>> 84c4c19c
 
 Int_t doBanner()
 
@@ -23,11 +19,7 @@
 #ifndef __ROOFIT_NOBANNER
   cout << endl
   << "\033[1mRooFit v" << VTAG << " -- Developed by Wouter Verkerke and David Kirkby\033[0m " << endl 
-<<<<<<< HEAD
-              << "                Copyright (C) 2000-2009 NIKHEF, University of California & Stanford University" << endl 
-=======
               << "                Copyright (C) 2000-2010 NIKHEF, University of California & Stanford University" << endl 
->>>>>>> 84c4c19c
               << "                All rights reserved, please read http://roofit.sourceforge.net/license.txt" << endl << endl ;
 #endif
   return 0 ;
