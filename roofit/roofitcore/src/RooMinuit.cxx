--- conflicted
+++ resolved
@@ -305,11 +305,7 @@
   synchronize(_verbose) ;
   profileStart() ;
   RooAbsReal::setEvalErrorLoggingMode(RooAbsReal::CollectErrors) ;
-<<<<<<< HEAD
-  RooAbsReal::clearEvalErrorLog() ;  
-=======
   RooAbsReal::clearEvalErrorLog() ;
->>>>>>> 84c4c19c
   _status= _theFitter->ExecuteCommand("MIGRAD",arglist,2);
   RooAbsReal::setEvalErrorLoggingMode(RooAbsReal::PrintErrors) ;
   profileStop() ;
@@ -339,11 +335,7 @@
   synchronize(_verbose) ;
   profileStart() ;
   RooAbsReal::setEvalErrorLoggingMode(RooAbsReal::CollectErrors) ;
-<<<<<<< HEAD
-  RooAbsReal::clearEvalErrorLog() ;  
-=======
   RooAbsReal::clearEvalErrorLog() ;
->>>>>>> 84c4c19c
   _status= _theFitter->ExecuteCommand("HESSE",arglist,1);
   RooAbsReal::setEvalErrorLoggingMode(RooAbsReal::PrintErrors) ;
   profileStop() ;
@@ -373,11 +365,7 @@
   synchronize(_verbose) ;
   profileStart() ;
   RooAbsReal::setEvalErrorLoggingMode(RooAbsReal::CollectErrors) ;
-<<<<<<< HEAD
-  RooAbsReal::clearEvalErrorLog() ;  
-=======
   RooAbsReal::clearEvalErrorLog() ;
->>>>>>> 84c4c19c
   _status= _theFitter->ExecuteCommand("MINOS",arglist,1);
   RooAbsReal::setEvalErrorLoggingMode(RooAbsReal::PrintErrors) ;
   profileStop() ;
@@ -423,11 +411,7 @@
   synchronize(_verbose) ;
   profileStart() ;
   RooAbsReal::setEvalErrorLoggingMode(RooAbsReal::CollectErrors) ;
-<<<<<<< HEAD
-  RooAbsReal::clearEvalErrorLog() ;  
-=======
   RooAbsReal::clearEvalErrorLog() ;
->>>>>>> 84c4c19c
   _status= _theFitter->ExecuteCommand("MINOS",arglist,1+nMinosPar);
   RooAbsReal::setEvalErrorLoggingMode(RooAbsReal::PrintErrors) ;
   profileStop() ;
@@ -459,11 +443,7 @@
   synchronize(_verbose) ;
   profileStart() ;
   RooAbsReal::setEvalErrorLoggingMode(RooAbsReal::CollectErrors) ;
-<<<<<<< HEAD
-  RooAbsReal::clearEvalErrorLog() ;  
-=======
   RooAbsReal::clearEvalErrorLog() ;
->>>>>>> 84c4c19c
   _status= _theFitter->ExecuteCommand("SEEK",arglist,1);
   RooAbsReal::setEvalErrorLoggingMode(RooAbsReal::PrintErrors) ;
   profileStop() ;
@@ -494,11 +474,7 @@
   synchronize(_verbose) ;
   profileStart() ;
   RooAbsReal::setEvalErrorLoggingMode(RooAbsReal::CollectErrors) ;
-<<<<<<< HEAD
-  RooAbsReal::clearEvalErrorLog() ;  
-=======
   RooAbsReal::clearEvalErrorLog() ;
->>>>>>> 84c4c19c
   _status= _theFitter->ExecuteCommand("SIMPLEX",arglist,2);
   RooAbsReal::setEvalErrorLoggingMode(RooAbsReal::PrintErrors) ;
   profileStop() ;
@@ -528,11 +504,7 @@
   synchronize(_verbose) ;
   profileStart() ;
   RooAbsReal::setEvalErrorLoggingMode(RooAbsReal::CollectErrors) ;
-<<<<<<< HEAD
-  RooAbsReal::clearEvalErrorLog() ;  
-=======
   RooAbsReal::clearEvalErrorLog() ;
->>>>>>> 84c4c19c
   _status= _theFitter->ExecuteCommand("IMPROVE",arglist,1);
   RooAbsReal::setEvalErrorLoggingMode(RooAbsReal::PrintErrors) ;
   profileStop() ;
@@ -583,17 +555,10 @@
     _theFitter->ExecuteCommand("SET WARNINGS",&arg,1);
   } else {
     Double_t arg2(0) ;
-<<<<<<< HEAD
-    _theFitter->ExecuteCommand("SET NOWARNINGS",&arg2,1);    
+    _theFitter->ExecuteCommand("SET NOWARNINGS",&arg2,1);
   }
   _warnLevel = newLevel ;
-  
-=======
-    _theFitter->ExecuteCommand("SET NOWARNINGS",&arg2,1);
-  }
-  _warnLevel = newLevel ;
-
->>>>>>> 84c4c19c
+
   return ret ;
 }
 
@@ -606,11 +571,7 @@
   // information in RooAbsReal function parameters
 
   Int_t oldPrint = setPrintLevel(-1) ;
-<<<<<<< HEAD
-  gMinuit->fNwrmes[0] = 0;  // to clear buffer 
-=======
   gMinuit->fNwrmes[0] = 0;  // to clear buffer
->>>>>>> 84c4c19c
   Int_t oldWarn = setWarnLevel(-1) ;
 
   Bool_t constValChange(kFALSE) ;
@@ -799,11 +760,7 @@
   }
 
 
-<<<<<<< HEAD
-  gMinuit->fNwrmes[0] = 0;  // to clear buffer 
-=======
   gMinuit->fNwrmes[0] = 0;  // to clear buffer
->>>>>>> 84c4c19c
   oldWarn = setWarnLevel(oldWarn) ;
   oldPrint = setPrintLevel(oldPrint) ;
 
@@ -819,11 +776,7 @@
       _func->constOptimizeTestStatistic(RooAbsArg::ValueChange) ;
     }
 
-<<<<<<< HEAD
-    RooAbsReal::setEvalErrorLoggingMode(RooAbsReal::PrintErrors) ;  
-=======
     RooAbsReal::setEvalErrorLoggingMode(RooAbsReal::PrintErrors) ;
->>>>>>> 84c4c19c
 
   }
 
@@ -872,13 +825,8 @@
   // function value and the full correlation matrix
 
   TString name,title ;
-<<<<<<< HEAD
-  name = userName ? userName : Form(_func->GetName()) ;
-  title = userTitle ? userTitle : Form(_func->GetTitle()) ;  
-=======
   name = userName ? userName : Form("%s", _func->GetName()) ;
   title = userTitle ? userTitle : Form("%s", _func->GetTitle()) ;
->>>>>>> 84c4c19c
 
   if (_floatParamList->getSize()==0) {
     RooFitResult* fitRes = new RooFitResult(name,title) ;
@@ -889,11 +837,7 @@
     fitRes->setCovQual(-999) ;
     fitRes->setMinNLL(_func->getVal()) ;
     fitRes->setNumInvalidNLL(0) ;
-<<<<<<< HEAD
-    fitRes->setEDM(-999) ;    
-=======
     fitRes->setEDM(-999) ;
->>>>>>> 84c4c19c
     return fitRes ;
   }
 
@@ -944,16 +888,11 @@
   // Create and draw a TH2 with the error contours in parameters var1 and v2 at up to 6 'sigma' settings
   // where 'sigma' is calculated as n*n*errorLevel
 
-<<<<<<< HEAD
+
   _theFitter->SetObjectFit(this) ;
 
-=======
-
-  _theFitter->SetObjectFit(this) ;
-
   RooArgList* paramSave = (RooArgList*) _floatParamList->snapshot() ;
 
->>>>>>> 84c4c19c
   // Verify that both variables are floating parameters of PDF
   Int_t index1= _floatParamList->index(&var1);
   if(index1 < 0) {
@@ -1165,11 +1104,7 @@
 
 
 //_____________________________________________________________________________
-<<<<<<< HEAD
-void RooMinuit::applyCovarianceMatrix(TMatrixDSym& V) 
-=======
 void RooMinuit::applyCovarianceMatrix(TMatrixDSym& V)
->>>>>>> 84c4c19c
 {
   // Apply results of given external covariance matrix. i.e. propagate its errors
   // to all RRV parameter representations and give this matrix instead of the
@@ -1182,11 +1117,7 @@
     if (_floatParamList->at(i)->isConstant()) {
       continue ;
     }
-<<<<<<< HEAD
-    setPdfParamErr(i, sqrt((*_extV)(i,i))) ;		  
-=======
     setPdfParamErr(i, sqrt((*_extV)(i,i))) ;
->>>>>>> 84c4c19c
   }
 
 }
