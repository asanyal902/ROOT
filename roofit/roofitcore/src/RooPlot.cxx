/*****************************************************************************
 * Project: RooFit                                                           *
 * Package: RooFitCore                                                       *
 * @(#)root/roofitcore:$Id$
 * Authors:                                                                  *
 *   WV, Wouter Verkerke, UC Santa Barbara, verkerke@slac.stanford.edu       *
 *   DK, David Kirkby,    UC Irvine,         dkirkby@uci.edu                 *
 *                                                                           *
 * Copyright (c) 2000-2005, Regents of the University of California          *
 *                          and Stanford University. All rights reserved.    *
 *                                                                           *
 * Redistribution and use in source and binary forms,                        *
 * with or without modification, are permitted according to the terms        *
 * listed in LICENSE (http://roofit.sourceforge.net/license.txt)             *
 *****************************************************************************/

//////////////////////////////////////////////////////////////////////////////
//
// BEGIN_HTML
// A RooPlot is a plot frame and a container for graphics objects
// within that frame. As a frame, it provides the TH1-style public interface
// for settting plot ranges, configuring axes, etc. As a container, it
// holds an arbitrary set of objects that might be histograms of data,
// curves representing a fit model, or text labels. Use the Draw()
// method to draw a frame and the objects it contains. Use the various
// add...() methods to add objects to be drawn.  In general, the
// add...() methods create a private copy of the object you pass them
// and return a pointer to this copy. The caller owns the input object
// and this class owns the returned object.
// <p>
// All RooAbsReal and RooAbsData derived classes implement plotOn()
// functions that facilitate to plot themselves on a given RooPlot, e.g.
// <pre>
// RooPlot *frame = x.frame() ;
// data.plotOn(frame) ;
// pdf.plotOn(frame) ;
// </pre>
// These high level functions also take care of any projections
// or other mappings that need to be made to plot a multi-dimensional
// object onto a one-dimensional plot.
// END_HTML
//


#include "RooFit.h"

#include "TClass.h"
#include "TH1D.h"
#include "TBrowser.h"
#include "TPad.h"

#include "RooPlot.h"
#include "RooAbsReal.h"
#include "RooAbsRealLValue.h"
#include "RooPlotable.h"
#include "RooArgSet.h"
#include "RooCurve.h"
#include "RooHist.h"
#include "RooMsgService.h"

#include "TAttLine.h"
#include "TAttFill.h"
#include "TAttMarker.h"
#include "TAttText.h"
#include "TDirectory.h"
#include "TDirectoryFile.h"

#include "Riostream.h"
#include <string.h>
#include <assert.h>

using namespace std;

ClassImp(RooPlot)
;

Bool_t RooPlot::_addDirStatus = kTRUE ;

Bool_t RooPlot::addDirectoryStatus() { return _addDirStatus ; }
Bool_t RooPlot::setAddDirectoryStatus(Bool_t flag) { Bool_t ret = flag ; _addDirStatus = flag ; return ret ; }


//_____________________________________________________________________________
RooPlot::RooPlot() : _hist(0), _plotVarClone(0), _plotVarSet(0), _normVars(0), _normObj(0), _dir(0)
{
  // Default constructor
  // coverity[UNINIT_CTOR]

  _iterator= _items.MakeIterator() ;

  if (gDirectory && addDirectoryStatus()) {
    _dir = gDirectory ;
    gDirectory->Append(this) ;
  }
}


//_____________________________________________________________________________
RooPlot::RooPlot(Double_t xmin, Double_t xmax) :
  _hist(0), _items(), _plotVarClone(0), _plotVarSet(0), _normObj(0),
  _defYmin(1e-5), _defYmax(1), _dir(0)
{
  // Constructor of RooPlot with range [xmin,xmax]

<<<<<<< HEAD
  Bool_t addDirectoryStatus = TH1::AddDirectoryStatus();
  TH1::AddDirectory(kFALSE) ;
  _hist = new TH1D(histName(),"A RooPlot",100,xmin,xmax) ;
  TH1::AddDirectory(addDirectoryStatus) ;
=======
  Bool_t histAddDirStatus = TH1::AddDirectoryStatus();
  TH1::AddDirectory(kFALSE) ;
  _hist = new TH1D(histName(),"A RooPlot",100,xmin,xmax) ;
  TH1::AddDirectory(histAddDirStatus) ;
>>>>>>> 436cb915


  // Create an empty frame with the specified x-axis limits.
  initialize();

}



//_____________________________________________________________________________
RooPlot::RooPlot(Double_t xmin, Double_t xmax, Double_t ymin, Double_t ymax) :
  _hist(0), _items(), _plotVarClone(0),
  _plotVarSet(0), _normObj(0), _defYmin(1e-5), _defYmax(0), _dir(0)
{
  // Construct of a two-dimensioanl RooPlot with ranges [xmin,xmax] x [ymin,ymax]

<<<<<<< HEAD
  Bool_t addDirectoryStatus = TH1::AddDirectoryStatus();
  TH1::AddDirectory(kFALSE) ;
  _hist = new TH1D(histName(),"A RooPlot",100,xmin,xmax) ;
  TH1::AddDirectory(addDirectoryStatus) ;
=======
  Bool_t histAddDirStatus = TH1::AddDirectoryStatus();
  TH1::AddDirectory(kFALSE) ;
  _hist = new TH1D(histName(),"A RooPlot",100,xmin,xmax) ;
  TH1::AddDirectory(histAddDirStatus) ;
>>>>>>> 436cb915

  SetMinimum(ymin);
  SetMaximum(ymax);
  initialize();
}


//_____________________________________________________________________________
RooPlot::RooPlot(const RooAbsRealLValue &var1, const RooAbsRealLValue &var2) :
  _hist(0), _items(),
  _plotVarClone(0), _plotVarSet(0), _normObj(0), _defYmin(1e-5), _defYmax(0), _dir(0)
{
  // Construct a two-dimensional RooPlot with ranges and properties taken
  // from variables var1 and var2

<<<<<<< HEAD
  Bool_t addDirectoryStatus = TH1::AddDirectoryStatus();
  TH1::AddDirectory(kFALSE) ;
  _hist = new TH1D(histName(),"A RooPlot",100,var1.getMin(),var1.getMax()) ;
  TH1::AddDirectory(addDirectoryStatus) ;
=======
  Bool_t histAddDirStatus = TH1::AddDirectoryStatus();
  TH1::AddDirectory(kFALSE) ;
  _hist = new TH1D(histName(),"A RooPlot",100,var1.getMin(),var1.getMax()) ;
  TH1::AddDirectory(histAddDirStatus) ;
>>>>>>> 436cb915

  if(!var1.hasMin() || !var1.hasMax()) {
    coutE(InputArguments) << "RooPlot::RooPlot: cannot create plot for variable without finite limits: "
	 << var1.GetName() << endl;
    return;
  }
  if(!var2.hasMin() || !var2.hasMax()) {
    coutE(InputArguments) << "RooPlot::RooPlot: cannot create plot for variable without finite limits: "
	 << var1.GetName() << endl;
    return;
  }
  SetMinimum(var2.getMin());
  SetMaximum(var2.getMax());
  SetXTitle(var1.getTitle(kTRUE));
  SetYTitle(var2.getTitle(kTRUE));
  initialize();
}


//_____________________________________________________________________________
RooPlot::RooPlot(const RooAbsRealLValue &var1, const RooAbsRealLValue &var2,
		 Double_t xmin, Double_t xmax, Double_t ymin, Double_t ymax) :
  _hist(0), _items(), _plotVarClone(0),
  _plotVarSet(0), _normObj(0), _defYmin(1e-5), _defYmax(0), _dir(0)
{
  // Construct a two-dimensional RooPlot with ranges and properties taken
  // from variables var1 and var2 but with an overriding range definition
  // of [xmin,xmax] x [ymin,ymax]

<<<<<<< HEAD
  Bool_t addDirectoryStatus = TH1::AddDirectoryStatus();
  TH1::AddDirectory(kFALSE) ;
  _hist = new TH1D(histName(),"A RooPlot",100,xmin,xmax) ;
  TH1::AddDirectory(addDirectoryStatus) ;
=======
  Bool_t histAddDirStatus = TH1::AddDirectoryStatus();
  TH1::AddDirectory(kFALSE) ;
  _hist = new TH1D(histName(),"A RooPlot",100,xmin,xmax) ;
  TH1::AddDirectory(histAddDirStatus) ;
>>>>>>> 436cb915

  SetMinimum(ymin);
  SetMaximum(ymax);
  SetXTitle(var1.getTitle(kTRUE));
  SetYTitle(var2.getTitle(kTRUE));
  initialize();
}


//_____________________________________________________________________________
RooPlot::RooPlot(const char* name, const char* title, const RooAbsRealLValue &var, Double_t xmin, Double_t xmax, Int_t nbins) :
  _hist(0), _items(),
  _plotVarClone(0), _plotVarSet(0), _normObj(0), _defYmin(1e-5), _defYmax(1), _dir(0)
{
  // Create an 1-dimensional with all properties taken from 'var', but
  // with an explicit range [xmin,xmax] and a default binning of 'nbins'

<<<<<<< HEAD
  Bool_t addDirectoryStatus = TH1::AddDirectoryStatus();
  TH1::AddDirectory(kFALSE) ;
  _hist = new TH1D(name,title,nbins,xmin,xmax) ;
  TH1::AddDirectory(addDirectoryStatus) ;
=======
  Bool_t histAddDirStatus = TH1::AddDirectoryStatus();
  TH1::AddDirectory(kFALSE) ;
  _hist = new TH1D(name,title,nbins,xmin,xmax) ;
  TH1::AddDirectory(histAddDirStatus) ;
>>>>>>> 436cb915

  // plotVar can be a composite in case of a RooDataSet::plot, need deepClone
  _plotVarSet = (RooArgSet*) RooArgSet(var).snapshot() ;
  _plotVarClone= (RooAbsRealLValue*)_plotVarSet->find(var.GetName()) ;

  TString xtitle= var.getTitle(kTRUE);
  SetXTitle(xtitle.Data());

  initialize();

  _normBinWidth = (xmax-xmin)/nbins ;
}


//_____________________________________________________________________________
RooPlot::RooPlot(const RooAbsRealLValue &var, Double_t xmin, Double_t xmax, Int_t nbins) :
  _hist(0), _items(),
  _plotVarClone(0), _plotVarSet(0), _normObj(0), _defYmin(1e-5), _defYmax(1), _dir(0)
{
  // Create an 1-dimensional with all properties taken from 'var', but
  // with an explicit range [xmin,xmax] and a default binning of 'nbins'

<<<<<<< HEAD
  Bool_t addDirectoryStatus = TH1::AddDirectoryStatus();
  TH1::AddDirectory(kFALSE) ;
  _hist = new TH1D(histName(),"RooPlot",nbins,xmin,xmax) ;
  TH1::AddDirectory(addDirectoryStatus) ;
=======
  Bool_t histAddDirStatus = TH1::AddDirectoryStatus();
  TH1::AddDirectory(kFALSE) ;
  _hist = new TH1D(histName(),"RooPlot",nbins,xmin,xmax) ;
  TH1::AddDirectory(histAddDirStatus) ;
>>>>>>> 436cb915

  // plotVar can be a composite in case of a RooDataSet::plot, need deepClone
  _plotVarSet = (RooArgSet*) RooArgSet(var).snapshot() ;
  _plotVarClone= (RooAbsRealLValue*)_plotVarSet->find(var.GetName()) ;

  TString xtitle= var.getTitle(kTRUE);
  SetXTitle(xtitle.Data());

  TString title("A RooPlot of \"");
  title.Append(var.getTitle());
  title.Append("\"");
  SetTitle(title.Data());
  initialize();

  _normBinWidth = (xmax-xmin)/nbins ;
}



//_____________________________________________________________________________
RooPlot* RooPlot::emptyClone(const char* name)
{
  // Return empty clone of current RooPlot

  RooPlot* clone = new RooPlot(*_plotVarClone,_hist->GetXaxis()->GetXmin(),_hist->GetXaxis()->GetXmax(),_hist->GetNbinsX()) ;
  clone->SetName(name) ;
  return clone ;
}


//_____________________________________________________________________________
void RooPlot::initialize()
{
  // Perform initialization that is common to all constructors.

  SetName(histName()) ;

  if (gDirectory && addDirectoryStatus()) {
    _dir = gDirectory ;
    gDirectory->Append(this) ;
  }

  // We do not have useful stats of our own
  _hist->SetStats(kFALSE);
  // Default vertical padding of our enclosed objects
  setPadFactor(0.05);
  // We don't know our normalization yet
  _normNumEvts= 0;
  _normBinWidth = 0;
  _normVars= 0;
  // Create an iterator over our enclosed objects
  _iterator= _items.MakeIterator();
  assert(0 != _iterator);
}


//_____________________________________________________________________________
TString RooPlot::histName() const
{
  // Construct automatic name of internal TH1
  if (_plotVarClone) {
    return TString(Form("frame_%s_%lx",_plotVarClone->GetName(),(ULong_t)this)) ;
  } else {
    return TString(Form("frame_%lx",(ULong_t)this)) ;
  }
}


//_____________________________________________________________________________
RooPlot::~RooPlot()
{
  // Destructor

  // Delete the items in our container and our iterator.
  if (_dir) {
    if (!_dir->TestBit(TDirectoryFile::kCloseDirectory)) {
      _dir->GetList()->RecursiveRemove(this) ;
    }
  }

  _items.Delete();
  delete _iterator;
  if(_plotVarSet) delete _plotVarSet;
  if(_normVars) delete _normVars;
  delete _hist ;

}


//_____________________________________________________________________________
void RooPlot::updateNormVars(const RooArgSet &vars)
{
  // Install the given set of observables are reference normalization
  // variables for this frame. These observables are e.g. later used
  // to automatically project out observables when plotting functions
  // on this frame. This function is only effective when called the
  // first time on a frame

  if(0 == _normVars) _normVars= (RooArgSet*) vars.snapshot(kTRUE);
}


//_____________________________________________________________________________
Stat_t RooPlot::GetBinContent(Int_t /*i*/) const {
  // A plot object is a frame without any bin contents of its own so this
  // method always returns zero.
  return 0;
}


//_____________________________________________________________________________
Stat_t RooPlot::GetBinContent(Int_t, Int_t) const
{
  // A plot object is a frame without any bin contents of its own so this
  // method always returns zero.
  return 0;
}


//_____________________________________________________________________________
Stat_t RooPlot::GetBinContent(Int_t, Int_t, Int_t) const
{
  // A plot object is a frame without any bin contents of its own so this
  // method always returns zero.
  return 0;
}



//_____________________________________________________________________________
void RooPlot::addObject(TObject *obj, Option_t *drawOptions, Bool_t invisible)
{
  // Add a generic object to this plot. The specified options will be
  // used to Draw() this object later. The caller transfers ownership
  // of the object with this call, and the object will be deleted
  // when its containing plot object is destroyed.

  if(0 == obj) {
    coutE(InputArguments) << fName << "::addObject: called with a null pointer" << endl;
    return;
  }
  DrawOpt opt(drawOptions) ;
  opt.invisible = invisible ;
  _items.Add(obj,opt.rawOpt());
}


//_____________________________________________________________________________
void RooPlot::addTH1(TH1 *hist, Option_t *drawOptions, Bool_t invisible)
{
  // Add a TH1 histogram object to this plot. The specified options
  // will be used to Draw() this object later. "SAME" will be added to
  // the options if they are not already present. The caller transfers
  // ownership of the object with this call, and the object will be
  // deleted when its containing plot object is destroyed.

  if(0 == hist) {
    coutE(InputArguments) << fName << "::addTH1: called with a null pointer" << endl;
    return;
  }
  // check that this histogram is really 1D
  if(1 != hist->GetDimension()) {
    coutE(InputArguments) << fName << "::addTH1: cannot plot histogram with "
	 << hist->GetDimension() << " dimensions" << endl;
    return;
  }

  // add option "SAME" if necessary
  TString options(drawOptions);
  options.ToUpper();
  if(!options.Contains("SAME")) options.Append("SAME");

  // update our y-axis label and limits
  updateYAxis(hist->GetMinimum(),hist->GetMaximum(),hist->GetYaxis()->GetTitle());

  // use this histogram's normalization if necessary
  updateFitRangeNorm(hist);

  // add the histogram to our list
  addObject(hist,options.Data(),invisible);
}


//_____________________________________________________________________________
void RooPlot::addPlotable(RooPlotable *plotable, Option_t *drawOptions, Bool_t invisible, Bool_t refreshNorm)
{
  // Add the specified plotable object to our plot. Increase our y-axis
  // limits to fit this object if necessary. The default lower-limit
  // is zero unless we are plotting an object that takes on negative values.
  // This call transfers ownership of the plotable object to this class.
  // The plotable object will be deleted when this plot object is deleted.

  // update our y-axis label and limits
  updateYAxis(plotable->getYAxisMin(),plotable->getYAxisMax(),plotable->getYAxisLabel());

  // use this object's normalization if necessary
  updateFitRangeNorm(plotable,refreshNorm) ;

  // add this element to our list and remember its drawing option
  TObject *obj= plotable->crossCast();
  if(0 == obj) {
    coutE(InputArguments) << fName << "::add: cross-cast to TObject failed (nothing added)" << endl;
  }
  else {
    DrawOpt opt(drawOptions) ;
    opt.invisible = invisible ;
    _items.Add(obj,opt.rawOpt());
  }
}


//_____________________________________________________________________________
void RooPlot::updateFitRangeNorm(const TH1* hist)
{
  // Update our plot normalization over our plot variable's fit range,
  // which will be determined by the first suitable object added to our plot.

  const TAxis* xa = ((TH1*)hist)->GetXaxis() ;
  _normBinWidth = (xa->GetXmax()-xa->GetXmin())/hist->GetNbinsX() ;
  _normNumEvts = hist->GetEntries()/_normBinWidth ;
}


//_____________________________________________________________________________
void RooPlot::updateFitRangeNorm(const RooPlotable* rp, Bool_t refreshNorm)
{
  // Update our plot normalization over our plot variable's fit range,
  // which will be determined by the first suitable object added to our plot.

  if (_normNumEvts != 0) {

    // If refresh feature is disabled stop here
    if (!refreshNorm) return ;

    Double_t corFac(1.0) ;
    if (dynamic_cast<const RooHist*>(rp)) corFac = _normBinWidth/rp->getFitRangeBinW() ;


    if (fabs(rp->getFitRangeNEvt()/corFac-_normNumEvts)>1e-6) {
      coutI(Plotting) << "RooPlot::updateFitRangeNorm: New event count of " << rp->getFitRangeNEvt()/corFac
		      << " will supercede previous event count of " << _normNumEvts << " for normalization of PDF projections" << endl ;
    }

    // Nominal bin width (i.e event density) is already locked in by previously drawn histogram
    // scale this histogram to match that density
    _normNumEvts = rp->getFitRangeNEvt()/corFac ;
    _normObj = rp ;
    // cout << "correction factor = " << _normBinWidth << "/" << rp->getFitRangeBinW() << endl ;
    // cout << "updating numevts to " << _normNumEvts << endl ;

  } else {

    _normObj = rp ;
    _normNumEvts = rp->getFitRangeNEvt() ;
    if (rp->getFitRangeBinW()) {
      _normBinWidth = rp->getFitRangeBinW() ;
    }

    // cout << "updating numevts to " << _normNumEvts << endl ;
  }

}



//_____________________________________________________________________________
void RooPlot::updateYAxis(Double_t ymin, Double_t ymax, const char *label)
{
  // Update our y-axis limits to accomodate an object whose spread
  // in y is (ymin,ymax). Use the specified y-axis label if we don't
  // have one assigned already.

  // force an implicit lower limit of zero if appropriate
  if(GetMinimum() == 0 && ymin > 0) ymin= 0;

  // calculate padded values
  Double_t ypad= getPadFactor()*(ymax-ymin);
  ymax+= ypad;
  if(ymin < 0) ymin-= ypad;

  // update our limits if necessary
  if(GetMaximum() < ymax) {
    _defYmax = ymax ;
    SetMaximum(ymax);
    // if we don't do this - Unzoom on y-axis will reset upper bound to 1 
    _hist->SetBinContent(1,ymax) ; 
  }
  if(GetMinimum() > ymin) {
    _defYmin = ymin ;
    SetMinimum(ymin);
  }

  // use the specified y-axis label if we don't have one already
  if(0 == strlen(_hist->GetYaxis()->GetTitle())) _hist->SetYTitle(label);
}


//_____________________________________________________________________________
void RooPlot::Draw(Option_t *)
{
  // Draw this plot and all of the elements it contains. The specified options
  // only apply to the drawing of our frame. The options specified in our add...()
  // methods will be used to draw each object we contain.

  // This draw options prevents the histogram with one dummy entry 
  // to be drawn 
  _hist->Draw("FUNC");

  _iterator->Reset();
  TObject *obj = 0;
  while((obj= _iterator->Next())) {
    DrawOpt opt(_iterator->GetOption()) ;
    if (!opt.invisible) {
      obj->Draw(opt.drawOptions);
    }
  }

  _hist->Draw("AXISSAME");
}



//_____________________________________________________________________________
void RooPlot::printName(ostream& os) const
{
  // Print frame name
  os << GetName() ;
}


//_____________________________________________________________________________
void RooPlot::printTitle(ostream& os) const
{
  // Print frame title
  os << GetTitle() ;
}


//_____________________________________________________________________________
void RooPlot::printClassName(ostream& os) const
{
  // Print frame class name
  os << IsA()->GetName() ;
}



//_____________________________________________________________________________
void RooPlot::printArgs(ostream& os) const
{
  if (_plotVarClone) {
    os << "[" ;
    _plotVarClone->printStream(os,kName,kInline) ;
    os << "]" ;
  }
}



//_____________________________________________________________________________
void RooPlot::printValue(ostream& os) const
{
  // Print frame arguments
  os << "(" ;
  _iterator->Reset();
  TObject *obj = 0;
  Bool_t first(kTRUE) ;
  while((obj= _iterator->Next())) {
    if (first) {
      first=kFALSE ;
    } else {
      os << "," ;
    }
    if(obj->IsA()->InheritsFrom(RooPrintable::Class())) {
      RooPrintable* po = dynamic_cast<RooPrintable*>(obj) ;
      // coverity[FORWARD_NULL]
      po->printStream(os,kClassName|kName,kInline) ;
    }
    // is it a TNamed subclass?
    else {
      os << obj->ClassName() << "::" << obj->GetName() ;
    }
  }
  os << ")" ;
}


//_____________________________________________________________________________
void RooPlot::printMultiline(ostream& os, Int_t /*content*/, Bool_t verbose, TString indent) const
{
  // Frame detailed printing

  TString deeper(indent);
  deeper.Append("    ");
  if(0 != _plotVarClone) {
    os << indent << "RooPlot " << GetName() << " (" << GetTitle() << ") plots variable ";
    _plotVarClone->printStream(os,kName|kTitle,kSingleLine,"");
  }
  else {
    os << indent << "RooPlot " << GetName() << " (" << GetTitle() << ") has no associated plot variable" << endl ;
  }
  os << indent << "  Plot frame contains " << _items.GetSize() << " object(s):" << endl;

  if(verbose) {
    _iterator->Reset();
    TObject *obj = 0;
    Int_t i=0 ;
    while((obj= _iterator->Next())) {
      os << deeper << "[" << i++ << "] (Options=\"" << _iterator->GetOption() << "\") ";
      // Is this a printable object?
      if(obj->IsA()->InheritsFrom(RooPrintable::Class())) {
	RooPrintable* po = dynamic_cast<RooPrintable*>(obj) ;
	if (po) {
	  po->printStream(os,kName|kClassName|kArgs|kExtras,kSingleLine) ;
	}
      }
      // is it a TNamed subclass?
      else {
	os << obj->ClassName() << "::" << obj->GetName() << endl;
      }
    }
  }
}



//_____________________________________________________________________________
const char* RooPlot::nameOf(Int_t idx) const
{
  // Return the name of the object at slot 'idx' in this RooPlot.
  // If the given index is out of range, return a null pointer

  TObject* obj = _items.At(idx) ;
  if (!obj) {
    coutE(InputArguments) << "RooPlot::nameOf(" << GetName() << ") index " << idx << " out of range" << endl ;
    return 0 ;
  }
  return obj->GetName() ;
}



//_____________________________________________________________________________
TObject* RooPlot::getObject(Int_t idx) const
{
  // Return the name of the object at slot 'idx' in this RooPlot.
  // If the given index is out of range, return a null pointer

  TObject* obj = _items.At(idx) ;
  if (!obj) {
    coutE(InputArguments) << "RooPlot::getObject(" << GetName() << ") index " << idx << " out of range" << endl ;
    return 0 ;
  }
  return obj ;
}



//_____________________________________________________________________________
TAttLine *RooPlot::getAttLine(const char *name) const
{
  // Return a pointer to the line attributes of the named object in this plot,
  // or zero if the named object does not exist or does not have line attributes.

  return dynamic_cast<TAttLine*>(findObject(name));
}


//_____________________________________________________________________________
TAttFill *RooPlot::getAttFill(const char *name) const
{
  // Return a pointer to the fill attributes of the named object in this plot,
  // or zero if the named object does not exist or does not have fill attributes.

  return dynamic_cast<TAttFill*>(findObject(name));
}


//_____________________________________________________________________________
TAttMarker *RooPlot::getAttMarker(const char *name) const
{
  // Return a pointer to the marker attributes of the named object in this plot,
  // or zero if the named object does not exist or does not have marker attributes.

  return dynamic_cast<TAttMarker*>(findObject(name));
}


//_____________________________________________________________________________
TAttText *RooPlot::getAttText(const char *name) const
{
  // Return a pointer to the text attributes of the named object in this plot,
  // or zero if the named object does not exist or does not have text attributes.

  return dynamic_cast<TAttText*>(findObject(name));
}



//_____________________________________________________________________________
RooCurve* RooPlot::getCurve(const char* name) const
{
  // Return a RooCurve pointer of the named object in this plot,
  // or zero if the named object does not exist or is not a RooCurve

  return dynamic_cast<RooCurve*>(findObject(name)) ;
}


//_____________________________________________________________________________
RooHist* RooPlot::getHist(const char* name) const
{
  // Return a RooCurve pointer of the named object in this plot,
  // or zero if the named object does not exist or is not a RooCurve

  return dynamic_cast<RooHist*>(findObject(name)) ;
}



//_____________________________________________________________________________
void RooPlot::remove(const char* name, Bool_t deleteToo)
{
  // Remove object with given name, or last object added if no name is given.
  // If deleteToo is true (default), the object removed from the RooPlot is
  // also deleted.

  TObject* obj = findObject(name) ;
  if (!obj) {
    if (name) {
      coutE(InputArguments) << "RooPlot::remove(" << GetName() << ") ERROR: no object found with name " << name << endl ;
    } else {
      coutE(InputArguments) << "RooPlot::remove(" << GetName() << ") ERROR: plot frame is empty, cannot remove last object" << endl ;
    }
    return ;
  }

  _items.Remove(obj) ;

  if (deleteToo) {
    delete obj ;
  }
}


//_____________________________________________________________________________
Bool_t RooPlot::drawBefore(const char *before, const char *target)
{
  // Change the order in which our contained objects are drawn so that
  // the target object is drawn just before the specified object.
  // Returns kFALSE if either object does not exist.

  return _items.moveBefore(before, target, caller("drawBefore"));
}


//_____________________________________________________________________________
Bool_t RooPlot::drawAfter(const char *after, const char *target)
{
  // Change the order in which our contained objects are drawn so that
  // the target object is drawn just after the specified object.
  // Returns kFALSE if either object does not exist.

  return _items.moveAfter(after, target, caller("drawAfter"));
}


//_____________________________________________________________________________
TObject *RooPlot::findObject(const char *name, const TClass* clas) const
{
  // Find the named object in our list of items and return a pointer
  // to it. Return zero and print a warning message if the named
  // object cannot be found. If no name is supplied the last object
  // added is returned.
  //
  // Note that the returned pointer is to a
  // TObject and so will generally need casting. Use the getAtt...()
  // methods to change the drawing style attributes of a contained
  // object directly.

  TObject *obj = 0;
  TObject *ret = 0;

  TIterator* iter = _items.MakeIterator() ;
  while((obj=iter->Next())) {
    if ((!name || !TString(name).CompareTo(obj->GetName())) &&
	(!clas || (obj->IsA()==clas))) {
      ret = obj ;
    }
  }
  delete iter ;

  if (ret==0) {
    coutE(InputArguments) << "RooPlot::findObject(" << GetName() << ") cannot find object " << (name?name:"<last>") << endl ;
  }
  return ret ;
}


//_____________________________________________________________________________
TString RooPlot::getDrawOptions(const char *name) const
{
  // Return the Draw() options registered for the named object. Return
  // an empty string if the named object cannot be found.

  TObjOptLink *link= _items.findLink(name,caller("getDrawOptions"));
  DrawOpt opt(0 == link ? "" : link->GetOption()) ;
  return TString(opt.drawOptions) ;
}


//_____________________________________________________________________________
Bool_t RooPlot::setDrawOptions(const char *name, TString options)
{
  // Register the specified drawing options for the named object.
  // Return kFALSE if the named object cannot be found.

  TObjOptLink *link= _items.findLink(name,caller("setDrawOptions"));
  if(0 == link) return kFALSE;

  DrawOpt opt(link->GetOption()) ;
  strlcpy(opt.drawOptions,options,128) ;
  link->SetOption(opt.rawOpt());
  return kTRUE;
}


//_____________________________________________________________________________
Bool_t RooPlot::getInvisible(const char* name) const
{
  // Returns true of object with given name is set to be invisible
  TObjOptLink *link= _items.findLink(name,caller("getInvisible"));
  if(0 == link) return kFALSE;

  return DrawOpt(link->GetOption()).invisible ;
}


//_____________________________________________________________________________
void RooPlot::setInvisible(const char* name, Bool_t flag)
{
  // If flag is true object with 'name' is set to be invisible
  // i.e. it is not drawn when Draw() is called

  TObjOptLink *link= _items.findLink(name,caller("getInvisible"));

  DrawOpt opt ;

  if(link) {
    opt.initialize(link->GetOption()) ;
    opt.invisible = flag ;
    link->SetOption(opt.rawOpt()) ;
  }

}



//_____________________________________________________________________________
TString RooPlot::caller(const char *method) const
{
  // Utility function
  TString name(fName);
  if(strlen(method)) {
    name.Append("::");
    name.Append(method);
  }
  return name;
}



//_____________________________________________________________________________
void RooPlot::SetMaximum(Double_t maximum)
{
  // Set maximum value of Y axis
  _hist->SetMaximum(maximum==-1111?_defYmax:maximum) ;
}



//_____________________________________________________________________________
void RooPlot::SetMinimum(Double_t minimum)
{
  // Set minimum value of Y axis
  _hist->SetMinimum(minimum==-1111?_defYmin:minimum) ;
}



//_____________________________________________________________________________
Double_t RooPlot::chiSquare(const char* curvename, const char* histname, Int_t nFitParam) const
{
  // Calculate and return reduced chi-squared of curve with given name with respect
  // to histogram with given name. If nFitParam is non-zero, it is used to reduce the
  // number of degrees of freedom for a chi^2 for a curve that was fitted to the
  // data with that number of floating parameters


  // Find curve object
  RooCurve* curve = (RooCurve*) findObject(curvename,RooCurve::Class()) ;
  if (!curve) {
    coutE(InputArguments) << "RooPlot::chiSquare(" << GetName() << ") cannot find curve" << endl ;
    return -1. ;
  }

  // Find histogram object
  RooHist* hist = (RooHist*) findObject(histname,RooHist::Class()) ;
  if (!hist) {
    coutE(InputArguments) << "RooPlot::chiSquare(" << GetName() << ") cannot find histogram" << endl ;
    return -1. ;
  }

  return curve->chiSquare(*hist,nFitParam) ;
}


//_____________________________________________________________________________
RooHist* RooPlot::residHist(const char* histname, const char* curvename, bool normalize, bool useAverage) const
{
  // Return a RooHist containing the residuals of histogram 'histname' with respect
  // to curve 'curvename'. If normalize is true the residuals are divided by the error
  // on the histogram, effectively returning a pull histogram

  // Find curve object
  RooCurve* curve = (RooCurve*) findObject(curvename,RooCurve::Class()) ;
  if (!curve) {
    coutE(InputArguments) << "RooPlot::residHist(" << GetName() << ") cannot find curve" << endl ;
    return 0 ;
  }

  // Find histogram object
  RooHist* hist = (RooHist*) findObject(histname,RooHist::Class()) ;
  if (!hist) {
    coutE(InputArguments) << "RooPlot::residHist(" << GetName() << ") cannot find histogram" << endl ;
    return 0 ;
  }

  return hist->makeResidHist(*curve,normalize,useAverage) ;
}



//_____________________________________________________________________________
void RooPlot::DrawOpt::initialize(const char* inRawOpt)
{
  // Initialize the DrawOpt helper class

  if (!inRawOpt) {
    drawOptions[0] = 0 ;
    invisible=kFALSE ;
    return ;
  }
  strlcpy(drawOptions,inRawOpt,128) ;
  strtok(drawOptions,":") ;
  const char* extraOpt = strtok(0,":") ;
  if (extraOpt) {
    invisible =  (extraOpt[0]=='I') ;
  }
}


//_____________________________________________________________________________
const char* RooPlot::DrawOpt::rawOpt() const
{
  // Return the raw draw options
  static char buf[128] ;
  strlcpy(buf,drawOptions,128) ;
  if (invisible) {
    strlcat(buf,":I",128) ;
  }
  return buf ;
}



//_____________________________________________________________________________
Double_t RooPlot::getFitRangeNEvt(Double_t xlo, Double_t xhi) const
{
  // Return the number of events that is associated with the range [xlo,xhi]
  // This method is only fully functional for ranges not equal to the full
  // range if the object that inserted the normalization data provided
  // a link to an external object that can calculate the event count in
  // in sub ranges. An error will be printed if this function is used
  // on sub-ranges while that information is not available

  Double_t scaleFactor = 1.0 ;
  if (_normObj) {
    scaleFactor = _normObj->getFitRangeNEvt(xlo,xhi)/_normObj->getFitRangeNEvt() ;
  } else {
    coutW(Plotting) << "RooPlot::getFitRangeNEvt(" << GetName() << ") WARNING: Unable to obtain event count in range "
		    << xlo << " to " << xhi << ", substituting full event count" << endl ;
  }
  return getFitRangeNEvt()*scaleFactor ;
}


//_____________________________________________________________________________
void RooPlot::SetName(const char *name)
{
  // Set the name of the RooPlot to 'name'

  if (_dir) _dir->GetList()->Remove(this);
  TNamed::SetName(name) ;
  if (_dir) _dir->GetList()->Add(this);
}


//_____________________________________________________________________________
void RooPlot::SetNameTitle(const char *name, const char* title)
{
  // Set the name and title of the RooPlot to 'name' and 'title'
  if (_dir) _dir->GetList()->Remove(this);
  TNamed::SetNameTitle(name,title) ;
  if (_dir) _dir->GetList()->Add(this);
}


//_____________________________________________________________________________
void RooPlot::SetTitle(const char* title)
{
  // Set the title of the RooPlot to 'title'
  TNamed::SetTitle(title) ;
  _hist->SetTitle(title) ;
}



//_____________________________________________________________________________
Int_t RooPlot::defaultPrintContents(Option_t* /*opt*/) const
{
  // Define default print options, for a given print style

  return kName|kArgs|kValue ;
}



TAxis* RooPlot::GetXaxis() const { return _hist->GetXaxis() ; }
TAxis* RooPlot::GetYaxis() const { return _hist->GetYaxis() ; }
Int_t  RooPlot::GetNbinsX() const { return _hist->GetNbinsX() ; }
Int_t  RooPlot::GetNdivisions(Option_t* axis) const { return _hist->GetNdivisions(axis) ; }
Double_t  RooPlot::GetMinimum(Double_t minval) const { return _hist->GetMinimum(minval) ; }
Double_t   RooPlot::GetMaximum(Double_t maxval) const { return _hist->GetMaximum(maxval) ; }


void RooPlot::SetAxisColor(Color_t color, Option_t* axis) { _hist->SetAxisColor(color,axis) ; }
void RooPlot::SetAxisRange(Double_t xmin, Double_t xmax, Option_t* axis) { _hist->SetAxisRange(xmin,xmax,axis) ; }
void RooPlot::SetBarOffset(Float_t offset) { _hist->SetBarOffset(offset) ; }
void RooPlot::SetBarWidth(Float_t width) { _hist->SetBarWidth(width) ; }
void RooPlot::SetContour(Int_t nlevels, const Double_t* levels) { _hist->SetContour(nlevels,levels) ; }
void RooPlot::SetContourLevel(Int_t level, Double_t value) { _hist->SetContourLevel(level,value) ; }
void RooPlot::SetDrawOption(Option_t* option) { _hist->SetDrawOption(option) ; }
void RooPlot::SetFillAttributes() { _hist->SetFillAttributes() ; }
void RooPlot::SetFillColor(Color_t fcolor) { _hist->SetFillColor(fcolor) ; }
void RooPlot::SetFillStyle(Style_t fstyle) { _hist->SetFillStyle(fstyle) ; }
void RooPlot::SetLabelColor(Color_t color, Option_t* axis) { _hist->SetLabelColor(color,axis) ; }
void RooPlot::SetLabelFont(Style_t font, Option_t* axis) { _hist->SetLabelFont(font,axis) ; }
void RooPlot::SetLabelOffset(Float_t offset, Option_t* axis) { _hist->SetLabelOffset(offset,axis) ; }
void RooPlot::SetLabelSize(Float_t size, Option_t* axis) { _hist->SetLabelSize(size,axis) ; }
void RooPlot::SetLineAttributes() { _hist->SetLineAttributes() ; }
void RooPlot::SetLineColor(Color_t lcolor) { _hist->SetLineColor(lcolor) ; }
void RooPlot::SetLineStyle(Style_t lstyle) { _hist->SetLineStyle(lstyle) ; }
void RooPlot::SetLineWidth(Width_t lwidth) { _hist->SetLineWidth(lwidth) ; }
void RooPlot::SetMarkerAttributes() { _hist->SetMarkerAttributes() ; }
void RooPlot::SetMarkerColor(Color_t tcolor) { _hist->SetMarkerColor(tcolor) ; }
void RooPlot::SetMarkerSize(Size_t msize) { _hist->SetMarkerSize(msize) ; }
void RooPlot::SetMarkerStyle(Style_t mstyle) { _hist->SetMarkerStyle(mstyle) ; }
void RooPlot::SetNdivisions(Int_t n, Option_t* axis) { _hist->SetNdivisions(n,axis) ; }
void RooPlot::SetOption(Option_t* option) { _hist->SetOption(option) ; }
void RooPlot::SetStats(Bool_t stats) { _hist->SetStats(stats) ; }
void RooPlot::SetTickLength(Float_t length, Option_t* axis) { _hist->SetTickLength(length,axis) ; }
void RooPlot::SetTitleFont(Style_t font, Option_t* axis) { _hist->SetTitleFont(font,axis) ; }
void RooPlot::SetTitleOffset(Float_t offset, Option_t* axis) { _hist->SetTitleOffset(offset,axis) ; }
void RooPlot::SetTitleSize(Float_t size, Option_t* axis) { _hist->SetTitleSize(size,axis) ; }
void RooPlot::SetXTitle(const char *title) { _hist->SetXTitle(title) ; }
void RooPlot::SetYTitle(const char *title) { _hist->SetYTitle(title) ; }
void RooPlot::SetZTitle(const char *title) { _hist->SetZTitle(title) ; }




//______________________________________________________________________________
void RooPlot::Browse(TBrowser * /*b*/)
{
  // Plot RooPlot when double-clicked in browser
  Draw();
  gPad->Update();
}




//_____________________________________________________________________________
void RooPlot::Streamer(TBuffer &R__b)
{

  // Custom streamer, needed for backward compatibility

  if (R__b.IsReading()) {

    TH1::AddDirectory(kFALSE) ;

    UInt_t R__s, R__c;
    Version_t R__v = R__b.ReadVersion(&R__s, &R__c);
    if (R__v > 1) {
      R__b.ReadClassBuffer(RooPlot::Class(),this,R__v,R__s,R__c);
    } else {
      // backward compatible streamer code here
      // Version 1 of RooPlot was deriving from TH1 and RooPrintable
      // Version 2 derives instead from TNamed and RooPrintable
      _hist = new TH1F();
      _hist->TH1::Streamer(R__b);
      SetName(_hist->GetName());
      SetTitle(_hist->GetTitle());
      RooPrintable::Streamer(R__b);
      _items.Streamer(R__b);
      R__b >> _padFactor;
      R__b >> _plotVarClone;
      R__b >> _plotVarSet;
      R__b >> _normVars;
      R__b >> _normNumEvts;
      R__b >> _normBinWidth;
      R__b >> _defYmin;
      R__b >> _defYmax;
      R__b.CheckByteCount(R__s, R__c, RooPlot::IsA());
    }

    TH1::AddDirectory(kTRUE) ;


  } else {
    R__b.WriteClassBuffer(RooPlot::Class(),this);
  }
}<|MERGE_RESOLUTION|>--- conflicted
+++ resolved
@@ -102,17 +102,10 @@
 {
   // Constructor of RooPlot with range [xmin,xmax]
 
-<<<<<<< HEAD
-  Bool_t addDirectoryStatus = TH1::AddDirectoryStatus();
-  TH1::AddDirectory(kFALSE) ;
-  _hist = new TH1D(histName(),"A RooPlot",100,xmin,xmax) ;
-  TH1::AddDirectory(addDirectoryStatus) ;
-=======
   Bool_t histAddDirStatus = TH1::AddDirectoryStatus();
   TH1::AddDirectory(kFALSE) ;
   _hist = new TH1D(histName(),"A RooPlot",100,xmin,xmax) ;
   TH1::AddDirectory(histAddDirStatus) ;
->>>>>>> 436cb915
 
 
   // Create an empty frame with the specified x-axis limits.
@@ -129,17 +122,10 @@
 {
   // Construct of a two-dimensioanl RooPlot with ranges [xmin,xmax] x [ymin,ymax]
 
-<<<<<<< HEAD
-  Bool_t addDirectoryStatus = TH1::AddDirectoryStatus();
-  TH1::AddDirectory(kFALSE) ;
-  _hist = new TH1D(histName(),"A RooPlot",100,xmin,xmax) ;
-  TH1::AddDirectory(addDirectoryStatus) ;
-=======
   Bool_t histAddDirStatus = TH1::AddDirectoryStatus();
   TH1::AddDirectory(kFALSE) ;
   _hist = new TH1D(histName(),"A RooPlot",100,xmin,xmax) ;
   TH1::AddDirectory(histAddDirStatus) ;
->>>>>>> 436cb915
 
   SetMinimum(ymin);
   SetMaximum(ymax);
@@ -155,17 +141,10 @@
   // Construct a two-dimensional RooPlot with ranges and properties taken
   // from variables var1 and var2
 
-<<<<<<< HEAD
-  Bool_t addDirectoryStatus = TH1::AddDirectoryStatus();
-  TH1::AddDirectory(kFALSE) ;
-  _hist = new TH1D(histName(),"A RooPlot",100,var1.getMin(),var1.getMax()) ;
-  TH1::AddDirectory(addDirectoryStatus) ;
-=======
   Bool_t histAddDirStatus = TH1::AddDirectoryStatus();
   TH1::AddDirectory(kFALSE) ;
   _hist = new TH1D(histName(),"A RooPlot",100,var1.getMin(),var1.getMax()) ;
   TH1::AddDirectory(histAddDirStatus) ;
->>>>>>> 436cb915
 
   if(!var1.hasMin() || !var1.hasMax()) {
     coutE(InputArguments) << "RooPlot::RooPlot: cannot create plot for variable without finite limits: "
@@ -195,17 +174,10 @@
   // from variables var1 and var2 but with an overriding range definition
   // of [xmin,xmax] x [ymin,ymax]
 
-<<<<<<< HEAD
-  Bool_t addDirectoryStatus = TH1::AddDirectoryStatus();
-  TH1::AddDirectory(kFALSE) ;
-  _hist = new TH1D(histName(),"A RooPlot",100,xmin,xmax) ;
-  TH1::AddDirectory(addDirectoryStatus) ;
-=======
   Bool_t histAddDirStatus = TH1::AddDirectoryStatus();
   TH1::AddDirectory(kFALSE) ;
   _hist = new TH1D(histName(),"A RooPlot",100,xmin,xmax) ;
   TH1::AddDirectory(histAddDirStatus) ;
->>>>>>> 436cb915
 
   SetMinimum(ymin);
   SetMaximum(ymax);
@@ -223,17 +195,10 @@
   // Create an 1-dimensional with all properties taken from 'var', but
   // with an explicit range [xmin,xmax] and a default binning of 'nbins'
 
-<<<<<<< HEAD
-  Bool_t addDirectoryStatus = TH1::AddDirectoryStatus();
-  TH1::AddDirectory(kFALSE) ;
-  _hist = new TH1D(name,title,nbins,xmin,xmax) ;
-  TH1::AddDirectory(addDirectoryStatus) ;
-=======
   Bool_t histAddDirStatus = TH1::AddDirectoryStatus();
   TH1::AddDirectory(kFALSE) ;
   _hist = new TH1D(name,title,nbins,xmin,xmax) ;
   TH1::AddDirectory(histAddDirStatus) ;
->>>>>>> 436cb915
 
   // plotVar can be a composite in case of a RooDataSet::plot, need deepClone
   _plotVarSet = (RooArgSet*) RooArgSet(var).snapshot() ;
@@ -256,17 +221,10 @@
   // Create an 1-dimensional with all properties taken from 'var', but
   // with an explicit range [xmin,xmax] and a default binning of 'nbins'
 
-<<<<<<< HEAD
-  Bool_t addDirectoryStatus = TH1::AddDirectoryStatus();
-  TH1::AddDirectory(kFALSE) ;
-  _hist = new TH1D(histName(),"RooPlot",nbins,xmin,xmax) ;
-  TH1::AddDirectory(addDirectoryStatus) ;
-=======
   Bool_t histAddDirStatus = TH1::AddDirectoryStatus();
   TH1::AddDirectory(kFALSE) ;
   _hist = new TH1D(histName(),"RooPlot",nbins,xmin,xmax) ;
   TH1::AddDirectory(histAddDirStatus) ;
->>>>>>> 436cb915
 
   // plotVar can be a composite in case of a RooDataSet::plot, need deepClone
   _plotVarSet = (RooArgSet*) RooArgSet(var).snapshot() ;
