/*****************************************************************************
 * Project: RooFit                                                           *
 * Package: RooFitCore                                                       *
 * @(#)root/roofitcore:$Id$
 * Authors:                                                                  *
 *   WV, Wouter Verkerke, UC Santa Barbara, verkerke@slac.stanford.edu       *
 *   DK, David Kirkby,    UC Irvine,         dkirkby@uci.edu                 *
 *                                                                           *
 * Copyright (c) 2000-2005, Regents of the University of California          *
 *                          and Stanford University. All rights reserved.    *
 *                                                                           *
 * Redistribution and use in source and binary forms,                        *
 * with or without modification, are permitted according to the terms        *
 * listed in LICENSE (http://roofit.sourceforge.net/license.txt)             *
 *****************************************************************************/

//////////////////////////////////////////////////////////////////////////////
// 
// BEGIN_HTML
// RooAbsOptTestStatistic is the abstract base class for test
// statistics objects that evaluate a function or PDF at each point of a given
// dataset.  This class provides generic optimizations, such as
// caching and precalculation of constant terms that can be made for
// all such quantities
//
// Implementations should define evaluatePartition(), which calculates the
// value of a (sub)range of the dataset and optionally combinedValue(),
// which combines the values calculated for each partition. If combinedValue()
// is not overloaded, the default implementation will add the partition results
// to obtain the combined result
//
// Support for calculation in partitions is needed to allow multi-core
// parallelized calculation of test statistics
// END_HTML
//
//

#include "RooFit.h"

#include "Riostream.h"
#include <string.h>


#include "RooAbsOptTestStatistic.h"
#include "RooMsgService.h"
#include "RooAbsPdf.h"
#include "RooAbsData.h"
#include "RooDataHist.h"
#include "RooArgSet.h"
#include "RooRealVar.h"
#include "RooErrorHandler.h"
#include "RooGlobalFunc.h"
#include "RooBinning.h"
#include "RooAbsDataStore.h"
#include "RooCategory.h"

ClassImp(RooAbsOptTestStatistic)
;


//_____________________________________________________________________________
RooAbsOptTestStatistic:: RooAbsOptTestStatistic()
{
  // Default Constructor

  // Initialize all non-persisted data members
  _normSet = 0 ;
  _funcCloneSet = 0 ;
  _dataClone = 0 ;
  _funcClone = 0 ;
  _projDeps = 0 ;
  _ownData = kTRUE ;
}



//_____________________________________________________________________________
RooAbsOptTestStatistic::RooAbsOptTestStatistic(const char *name, const char *title, RooAbsReal& real, RooAbsData& indata,
					       const RooArgSet& projDeps, const char* rangeName, const char* addCoefRangeName,
					       Int_t nCPU, Bool_t interleave, Bool_t verbose, Bool_t splitCutRange, Bool_t cloneInputData) : 
  RooAbsTestStatistic(name,title,real,indata,projDeps,rangeName, addCoefRangeName, nCPU, interleave, verbose, splitCutRange),
  _projDeps(0)
{
  // Constructor taking function (real), a dataset (data), a set of projected observables (projSet). If 
  // rangeName is not null, only events in the dataset inside the range will be used in the test
  // statistic calculation. If addCoefRangeName is not null, all RooAddPdf component of 'real' will be
  // instructed to fix their fraction definitions to the given named range. If nCPU is greater than
  // 1 the test statistic calculation will be paralellized over multiple processes. By default the data
  // is split with 'bulk' partitioning (each process calculates a contigious block of fraction 1/nCPU
  // of the data). For binned data this approach may be suboptimal as the number of bins with >0 entries
  // in each processing block many vary greatly thereby distributing the workload rather unevenly.
  // If interleave is set to true, the interleave partitioning strategy is used where each partition
  // i takes all bins for which (ibin % ncpu == i) which is more likely to result in an even workload.
  // If splitCutRange is true, a different rangeName constructed as rangeName_{catName} will be used
  // as range definition for each index state of a RooSimultaneous

//   cout << "RooAbsOptTestStatistic::ctor(" << GetName() << "," << this << endl ;
  //FK: Desperate times, desperate measures. How can RooNLLVar call this ctor with dataClone=kFALSE?
//   cout<<"Setting clonedata to 1"<<endl;
  cloneInputData=1;
  // Don't do a thing in master mode
  if (operMode()!=Slave) {
//     cout << "RooAbsOptTestStatistic::ctor not slave mode, do nothing" << endl ;
    _normSet = 0 ;
    return ;
  }

  RooArgSet obs(*indata.get()) ;
  obs.remove(projDeps,kTRUE,kTRUE) ;

  // + ALEX
  //   // Check that the FUNC is valid for use with this dataset
  //   // Check if there are any unprotected multiple occurrences of dependents
  //   if (real.recursiveCheckObservables(&obs)) {
  //     coutE(InputArguments) << "RooAbsOptTestStatistic: ERROR in FUNC dependents, abort" << endl ;
  //     RooErrorHandler::softAbort() ;
  //     return ;
  //   }
  // - ALEX  


  // Get list of actual observables of test statistic function
  RooArgSet* realDepSet = real.getObservables(&indata) ;

  // Expand list of observables with any observables used in parameterized ranges
  TIterator* iter9 = realDepSet->createIterator() ;
  RooAbsArg* realDep ;
  while((realDep=(RooAbsArg*)iter9->Next())) {
    RooAbsRealLValue* realDepRLV = dynamic_cast<RooAbsRealLValue*>(realDep) ;
    if (realDepRLV && realDepRLV->isDerived()) {

      RooArgSet tmp ;
      realDepRLV->leafNodeServerList(&tmp, 0, kTRUE) ;
      realDepSet->add(tmp,kTRUE) ;
    }
  }
  delete iter9 ;


  // Check if the fit ranges of the dependents in the data and in the FUNC are consistent
  const RooArgSet* dataDepSet = indata.get() ;
  TIterator* iter = realDepSet->createIterator() ;
  RooAbsArg* arg ;
  while((arg=(RooAbsArg*)iter->Next())) {
    RooRealVar* realReal = dynamic_cast<RooRealVar*>(arg) ;
    if (!realReal) continue ;

    
    RooRealVar* datReal = dynamic_cast<RooRealVar*>(dataDepSet->find(realReal->GetName())) ;
    if (!datReal) continue ;
    
    if (!realReal->getBinning().lowBoundFunc() && realReal->getMin()<(datReal->getMin()-1e-6)) {
      coutE(InputArguments) << "RooAbsOptTestStatistic: ERROR minimum of FUNC observable " << arg->GetName() 
			    << "(" << realReal->getMin() << ") is smaller than that of " 
			    << arg->GetName() << " in the dataset (" << datReal->getMin() << ")" << endl ;
      RooErrorHandler::softAbort() ;
      return ;
    }
    
    if (!realReal->getBinning().highBoundFunc() && realReal->getMax()>(datReal->getMax()+1e-6)) {
      coutE(InputArguments) << "RooAbsOptTestStatistic: ERROR maximum of FUNC observable " << arg->GetName() 
			    << " is larger than that of " << arg->GetName() << " in the dataset" << endl ;
      RooErrorHandler::softAbort() ;
      return ;
    }
    
  }
  
  // Copy data and strip entries lost by adjusted fit range, _dataClone ranges will be copied from realDepSet ranges
  if (rangeName && strlen(rangeName)) {
    if (!cloneInputData) {
      coutW(InputArguments) << "RooAbsOptTestStatistic::ctor(" << GetName() 
			    << ") WARNING: Must clone input data when a range specification is given, ignoring request to use original input dataset" << endl ; 
    }    
    _dataClone = ((RooAbsData&)indata).reduce(RooFit::SelectVars(*realDepSet),RooFit::CutRange(rangeName)) ;  
//     cout << "RooAbsOptTestStatistic: reducing dataset to fit in range named " << rangeName << " resulting dataset has " << _dataClone->sumEntries() << " events" << endl ;
    _ownData = kTRUE ;
  } else {
    if (cloneInputData) {
      _dataClone = (RooAbsData*) indata.Clone() ;
      //reduce(RooFit::SelectVars(*indata.get())) ; //  ((RooAbsData&)data).reduce(RooFit::SelectVars(*realDepSet)) ;  

      _ownData = kTRUE ;
    } else {
<<<<<<< HEAD
=======
      // coverity[DEADCODE]
>>>>>>> 84c4c19c
      _dataClone = &indata ;
      _ownData = kFALSE ;
    }
  }



  // Copy any non-shared parameterized range definitions from pdf observables to dataset observables
  iter9 = realDepSet->createIterator() ;
  while((realDep=(RooAbsRealLValue*)iter9->Next())) {
    RooAbsRealLValue* realDepRLV = dynamic_cast<RooAbsRealLValue*>(realDep) ;
    if (realDepRLV && !realDepRLV->getBinning().isShareable()) {

      RooRealVar* datReal = dynamic_cast<RooRealVar*>(_dataClone->get()->find(realDepRLV->GetName())) ;
      if (datReal) {
	datReal->setBinning(realDepRLV->getBinning()) ;
	datReal->attachDataSet(*_dataClone) ;
      }
    }
  }
  delete iter9 ;

  if (rangeName && strlen(rangeName)) {
    
    cxcoutI(Fitting) << "RooAbsOptTestStatistic::ctor(" << GetName() << ") constructing test statistic for sub-range named " << rangeName << endl ;

    // Adjust FUNC normalization ranges to requested fitRange, store original ranges for RooAddPdf coefficient interpretation
    TIterator* iter2 = _dataClone->get()->createIterator() ;
    while((arg=(RooAbsArg*)iter2->Next())) {
      RooRealVar* realReal = dynamic_cast<RooRealVar*>(arg) ;
      if (realReal) {
        if (!(addCoefRangeName && strlen(addCoefRangeName))) {
	  realReal->setRange(Form("NormalizationRangeFor%s",rangeName),realReal->getMin(),realReal->getMax()) ;
	}

	realReal->setRange(realReal->getMin(rangeName),realReal->getMax(rangeName)) ;	
      }
    }

    // If dataset is binned, activate caching of bins that are invalid because the're outside the
    // updated range definition (WVE need to add virtual interface here)
    RooDataHist* tmp = dynamic_cast<RooDataHist*>(_dataClone) ;
    if (tmp) {
      tmp->cacheValidEntries() ;
    }


    // Mark fitted range in original FUNC dependents for future use
    if (!_splitRange) {
      iter->Reset() ;
      while((arg=(RooAbsArg*)iter->Next())) {      
	RooRealVar* realReal = dynamic_cast<RooRealVar*>(arg) ;
	if (realReal) {
	  realReal->setStringAttribute("fitrange",Form("fit_%s",GetName())) ;
	  realReal->setRange(Form("fit_%s",GetName()),realReal->getMin(rangeName),realReal->getMax(rangeName)) ;

	  // Keep track of list of fit ranges in string attribute fit range of original p.d.f.
	  const char* origAttrib = real.getStringAttribute("fitrange") ;	  
	  if (origAttrib) {
	    real.setStringAttribute("fitrange",Form("%s,fit_%s",origAttrib,GetName())) ;
	  } else {
	    real.setStringAttribute("fitrange",Form("fit_%s",GetName())) ;
	  }
	}
      }
    }
    delete iter2 ;
  }
  delete iter ;

  setEventCount(_dataClone->numEntries()) ;
 
  // Clone all FUNC compents by copying all branch nodes
  RooArgSet tmp("RealBranchNodeList") ;
  real.branchNodeServerList(&tmp) ;
  _funcCloneSet = (RooArgSet*) tmp.snapshot(kFALSE) ;
  
  // Find the top level FUNC in the snapshot list
  _funcClone = (RooAbsReal*) _funcCloneSet->find(real.GetName()) ;


  // Fix RooAddPdf coefficients to original normalization range
  if (rangeName && strlen(rangeName)) {

    // WVE Remove projected dependents from normalization
    _funcClone->fixAddCoefNormalization(*_dataClone->get(),kFALSE) ;
    
    if (addCoefRangeName && strlen(addCoefRangeName)) {
      cxcoutI(Fitting) << "RooAbsOptTestStatistic::ctor(" << GetName() 
		       << ") fixing interpretation of coefficients of any RooAddPdf component to range " << addCoefRangeName << endl ;
      _funcClone->fixAddCoefRange(addCoefRangeName,kFALSE) ;
    } else {
	cxcoutI(Fitting) << "RooAbsOptTestStatistic::ctor(" << GetName() 
			 << ") fixing interpretation of coefficients of any RooAddPdf to full domain of observables " << endl ;
	_funcClone->fixAddCoefRange(Form("NormalizationRangeFor%s",rangeName),kFALSE) ;
    }
  }


  // Attach FUNC to data set
  _funcClone->attachDataSet(*_dataClone) ;


  // Store normalization set  
  _normSet = (RooArgSet*) indata.get()->snapshot(kFALSE) ;

  // Remove projected dependents from normalization set
  if (projDeps.getSize()>0) {

    _projDeps = (RooArgSet*) projDeps.snapshot(kFALSE) ;
    
    RooArgSet* tobedel = (RooArgSet*) _normSet->selectCommon(*_projDeps) ;
    _normSet->remove(*_projDeps,kTRUE,kTRUE) ;

    // Delete owned projected dependent copy in _normSet
    TIterator* ii = tobedel->createIterator() ;
    RooAbsArg* aa ;
    while((aa=(RooAbsArg*)ii->Next())) {
      delete aa ;
    }
    delete ii ;
    delete tobedel ;

    // Mark all projected dependents as such
    RooArgSet *projDataDeps = (RooArgSet*) _dataClone->get()->selectCommon(*_projDeps) ;
    projDataDeps->setAttribAll("projectedDependent") ;
    delete projDataDeps ;
  } 

//   cout << "RAOTS: Now evaluating funcClone with _normSet = " << _normSet << " = " << *_normSet << endl ;
  _funcClone->getVal(_normSet) ;

  // Add parameters as servers
  RooArgSet* params = _funcClone->getParameters(_dataClone) ;
  _paramSet.add(*params) ;
  delete params ;

  // Mark all projected dependents as such
  if (_projDeps) {
    RooArgSet *projDataDeps = (RooArgSet*) _dataClone->get()->selectCommon(*_projDeps) ;
    projDataDeps->setAttribAll("projectedDependent") ;
    delete projDataDeps ;
  }

  coutI(Optimization) << "RooAbsOptTestStatistic::ctor(" << GetName() << ") optimizing internal clone of p.d.f for likelihood evaluation." 
			<< "Lazy evaluation and associated change tracking will disabled for all nodes that depend on observables" << endl ;



  delete realDepSet ;  

  // Redirect pointers of base class to clone 
  _func = _funcClone ;
  _data = _dataClone ;

//   cout << "RooAbsOptTestStatistic::ctor call getVal()" << endl ;
  _funcClone->getVal(_normSet) ;

  

//   cout << "RooAbsOptTestStatistic::ctor start caching" << endl ;
  optimizeCaching() ;
  
}


//_____________________________________________________________________________
RooAbsOptTestStatistic::RooAbsOptTestStatistic(const RooAbsOptTestStatistic& other, const char* name) : 
  RooAbsTestStatistic(other,name)
{
  // Copy constructor
//   cout << "RooAbsOptTestStatistic::cctor(" << GetName() << "," << this << endl ;

  // Don't do a thing in master mode
  if (operMode()!=Slave) {
//     cout << "RooAbsOptTestStatistic::cctor not slave mode, do nothing" << endl ;
    _projDeps = 0 ;
    _normSet = other._normSet ? ((RooArgSet*) other._normSet->snapshot()) : 0 ;   
    return ;
  }

  _funcCloneSet = (RooArgSet*) other._funcCloneSet->snapshot(kFALSE) ;
  _funcClone = (RooAbsReal*) _funcCloneSet->find(other._funcClone->GetName()) ;

  // Copy the operMode attribute of all branch nodes
  TIterator* iter = _funcCloneSet->createIterator() ;
  RooAbsArg* branch ;
  while((branch=(RooAbsArg*)iter->Next())) {
    branch->setOperMode(other._funcCloneSet->find(branch->GetName())->operMode()) ;
  }
  delete iter ;

  // WVE Must use clone with cache redirection here
  if (other._ownData || other._dataClone->hasFilledCache()) {    
    _dataClone = (RooAbsData*) other._dataClone->cacheClone(this,_funcCloneSet) ;
    _ownData = kTRUE ;
  } else {
    _dataClone = other._dataClone ;
    _ownData = kFALSE ;
    
    // Revert any AClean nodes imported from original to ADirty as not optimization is applicable to test statistics with borrowed data
    Bool_t wasOpt(kFALSE) ;
    TIterator* biter = _funcCloneSet->createIterator() ;
    RooAbsArg *branch2 ;
    while((branch2=(RooAbsArg*)biter->Next())){
      if (branch2->operMode()==RooAbsArg::AClean) {
// 	cout << "RooAbsOptTestStatistic::cctor(" << GetName() << " setting branch " << branch2->GetName() << " to ADirty" << endl ;
	branch2->setOperMode(RooAbsArg::ADirty) ;
	wasOpt=kTRUE ;
      }
    }
    delete biter ;  

    if (wasOpt) {
      coutW(Optimization) << "RooAbsOptTestStatistic::cctor(" << GetName() << ") WARNING clone of optimized test statistic with unowned data will not be optimized, "
			  << "to retain optimization behavior in cloning, construct test statistic with CloneData(kTRUE)" << endl ;
    }
  }

  // Attach function clone to dataset
  _funcClone->attachDataSet(*_dataClone) ;

  // Explicit attach function clone to current parameter instances
  _funcClone->recursiveRedirectServers(_paramSet) ;

  _normSet = (RooArgSet*) other._normSet->snapshot() ;
  
  if (other._projDeps) {
    _projDeps = (RooArgSet*) other._projDeps->snapshot() ;
  } else {
    _projDeps = 0 ;
  }

  _func = _funcClone ;
  _data = _dataClone ;

//   cout << "RooAbsOptTestStatistic::cctor call getVal()" << endl ;
  _funcClone->getVal(_normSet) ;
//   cout << "RooAbsOptTestStatistic::cctor start caching" << endl ;
  optimizeCaching() ;
}



//_____________________________________________________________________________
RooAbsOptTestStatistic::~RooAbsOptTestStatistic()
{
  // Destructor

  if (operMode()==Slave) {
    delete _funcCloneSet ;
    if (_ownData) {
      delete _dataClone ;
    } else {
      _dataClone->resetCache() ;
    }
    delete _projDeps ;
  } 
  delete _normSet ;
}



//_____________________________________________________________________________
Double_t RooAbsOptTestStatistic::combinedValue(RooAbsReal** array, Int_t n) const
{
  // Method to combined test statistic results calculated into partitions into
  // the global result. This default implementation adds the partition return
  // values
  
  // Default implementation returns sum of components
  Double_t sum(0) ;
  Int_t i ;
  for (i=0 ; i<n ; i++) {
    Double_t tmp = array[i]->getVal() ;
    if (tmp==0) return 0 ;
    sum += tmp ;
  }
  return sum ;
}



//_____________________________________________________________________________
Bool_t RooAbsOptTestStatistic::redirectServersHook(const RooAbsCollection& newServerList, Bool_t mustReplaceAll, Bool_t nameChange, Bool_t isRecursive) 
{
  // Catch server redirect calls and forward to internal clone of function

  RooAbsTestStatistic::redirectServersHook(newServerList,mustReplaceAll,nameChange,isRecursive) ;
  if (operMode()!=Slave) return kFALSE ;  
  Bool_t ret = _funcClone->recursiveRedirectServers(newServerList,kFALSE,nameChange) ;
  return ret ;
}



//_____________________________________________________________________________
void RooAbsOptTestStatistic::printCompactTreeHook(ostream& os, const char* indent) 
{
  // Catch print hook function and forward to function clone

  RooAbsTestStatistic::printCompactTreeHook(os,indent) ;
  if (operMode()!=Slave) return ;
  TString indent2(indent) ;
  indent2 += "opt >>" ;
  _funcClone->printCompactTree(os,indent2.Data()) ;
  os << indent2 << " dataset clone = " << _dataClone << " first obs = " << _dataClone->get()->first() << endl ;
}



//_____________________________________________________________________________
void RooAbsOptTestStatistic::constOptimizeTestStatistic(ConstOpCode opcode) 
{
  // Driver function to propagate constant term optimizations in test statistic.
  // If code Activate is sent, constant term optimization will be executed.
  // If code Deacivate is sent, any existing constant term optimizations will
  // be abanoned. If codes ConfigChange or ValueChange are sent, any existing
  // constant term optimizations will be redone.

  RooAbsTestStatistic::constOptimizeTestStatistic(opcode);
  if (operMode()!=Slave) return ;

  if (_dataClone->hasFilledCache() && _dataClone->store()->cacheOwner()!=this) {
    if (opcode==Activate) {
      cxcoutW(Optimization) << "RooAbsOptTestStatistic::constOptimize(" << GetName() 
			    << ") dataset cache is owned by another object, no constant term optimization can be applied" << endl ;
    }
    return ;
  }


  if (!allowFunctionCache()) {
    if (opcode==Activate) {
      cxcoutI(Optimization) << "RooAbsOptTestStatistic::constOptimize(" << GetName() 
			    << ") function caching prohibited by test statistic, no constant term optimization is applied" << endl ;
    }
    return ;
  }

  switch(opcode) {
  case Activate:     
    cxcoutI(Optimization) << "RooAbsOptTestStatistic::constOptimize(" << GetName() 
			  << ") optimizing evaluation of test statistic by finding all nodes in p.d.f that depend exclusively"
			  << " on observables and constant parameters and precalculating their values" << endl ;
    optimizeConstantTerms(kTRUE) ;
    break ;

  case DeActivate:  
    cxcoutI(Optimization) << "RooAbsOptTestStatistic::constOptimize(" << GetName() 
			  << ") deactivating optimization of constant terms in test statistic" << endl ;
    optimizeConstantTerms(kFALSE) ;
    break ;

  case ConfigChange: 
    cxcoutI(Optimization) << "RooAbsOptTestStatistic::constOptimize(" << GetName() 
			  << ") one ore more parameter were changed from constant to floating or vice versa, "
			  << "re-evaluating constant term optimization" << endl ;
    optimizeConstantTerms(kFALSE) ;
    optimizeConstantTerms(kTRUE) ;
    break ;

  case ValueChange: 
    cxcoutI(Optimization) << "RooAbsOptTestStatistic::constOptimize(" << GetName() 
			  << ") the value of one ore more constant parameter were changed re-evaluating constant term optimization" << endl ;
    optimizeConstantTerms(kFALSE) ;
    optimizeConstantTerms(kTRUE) ;
    break ;
  }
}



//_____________________________________________________________________________
void RooAbsOptTestStatistic::optimizeCaching() 
{
  // This method changes the value caching logic for all nodes that depends on any of the observables
  // as defined by the given dataset. When evaluating a test statistic constructed from the RooAbsReal
  // with a dataset the observables are guaranteed to change with every call, thus there is no point
  // in tracking these changes which result in a net overhead. Thus for observable-dependent nodes, 
  // the evaluation mechanism is changed from being dependent on a 'valueDirty' flag to guaranteed evaluation. 
  // On the dataset side, the observables objects are modified to no longer send valueDirty messages
  // to their client 

//   cout << "RooAbsOptTestStatistic::optimizeCaching(" << GetName() << "," << this << ")" << endl ;

  // Trigger create of all object caches now in nodes that have deferred object creation
  // so that cache contents can be processed immediately
  _funcClone->getVal(_normSet) ;

  // Set value caching mode for all nodes that depend on any of the observables to ADirty
  _funcClone->optimizeCacheMode(*_dataClone->get()) ;

  // Disable propagation of dirty state flags for observables
  _dataClone->setDirtyProp(kFALSE) ;  

  // Disable reading of observables that are not used
  _dataClone->optimizeReadingWithCaching(*_funcClone, RooArgSet(),requiredExtraObservables()) ;
}



//_____________________________________________________________________________
void RooAbsOptTestStatistic::optimizeConstantTerms(Bool_t activate)
{
  // Driver function to activate global constant term optimization.
  // If activated constant terms are found and cached with the dataset
  // The operation mode of cached nodes is set to AClean meaning that
  // their getVal() call will never result in an evaluate call.
  // Finally the branches in the dataset that correspond to observables
  // that are exclusively used in constant terms are disabled as
  // they serve no more purpose

  if(activate) {
    // Trigger create of all object caches now in nodes that have deferred object creation
    // so that cache contents can be processed immediately
    _funcClone->getVal(_normSet) ;
    
    // Find all nodes that depend exclusively on constant parameters
    RooArgSet cacheableNodes ;

    _funcClone->findConstantNodes(*_dataClone->get(),cacheableNodes) ;

    // Cache constant nodes with dataset 
    _dataClone->cacheArgs(this,cacheableNodes,_normSet) ;  
    
    // Put all cached nodes in AClean value caching mode so that their evaluate() is never called
    TIterator* cIter = cacheableNodes.createIterator() ;
    RooAbsArg *cacheArg ;
    while((cacheArg=(RooAbsArg*)cIter->Next())){
      cacheArg->setOperMode(RooAbsArg::AClean) ;
    }
    delete cIter ;  
    
    // Disable reading of observables that are no longer used
    _dataClone->optimizeReadingWithCaching(*_funcClone, cacheableNodes,requiredExtraObservables()) ;

  } else {
    
    // Delete the cache
    _dataClone->resetCache() ;
    
    // Reactivate all tree branches
    _dataClone->setArgStatus(*_dataClone->get(),kTRUE) ;
    
    // Reset all nodes to ADirty   
    optimizeCaching() ;

    // Disable propagation of dirty state flags for observables
    _dataClone->setDirtyProp(kFALSE) ;  
    
  }
}



//_____________________________________________________________________________
Bool_t RooAbsOptTestStatistic::setData(RooAbsData& indata, Bool_t cloneData) 
{ 
  // Change dataset that is used to given one. If cloneData is kTRUE, a clone of
  // in the input dataset is made.  If the test statistic was constructed with
  // a range specification on the data, the cloneData argument is ignore and
  // the data is always cloned.

  RooAbsData* origData = _dataClone ;
  Bool_t deleteOrigData = _ownData ;

  if (!cloneData && _rangeName.size()>0) {
    coutW(InputArguments) << "RooAbsOptTestStatistic::setData(" << GetName() << ") WARNING: test statistic was constructed with range selection on data, "
			 << "ignoring request to _not_ clone the input dataset" << endl ; 
    cloneData = kTRUE ;
  }

  if (cloneData) {
    if (_rangeName.size()==0) {
      _dataClone = (RooAbsData*) indata.reduce(*indata.get()) ;
    } else {
      _dataClone = ((RooAbsData&)indata).reduce(RooFit::SelectVars(*indata.get()),RooFit::CutRange(_rangeName.c_str())) ;  
    }
    _ownData = kTRUE ;
  } else {
    _dataClone = &indata ;
    _ownData = kFALSE ;
  }    
  // Attach function clone to dataset
  _funcClone->attachDataSet(*_dataClone) ;

  _data = _dataClone ;

  if (deleteOrigData) {
    delete origData ;
  } else {
    origData->resetCache() ;
  }

  setValueDirty() ;
  return kTRUE ;
}


<|MERGE_RESOLUTION|>--- conflicted
+++ resolved
@@ -182,10 +182,7 @@
 
       _ownData = kTRUE ;
     } else {
-<<<<<<< HEAD
-=======
       // coverity[DEADCODE]
->>>>>>> 84c4c19c
       _dataClone = &indata ;
       _ownData = kFALSE ;
     }
