--- conflicted
+++ resolved
@@ -516,11 +516,7 @@
   RooArgSet components ;
   
   // char* buf = new char[strlen(rangeName)+1] ;
-<<<<<<< HEAD
-  //   strcpy(buf,rangeName) ;
-=======
   //   strlcpy(buf,rangeName) ;
->>>>>>> 84c4c19c
   //   char* range = strtok(buf,",") ;
   
   //   while (range) {
@@ -3270,11 +3266,7 @@
 void RooAbsReal::EvalError::setMessage(const char* tmp) 
 { 
   if (strlen(tmp)<1023) {
-<<<<<<< HEAD
-    strcpy(_msg,tmp) ; 
-=======
     strlcpy(_msg,tmp,1023) ; 
->>>>>>> 84c4c19c
   } else {
     strncpy(_msg,tmp,1020); 
     _msg[1020]='.' ; _msg[1021]='.' ; 
@@ -3288,11 +3280,7 @@
 void RooAbsReal::EvalError::setServerValues(const char* tmp) 
 { 
   if (strlen(tmp)<1023) {
-<<<<<<< HEAD
-    strcpy(_srvval,tmp) ; 
-=======
     strlcpy(_srvval,tmp,1023) ; 
->>>>>>> 84c4c19c
   } else {
     strncpy(_srvval,tmp,1020); 
     _srvval[1020]='.' ; _srvval[1021]='.' ;
@@ -3911,13 +3899,9 @@
   // Return value of x (in range xmin,xmax) at which function equals yval.
   // (Calculation is performed with Brent root finding algorithm)
   
-<<<<<<< HEAD
-  return RooBrentRootFinder(RooRealBinding(*this,x)).findRoot(xmin,xmax,yval) ;
-=======
   Double_t result(0) ;
   RooBrentRootFinder(RooRealBinding(*this,x)).findRoot(result,xmin,xmax,yval) ;
   return result ;
->>>>>>> 84c4c19c
 }
 
 
@@ -3941,15 +3925,9 @@
 
 
 //_____________________________________________________________________________
-<<<<<<< HEAD
-RooFitResult* RooAbsReal::chi2FitTo(RooDataHist& data, RooCmdArg arg1,  RooCmdArg arg2,  
-				    RooCmdArg arg3,  RooCmdArg arg4, RooCmdArg arg5,  
-				    RooCmdArg arg6,  RooCmdArg arg7, RooCmdArg arg8) 
-=======
 RooFitResult* RooAbsReal::chi2FitTo(RooDataHist& data, const RooCmdArg& arg1,  const RooCmdArg& arg2,  
 				    const RooCmdArg& arg3,  const RooCmdArg& arg4, const RooCmdArg& arg5,  
 				    const RooCmdArg& arg6,  const RooCmdArg& arg7, const RooCmdArg& arg8) 
->>>>>>> 84c4c19c
 {  
   // Perform a chi^2 fit to given histogram By default the fit is executed through the MINUIT
   // commands MIGRAD, HESSE in succession
@@ -4023,15 +4001,9 @@
 
 
 //_____________________________________________________________________________
-<<<<<<< HEAD
-RooAbsReal* RooAbsReal::createChi2(RooDataHist& data, RooCmdArg arg1,  RooCmdArg arg2,  
-				   RooCmdArg arg3,  RooCmdArg arg4, RooCmdArg arg5,  
-				   RooCmdArg arg6,  RooCmdArg arg7, RooCmdArg arg8) 
-=======
 RooAbsReal* RooAbsReal::createChi2(RooDataHist& data, const RooCmdArg& arg1,  const RooCmdArg& arg2,  
 				   const RooCmdArg& arg3,  const RooCmdArg& arg4, const RooCmdArg& arg5,  
 				   const RooCmdArg& arg6,  const RooCmdArg& arg7, const RooCmdArg& arg8) 
->>>>>>> 84c4c19c
 {
   // Create a chi-2 from a histogram and this function.
   //
@@ -4080,15 +4052,9 @@
 
 
 //_____________________________________________________________________________
-<<<<<<< HEAD
-RooFitResult* RooAbsReal::chi2FitTo(RooDataSet& xydata, RooCmdArg arg1,  RooCmdArg arg2,  
-				      RooCmdArg arg3,  RooCmdArg arg4, RooCmdArg arg5,  
-				      RooCmdArg arg6,  RooCmdArg arg7, RooCmdArg arg8) 
-=======
 RooFitResult* RooAbsReal::chi2FitTo(RooDataSet& xydata, const RooCmdArg& arg1,  const RooCmdArg& arg2,  
 				      const RooCmdArg& arg3,  const RooCmdArg& arg4, const RooCmdArg& arg5,  
 				      const RooCmdArg& arg6,  const RooCmdArg& arg7, const RooCmdArg& arg8) 
->>>>>>> 84c4c19c
 {
   // Create a chi-2 from a series of x and y value stored in a dataset.
   // The y values can either be the event weights, or can be another column designated
@@ -4160,15 +4126,9 @@
 
 
 //_____________________________________________________________________________
-<<<<<<< HEAD
-RooAbsReal* RooAbsReal::createChi2(RooDataSet& data, RooCmdArg arg1,  RooCmdArg arg2,  
-				     RooCmdArg arg3,  RooCmdArg arg4, RooCmdArg arg5,  
-				     RooCmdArg arg6,  RooCmdArg arg7, RooCmdArg arg8) 
-=======
 RooAbsReal* RooAbsReal::createChi2(RooDataSet& data, const RooCmdArg& arg1,  const RooCmdArg& arg2,  
 				     const RooCmdArg& arg3,  const RooCmdArg& arg4, const RooCmdArg& arg5,  
 				     const RooCmdArg& arg6,  const RooCmdArg& arg7, const RooCmdArg& arg8) 
->>>>>>> 84c4c19c
 {
   // Create a chi-2 from a series of x and y value stored in a dataset.
   // The y values can either be the event weights (default), or can be another column designated
@@ -4359,8 +4319,6 @@
 }
 
 
-<<<<<<< HEAD
-=======
 //_____________________________________________________________________________
 RooAbsReal::ErrorLoggingMode RooAbsReal::evalErrorLoggingMode() 
 { 
@@ -4381,7 +4339,6 @@
 
   _evalErrorMode =  m; 
 }
->>>>>>> 84c4c19c
-
-
-
+
+
+
