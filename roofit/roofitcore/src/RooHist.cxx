--- conflicted
+++ resolved
@@ -379,11 +379,7 @@
 
   if (fabs((double)((n-Int_t(n))>1e-5))) {
     // need interpolation
-<<<<<<< HEAD
-    Double_t ym1,yp1,ym2,yp2 ;
-=======
     Double_t ym1(0),yp1(0),ym2(0),yp2(0) ;
->>>>>>> 84c4c19c
     Int_t n1 = Int_t(n) ;
     Int_t n2 = n1+1 ;
     if(!RooHistError::instance().getPoissonInterval(n1,ym1,yp1,_nSigma) ||
