--- conflicted
+++ resolved
@@ -118,15 +118,10 @@
   coutP(Generation) << "RooStudyManager::runProof(" << GetName() << ") aggregating results data" << endl ;
   TList* olist = (TList*) gROOT->ProcessLineFast(Form("((TProof*)%p)->GetOutputList()",p)) ;
   aggregateData(olist) ;
-<<<<<<< HEAD
-}
-
-=======
   
 }
 
 
->>>>>>> 954744b2
 //_____________________________________________________________________________
 void RooStudyManager::closeProof(Option_t *option)
 {
@@ -145,11 +140,7 @@
     if (gROOT->GetListOfProofs()->LastIndex() != -1) {
       gROOT->ProcessLineFast("delete TProof::gProof ;") ;
     }
-<<<<<<< HEAD
-  }else{
-=======
   } else {
->>>>>>> 954744b2
     ooccoutW((TObject*)NULL,Generation) << "Global Proof object not found. Cannot close connections." << endl ;
   }
 }
