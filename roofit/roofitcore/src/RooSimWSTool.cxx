--- conflicted
+++ resolved
@@ -407,13 +407,6 @@
   RooArgSet splitCatSet(obc._usedSplitCats) ;
   if (physCat) splitCatSet.add(*physCat) ;
 
-<<<<<<< HEAD
-  RooAbsCategoryLValue* masterSplitCat ;
-  if (splitCatSet.getSize()>1) {
-    masterSplitCat = new RooSuperCategory("masterSplitCat","Master splitting category",splitCatSet) ;
-  } else {
-    masterSplitCat = (RooAbsCategoryLValue*) splitCatSet.first() ;
-=======
   RooArgSet splitCatSetFund ;
   TIterator* scsiter = splitCatSet.createIterator() ;
   RooAbsCategory* scat ;
@@ -434,7 +427,6 @@
     masterSplitCat = new RooSuperCategory("masterSplitCat","Master splitting category",splitCatSetFund) ;
   } else {
     masterSplitCat = (RooAbsCategoryLValue*) splitCatSetFund.first() ;
->>>>>>> 84c4c19c
   }
   if (verbose) coutI(ObjectHandling) << "RooSimWSTool::executeBuild: list of splitting categories " << splitCatSet << endl ;
 
@@ -919,21 +911,13 @@
       if (args[i].find("$SplitParam(")==0) {
 	vector<string> subargs = ft.splitFunctionArgs(args[i].c_str()) ;
 	if (subargs.size()!=2) {
-<<<<<<< HEAD
-	  throw string(Form("Incorrect number of arguments in $SplitParam, have %d, expect 2",subargs.size())) ;
-=======
 	  throw string(Form("Incorrect number of arguments in $SplitParam, have %d, expect 2",(Int_t)subargs.size())) ;
->>>>>>> 84c4c19c
 	}
 	sr.splitParameter(subargs[0].c_str(),subargs[1].c_str()) ;
       } else if (args[i].find("$SplitParamConstrained(")==0) {
 	vector<string> subargs = ft.splitFunctionArgs(args[i].c_str()) ;
 	if (subargs.size()!=3) {
-<<<<<<< HEAD
-	  throw string(Form("Incorrect number of arguments in $SplitParamConstrained, have %d, expect 3",subargs.size())) ;
-=======
 	  throw string(Form("Incorrect number of arguments in $SplitParamConstrained, have %d, expect 3",(Int_t)subargs.size())) ;
->>>>>>> 84c4c19c
 	}
 	sr.splitParameterConstrained(subargs[0].c_str(), subargs[1].c_str(), subargs[2].c_str()) ;	
       } 
@@ -945,11 +929,7 @@
       if (args[i].find("$Restrict(")==0) {
 	vector<string> subargs = ft.splitFunctionArgs(args[i].c_str()) ;
 	if (subargs.size()!=2) {
-<<<<<<< HEAD
-	  throw string(Form("Incorrect number of arguments in $Restrict, have %d, expect 2",subargs.size())) ;
-=======
 	  throw string(Form("Incorrect number of arguments in $Restrict, have %d, expect 2",(Int_t)subargs.size())) ;
->>>>>>> 84c4c19c
 	}
 	bc.restrictBuild(subargs[0].c_str(),subargs[1].c_str()) ;
       }
@@ -992,21 +972,13 @@
 	  if (subargs[j].find("$SplitParam(")==0) {
 	    vector<string> subsubargs = ft.splitFunctionArgs(subargs[j].c_str()) ;
 	    if (subsubargs.size()!=2) {
-<<<<<<< HEAD
-	      throw string(Form("Incorrect number of arguments in $SplitParam, have %d, expect 2",subsubargs.size())) ;
-=======
 	      throw string(Form("Incorrect number of arguments in $SplitParam, have %d, expect 2",(Int_t)subsubargs.size())) ;
->>>>>>> 84c4c19c
 	    }
 	    sr.splitParameter(subsubargs[0].c_str(),subsubargs[1].c_str()) ;
 	  } else if (subargs[j].find("$SplitParamConstrained(")==0) {
 	    vector<string> subsubargs = ft.splitFunctionArgs(subargs[j].c_str()) ;
 	    if (subsubargs.size()!=3) {
-<<<<<<< HEAD
-	      throw string(Form("Incorrect number of arguments in $SplitParamConstrained, have %d, expect 3",subsubargs.size())) ;
-=======
 	      throw string(Form("Incorrect number of arguments in $SplitParamConstrained, have %d, expect 3",(Int_t)subsubargs.size())) ;
->>>>>>> 84c4c19c
 	    }
 	    sr.splitParameterConstrained(subsubargs[0].c_str(), subsubargs[1].c_str(), subsubargs[2].c_str()) ;	
 	  } 
@@ -1018,11 +990,7 @@
 	// Process a restrict operation 	
 	vector<string> subargs = ft.splitFunctionArgs(args[i].c_str()) ;
 	if (subargs.size()!=2) {
-<<<<<<< HEAD
-	  throw string(Form("Incorrect number of arguments in $Restrict, have %d, expect 2",subargs.size())) ;
-=======
 	  throw string(Form("Incorrect number of arguments in $Restrict, have %d, expect 2",(Int_t)subargs.size())) ;
->>>>>>> 84c4c19c
 	}
 	mbc.restrictBuild(subargs[0].c_str(),subargs[1].c_str()) ;
 	
