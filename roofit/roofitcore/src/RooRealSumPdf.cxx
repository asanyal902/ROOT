--- conflicted
+++ resolved
@@ -52,10 +52,7 @@
 RooRealSumPdf::RooRealSumPdf() 
 {
   // Default constructor
-<<<<<<< HEAD
-=======
   // coverity[UNINIT_CTOR]
->>>>>>> 84c4c19c
   _funcIter  = _funcList.createIterator() ;
   _coefIter  = _coefList.createIterator() ;
   _extended = kFALSE ;
