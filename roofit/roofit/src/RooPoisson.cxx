 /***************************************************************************** 
  * Project: RooFit                                                           * 
  *                                                                           * 
  * Simple Poisson PDF
  * author: Kyle Cranmer <cranmer@cern.ch>
  *                                                                           * 
  *****************************************************************************/ 

//////////////////////////////////////////////////////////////////////////////
//
// BEGIN_HTML
// Poisson pdf
// END_HTML
//

#include <iostream> 

#include "RooPoisson.h" 
#include "RooAbsReal.h" 
#include "RooAbsCategory.h" 

#include "RooRandom.h"
#include "RooMath.h"
#include "TMath.h"
#include "Math/ProbFuncMathCore.h"

ClassImp(RooPoisson) 



//_____________________________________________________________________________
RooPoisson::RooPoisson(const char *name, const char *title, 
		       RooAbsReal& _x,
		       RooAbsReal& _mean) :
  RooAbsPdf(name,title), 
  x("x","x",this,_x),
  mean("mean","mean",this,_mean)
{ 
  // Constructor
} 



//_____________________________________________________________________________
 RooPoisson::RooPoisson(const RooPoisson& other, const char* name) :  
   RooAbsPdf(other,name), 
   x("x",this,other.x),
   mean("mean",this,other.mean)
{ 
   // Copy constructor
} 




//_____________________________________________________________________________
Double_t RooPoisson::evaluate() const 
{ 
  // Implementation in terms of the TMath Poisson function

  Double_t k = floor(x);  
  return TMath::Poisson(k,mean) ;
} 





//_____________________________________________________________________________
Int_t RooPoisson::getAnalyticalIntegral(RooArgSet& allVars, RooArgSet& analVars, const char* /*rangeName*/) const 
{
  if (matchArgs(allVars,analVars,x)) return 1 ;
  return 0 ;
}



//_____________________________________________________________________________
Double_t RooPoisson::analyticalIntegral(Int_t code, const char* rangeName) const 
{
  assert(code==1) ;

  // Implement integral over x as summation. Add special handling in case
  // range boundaries are not on integer values of x
  Double_t xmin = x.min(rangeName) ;
  Double_t xmax = x.max(rangeName) ;

  // Protect against negative lower boundaries
  if (xmin<0) xmin=0 ;
  
  Int_t ixmin = Int_t (xmin) ;
  Int_t ixmax = Int_t (xmax)+1 ;

  Double_t fracLoBin = 1-(xmin-ixmin) ;
  Double_t fracHiBin = 1-(ixmax-xmax) ;
<<<<<<< HEAD

  
  if(ixmin == ixmax-1){ // first bin
    return TMath::Poisson(ixmin, mean)*(xmax-xmin);
  }

  
=======

  
  if(ixmin == ixmax-1){ // first bin
    return TMath::Poisson(ixmin, mean)*(xmax-xmin);
  }

  
>>>>>>> 84c4c19c
  Double_t sum(0) ;
  sum += TMath::Poisson(ixmin,mean)*fracLoBin ;
  /*
  for (int i=ixmin+1 ; i<ixmax-1 ; i++) {
    sum += TMath::Poisson(i,mean)  ;       
  }
  */
  sum+= ROOT::Math::poisson_cdf(ixmax-2, mean) - ROOT::Math::poisson_cdf(ixmin,mean) ;
  sum += TMath::Poisson(ixmax-1,mean)*fracHiBin ;
  
  return sum ;
  

}







//_____________________________________________________________________________
Int_t RooPoisson::getGenerator(const RooArgSet& directVars, RooArgSet &generateVars, Bool_t /*staticInitOK*/) const
{
  // Advertise internal generator in x

  if (matchArgs(directVars,generateVars,x)) return 1 ;  
  return 0 ;
}



//_____________________________________________________________________________
void RooPoisson::generateEvent(Int_t code)
{
  // Implement internal generator using TRandom::Poisson 

  assert(code==1) ;
  Double_t xgen ;
  while(1) {    
    xgen = RooRandom::randomGenerator()->Poisson(mean);
    if (xgen<=x.max() && xgen>=x.min()) {
      x = xgen ;
      break;
    }
  }
  return;
}

<|MERGE_RESOLUTION|>--- conflicted
+++ resolved
@@ -93,7 +93,6 @@
 
   Double_t fracLoBin = 1-(xmin-ixmin) ;
   Double_t fracHiBin = 1-(ixmax-xmax) ;
-<<<<<<< HEAD
 
   
   if(ixmin == ixmax-1){ // first bin
@@ -101,15 +100,6 @@
   }
 
   
-=======
-
-  
-  if(ixmin == ixmax-1){ // first bin
-    return TMath::Poisson(ixmin, mean)*(xmax-xmin);
-  }
-
-  
->>>>>>> 84c4c19c
   Double_t sum(0) ;
   sum += TMath::Poisson(ixmin,mean)*fracLoBin ;
   /*
