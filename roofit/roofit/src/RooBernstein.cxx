--- conflicted
+++ resolved
@@ -92,11 +92,7 @@
   } else if(degree == 1) {
 
     Double_t a0 = ((RooAbsReal *)iter.next())->getVal(); // c0
-<<<<<<< HEAD
-    Double_t a1 = ((RooAbsReal *)iter.next())->getVal(); // c1 - c0
-=======
     Double_t a1 = ((RooAbsReal *)iter.next())->getVal() - a0; // c1 - c0
->>>>>>> 436cb915
     return a1 * x + a0;
 
   } else if(degree == 2) {
