/*****************************************************************************
 * Project: RooFit                                                           *
 * Package: RooFitModels                                                     *
 *    File: $Id$
 * Authors:                                                                  *
 *   MB, Max Baak,   Nikhef,        mbaak@nikhef.nl                          *
 *                                                                           *
 * Redistribution and use in source and binary forms,                        *
 * with or without modification, are permitted according to the terms        *
 * listed in LICENSE (http://roofit.sourceforge.net/license.txt)             *
 *****************************************************************************/
#include <iostream>
#include <algorithm>

#include "TMath.h"
#include "TMatrixDSymEigen.h"
#include "RooKeysPdf.h"
#include "RooAbsReal.h"
#include "RooRealVar.h"
#include "RooRandom.h"
#include "RooDataSet.h"
#include "RooHist.h"
#include "RooMsgService.h"

using namespace std;

ClassImp(RooKeysPdf)


<<<<<<< HEAD
=======
RooKeysPdf::RooKeysPdf() : _dataPts(0), _weights(0)
{
}

>>>>>>> e44aa290
RooKeysPdf::RooKeysPdf(const char *name, const char *title,
			   const RooArgList& varList, RooDataSet& data,
			   TString options, Double_t rho, Double_t nSigma,
			   RooAbsReal& weight) :
  RooAbsPdf(name,title),
  _varList("varList","List of variables",this),
  _data(data),
  _options(options),
  _widthFactor(rho),
  _nSigma(nSigma),
  _weight("weight","weight formula",this,weight,kFALSE,kFALSE),
  _weightParams("weightParams","weight parameters",this),
  _weightDep(0),
  _weights(&_weights0)
{

  // Constructor
  _varItr    = _varList.createIterator() ;
  _weightItr = _weightParams.createIterator() ;

  TIterator* varItr = varList.createIterator() ;
  RooAbsArg* var ;
  for (Int_t i=0; (var = (RooAbsArg*)varItr->Next()); ++i) {
    if (!dynamic_cast<RooAbsReal*>(var)) {
      coutE(InputArguments) << "RooKeysPdf::ctor(" << GetName() << ") ERROR: variable " << var->GetName() 
			    << " is not of type RooAbsReal" << endl ;
      assert(0) ;
    }
    _varList.add(*var) ;
    _varName.push_back(var->GetName());
  }
  delete varItr ;

  // Add parameters of weight function to weightParams 
  RooArgSet* wgtParams = (RooArgSet*) weight.getParameters(_data) ;
  _weightParams.add(*wgtParams) ;
  delete wgtParams ;

  createPdf();
}


RooKeysPdf::RooKeysPdf(const char *name, const char *title,
                           RooAbsReal& x, RooDataSet& data,
                           Mirror mirror, Double_t rho, Double_t nSigma,
			   RooAbsReal& weight) :
  RooAbsPdf(name,title),
  _varList("varList","List of variables",this),
  _data(data),
  _options("a"),
  _widthFactor(rho),
  _nSigma(nSigma), 
  _weight("weight","weight formula",this,weight,kFALSE,kFALSE),
  _weightParams("weightParams","weight parameters",this),
  _weightDep(0),
  _weights(&_weights0)
{ 
  // Constructor
  _varItr = _varList.createIterator() ;
  _weightItr = _weightParams.createIterator() ;
  
  _varList.add(x) ;
  _varName.push_back(x.GetName());

  if (mirror!=NoMirror) {
    if (mirror!=MirrorBoth) 
      coutW(InputArguments) << "RooKeysPdf::RooKeysPdf() : Warning : asymmetric mirror(s) no longer supported." << endl;
    _options="m";
  }

  // Add parameters of weight function to weightParams 
  RooArgSet* wgtParams = (RooArgSet*) weight.getParameters(_data) ;
  _weightParams.add(*wgtParams) ;
  delete wgtParams ;

  createPdf();
}


RooKeysPdf::RooKeysPdf(const char *name, const char *title, RooAbsReal& x, RooAbsReal & y,
                           RooDataSet& data, TString options, Double_t rho, Double_t nSigma,
			   RooAbsReal& weight) :
  RooAbsPdf(name,title),
  _varList("varList","List of variables",this),
  _data(data),
  _options(options),
  _widthFactor(rho),
  _nSigma(nSigma),
  _weight("weight","weight formula",this,weight,kFALSE,kFALSE),
  _weightParams("weightParams","weight parameters",this),
  _weightDep(0),
  _weights(&_weights0)
{ 
  // Constructor
  _varItr = _varList.createIterator() ;
  _weightItr = _weightParams.createIterator() ;

  _varList.add(RooArgSet(x,y)) ;
  _varName.push_back(x.GetName());
  _varName.push_back(y.GetName());

  // Add parameters of weight function to weightParams 
  RooArgSet* wgtParams = (RooArgSet*) weight.getParameters(_data) ;
  _weightParams.add(*wgtParams) ;
  delete wgtParams ;

  createPdf();
}


RooKeysPdf::RooKeysPdf(const RooKeysPdf& other, const char* name) :
  RooAbsPdf(other,name), 
  _varList("varList",this,other._varList),
  _data(other._data),
  _options(other._options),
  _widthFactor(other._widthFactor),
  _nSigma(other._nSigma),
  _weight("weight",this,other._weight),
  _weightParams("weightParams",this,other._weightParams),
  _weightDep(0),
  _weights(&_weights0)
{
  // Constructor
  _varItr      = _varList.createIterator() ;
  _weightItr   = _weightParams.createIterator() ;

  _fixedShape  = other._fixedShape;
  _mirror      = other._mirror;
  _debug       = other._debug;
  _verbose     = other._verbose;
  _sqrt2pi     = other._sqrt2pi;
  _nDim        = other._nDim;
  _nEvents     = other._nEvents;
  _nEventsM    = other._nEventsM;
  _nEventsW    = other._nEventsW;
  _d           = other._d;
  _n           = other._n;
  _dataPts     = other._dataPts;
  _dataPtsR    = other._dataPtsR;
  _weights0    = other._weights0;
  _weights1    = other._weights1;
  if (_options.Contains("a")) { _weights = &_weights1; }
  //_sortIdcs    = other._sortIdcs;
  _sortTVIdcs  = other._sortTVIdcs;
  _varName     = other._varName;
  _rho         = other._rho;
  _x           = other._x;
  _x0          = other._x0 ;
  _x1          = other._x1 ;
  _x2          = other._x2 ;
  _xDatLo      = other._xDatLo;
  _xDatHi      = other._xDatHi;
  _xDatLo3s    = other._xDatLo3s;
  _xDatHi3s    = other._xDatHi3s;
  _mean        = other._mean;
  _sigma       = other._sigma;

  // BoxInfo
  _netFluxZ    = other._netFluxZ;
  _nEventsBW   = other._nEventsBW;
  _nEventsBMSW = other._nEventsBMSW;
  _xVarLo      = other._xVarLo;
  _xVarHi      = other._xVarHi;
  _xVarLoM3s   = other._xVarLoM3s;
  _xVarLoP3s   = other._xVarLoP3s;
  _xVarHiM3s   = other._xVarHiM3s;
  _xVarHiP3s   = other._xVarHiP3s;
  _bpsIdcs     = other._bpsIdcs;
  _sIdcs       = other._sIdcs;
  _bIdcs       = other._bIdcs;
  _bmsIdcs     = other._bmsIdcs;

  _rangeBoxInfo= other._rangeBoxInfo ;
  _fullBoxInfo = other._fullBoxInfo ;

  _idx         = other._idx;
  _minWeight   = other._minWeight;
  _maxWeight   = other._maxWeight;
  _wMap        = other._wMap;

  _covMat      = new TMatrixDSym(*other._covMat);
  _corrMat     = new TMatrixDSym(*other._corrMat);
  _rotMat      = new TMatrixD(*other._rotMat);
  _sigmaR      = new TVectorD(*other._sigmaR);
  _dx          = new TVectorD(*other._dx);
  _sigmaAvgR   = other._sigmaAvgR;
}


RooKeysPdf::~RooKeysPdf() 
{
  if (_varItr)    delete _varItr;
  if (_weightItr) delete _weightItr;
  if (_covMat)    delete _covMat;
  if (_corrMat)   delete _corrMat;
  if (_rotMat)    delete _rotMat;
  if (_sigmaR)    delete _sigmaR;
  if (_dx)        delete _dx;
  if (_weightDep) delete _weightDep ;

  // delete all the boxinfos map
  while ( !_rangeBoxInfo.empty() ) {
    map<pair<string,int>,BoxInfo*>::iterator iter = _rangeBoxInfo.begin();
    BoxInfo* box= (*iter).second;
    _rangeBoxInfo.erase(iter);
    delete box;
  }

  _dataPts.clear();
  _dataPtsR.clear();
  _weights0.clear();
  _weights1.clear();
  //_sortIdcs.clear();
  _sortTVIdcs.clear();
}


void
RooKeysPdf::createPdf(Bool_t firstCall) const
{
  // evaluation order of constructor.

  if (firstCall) {
    // set options
    setOptions();
    // initialization
    initialize();
  }

  // copy dataset, calculate sigma_i's, determine min and max event weight
  loadDataSet(firstCall);
  // mirror dataset around dataset boundaries -- does not depend on event weights
  if (_mirror) mirrorDataSet();
  // store indices and weights of events with high enough weights
  loadWeightSet();

  // store indices of events in variable boundaries and box shell.
//calculateShell(&_fullBoxInfo);
  // calculate normalization needed in analyticalIntegral()
//calculatePreNorm(&_fullBoxInfo);

  // lookup table for determining which events contribute to a certain coordinate
  sortDataIndices();

  // determine static and/or adaptive bandwidth
  calculateBandWidth();
}


void 
RooKeysPdf::setOptions() const
{
  // set the configuration

  _options.ToLower(); 

  if( _options.Contains("a") ) { _weights = &_weights1; }
  else                         { _weights = &_weights0; }
  if( _options.Contains("m") )   _mirror = true;
  else                           _mirror = false;
  if( _options.Contains("d") )   _debug  = true;
  else                           _debug  = false;
  if( _options.Contains("v") ) { _debug = true;  _verbose = true; } 
  else                         { _debug = false; _verbose = false; }

  cxcoutD(InputArguments) << "RooKeysPdf::setOptions()    options = " << _options 
			<< "\n\tbandWidthType    = " << _options.Contains("a")    
			<< "\n\tmirror           = " << _mirror
			<< "\n\tdebug            = " << _debug            
			<< "\n\tverbose          = " << _verbose          
			<< endl;

  if (_nSigma<2.0) {
    coutW(InputArguments) << "RooKeysPdf::setOptions() : Warning : nSigma = " << _nSigma << " < 2.0. "
			  << "Calculated normalization could be too large." 
			  << endl;
  }
}


void
RooKeysPdf::initialize() const
{
  // initialization
  _sqrt2pi   = sqrt(2.0*TMath::Pi()) ;
  _nDim      = _varList.getSize();
  _nEvents   = (Int_t)_data.numEntries();
  _nEventsM  = _nEvents;
  _fixedShape= kFALSE;

  if(_nDim==0) {
    coutE(InputArguments) << "ERROR:  RooKeysPdf::initialize() : The observable list is empty. "
			  << "Unable to begin generating the PDF." << endl;
    assert (_nDim!=0);
  }

  if(_nEvents==0) {
    coutE(InputArguments) << "ERROR:  RooKeysPdf::initialize() : The input data set is empty. "
			  << "Unable to begin generating the PDF." << endl;
    assert (_nEvents!=0);
  }

  _d         = static_cast<Double_t>(_nDim);

  vector<Double_t> dummy(_nDim,0.);
  _dataPts.resize(_nEvents,dummy);
  _weights0.resize(_nEvents,dummy);
  //_sortIdcs.resize(_nDim);
  _sortTVIdcs.resize(_nDim);

  _rho.resize(_nDim,_widthFactor);

  _x.resize(_nDim,0.);
  _x0.resize(_nDim,0.);
  _x1.resize(_nDim,0.);
  _x2.resize(_nDim,0.);

  _mean.resize(_nDim,0.);
  _sigma.resize(_nDim,0.);

  _xDatLo.resize(_nDim,0.);
  _xDatHi.resize(_nDim,0.);
  _xDatLo3s.resize(_nDim,0.);
  _xDatHi3s.resize(_nDim,0.);

  boxInfoInit(&_fullBoxInfo,0,0xFFFF);

  _minWeight=0;
  _maxWeight=0;
  _wMap.clear();

  _covMat = 0;
  _corrMat= 0;
  _rotMat = 0;
  _sigmaR = 0;
  _dx = new TVectorD(_nDim); _dx->Zero();
  _dataPtsR.resize(_nEvents,*_dx);

  _varItr->Reset() ;
  RooRealVar* var ;
  for(Int_t j=0; (var=(RooRealVar*)_varItr->Next()); ++j) {
    _xDatLo[j] = var->getMin();
    _xDatHi[j] = var->getMax();
  }
}


void
RooKeysPdf::loadDataSet(Bool_t firstCall) const
{
  // copy the dataset and calculate some useful variables

  // first some initialization
  _nEventsW=0.;
  TMatrixD mat(_nDim,_nDim); 
  if (!_covMat)  _covMat = new TMatrixDSym(_nDim);    
  if (!_corrMat) _corrMat= new TMatrixDSym(_nDim);    
  if (!_rotMat)  _rotMat = new TMatrixD(_nDim,_nDim); 
  if (!_sigmaR)  _sigmaR = new TVectorD(_nDim);       
  mat.Zero();
  _covMat->Zero();
  _corrMat->Zero();
  _rotMat->Zero();
  _sigmaR->Zero();

  const RooArgSet* values= _data.get();  
  vector<RooRealVar*> dVars(_nDim);
  for  (Int_t j=0; j<_nDim; j++) {
    dVars[j] = (RooRealVar*)values->find(_varName[j].c_str());
    _x0[j]=_x1[j]=_x2[j]=0.;
  }

  RooArgSet* weightObs = _weight.arg().getObservables(_data) ;
  Int_t nWObs = weightObs->getSize();

  _idx.clear();
  for (Int_t i=0; i<_nEvents; i++) {
    _data.get(i); // fills dVars
    _idx.push_back(i);
    vector<Double_t>& point  = _dataPts[i];
    TVectorD& pointV = _dataPtsR[i];

    // update weight if weight depends on observables of event
    if ( nWObs>0 ) { *weightObs = *values; } // update _weight
    if ( fabs(_weight)>_maxWeight ) { _maxWeight = fabs(_weight); }
    _nEventsW += _weight;

    for (Int_t j=0; j<_nDim; j++) {
      for (Int_t k=0; k<_nDim; k++) 
	mat(j,k) += dVars[j]->getVal() * dVars[k]->getVal() * _weight;

      // only need to do once
      if (firstCall) 
	point[j] = pointV[j] = dVars[j]->getVal();

      _x0[j] += 1. * _weight; 
      _x1[j] += point[j] * _weight ; 
      _x2[j] += point[j] * point[j] * _weight ;

      // only need to do once
      if (firstCall) {
	if (point[j]<_xDatLo[j]) { _xDatLo[j]=point[j]; }
	if (point[j]>_xDatHi[j]) { _xDatHi[j]=point[j]; }
      }
    }
  }

  _n = TMath::Power(4./(_nEventsW*(_d+2.)), 1./(_d+4.)) ; 
  // = (4/[n(dim(R) + 2)])^1/(dim(R)+4); dim(R) = 2
  _minWeight = (0.5 - TMath::Erf(_nSigma/sqrt(2.))/2.) * _maxWeight;

  for (Int_t j=0; j<_nDim; j++) {
    _mean[j]  = _x1[j]/_x0[j];
    _sigma[j] = sqrt(_x2[j]/_x0[j]-_mean[j]*_mean[j]);
  }

  for (Int_t j=0; j<_nDim; j++) {
    for (Int_t k=0; k<_nDim; k++) 
      (*_covMat)(j,k) = mat(j,k)/_x0[j] - _mean[j]*_mean[k] ;
  }

  // find decorrelation matrix and eigenvalues (R)
  TMatrixDSymEigen evCalculator(*_covMat);
  *_rotMat = evCalculator.GetEigenVectors();
  *_rotMat = _rotMat->T(); // transpose
  *_sigmaR = evCalculator.GetEigenValues();
  for (Int_t j=0; j<_nDim; j++) { (*_sigmaR)[j] = sqrt((*_sigmaR)[j]); }

  for (Int_t j=0; j<_nDim; j++) {
    for (Int_t k=0; k<_nDim; k++) 
      (*_corrMat)(j,k) = (*_covMat)(j,k)/(_sigma[j]*_sigma[k]) ;
  }


  if (_verbose) {
    //_covMat->Print();
    _rotMat->Print();
    _corrMat->Print();
    _sigmaR->Print();
  }

  _sigmaAvgR=1.;
  for (Int_t j=0; j<_nDim; j++) { _sigmaAvgR *= (*_sigmaR)[j]; }
  _sigmaAvgR = TMath::Power(_sigmaAvgR, 1./_d) ;

  for (Int_t i=0; i<_nEvents; i++) {
    TVectorD& pointR = _dataPtsR[i];
    pointR *= *_rotMat;
  }
  
  coutI(Contents) << "RooKeysPdf::loadDataSet(" << this << ")" 
		  << "\n Number of events in dataset: " << _nEvents 
		  << "\n Weighted number of events in dataset: " << _nEventsW 
		  << endl; 
}


void
RooKeysPdf::mirrorDataSet() const
{
  // determine mirror dataset.
  // mirror points are added around the physical boundaries of the dataset
  // Two steps:
  // 1. For each entry, determine if it should be mirrored (the mirror configuration).
  // 2. For each mirror configuration, make the mirror points.

  for (Int_t j=0; j<_nDim; j++) {
    _xDatLo3s[j] = _xDatLo[j] + _nSigma * (_rho[j] * _n * _sigma[j]);
    _xDatHi3s[j] = _xDatHi[j] - _nSigma * (_rho[j] * _n * _sigma[j]);
  }

  vector<Double_t> dummy(_nDim,0.);
  
  // 1.
  for (Int_t i=0; i<_nEvents; i++) {    
    vector<Double_t>& x = _dataPts[i];
    
    Int_t size = 1;
    vector<vector<Double_t> > mpoints(size,dummy);
    vector<vector<Int_t> > mjdcs(size);
    
    // create all mirror configurations for event i
    for (Int_t j=0; j<_nDim; j++) {
      
      vector<Int_t>& mjdxK = mjdcs[0];
      vector<Double_t>& mpointK = mpoints[0];
      
      // single mirror *at physical boundaries*
      if ((x[j]>_xDatLo[j] && x[j]<_xDatLo3s[j]) && x[j]<(_xDatLo[j]+_xDatHi[j])/2.) { 
	mpointK[j] = 2.*_xDatLo[j]-x[j]; 
	mjdxK.push_back(j);
      } else if ((x[j]<_xDatHi[j] && x[j]>_xDatHi3s[j]) && x[j]>(_xDatLo[j]+_xDatHi[j])/2.) { 
	mpointK[j] = 2.*_xDatHi[j]-x[j]; 
	mjdxK.push_back(j);
      }
    }
    
    vector<Int_t>& mjdx0 = mjdcs[0];
    // no mirror point(s) for this event
    if (size==1 && mjdx0.size()==0) continue;
    
    // 2.
    // generate all mirror points for event i
    vector<Int_t>& mjdx = mjdcs[0];
    vector<Double_t>& mpoint = mpoints[0];
    
    // number of mirror points for this mirror configuration
    Int_t eMir = 1 << mjdx.size(); 
    vector<vector<Double_t> > epoints(eMir,x);
    
    for (Int_t m=0; m<Int_t(mjdx.size()); m++) {
      Int_t size1 = 1 << m;
      Int_t size2 = 1 << m+1;
      // copy all previous mirror points
      for (Int_t l=size1; l<size2; ++l) { 
	epoints[l] = epoints[l-size1];
	// fill high mirror points
	vector<Double_t>& epoint = epoints[l];
	epoint[mjdx[Int_t(mjdx.size()-1)-m]] = mpoint[mjdx[Int_t(mjdx.size()-1)-m]];
      }
    }
    
    // remove duplicate mirror points
    // note that: first epoint == x
    epoints.erase(epoints.begin());

    // add mirror points of event i to total dataset
    TVectorD pointR(_nDim); 

    for (Int_t m=0; m<Int_t(epoints.size()); m++) {
      _idx.push_back(i);
      _dataPts.push_back(epoints[m]);
      //_weights0.push_back(_weights0[i]);
      for (Int_t j=0; j<_nDim; j++) { pointR[j] = (epoints[m])[j]; }
      _dataPtsR.push_back(pointR);
    }
    
    epoints.clear();
    mpoints.clear();
    mjdcs.clear();
  } // end of event loop

  _nEventsM = Int_t(_dataPts.size());
}


void
RooKeysPdf::loadWeightSet() const
{
  _wMap.clear();
  const RooArgSet* values= _data.get();  

  RooArgSet* weightObs = _weight.arg().getObservables(_data) ;

  Int_t nWObs =  weightObs->getSize();

  for (Int_t i=0; i<_nEventsM; i++) {
    _data.get(_idx[i]);
    if ( nWObs>0 ) { *weightObs = *values; } // update _weight
    if ( fabs(_weight)>_minWeight ) { 
      _wMap[i] = _weight; 
    }
  }

  coutI(Contents) << "RooKeysPdf::loadWeightSet(" << this << ") : Number of weighted events : " << _wMap.size() << endl;
}


void
RooKeysPdf::calculateShell(BoxInfo* bi) const 
{
  // determine points in +/- nSigma shell around the box determined by the variable
  // ranges. These points are needed in the normalization, to determine probability
  // leakage in and out of the box.

  for (Int_t j=0; j<_nDim; j++) {
    if (bi->xVarLo[j]==_xDatLo[j] && bi->xVarHi[j]==_xDatHi[j]) { 
      bi->netFluxZ = bi->netFluxZ && kTRUE; 
    } else { bi->netFluxZ = kFALSE; }

    bi->xVarLoM3s[j] = bi->xVarLo[j] - _nSigma * (_rho[j] * _n * _sigma[j]);
    bi->xVarLoP3s[j] = bi->xVarLo[j] + _nSigma * (_rho[j] * _n * _sigma[j]);
    bi->xVarHiM3s[j] = bi->xVarHi[j] - _nSigma * (_rho[j] * _n * _sigma[j]);
    bi->xVarHiP3s[j] = bi->xVarHi[j] + _nSigma * (_rho[j] * _n * _sigma[j]);
  }

  map<Int_t,Double_t>::iterator wMapItr = _wMap.begin();

  //for (Int_t i=0; i<_nEventsM; i++) {    
  for (; wMapItr!=_wMap.end(); ++wMapItr) {
    Int_t i = (*wMapItr).first;

    const vector<Double_t>& x = _dataPts[i];
    Bool_t inVarRange(kTRUE);
    Bool_t inVarRangePlusShell(kTRUE);

    for (Int_t j=0; j<_nDim; j++) {

      if (x[j]>bi->xVarLo[j] && x[j]<bi->xVarHi[j]) { 
	inVarRange = inVarRange && kTRUE; 
      } else { inVarRange = inVarRange && kFALSE; }    

      if (x[j]>bi->xVarLoM3s[j] && x[j]<bi->xVarHiP3s[j]) { 
	inVarRangePlusShell = inVarRangePlusShell && kTRUE;
      } else { inVarRangePlusShell = inVarRangePlusShell && kFALSE; }
    }

    // event in range?
    if (inVarRange) { 
      bi->bIdcs.push_back(i);
    }

    // event in shell?
    if (inVarRangePlusShell) { 
      bi->bpsIdcs[i] = kTRUE;
      Bool_t inShell(kFALSE);      
      for (Int_t j=0; j<_nDim; j++) {
	if ((x[j]>bi->xVarLoM3s[j] && x[j]<bi->xVarLoP3s[j]) && x[j]<(bi->xVarLo[j]+bi->xVarHi[j])/2.) { 
	  inShell = kTRUE;
	} else if ((x[j]>bi->xVarHiM3s[j] && x[j]<bi->xVarHiP3s[j]) && x[j]>(bi->xVarLo[j]+bi->xVarHi[j])/2.) { 
	  inShell = kTRUE;
	}
      }
      if (inShell) bi->sIdcs.push_back(i); // needed for normalization
      else { 
	bi->bmsIdcs.push_back(i);          // idem
      }
    }
  }

  
  coutI(Contents) << "RooKeysPdf::calculateShell() : " 
		  << "\n Events in shell " << bi->sIdcs.size() 
		  << "\n Events in box " << bi->bIdcs.size() 
		  << "\n Events in box and shell " << bi->bpsIdcs.size() 
		  << endl;
}


void
RooKeysPdf::calculatePreNorm(BoxInfo* bi) const
{
  //bi->nEventsBMSW=0.;
  //bi->nEventsBW=0.;

  // box minus shell
  for (Int_t i=0; i<Int_t(bi->bmsIdcs.size()); i++) 
    bi->nEventsBMSW += _wMap[bi->bmsIdcs[i]];

  // box
  for (Int_t i=0; i<Int_t(bi->bIdcs.size()); i++) 
    bi->nEventsBW += _wMap[bi->bIdcs[i]];

  cxcoutD(Eval) << "RooKeysPdf::calculatePreNorm() : " 
	      << "\n nEventsBMSW " << bi->nEventsBMSW 
	      << "\n nEventsBW " << bi->nEventsBW 
	      << endl;
}


void
RooKeysPdf::sortDataIndices(BoxInfo* bi) const
{
  // sort entries, as needed for loopRange()

  itVec itrVecR;
  vector<TVectorD>::iterator dpRItr = _dataPtsR.begin();
  for (Int_t i=0; dpRItr!=_dataPtsR.end(); ++dpRItr, ++i) {
    if (bi) {
      if (bi->bpsIdcs.find(i)!=bi->bpsIdcs.end()) 
      //if (_wMap.find(i)!=_wMap.end()) 
	itrVecR.push_back(itPair(i,dpRItr));
    } else itrVecR.push_back(itPair(i,dpRItr));
  }

  for (Int_t j=0; j<_nDim; j++) { 
    _sortTVIdcs[j].clear();
    sort(itrVecR.begin(),itrVecR.end(),SorterTV_L2H(j));
    _sortTVIdcs[j] = itrVecR;
  }

  for (Int_t j=0; j<_nDim; j++) { 
    cxcoutD(Eval) << "RooKeysPdf::sortDataIndices() : Number of sorted events : " << _sortTVIdcs[j].size() << endl; 
  }
}


void
RooKeysPdf::calculateBandWidth() const
{
  cxcoutD(Eval) << "RooKeysPdf::calculateBandWidth()" << endl; 

  // non-adaptive bandwidth 
  // (default, and needed to calculate adaptive bandwidth)

  if(!_options.Contains("a")) {
      cxcoutD(Eval) << "RooKeysPdf::calculateBandWidth() Using static bandwidth." << endl;
  }    
  
  for (Int_t i=0; i<_nEvents; i++) {
    vector<Double_t>& weight = _weights0[i];
    for (Int_t j=0; j<_nDim; j++) { weight[j] = _rho[j] * _n * (*_sigmaR)[j]; }
  }

  // adaptive width
  if(_options.Contains("a")) {
    cxcoutD(Eval) << "RooKeysPdf::calculateBandWidth() Using adaptive bandwidth." << endl;
      
    vector<Double_t> dummy(_nDim,0.);
    _weights1.resize(_nEvents,dummy);

    for(Int_t i=0; i<_nEvents; ++i) {

      vector<Double_t>& x = _dataPts[i];
      Double_t f =  TMath::Power( gauss(x,_weights0)/_nEventsW , -1./(2.*_d) ) ;

      vector<Double_t>& weight = _weights1[i];
      for (Int_t j=0; j<_nDim; j++) {
	Double_t norm = ((_rho[j]*_n*(*_sigmaR)[j])/sqrt(_sigmaAvgR)) ; 
	weight[j] = norm * f / sqrt(12.);
      }
    }
    _weights = &_weights1;
  } 
}


Double_t
RooKeysPdf::gauss(vector<Double_t>& x, vector<vector<Double_t> >& weights) const 
{
  // loop over all closest point to x, as determined by loopRange()

  if(_nEvents==0) return 0.;

  Double_t z=0.;
  map<Int_t,Bool_t> ibMap;
  ibMap.clear();

  // determine loop range for event x
  loopRange(x,ibMap);

  map<Int_t,Bool_t>::iterator ibMapItr = ibMap.begin();

  for (; ibMapItr!=ibMap.end(); ++ibMapItr) {
    Int_t i = (*ibMapItr).first;

    Double_t g(1.);

    const vector<Double_t>& point  = _dataPts[i];
    const vector<Double_t>& weight = weights[_idx[i]];

    for (Int_t j=0; j<_nDim; j++) { 
      (*_dx)[j] = x[j]-point[j]; 
    }

    if (_nDim>1) {
      *_dx *= *_rotMat; // rotate to decorrelated frame!
    }

    for (Int_t j=0; j<_nDim; j++) {
      Double_t r = (*_dx)[j];  //x[j] - point[j];
      Double_t c = 1./(2.*pow(weight[j],2));

      g *= exp( -c*pow(r,2) );
      g *= 1./(_sqrt2pi*weight[j]);
      g *= _wMap[_idx[i]];
    }
    z += g;
  }

  return z;
}


void
RooKeysPdf::loopRange(vector<Double_t>& x, map<Int_t,Bool_t>& ibMap) const
{
  // determine closest points to x, to loop over in evaluate()

  TVectorD xRm(_nDim);
  TVectorD xRp(_nDim);

  for (Int_t j=0; j<_nDim; j++) { xRm[j] = xRp[j] = x[j]; }

  xRm *= *_rotMat;
  xRp *= *_rotMat;
  for (Int_t j=0; j<_nDim; j++) {
    xRm[j] -= _nSigma * (_rho[j] * _n * (*_sigmaR)[j]);
    xRp[j] += _nSigma * (_rho[j] * _n * (*_sigmaR)[j]);
  }

  vector<TVectorD> xvecRm(1,xRm);
  vector<TVectorD> xvecRp(1,xRp);

  map<Int_t,Bool_t> ibMapRT;

  for (Int_t j=0; j<_nDim; j++) {
    ibMap.clear();
    itVec::iterator lo = lower_bound(_sortTVIdcs[j].begin(), _sortTVIdcs[j].end(),
				     itPair(0,xvecRm.begin()), SorterTV_L2H(j));
    itVec::iterator hi = upper_bound(_sortTVIdcs[j].begin(), _sortTVIdcs[j].end(),
				     itPair(0,xvecRp.begin()), SorterTV_L2H(j));
    itVec::iterator it=lo;
    if (j==0) {
      if (_nDim==1) { for (it=lo; it!=hi; ++it) ibMap[(*it).first] = kTRUE; }
      else { for (it=lo; it!=hi; ++it) ibMapRT[(*it).first] = kTRUE; }
      continue;
    }

    for (it=lo; it!=hi; ++it) 
      if (ibMapRT.find((*it).first)!=ibMapRT.end()) { ibMap[(*it).first] = kTRUE; }

    ibMapRT.clear();
    if (j!=_nDim-1) { ibMapRT = ibMap; }
  }
}


void
RooKeysPdf::boxInfoInit(BoxInfo* bi, const char* rangeName, Int_t /*code*/) const
{
  vector<Bool_t> doInt(_nDim,kTRUE);

  bi->filled = kFALSE;

  bi->xVarLo.resize(_nDim,0.);
  bi->xVarHi.resize(_nDim,0.);
  bi->xVarLoM3s.resize(_nDim,0.);
  bi->xVarLoP3s.resize(_nDim,0.);
  bi->xVarHiM3s.resize(_nDim,0.);
  bi->xVarHiP3s.resize(_nDim,0.);

  bi->netFluxZ = kTRUE;
  bi->bpsIdcs.clear();
  bi->bIdcs.clear();
  bi->sIdcs.clear();
  bi->bmsIdcs.clear();

  bi->nEventsBMSW=0.;
  bi->nEventsBW=0.;

  _varItr->Reset() ;
  RooRealVar* var ;
  for(Int_t j=0; (var=(RooRealVar*)_varItr->Next()); ++j) {
    if (doInt[j]) {
      bi->xVarLo[j] = var->getMin(rangeName);
      bi->xVarHi[j] = var->getMax(rangeName);
    } else {
      bi->xVarLo[j] = var->getVal() ;
      bi->xVarHi[j] = var->getVal() ;
    }
  }
}


Double_t 
RooKeysPdf::evaluate() const 
{
  if (!_weightDep) {
    TString name = Form("%s_params",GetName()) ;
    _weightDep = new RooFormulaVar(name,name,"1",_weightParams) ;
  }

  if (_weightDep->isValueDirty() && !_fixedShape) {
    coutI(Eval) << "RooKeysPdf::evaluate(" << GetName() << ") one of the weight parameters has changed, need to recalculate" << endl ;
    // Clear dirty flag
    _weightDep->getVal() ;
    // recalc pdf
    createPdf(kFALSE);
  }

  _varItr->Reset() ;
  RooAbsReal* var ;
  const RooArgSet* nset = _varList.nset() ;
  for(Int_t j=0; (var=(RooAbsReal*)_varItr->Next()); ++j) {    
    _x[j] = var->getVal(nset);
  }

  Double_t val = gauss(_x,*_weights);

  if (val>=1E-20)
    return val ;
  else 
    return (1E-20) ;
}


Int_t 
RooKeysPdf::getAnalyticalIntegral(RooArgSet& allVars, RooArgSet& analVars, const char* rangeName) const
{
  Int_t code=0;

  if (rangeName) { code=0; }
  if (matchArgs(allVars,analVars,RooArgSet(_varList))) { code=1; }

  return code;

}


Double_t 
RooKeysPdf::analyticalIntegral(Int_t code, const char* rangeName) const
{
  cxcoutD(Eval) << "Calling RooKeysPdf::analyticalIntegral(" << GetName() << ") with code " << code 
	      << " and rangeName " << (rangeName?rangeName:"<none>") << endl;

  // determine which observables need to be integrated over ...
  Int_t nComb = 1 << (_nDim); 
  assert(code>=1 && code<nComb) ;

  vector<Bool_t> doInt(_nDim,kTRUE);

  // get BoxInfo
  BoxInfo* bi(0);

  if (rangeName) {
    bi = _rangeBoxInfo[make_pair(rangeName,code)] ;
    if (!bi) {
      bi = new BoxInfo ;
      _rangeBoxInfo[make_pair(rangeName,code)] = bi ;      
      boxInfoInit(bi,rangeName,code);
    }
  } else bi= &_fullBoxInfo ;

  // have boundaries changed?
  Bool_t newBounds(kFALSE);
  _varItr->Reset() ;
  RooRealVar* var ;
  for(Int_t j=0; (var=(RooRealVar*)_varItr->Next()); ++j) {
    if ((var->getMin(rangeName)-bi->xVarLo[j]!=0) ||
	(var->getMax(rangeName)-bi->xVarHi[j]!=0)) {
      newBounds = kTRUE;
    }
  }

  // reset
  if (newBounds) {
    cxcoutD(Eval) << "RooKeysPdf::analyticalIntegral() : Found new boundaries ... " << (rangeName?rangeName:"<none>") << endl;
    boxInfoInit(bi,rangeName,code);    
  }

  // recalculates netFluxZero and nEventsIR
  if (!bi->filled || newBounds) {
    // Fill box info with contents
    calculateShell(bi);
    calculatePreNorm(bi);
    bi->filled = kTRUE;
    sortDataIndices(bi);    
  }

  // first guess
  Double_t norm=bi->nEventsBW;

  if (_mirror && bi->netFluxZ) {
    // KEYS expression is self-normalized
    cxcoutD(Eval) << "RooKeysPdf::analyticalIntegral() : Using mirrored normalization : " << bi->nEventsBW << endl;
    return bi->nEventsBW;
  } 
  // calculate leakage in and out of variable range box
  else 
  {
    norm = bi->nEventsBMSW; 
    if (norm<0.) norm=0.;
    
    for (Int_t i=0; i<Int_t(bi->sIdcs.size()); ++i) {      
      Double_t prob=1.;
      const vector<Double_t>& x = _dataPts[bi->sIdcs[i]];
      const vector<Double_t>& weight = (*_weights)[_idx[bi->sIdcs[i]]];
      
      vector<Double_t> chi(_nDim,100.);
      
      for (Int_t j=0; j<_nDim; j++) {
	if(!doInt[j]) continue;

	if ((x[j]>bi->xVarLoM3s[j] && x[j]<bi->xVarLoP3s[j]) && x[j]<(bi->xVarLo[j]+bi->xVarHi[j])/2.) 
	  chi[j] = (x[j]-bi->xVarLo[j])/weight[j];
	else if ((x[j]>bi->xVarHiM3s[j] && x[j]<bi->xVarHiP3s[j]) && x[j]>(bi->xVarLo[j]+bi->xVarHi[j])/2.) 
	  chi[j] = (bi->xVarHi[j]-x[j])/weight[j];

	if (chi[j]>0) // inVarRange
	  prob *= (0.5 + TMath::Erf(fabs(chi[j])/sqrt(2.))/2.);
	else // outside Var range
	  prob *= (0.5 - TMath::Erf(fabs(chi[j])/sqrt(2.))/2.);
      }

      norm += prob * _wMap[_idx[bi->sIdcs[i]]];    
    } 
    
    cxcoutD(Eval) << "RooKeysPdf::analyticalIntegral() : Final normalization : " << norm << endl;
    return norm;
  }
}


Bool_t RooKeysPdf::redirectServersHook(const RooAbsCollection& /*newServerList*/, Bool_t /*mustReplaceAll*/, 
 					 Bool_t /*nameChange*/, Bool_t /*isRecursive*/) 
{
  if (_weightDep) {
    delete _weightDep ;
    _weightDep=0 ;
  }
  
  return kFALSE;
}<|MERGE_RESOLUTION|>--- conflicted
+++ resolved
@@ -1,1040 +1,216 @@
 /*****************************************************************************
  * Project: RooFit                                                           *
  * Package: RooFitModels                                                     *
- *    File: $Id$
+ * @(#)root/roofit:$Id$
  * Authors:                                                                  *
- *   MB, Max Baak,   Nikhef,        mbaak@nikhef.nl                          *
+ *   GR, Gerhard Raven,   UC San Diego,        raven@slac.stanford.edu       *
+ *   DK, David Kirkby,    UC Irvine,         dkirkby@uci.edu                 *
+ *   WV, Wouter Verkerke, UC Santa Barbara, verkerke@slac.stanford.edu       *
+ *                                                                           *
+ * Copyright (c) 2000-2005, Regents of the University of California          *
+ *                          and Stanford University. All rights reserved.    *
  *                                                                           *
  * Redistribution and use in source and binary forms,                        *
  * with or without modification, are permitted according to the terms        *
  * listed in LICENSE (http://roofit.sourceforge.net/license.txt)             *
  *****************************************************************************/
-#include <iostream>
-#include <algorithm>
-
+#include "RooFit.h"
+
+#include <math.h>
+#include "Riostream.h"
 #include "TMath.h"
-#include "TMatrixDSymEigen.h"
+
 #include "RooKeysPdf.h"
 #include "RooAbsReal.h"
 #include "RooRealVar.h"
 #include "RooRandom.h"
 #include "RooDataSet.h"
-#include "RooHist.h"
-#include "RooMsgService.h"
-
-using namespace std;
 
 ClassImp(RooKeysPdf)
 
 
-<<<<<<< HEAD
-=======
 RooKeysPdf::RooKeysPdf() : _dataPts(0), _weights(0)
 {
 }
 
->>>>>>> e44aa290
 RooKeysPdf::RooKeysPdf(const char *name, const char *title,
-			   const RooArgList& varList, RooDataSet& data,
-			   TString options, Double_t rho, Double_t nSigma,
-			   RooAbsReal& weight) :
+                       RooAbsReal& x, RooDataSet& data,
+                       Mirror mirror, Double_t rho) :
   RooAbsPdf(name,title),
-  _varList("varList","List of variables",this),
-  _data(data),
-  _options(options),
-  _widthFactor(rho),
-  _nSigma(nSigma),
-  _weight("weight","weight formula",this,weight,kFALSE,kFALSE),
-  _weightParams("weightParams","weight parameters",this),
-  _weightDep(0),
-  _weights(&_weights0)
+  _x("x","Dependent",this,x),
+  _nEvents(0),
+  _dataPts(0),
+  _weights(0),
+  _mirrorLeft(mirror==MirrorLeft || mirror==MirrorBoth || mirror==MirrorLeftAsymRight),
+  _mirrorRight(mirror==MirrorRight || mirror==MirrorBoth || mirror==MirrorAsymLeftRight),
+  _asymLeft(mirror==MirrorAsymLeft || mirror==MirrorAsymLeftRight || mirror==MirrorAsymBoth),
+  _asymRight(mirror==MirrorAsymRight || mirror==MirrorLeftAsymRight || mirror==MirrorAsymBoth),
+  _rho(rho)
 {
-
-  // Constructor
-  _varItr    = _varList.createIterator() ;
-  _weightItr = _weightParams.createIterator() ;
-
-  TIterator* varItr = varList.createIterator() ;
-  RooAbsArg* var ;
-  for (Int_t i=0; (var = (RooAbsArg*)varItr->Next()); ++i) {
-    if (!dynamic_cast<RooAbsReal*>(var)) {
-      coutE(InputArguments) << "RooKeysPdf::ctor(" << GetName() << ") ERROR: variable " << var->GetName() 
-			    << " is not of type RooAbsReal" << endl ;
-      assert(0) ;
-    }
-    _varList.add(*var) ;
-    _varName.push_back(var->GetName());
-  }
-  delete varItr ;
-
-  // Add parameters of weight function to weightParams 
-  RooArgSet* wgtParams = (RooArgSet*) weight.getParameters(_data) ;
-  _weightParams.add(*wgtParams) ;
-  delete wgtParams ;
-
-  createPdf();
-}
-
-
-RooKeysPdf::RooKeysPdf(const char *name, const char *title,
-                           RooAbsReal& x, RooDataSet& data,
-                           Mirror mirror, Double_t rho, Double_t nSigma,
-			   RooAbsReal& weight) :
-  RooAbsPdf(name,title),
-  _varList("varList","List of variables",this),
-  _data(data),
-  _options("a"),
-  _widthFactor(rho),
-  _nSigma(nSigma), 
-  _weight("weight","weight formula",this,weight,kFALSE,kFALSE),
-  _weightParams("weightParams","weight parameters",this),
-  _weightDep(0),
-  _weights(&_weights0)
-{ 
-  // Constructor
-  _varItr = _varList.createIterator() ;
-  _weightItr = _weightParams.createIterator() ;
-  
-  _varList.add(x) ;
-  _varName.push_back(x.GetName());
-
-  if (mirror!=NoMirror) {
-    if (mirror!=MirrorBoth) 
-      coutW(InputArguments) << "RooKeysPdf::RooKeysPdf() : Warning : asymmetric mirror(s) no longer supported." << endl;
-    _options="m";
-  }
-
-  // Add parameters of weight function to weightParams 
-  RooArgSet* wgtParams = (RooArgSet*) weight.getParameters(_data) ;
-  _weightParams.add(*wgtParams) ;
-  delete wgtParams ;
-
-  createPdf();
-}
-
-
-RooKeysPdf::RooKeysPdf(const char *name, const char *title, RooAbsReal& x, RooAbsReal & y,
-                           RooDataSet& data, TString options, Double_t rho, Double_t nSigma,
-			   RooAbsReal& weight) :
-  RooAbsPdf(name,title),
-  _varList("varList","List of variables",this),
-  _data(data),
-  _options(options),
-  _widthFactor(rho),
-  _nSigma(nSigma),
-  _weight("weight","weight formula",this,weight,kFALSE,kFALSE),
-  _weightParams("weightParams","weight parameters",this),
-  _weightDep(0),
-  _weights(&_weights0)
-{ 
-  // Constructor
-  _varItr = _varList.createIterator() ;
-  _weightItr = _weightParams.createIterator() ;
-
-  _varList.add(RooArgSet(x,y)) ;
-  _varName.push_back(x.GetName());
-  _varName.push_back(y.GetName());
-
-  // Add parameters of weight function to weightParams 
-  RooArgSet* wgtParams = (RooArgSet*) weight.getParameters(_data) ;
-  _weightParams.add(*wgtParams) ;
-  delete wgtParams ;
-
-  createPdf();
-}
-
-
-RooKeysPdf::RooKeysPdf(const RooKeysPdf& other, const char* name) :
-  RooAbsPdf(other,name), 
-  _varList("varList",this,other._varList),
-  _data(other._data),
-  _options(other._options),
-  _widthFactor(other._widthFactor),
-  _nSigma(other._nSigma),
-  _weight("weight",this,other._weight),
-  _weightParams("weightParams",this,other._weightParams),
-  _weightDep(0),
-  _weights(&_weights0)
-{
-  // Constructor
-  _varItr      = _varList.createIterator() ;
-  _weightItr   = _weightParams.createIterator() ;
-
-  _fixedShape  = other._fixedShape;
-  _mirror      = other._mirror;
-  _debug       = other._debug;
-  _verbose     = other._verbose;
-  _sqrt2pi     = other._sqrt2pi;
-  _nDim        = other._nDim;
-  _nEvents     = other._nEvents;
-  _nEventsM    = other._nEventsM;
-  _nEventsW    = other._nEventsW;
-  _d           = other._d;
-  _n           = other._n;
-  _dataPts     = other._dataPts;
-  _dataPtsR    = other._dataPtsR;
-  _weights0    = other._weights0;
-  _weights1    = other._weights1;
-  if (_options.Contains("a")) { _weights = &_weights1; }
-  //_sortIdcs    = other._sortIdcs;
-  _sortTVIdcs  = other._sortTVIdcs;
-  _varName     = other._varName;
-  _rho         = other._rho;
-  _x           = other._x;
-  _x0          = other._x0 ;
-  _x1          = other._x1 ;
-  _x2          = other._x2 ;
-  _xDatLo      = other._xDatLo;
-  _xDatHi      = other._xDatHi;
-  _xDatLo3s    = other._xDatLo3s;
-  _xDatHi3s    = other._xDatHi3s;
-  _mean        = other._mean;
-  _sigma       = other._sigma;
-
-  // BoxInfo
-  _netFluxZ    = other._netFluxZ;
-  _nEventsBW   = other._nEventsBW;
-  _nEventsBMSW = other._nEventsBMSW;
-  _xVarLo      = other._xVarLo;
-  _xVarHi      = other._xVarHi;
-  _xVarLoM3s   = other._xVarLoM3s;
-  _xVarLoP3s   = other._xVarLoP3s;
-  _xVarHiM3s   = other._xVarHiM3s;
-  _xVarHiP3s   = other._xVarHiP3s;
-  _bpsIdcs     = other._bpsIdcs;
-  _sIdcs       = other._sIdcs;
-  _bIdcs       = other._bIdcs;
-  _bmsIdcs     = other._bmsIdcs;
-
-  _rangeBoxInfo= other._rangeBoxInfo ;
-  _fullBoxInfo = other._fullBoxInfo ;
-
-  _idx         = other._idx;
-  _minWeight   = other._minWeight;
-  _maxWeight   = other._maxWeight;
-  _wMap        = other._wMap;
-
-  _covMat      = new TMatrixDSym(*other._covMat);
-  _corrMat     = new TMatrixDSym(*other._corrMat);
-  _rotMat      = new TMatrixD(*other._rotMat);
-  _sigmaR      = new TVectorD(*other._sigmaR);
-  _dx          = new TVectorD(*other._dx);
-  _sigmaAvgR   = other._sigmaAvgR;
-}
-
-
-RooKeysPdf::~RooKeysPdf() 
-{
-  if (_varItr)    delete _varItr;
-  if (_weightItr) delete _weightItr;
-  if (_covMat)    delete _covMat;
-  if (_corrMat)   delete _corrMat;
-  if (_rotMat)    delete _rotMat;
-  if (_sigmaR)    delete _sigmaR;
-  if (_dx)        delete _dx;
-  if (_weightDep) delete _weightDep ;
-
-  // delete all the boxinfos map
-  while ( !_rangeBoxInfo.empty() ) {
-    map<pair<string,int>,BoxInfo*>::iterator iter = _rangeBoxInfo.begin();
-    BoxInfo* box= (*iter).second;
-    _rangeBoxInfo.erase(iter);
-    delete box;
-  }
-
-  _dataPts.clear();
-  _dataPtsR.clear();
-  _weights0.clear();
-  _weights1.clear();
-  //_sortIdcs.clear();
-  _sortTVIdcs.clear();
+  // cache stuff about x
+  sprintf(_varName, "%s", x.GetName());
+  RooRealVar real= (RooRealVar&)(_x.arg());
+  _lo = real.getMin();
+  _hi = real.getMax();
+  _binWidth = (_hi-_lo)/(_nPoints-1);
+
+  // form the lookup table
+  LoadDataSet(data);
+}
+
+
+RooKeysPdf::RooKeysPdf(const RooKeysPdf& other, const char* name):
+  RooAbsPdf(other,name), _x("x",this,other._x), _nEvents(other._nEvents),
+  _dataPts(0), _weights(0),
+  _mirrorLeft( other._mirrorLeft ), _mirrorRight( other._mirrorRight ),
+  _asymLeft(other._asymLeft), _asymRight(other._asymRight),
+  _rho( other._rho ) {
+
+  // cache stuff about x
+  sprintf(_varName, "%s", other._varName );
+  _lo = other._lo;
+  _hi = other._hi;
+  _binWidth = other._binWidth;
+
+  // copy over data and weights... not necessary, commented out for speed
+//    _dataPts = new Double_t[_nEvents];
+//    _weights = new Double_t[_nEvents];  
+//    for (Int_t i= 0; i<_nEvents; i++) {
+//      _dataPts[i]= other._dataPts[i];
+//      _weights[i]= other._weights[i];
+//    }
+
+  // copy over the lookup table
+  for (Int_t i= 0; i<_nPoints+1; i++)
+    _lookupTable[i]= other._lookupTable[i];
+  
+}
+
+RooKeysPdf::~RooKeysPdf() {
+  delete[] _dataPts;
+  delete[] _weights;
 }
 
 
 void
-RooKeysPdf::createPdf(Bool_t firstCall) const
-{
-  // evaluation order of constructor.
-
-  if (firstCall) {
-    // set options
-    setOptions();
-    // initialization
-    initialize();
-  }
-
-  // copy dataset, calculate sigma_i's, determine min and max event weight
-  loadDataSet(firstCall);
-  // mirror dataset around dataset boundaries -- does not depend on event weights
-  if (_mirror) mirrorDataSet();
-  // store indices and weights of events with high enough weights
-  loadWeightSet();
-
-  // store indices of events in variable boundaries and box shell.
-//calculateShell(&_fullBoxInfo);
-  // calculate normalization needed in analyticalIntegral()
-//calculatePreNorm(&_fullBoxInfo);
-
-  // lookup table for determining which events contribute to a certain coordinate
-  sortDataIndices();
-
-  // determine static and/or adaptive bandwidth
-  calculateBandWidth();
-}
-
-
-void 
-RooKeysPdf::setOptions() const
-{
-  // set the configuration
-
-  _options.ToLower(); 
-
-  if( _options.Contains("a") ) { _weights = &_weights1; }
-  else                         { _weights = &_weights0; }
-  if( _options.Contains("m") )   _mirror = true;
-  else                           _mirror = false;
-  if( _options.Contains("d") )   _debug  = true;
-  else                           _debug  = false;
-  if( _options.Contains("v") ) { _debug = true;  _verbose = true; } 
-  else                         { _debug = false; _verbose = false; }
-
-  cxcoutD(InputArguments) << "RooKeysPdf::setOptions()    options = " << _options 
-			<< "\n\tbandWidthType    = " << _options.Contains("a")    
-			<< "\n\tmirror           = " << _mirror
-			<< "\n\tdebug            = " << _debug            
-			<< "\n\tverbose          = " << _verbose          
-			<< endl;
-
-  if (_nSigma<2.0) {
-    coutW(InputArguments) << "RooKeysPdf::setOptions() : Warning : nSigma = " << _nSigma << " < 2.0. "
-			  << "Calculated normalization could be too large." 
-			  << endl;
-  }
-}
-
-
-void
-RooKeysPdf::initialize() const
-{
-  // initialization
-  _sqrt2pi   = sqrt(2.0*TMath::Pi()) ;
-  _nDim      = _varList.getSize();
-  _nEvents   = (Int_t)_data.numEntries();
-  _nEventsM  = _nEvents;
-  _fixedShape= kFALSE;
-
-  if(_nDim==0) {
-    coutE(InputArguments) << "ERROR:  RooKeysPdf::initialize() : The observable list is empty. "
-			  << "Unable to begin generating the PDF." << endl;
-    assert (_nDim!=0);
-  }
-
-  if(_nEvents==0) {
-    coutE(InputArguments) << "ERROR:  RooKeysPdf::initialize() : The input data set is empty. "
-			  << "Unable to begin generating the PDF." << endl;
-    assert (_nEvents!=0);
-  }
-
-  _d         = static_cast<Double_t>(_nDim);
-
-  vector<Double_t> dummy(_nDim,0.);
-  _dataPts.resize(_nEvents,dummy);
-  _weights0.resize(_nEvents,dummy);
-  //_sortIdcs.resize(_nDim);
-  _sortTVIdcs.resize(_nDim);
-
-  _rho.resize(_nDim,_widthFactor);
-
-  _x.resize(_nDim,0.);
-  _x0.resize(_nDim,0.);
-  _x1.resize(_nDim,0.);
-  _x2.resize(_nDim,0.);
-
-  _mean.resize(_nDim,0.);
-  _sigma.resize(_nDim,0.);
-
-  _xDatLo.resize(_nDim,0.);
-  _xDatHi.resize(_nDim,0.);
-  _xDatLo3s.resize(_nDim,0.);
-  _xDatHi3s.resize(_nDim,0.);
-
-  boxInfoInit(&_fullBoxInfo,0,0xFFFF);
-
-  _minWeight=0;
-  _maxWeight=0;
-  _wMap.clear();
-
-  _covMat = 0;
-  _corrMat= 0;
-  _rotMat = 0;
-  _sigmaR = 0;
-  _dx = new TVectorD(_nDim); _dx->Zero();
-  _dataPtsR.resize(_nEvents,*_dx);
-
-  _varItr->Reset() ;
-  RooRealVar* var ;
-  for(Int_t j=0; (var=(RooRealVar*)_varItr->Next()); ++j) {
-    _xDatLo[j] = var->getMin();
-    _xDatHi[j] = var->getMax();
-  }
-}
-
-
-void
-RooKeysPdf::loadDataSet(Bool_t firstCall) const
-{
-  // copy the dataset and calculate some useful variables
-
-  // first some initialization
-  _nEventsW=0.;
-  TMatrixD mat(_nDim,_nDim); 
-  if (!_covMat)  _covMat = new TMatrixDSym(_nDim);    
-  if (!_corrMat) _corrMat= new TMatrixDSym(_nDim);    
-  if (!_rotMat)  _rotMat = new TMatrixD(_nDim,_nDim); 
-  if (!_sigmaR)  _sigmaR = new TVectorD(_nDim);       
-  mat.Zero();
-  _covMat->Zero();
-  _corrMat->Zero();
-  _rotMat->Zero();
-  _sigmaR->Zero();
-
-  const RooArgSet* values= _data.get();  
-  vector<RooRealVar*> dVars(_nDim);
-  for  (Int_t j=0; j<_nDim; j++) {
-    dVars[j] = (RooRealVar*)values->find(_varName[j].c_str());
-    _x0[j]=_x1[j]=_x2[j]=0.;
-  }
-
-  RooArgSet* weightObs = _weight.arg().getObservables(_data) ;
-  Int_t nWObs = weightObs->getSize();
-
-  _idx.clear();
-  for (Int_t i=0; i<_nEvents; i++) {
-    _data.get(i); // fills dVars
-    _idx.push_back(i);
-    vector<Double_t>& point  = _dataPts[i];
-    TVectorD& pointV = _dataPtsR[i];
-
-    // update weight if weight depends on observables of event
-    if ( nWObs>0 ) { *weightObs = *values; } // update _weight
-    if ( fabs(_weight)>_maxWeight ) { _maxWeight = fabs(_weight); }
-    _nEventsW += _weight;
-
-    for (Int_t j=0; j<_nDim; j++) {
-      for (Int_t k=0; k<_nDim; k++) 
-	mat(j,k) += dVars[j]->getVal() * dVars[k]->getVal() * _weight;
-
-      // only need to do once
-      if (firstCall) 
-	point[j] = pointV[j] = dVars[j]->getVal();
-
-      _x0[j] += 1. * _weight; 
-      _x1[j] += point[j] * _weight ; 
-      _x2[j] += point[j] * point[j] * _weight ;
-
-      // only need to do once
-      if (firstCall) {
-	if (point[j]<_xDatLo[j]) { _xDatLo[j]=point[j]; }
-	if (point[j]>_xDatHi[j]) { _xDatHi[j]=point[j]; }
-      }
-    }
-  }
-
-  _n = TMath::Power(4./(_nEventsW*(_d+2.)), 1./(_d+4.)) ; 
-  // = (4/[n(dim(R) + 2)])^1/(dim(R)+4); dim(R) = 2
-  _minWeight = (0.5 - TMath::Erf(_nSigma/sqrt(2.))/2.) * _maxWeight;
-
-  for (Int_t j=0; j<_nDim; j++) {
-    _mean[j]  = _x1[j]/_x0[j];
-    _sigma[j] = sqrt(_x2[j]/_x0[j]-_mean[j]*_mean[j]);
-  }
-
-  for (Int_t j=0; j<_nDim; j++) {
-    for (Int_t k=0; k<_nDim; k++) 
-      (*_covMat)(j,k) = mat(j,k)/_x0[j] - _mean[j]*_mean[k] ;
-  }
-
-  // find decorrelation matrix and eigenvalues (R)
-  TMatrixDSymEigen evCalculator(*_covMat);
-  *_rotMat = evCalculator.GetEigenVectors();
-  *_rotMat = _rotMat->T(); // transpose
-  *_sigmaR = evCalculator.GetEigenValues();
-  for (Int_t j=0; j<_nDim; j++) { (*_sigmaR)[j] = sqrt((*_sigmaR)[j]); }
-
-  for (Int_t j=0; j<_nDim; j++) {
-    for (Int_t k=0; k<_nDim; k++) 
-      (*_corrMat)(j,k) = (*_covMat)(j,k)/(_sigma[j]*_sigma[k]) ;
-  }
-
-
-  if (_verbose) {
-    //_covMat->Print();
-    _rotMat->Print();
-    _corrMat->Print();
-    _sigmaR->Print();
-  }
-
-  _sigmaAvgR=1.;
-  for (Int_t j=0; j<_nDim; j++) { _sigmaAvgR *= (*_sigmaR)[j]; }
-  _sigmaAvgR = TMath::Power(_sigmaAvgR, 1./_d) ;
-
-  for (Int_t i=0; i<_nEvents; i++) {
-    TVectorD& pointR = _dataPtsR[i];
-    pointR *= *_rotMat;
-  }
-  
-  coutI(Contents) << "RooKeysPdf::loadDataSet(" << this << ")" 
-		  << "\n Number of events in dataset: " << _nEvents 
-		  << "\n Weighted number of events in dataset: " << _nEventsW 
-		  << endl; 
-}
-
-
-void
-RooKeysPdf::mirrorDataSet() const
-{
-  // determine mirror dataset.
-  // mirror points are added around the physical boundaries of the dataset
-  // Two steps:
-  // 1. For each entry, determine if it should be mirrored (the mirror configuration).
-  // 2. For each mirror configuration, make the mirror points.
-
-  for (Int_t j=0; j<_nDim; j++) {
-    _xDatLo3s[j] = _xDatLo[j] + _nSigma * (_rho[j] * _n * _sigma[j]);
-    _xDatHi3s[j] = _xDatHi[j] - _nSigma * (_rho[j] * _n * _sigma[j]);
-  }
-
-  vector<Double_t> dummy(_nDim,0.);
-  
-  // 1.
-  for (Int_t i=0; i<_nEvents; i++) {    
-    vector<Double_t>& x = _dataPts[i];
-    
-    Int_t size = 1;
-    vector<vector<Double_t> > mpoints(size,dummy);
-    vector<vector<Int_t> > mjdcs(size);
-    
-    // create all mirror configurations for event i
-    for (Int_t j=0; j<_nDim; j++) {
-      
-      vector<Int_t>& mjdxK = mjdcs[0];
-      vector<Double_t>& mpointK = mpoints[0];
-      
-      // single mirror *at physical boundaries*
-      if ((x[j]>_xDatLo[j] && x[j]<_xDatLo3s[j]) && x[j]<(_xDatLo[j]+_xDatHi[j])/2.) { 
-	mpointK[j] = 2.*_xDatLo[j]-x[j]; 
-	mjdxK.push_back(j);
-      } else if ((x[j]<_xDatHi[j] && x[j]>_xDatHi3s[j]) && x[j]>(_xDatLo[j]+_xDatHi[j])/2.) { 
-	mpointK[j] = 2.*_xDatHi[j]-x[j]; 
-	mjdxK.push_back(j);
-      }
-    }
-    
-    vector<Int_t>& mjdx0 = mjdcs[0];
-    // no mirror point(s) for this event
-    if (size==1 && mjdx0.size()==0) continue;
-    
-    // 2.
-    // generate all mirror points for event i
-    vector<Int_t>& mjdx = mjdcs[0];
-    vector<Double_t>& mpoint = mpoints[0];
-    
-    // number of mirror points for this mirror configuration
-    Int_t eMir = 1 << mjdx.size(); 
-    vector<vector<Double_t> > epoints(eMir,x);
-    
-    for (Int_t m=0; m<Int_t(mjdx.size()); m++) {
-      Int_t size1 = 1 << m;
-      Int_t size2 = 1 << m+1;
-      // copy all previous mirror points
-      for (Int_t l=size1; l<size2; ++l) { 
-	epoints[l] = epoints[l-size1];
-	// fill high mirror points
-	vector<Double_t>& epoint = epoints[l];
-	epoint[mjdx[Int_t(mjdx.size()-1)-m]] = mpoint[mjdx[Int_t(mjdx.size()-1)-m]];
-      }
-    }
-    
-    // remove duplicate mirror points
-    // note that: first epoint == x
-    epoints.erase(epoints.begin());
-
-    // add mirror points of event i to total dataset
-    TVectorD pointR(_nDim); 
-
-    for (Int_t m=0; m<Int_t(epoints.size()); m++) {
-      _idx.push_back(i);
-      _dataPts.push_back(epoints[m]);
-      //_weights0.push_back(_weights0[i]);
-      for (Int_t j=0; j<_nDim; j++) { pointR[j] = (epoints[m])[j]; }
-      _dataPtsR.push_back(pointR);
-    }
-    
-    epoints.clear();
-    mpoints.clear();
-    mjdcs.clear();
-  } // end of event loop
-
-  _nEventsM = Int_t(_dataPts.size());
-}
-
-
-void
-RooKeysPdf::loadWeightSet() const
-{
-  _wMap.clear();
-  const RooArgSet* values= _data.get();  
-
-  RooArgSet* weightObs = _weight.arg().getObservables(_data) ;
-
-  Int_t nWObs =  weightObs->getSize();
-
-  for (Int_t i=0; i<_nEventsM; i++) {
-    _data.get(_idx[i]);
-    if ( nWObs>0 ) { *weightObs = *values; } // update _weight
-    if ( fabs(_weight)>_minWeight ) { 
-      _wMap[i] = _weight; 
-    }
-  }
-
-  coutI(Contents) << "RooKeysPdf::loadWeightSet(" << this << ") : Number of weighted events : " << _wMap.size() << endl;
-}
-
-
-void
-RooKeysPdf::calculateShell(BoxInfo* bi) const 
-{
-  // determine points in +/- nSigma shell around the box determined by the variable
-  // ranges. These points are needed in the normalization, to determine probability
-  // leakage in and out of the box.
-
-  for (Int_t j=0; j<_nDim; j++) {
-    if (bi->xVarLo[j]==_xDatLo[j] && bi->xVarHi[j]==_xDatHi[j]) { 
-      bi->netFluxZ = bi->netFluxZ && kTRUE; 
-    } else { bi->netFluxZ = kFALSE; }
-
-    bi->xVarLoM3s[j] = bi->xVarLo[j] - _nSigma * (_rho[j] * _n * _sigma[j]);
-    bi->xVarLoP3s[j] = bi->xVarLo[j] + _nSigma * (_rho[j] * _n * _sigma[j]);
-    bi->xVarHiM3s[j] = bi->xVarHi[j] - _nSigma * (_rho[j] * _n * _sigma[j]);
-    bi->xVarHiP3s[j] = bi->xVarHi[j] + _nSigma * (_rho[j] * _n * _sigma[j]);
-  }
-
-  map<Int_t,Double_t>::iterator wMapItr = _wMap.begin();
-
-  //for (Int_t i=0; i<_nEventsM; i++) {    
-  for (; wMapItr!=_wMap.end(); ++wMapItr) {
-    Int_t i = (*wMapItr).first;
-
-    const vector<Double_t>& x = _dataPts[i];
-    Bool_t inVarRange(kTRUE);
-    Bool_t inVarRangePlusShell(kTRUE);
-
-    for (Int_t j=0; j<_nDim; j++) {
-
-      if (x[j]>bi->xVarLo[j] && x[j]<bi->xVarHi[j]) { 
-	inVarRange = inVarRange && kTRUE; 
-      } else { inVarRange = inVarRange && kFALSE; }    
-
-      if (x[j]>bi->xVarLoM3s[j] && x[j]<bi->xVarHiP3s[j]) { 
-	inVarRangePlusShell = inVarRangePlusShell && kTRUE;
-      } else { inVarRangePlusShell = inVarRangePlusShell && kFALSE; }
-    }
-
-    // event in range?
-    if (inVarRange) { 
-      bi->bIdcs.push_back(i);
-    }
-
-    // event in shell?
-    if (inVarRangePlusShell) { 
-      bi->bpsIdcs[i] = kTRUE;
-      Bool_t inShell(kFALSE);      
-      for (Int_t j=0; j<_nDim; j++) {
-	if ((x[j]>bi->xVarLoM3s[j] && x[j]<bi->xVarLoP3s[j]) && x[j]<(bi->xVarLo[j]+bi->xVarHi[j])/2.) { 
-	  inShell = kTRUE;
-	} else if ((x[j]>bi->xVarHiM3s[j] && x[j]<bi->xVarHiP3s[j]) && x[j]>(bi->xVarLo[j]+bi->xVarHi[j])/2.) { 
-	  inShell = kTRUE;
-	}
-      }
-      if (inShell) bi->sIdcs.push_back(i); // needed for normalization
-      else { 
-	bi->bmsIdcs.push_back(i);          // idem
-      }
-    }
-  }
-
-  
-  coutI(Contents) << "RooKeysPdf::calculateShell() : " 
-		  << "\n Events in shell " << bi->sIdcs.size() 
-		  << "\n Events in box " << bi->bIdcs.size() 
-		  << "\n Events in box and shell " << bi->bpsIdcs.size() 
-		  << endl;
-}
-
-
-void
-RooKeysPdf::calculatePreNorm(BoxInfo* bi) const
-{
-  //bi->nEventsBMSW=0.;
-  //bi->nEventsBW=0.;
-
-  // box minus shell
-  for (Int_t i=0; i<Int_t(bi->bmsIdcs.size()); i++) 
-    bi->nEventsBMSW += _wMap[bi->bmsIdcs[i]];
-
-  // box
-  for (Int_t i=0; i<Int_t(bi->bIdcs.size()); i++) 
-    bi->nEventsBW += _wMap[bi->bIdcs[i]];
-
-  cxcoutD(Eval) << "RooKeysPdf::calculatePreNorm() : " 
-	      << "\n nEventsBMSW " << bi->nEventsBMSW 
-	      << "\n nEventsBW " << bi->nEventsBW 
-	      << endl;
-}
-
-
-void
-RooKeysPdf::sortDataIndices(BoxInfo* bi) const
-{
-  // sort entries, as needed for loopRange()
-
-  itVec itrVecR;
-  vector<TVectorD>::iterator dpRItr = _dataPtsR.begin();
-  for (Int_t i=0; dpRItr!=_dataPtsR.end(); ++dpRItr, ++i) {
-    if (bi) {
-      if (bi->bpsIdcs.find(i)!=bi->bpsIdcs.end()) 
-      //if (_wMap.find(i)!=_wMap.end()) 
-	itrVecR.push_back(itPair(i,dpRItr));
-    } else itrVecR.push_back(itPair(i,dpRItr));
-  }
-
-  for (Int_t j=0; j<_nDim; j++) { 
-    _sortTVIdcs[j].clear();
-    sort(itrVecR.begin(),itrVecR.end(),SorterTV_L2H(j));
-    _sortTVIdcs[j] = itrVecR;
-  }
-
-  for (Int_t j=0; j<_nDim; j++) { 
-    cxcoutD(Eval) << "RooKeysPdf::sortDataIndices() : Number of sorted events : " << _sortTVIdcs[j].size() << endl; 
-  }
-}
-
-
-void
-RooKeysPdf::calculateBandWidth() const
-{
-  cxcoutD(Eval) << "RooKeysPdf::calculateBandWidth()" << endl; 
-
-  // non-adaptive bandwidth 
-  // (default, and needed to calculate adaptive bandwidth)
-
-  if(!_options.Contains("a")) {
-      cxcoutD(Eval) << "RooKeysPdf::calculateBandWidth() Using static bandwidth." << endl;
-  }    
-  
-  for (Int_t i=0; i<_nEvents; i++) {
-    vector<Double_t>& weight = _weights0[i];
-    for (Int_t j=0; j<_nDim; j++) { weight[j] = _rho[j] * _n * (*_sigmaR)[j]; }
-  }
-
-  // adaptive width
-  if(_options.Contains("a")) {
-    cxcoutD(Eval) << "RooKeysPdf::calculateBandWidth() Using adaptive bandwidth." << endl;
-      
-    vector<Double_t> dummy(_nDim,0.);
-    _weights1.resize(_nEvents,dummy);
-
-    for(Int_t i=0; i<_nEvents; ++i) {
-
-      vector<Double_t>& x = _dataPts[i];
-      Double_t f =  TMath::Power( gauss(x,_weights0)/_nEventsW , -1./(2.*_d) ) ;
-
-      vector<Double_t>& weight = _weights1[i];
-      for (Int_t j=0; j<_nDim; j++) {
-	Double_t norm = ((_rho[j]*_n*(*_sigmaR)[j])/sqrt(_sigmaAvgR)) ; 
-	weight[j] = norm * f / sqrt(12.);
-      }
-    }
-    _weights = &_weights1;
-  } 
-}
-
-
-Double_t
-RooKeysPdf::gauss(vector<Double_t>& x, vector<vector<Double_t> >& weights) const 
-{
-  // loop over all closest point to x, as determined by loopRange()
-
-  if(_nEvents==0) return 0.;
-
-  Double_t z=0.;
-  map<Int_t,Bool_t> ibMap;
-  ibMap.clear();
-
-  // determine loop range for event x
-  loopRange(x,ibMap);
-
-  map<Int_t,Bool_t>::iterator ibMapItr = ibMap.begin();
-
-  for (; ibMapItr!=ibMap.end(); ++ibMapItr) {
-    Int_t i = (*ibMapItr).first;
-
-    Double_t g(1.);
-
-    const vector<Double_t>& point  = _dataPts[i];
-    const vector<Double_t>& weight = weights[_idx[i]];
-
-    for (Int_t j=0; j<_nDim; j++) { 
-      (*_dx)[j] = x[j]-point[j]; 
-    }
-
-    if (_nDim>1) {
-      *_dx *= *_rotMat; // rotate to decorrelated frame!
-    }
-
-    for (Int_t j=0; j<_nDim; j++) {
-      Double_t r = (*_dx)[j];  //x[j] - point[j];
-      Double_t c = 1./(2.*pow(weight[j],2));
-
-      g *= exp( -c*pow(r,2) );
-      g *= 1./(_sqrt2pi*weight[j]);
-      g *= _wMap[_idx[i]];
-    }
-    z += g;
-  }
-
-  return z;
-}
-
-
-void
-RooKeysPdf::loopRange(vector<Double_t>& x, map<Int_t,Bool_t>& ibMap) const
-{
-  // determine closest points to x, to loop over in evaluate()
-
-  TVectorD xRm(_nDim);
-  TVectorD xRp(_nDim);
-
-  for (Int_t j=0; j<_nDim; j++) { xRm[j] = xRp[j] = x[j]; }
-
-  xRm *= *_rotMat;
-  xRp *= *_rotMat;
-  for (Int_t j=0; j<_nDim; j++) {
-    xRm[j] -= _nSigma * (_rho[j] * _n * (*_sigmaR)[j]);
-    xRp[j] += _nSigma * (_rho[j] * _n * (*_sigmaR)[j]);
-  }
-
-  vector<TVectorD> xvecRm(1,xRm);
-  vector<TVectorD> xvecRp(1,xRp);
-
-  map<Int_t,Bool_t> ibMapRT;
-
-  for (Int_t j=0; j<_nDim; j++) {
-    ibMap.clear();
-    itVec::iterator lo = lower_bound(_sortTVIdcs[j].begin(), _sortTVIdcs[j].end(),
-				     itPair(0,xvecRm.begin()), SorterTV_L2H(j));
-    itVec::iterator hi = upper_bound(_sortTVIdcs[j].begin(), _sortTVIdcs[j].end(),
-				     itPair(0,xvecRp.begin()), SorterTV_L2H(j));
-    itVec::iterator it=lo;
-    if (j==0) {
-      if (_nDim==1) { for (it=lo; it!=hi; ++it) ibMap[(*it).first] = kTRUE; }
-      else { for (it=lo; it!=hi; ++it) ibMapRT[(*it).first] = kTRUE; }
-      continue;
-    }
-
-    for (it=lo; it!=hi; ++it) 
-      if (ibMapRT.find((*it).first)!=ibMapRT.end()) { ibMap[(*it).first] = kTRUE; }
-
-    ibMapRT.clear();
-    if (j!=_nDim-1) { ibMapRT = ibMap; }
-  }
-}
-
-
-void
-RooKeysPdf::boxInfoInit(BoxInfo* bi, const char* rangeName, Int_t /*code*/) const
-{
-  vector<Bool_t> doInt(_nDim,kTRUE);
-
-  bi->filled = kFALSE;
-
-  bi->xVarLo.resize(_nDim,0.);
-  bi->xVarHi.resize(_nDim,0.);
-  bi->xVarLoM3s.resize(_nDim,0.);
-  bi->xVarLoP3s.resize(_nDim,0.);
-  bi->xVarHiM3s.resize(_nDim,0.);
-  bi->xVarHiP3s.resize(_nDim,0.);
-
-  bi->netFluxZ = kTRUE;
-  bi->bpsIdcs.clear();
-  bi->bIdcs.clear();
-  bi->sIdcs.clear();
-  bi->bmsIdcs.clear();
-
-  bi->nEventsBMSW=0.;
-  bi->nEventsBW=0.;
-
-  _varItr->Reset() ;
-  RooRealVar* var ;
-  for(Int_t j=0; (var=(RooRealVar*)_varItr->Next()); ++j) {
-    if (doInt[j]) {
-      bi->xVarLo[j] = var->getMin(rangeName);
-      bi->xVarHi[j] = var->getMax(rangeName);
-    } else {
-      bi->xVarLo[j] = var->getVal() ;
-      bi->xVarHi[j] = var->getVal() ;
-    }
-  }
-}
-
-
-Double_t 
-RooKeysPdf::evaluate() const 
-{
-  if (!_weightDep) {
-    TString name = Form("%s_params",GetName()) ;
-    _weightDep = new RooFormulaVar(name,name,"1",_weightParams) ;
-  }
-
-  if (_weightDep->isValueDirty() && !_fixedShape) {
-    coutI(Eval) << "RooKeysPdf::evaluate(" << GetName() << ") one of the weight parameters has changed, need to recalculate" << endl ;
-    // Clear dirty flag
-    _weightDep->getVal() ;
-    // recalc pdf
-    createPdf(kFALSE);
-  }
-
-  _varItr->Reset() ;
-  RooAbsReal* var ;
-  const RooArgSet* nset = _varList.nset() ;
-  for(Int_t j=0; (var=(RooAbsReal*)_varItr->Next()); ++j) {    
-    _x[j] = var->getVal(nset);
-  }
-
-  Double_t val = gauss(_x,*_weights);
-
-  if (val>=1E-20)
-    return val ;
-  else 
-    return (1E-20) ;
-}
-
-
-Int_t 
-RooKeysPdf::getAnalyticalIntegral(RooArgSet& allVars, RooArgSet& analVars, const char* rangeName) const
-{
-  Int_t code=0;
-
-  if (rangeName) { code=0; }
-  if (matchArgs(allVars,analVars,RooArgSet(_varList))) { code=1; }
-
-  return code;
-
-}
-
-
-Double_t 
-RooKeysPdf::analyticalIntegral(Int_t code, const char* rangeName) const
-{
-  cxcoutD(Eval) << "Calling RooKeysPdf::analyticalIntegral(" << GetName() << ") with code " << code 
-	      << " and rangeName " << (rangeName?rangeName:"<none>") << endl;
-
-  // determine which observables need to be integrated over ...
-  Int_t nComb = 1 << (_nDim); 
-  assert(code>=1 && code<nComb) ;
-
-  vector<Bool_t> doInt(_nDim,kTRUE);
-
-  // get BoxInfo
-  BoxInfo* bi(0);
-
-  if (rangeName) {
-    bi = _rangeBoxInfo[make_pair(rangeName,code)] ;
-    if (!bi) {
-      bi = new BoxInfo ;
-      _rangeBoxInfo[make_pair(rangeName,code)] = bi ;      
-      boxInfoInit(bi,rangeName,code);
-    }
-  } else bi= &_fullBoxInfo ;
-
-  // have boundaries changed?
-  Bool_t newBounds(kFALSE);
-  _varItr->Reset() ;
-  RooRealVar* var ;
-  for(Int_t j=0; (var=(RooRealVar*)_varItr->Next()); ++j) {
-    if ((var->getMin(rangeName)-bi->xVarLo[j]!=0) ||
-	(var->getMax(rangeName)-bi->xVarHi[j]!=0)) {
-      newBounds = kTRUE;
-    }
-  }
-
-  // reset
-  if (newBounds) {
-    cxcoutD(Eval) << "RooKeysPdf::analyticalIntegral() : Found new boundaries ... " << (rangeName?rangeName:"<none>") << endl;
-    boxInfoInit(bi,rangeName,code);    
-  }
-
-  // recalculates netFluxZero and nEventsIR
-  if (!bi->filled || newBounds) {
-    // Fill box info with contents
-    calculateShell(bi);
-    calculatePreNorm(bi);
-    bi->filled = kTRUE;
-    sortDataIndices(bi);    
-  }
-
-  // first guess
-  Double_t norm=bi->nEventsBW;
-
-  if (_mirror && bi->netFluxZ) {
-    // KEYS expression is self-normalized
-    cxcoutD(Eval) << "RooKeysPdf::analyticalIntegral() : Using mirrored normalization : " << bi->nEventsBW << endl;
-    return bi->nEventsBW;
-  } 
-  // calculate leakage in and out of variable range box
-  else 
-  {
-    norm = bi->nEventsBMSW; 
-    if (norm<0.) norm=0.;
-    
-    for (Int_t i=0; i<Int_t(bi->sIdcs.size()); ++i) {      
-      Double_t prob=1.;
-      const vector<Double_t>& x = _dataPts[bi->sIdcs[i]];
-      const vector<Double_t>& weight = (*_weights)[_idx[bi->sIdcs[i]]];
-      
-      vector<Double_t> chi(_nDim,100.);
-      
-      for (Int_t j=0; j<_nDim; j++) {
-	if(!doInt[j]) continue;
-
-	if ((x[j]>bi->xVarLoM3s[j] && x[j]<bi->xVarLoP3s[j]) && x[j]<(bi->xVarLo[j]+bi->xVarHi[j])/2.) 
-	  chi[j] = (x[j]-bi->xVarLo[j])/weight[j];
-	else if ((x[j]>bi->xVarHiM3s[j] && x[j]<bi->xVarHiP3s[j]) && x[j]>(bi->xVarLo[j]+bi->xVarHi[j])/2.) 
-	  chi[j] = (bi->xVarHi[j]-x[j])/weight[j];
-
-	if (chi[j]>0) // inVarRange
-	  prob *= (0.5 + TMath::Erf(fabs(chi[j])/sqrt(2.))/2.);
-	else // outside Var range
-	  prob *= (0.5 - TMath::Erf(fabs(chi[j])/sqrt(2.))/2.);
-      }
-
-      norm += prob * _wMap[_idx[bi->sIdcs[i]]];    
-    } 
-    
-    cxcoutD(Eval) << "RooKeysPdf::analyticalIntegral() : Final normalization : " << norm << endl;
-    return norm;
-  }
-}
-
-
-Bool_t RooKeysPdf::redirectServersHook(const RooAbsCollection& /*newServerList*/, Bool_t /*mustReplaceAll*/, 
- 					 Bool_t /*nameChange*/, Bool_t /*isRecursive*/) 
-{
-  if (_weightDep) {
-    delete _weightDep ;
-    _weightDep=0 ;
-  }
-  
-  return kFALSE;
+RooKeysPdf::LoadDataSet( RooDataSet& data) {
+  delete[] _dataPts;
+  delete[] _weights;
+
+  // make new arrays for data and weights to fill
+  _nEvents= (Int_t)data.numEntries();
+  if (_mirrorLeft) _nEvents += data.numEntries();
+  if (_mirrorRight) _nEvents += data.numEntries();
+
+  _dataPts = new Double_t[_nEvents];
+  _weights = new Double_t[_nEvents];
+
+  Double_t x0(0);
+  Double_t x1(0);
+  Double_t x2(0);
+
+  Int_t i, idata=0;
+  for (i=0; i<data.numEntries(); i++) {
+    const RooArgSet *values= data.get(i);
+    RooRealVar real= (RooRealVar&)(values->operator[](_varName));
+
+    _dataPts[idata]= real.getVal();
+    x0++; x1+=_dataPts[idata]; x2+=_dataPts[idata]*_dataPts[idata];
+    idata++;
+
+    if (_mirrorLeft) {
+      _dataPts[idata]= 2*_lo - real.getVal();
+      idata++;
+    }
+
+    if (_mirrorRight) {
+      _dataPts[idata]= 2*_hi - real.getVal();
+      idata++;
+    }
+  }
+
+  Double_t mean=x1/x0;
+  Double_t sigma=sqrt(x2/x0-mean*mean);
+  Double_t h=TMath::Power(Double_t(4)/Double_t(3),0.2)*TMath::Power(_nEvents,-0.2)*_rho;
+  Double_t hmin=h*sigma*sqrt(2.)/10;
+  Double_t norm=h*sqrt(sigma)/(2.0*sqrt(3.0));
+
+  _weights=new Double_t[_nEvents];
+  for(Int_t j=0;j<_nEvents;++j) {
+    _weights[j]=norm/sqrt(g(_dataPts[j],h*sigma));
+    if (_weights[j]<hmin) _weights[j]=hmin;
+  }
+  
+  for (i=0;i<_nPoints+1;++i) 
+    _lookupTable[i]=evaluateFull( _lo+Double_t(i)*_binWidth );
+
+  
+}
+
+
+Double_t RooKeysPdf::evaluate() const {
+  Int_t i = (Int_t)floor((Double_t(_x)-_lo)/_binWidth);
+  if (i<0) {
+    cerr << "got point below lower bound:"
+	 << Double_t(_x) << " < " << _lo
+	 << " -- performing linear extrapolation..." << endl;
+    i=0;
+  }
+  if (i>_nPoints-1) {
+    cerr << "got point above upper bound:"
+	 << Double_t(_x) << " > " << _hi
+	 << " -- performing linear extrapolation..." << endl;
+    i=_nPoints-1;
+  }
+  Double_t dx = (Double_t(_x)-(_lo+i*_binWidth))/_binWidth;
+  
+  // for now do simple linear interpolation.
+  // one day replace by splines...
+  return (_lookupTable[i]+dx*(_lookupTable[i+1]-_lookupTable[i]));
+}
+
+Double_t RooKeysPdf::evaluateFull( Double_t x ) const {
+  Double_t y=0;
+
+  for (Int_t i=0;i<_nEvents;++i) {
+    Double_t chi=(x-_dataPts[i])/_weights[i];
+    y+=exp(-0.5*chi*chi)/_weights[i];
+
+    // if mirroring the distribution across either edge of
+    // the range ("Boundary Kernels"), pick up the additional
+    // contributions
+//      if (_mirrorLeft) {
+//        chi=(x-(2*_lo-_dataPts[i]))/_weights[i];
+//        y+=exp(-0.5*chi*chi)/_weights[i];
+//      }
+    if (_asymLeft) {
+      chi=(x-(2*_lo-_dataPts[i]))/_weights[i];
+      y-=exp(-0.5*chi*chi)/_weights[i];
+    }
+//      if (_mirrorRight) {
+//        chi=(x-(2*_hi-_dataPts[i]))/_weights[i];
+//        y+=exp(-0.5*chi*chi)/_weights[i];
+//      }
+    if (_asymRight) {
+      chi=(x-(2*_hi-_dataPts[i]))/_weights[i];
+      y-=exp(-0.5*chi*chi)/_weights[i];
+    }
+  }
+  
+  static const Double_t sqrt2pi(sqrt(2*TMath::Pi()));  
+  return y/(sqrt2pi*_nEvents);
+}
+
+Double_t RooKeysPdf::g(Double_t x,Double_t sigma) const {
+  
+  Double_t c=Double_t(1)/(2*sigma*sigma);
+
+  Double_t y=0;
+  for (Int_t i=0;i<_nEvents;++i) {
+    Double_t r=x-_dataPts[i];
+    y+=exp(-c*r*r);
+  }
+  
+  static const Double_t sqrt2pi(sqrt(2*TMath::Pi()));  
+  return y/(sigma*sqrt2pi*_nEvents);
 }