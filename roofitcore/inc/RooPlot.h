/*****************************************************************************
 * Project: RooFit                                                           *
 * Package: RooFitCore                                                       *
 *    File: $Id: RooPlot.h,v 1.37 2007/06/18 11:52:41 wouter Exp $
 * Authors:                                                                  *
 *   WV, Wouter Verkerke, UC Santa Barbara, verkerke@slac.stanford.edu       *
 *   DK, David Kirkby,    UC Irvine,         dkirkby@uci.edu                 *
 *                                                                           *
 * Copyright (c) 2000-2005, Regents of the University of California          *
 *                          and Stanford University. All rights reserved.    *
 *                                                                           *
 * Redistribution and use in source and binary forms,                        *
 * with or without modification, are permitted according to the terms        *
 * listed in LICENSE (http://roofit.sourceforge.net/license.txt)             *
 *****************************************************************************/
#ifndef ROO_PLOT
#define ROO_PLOT

#include <float.h>
#include "RooList.h"
#include "RooPrintable.h"
#include "TNamed.h"

class TH1 ;

class RooAbsReal;
class RooAbsRealLValue;
class RooArgSet ;
class RooHist;
class RooCurve ;
class RooPlotable;
class TDirectory ;
class TAttLine;
class TAttFill;
class TAttMarker;
class TAttText;
class TClass ;
class TAxis;

class RooPlot : public TNamed, public RooPrintable {
public:
  RooPlot() ;
  RooPlot(const char* name, const char* title, const RooAbsRealLValue &var, Double_t xmin, Double_t xmax, Int_t nBins) ;
  RooPlot(const RooAbsRealLValue &var, Double_t xmin, Double_t xmax, Int_t nBins);
  RooPlot(Double_t xmin, Double_t xmax);
  RooPlot(Double_t xmin, Double_t xmax, Double_t ymin, Double_t ymax);
  RooPlot(const RooAbsRealLValue &var1, const RooAbsRealLValue &var2);
  RooPlot(const RooAbsRealLValue &var1, const RooAbsRealLValue &var2,
	  Double_t xmin, Double_t xmax, Double_t ymin, Double_t ymax);
  virtual ~RooPlot();

  // implement the TH1 interface
  virtual Stat_t GetBinContent(Int_t) const;
  virtual Stat_t GetBinContent(Int_t, Int_t) const;
  virtual Stat_t GetBinContent(Int_t, Int_t, Int_t) const;
  virtual void Draw(Option_t *options= 0);

  // forwarding of relevant TH1 interface
  TAxis* GetXaxis() const ;
  TAxis* GetYaxis() const ;
  Int_t GetNbinsX() const ;
  Int_t GetNdivisions(Option_t* axis = "X") const ;
  Double_t GetMinimum(Double_t minval = -FLT_MAX) const ;
  Double_t GetMaximum(Double_t maxval = FLT_MAX) const ;
<<<<<<< HEAD

  void SetAxisColor(Color_t color = 1, Option_t* axis = "X") ;
  void SetAxisRange(Double_t xmin, Double_t xmax, Option_t* axis = "X") ;
  void SetBarOffset(Float_t offset = 0.25) ;
  void SetBarWidth(Float_t width = 0.5) ;
  void SetContour(Int_t nlevels, const Double_t* levels = 0) ; 
  void SetContourLevel(Int_t level, Double_t value) ; 
  void SetDrawOption(Option_t* option = "") ; 
  void SetFillAttributes() ; 
  void SetFillColor(Color_t fcolor) ; 
  void SetFillStyle(Style_t fstyle) ; 
  void SetLabelColor(Color_t color = 1, Option_t* axis = "X") ; 
  void SetLabelFont(Style_t font = 62, Option_t* axis = "X") ; 
  void SetLabelOffset(Float_t offset = 0.005, Option_t* axis = "X") ; 
  void SetLabelSize(Float_t size = 0.02, Option_t* axis = "X") ; 
  void SetLineAttributes() ; 
  void SetLineColor(Color_t lcolor) ; 
  void SetLineStyle(Style_t lstyle) ; 
  void SetLineWidth(Width_t lwidth) ; 
  void SetMarkerAttributes() ; 
  void SetMarkerColor(Color_t tcolor = 1) ; 
  void SetMarkerSize(Size_t msize = 1) ; 
  void SetMarkerStyle(Style_t mstyle = 1) ; 
  void SetNameTitle(const char* name, const char* title) ; 
  void SetNdivisions(Int_t n = 510, Option_t* axis = "X") ; 
  void SetOption(Option_t* option = " ") ; 
  void SetStats(Bool_t stats = kTRUE) ; 
  void SetTickLength(Float_t length = 0.02, Option_t* axis = "X") ; 
  void SetTitleFont(Style_t font = 62, Option_t* axis = "X") ; 
  void SetTitleOffset(Float_t offset = 1, Option_t* axis = "X") ; 
  void SetTitleSize(Float_t size = 0.02, Option_t* axis = "X") ; 
  void SetXTitle(const char* title) ; 
  void SetYTitle(const char* title) ; 
  void SetZTitle(const char* title) ; 
=======
>>>>>>> e44aa290

  void SetAxisColor(Color_t color = 1, Option_t* axis = "X") ;
  void SetAxisRange(Double_t xmin, Double_t xmax, Option_t* axis = "X") ;
  void SetBarOffset(Float_t offset = 0.25) ;
  void SetBarWidth(Float_t width = 0.5) ;
  void SetContour(Int_t nlevels, const Double_t* levels = 0) ; 
  void SetContourLevel(Int_t level, Double_t value) ; 
  void SetDrawOption(Option_t* option = "") ; 
  void SetFillAttributes() ; 
  void SetFillColor(Color_t fcolor) ; 
  void SetFillStyle(Style_t fstyle) ; 
  void SetLabelColor(Color_t color = 1, Option_t* axis = "X") ; 
  void SetLabelFont(Style_t font = 62, Option_t* axis = "X") ; 
  void SetLabelOffset(Float_t offset = 0.005, Option_t* axis = "X") ; 
  void SetLabelSize(Float_t size = 0.02, Option_t* axis = "X") ; 
  void SetLineAttributes() ; 
  void SetLineColor(Color_t lcolor) ; 
  void SetLineStyle(Style_t lstyle) ; 
  void SetLineWidth(Width_t lwidth) ; 
  void SetMarkerAttributes() ; 
  void SetMarkerColor(Color_t tcolor = 1) ; 
  void SetMarkerSize(Size_t msize = 1) ; 
  void SetMarkerStyle(Style_t mstyle = 1) ; 
  void SetName(const char *name) ;
  void SetTitle(const char *name) ;
  void SetNameTitle(const char *name, const char* title) ;
  void SetNdivisions(Int_t n = 510, Option_t* axis = "X") ; 
  void SetOption(Option_t* option = " ") ; 
  void SetStats(Bool_t stats = kTRUE) ; 
  void SetTickLength(Float_t length = 0.02, Option_t* axis = "X") ; 
  void SetTitleFont(Style_t font = 62, Option_t* axis = "X") ; 
  void SetTitleOffset(Float_t offset = 1, Option_t* axis = "X") ; 
  void SetTitleSize(Float_t size = 0.02, Option_t* axis = "X") ; 
  void SetXTitle(const char* title) ; 
  void SetYTitle(const char* title) ; 
  void SetZTitle(const char* title) ; 

  // container management
  const char* nameOf(Int_t idx) const ;
  TObject *findObject(const char *name, const TClass* clas=0) const;
  TObject* getObject(Int_t idx) const ;
  Stat_t numItems() const {return _items.GetSize();}

  void addPlotable(RooPlotable *plotable, Option_t *drawOptions= "", Bool_t invisible=kFALSE, Bool_t refreshNorm=kFALSE);
  void addObject(TObject* obj, Option_t* drawOptions= "", Bool_t invisible=kFALSE);
  void addTH1(TH1 *hist, Option_t* drawOptions= "", Bool_t invisible=kFALSE);

  // ascii printing
  virtual void printToStream(ostream& os, PrintOption opt= Standard, TString indent= "") const;
  inline virtual void Print(Option_t *options= 0) const {
    printToStream(defaultStream(),parseOptions(options));
  }

  // data member get/set methods
  inline RooAbsRealLValue *getPlotVar() const { return _plotVarClone; }
  inline Double_t getFitRangeNEvt() const { return _normNumEvts; }
  Double_t getFitRangeNEvt(Double_t xlo, Double_t xhi) const ;
  inline Double_t getFitRangeBinW() const { return _normBinWidth; }
  inline Double_t getPadFactor() const { return _padFactor; }
  inline void setPadFactor(Double_t factor) { if(factor >= 0) _padFactor= factor; }
  void updateNormVars(const RooArgSet &vars);
  const RooArgSet *getNormVars() const { return _normVars; }

  // get attributes of contained objects
  TAttLine *getAttLine(const char *name=0) const;
  TAttFill *getAttFill(const char *name=0) const;
  TAttMarker *getAttMarker(const char *name=0) const;
  TAttText *getAttText(const char *name=0) const;

  // Convenient type-safe accessors
  RooCurve* getCurve(const char* name=0) const ;
  RooHist* getHist(const char* name=0) const ;

  // rearrange drawing order of contained objects
  Bool_t drawBefore(const char *before, const char *target);
  Bool_t drawAfter(const char *after, const char *target);

  // get/set drawing options for contained objects
  TString getDrawOptions(const char *name) const;
  Bool_t setDrawOptions(const char *name, TString options);

  Bool_t getInvisible(const char* name) const ;
  void setInvisible(const char* name, Bool_t flag=kTRUE) ; 
 
  virtual void SetMaximum(Double_t maximum = -1111) ;
  virtual void SetMinimum(Double_t minimum = -1111) ;

  Double_t chiSquare(int nFitParam=0) const { return chiSquare(0,0,nFitParam) ; } 
  Double_t chiSquare(const char* pdfname, const char* histname, int nFitParam=0) const ;

  RooHist* residHist(const char* histname=0, const char* pdfname=0,bool normalize=false) const ;
  RooHist* pullHist(const char* histname=0, const char* pdfname=0) const { return residHist(histname,pdfname,true); }

protected:

  class DrawOpt {
    public:

    DrawOpt(const char* rawOpt=0) : invisible(kFALSE) { drawOptions[0] = 0 ; initialize(rawOpt) ; }
    void initialize(const char* rawOpt) ;
    const char* rawOpt() const ;

    char drawOptions[128] ;
    Bool_t invisible ;
  } ;


  void initialize();
  TString histName() const ; 
  TString caller(const char *method) const;
  void updateYAxis(Double_t ymin, Double_t ymax, const char *label= "");
  void updateFitRangeNorm(const TH1* hist);
  void updateFitRangeNorm(const RooPlotable* rp, Bool_t refeshNorm=kFALSE);

  TH1* _hist ;               // Histogram that we uses as basis for drawing the content

  RooList _items;            // A list of the items we contain.
  Double_t _padFactor;       // Scale our y-axis to _padFactor of our maximum contents.
  RooAbsRealLValue *_plotVarClone; // A clone of the variable we are plotting.
  RooArgSet *_plotVarSet;    // A list owning the cloned tree nodes of the plotVarClone
  RooArgSet *_normVars;      // Variables that PDF plots should be normalized over

  const RooPlotable* _normObj ;    //! Pointer to normalization object ;
  Double_t _normNumEvts;     // Number of events in histogram (for normalization)
  Double_t _normBinWidth;    // Histogram bin width (for normalization)

  TIterator *_iterator;      //! non-persistent

  Double_t _defYmin ;        // Default minimum for Yaxis (as calculated from contents)
  Double_t _defYmax ;        // Default maximum for Yaxis (as calculated from contents)

  TDirectory* _dir ;         //! non-persistent

  RooPlot(const RooPlot& other); // object cannot be copied

  ClassDef(RooPlot,2)        // Plot frame and container for graphics objects
};

#endif<|MERGE_RESOLUTION|>--- conflicted
+++ resolved
@@ -62,43 +62,6 @@
   Int_t GetNdivisions(Option_t* axis = "X") const ;
   Double_t GetMinimum(Double_t minval = -FLT_MAX) const ;
   Double_t GetMaximum(Double_t maxval = FLT_MAX) const ;
-<<<<<<< HEAD
-
-  void SetAxisColor(Color_t color = 1, Option_t* axis = "X") ;
-  void SetAxisRange(Double_t xmin, Double_t xmax, Option_t* axis = "X") ;
-  void SetBarOffset(Float_t offset = 0.25) ;
-  void SetBarWidth(Float_t width = 0.5) ;
-  void SetContour(Int_t nlevels, const Double_t* levels = 0) ; 
-  void SetContourLevel(Int_t level, Double_t value) ; 
-  void SetDrawOption(Option_t* option = "") ; 
-  void SetFillAttributes() ; 
-  void SetFillColor(Color_t fcolor) ; 
-  void SetFillStyle(Style_t fstyle) ; 
-  void SetLabelColor(Color_t color = 1, Option_t* axis = "X") ; 
-  void SetLabelFont(Style_t font = 62, Option_t* axis = "X") ; 
-  void SetLabelOffset(Float_t offset = 0.005, Option_t* axis = "X") ; 
-  void SetLabelSize(Float_t size = 0.02, Option_t* axis = "X") ; 
-  void SetLineAttributes() ; 
-  void SetLineColor(Color_t lcolor) ; 
-  void SetLineStyle(Style_t lstyle) ; 
-  void SetLineWidth(Width_t lwidth) ; 
-  void SetMarkerAttributes() ; 
-  void SetMarkerColor(Color_t tcolor = 1) ; 
-  void SetMarkerSize(Size_t msize = 1) ; 
-  void SetMarkerStyle(Style_t mstyle = 1) ; 
-  void SetNameTitle(const char* name, const char* title) ; 
-  void SetNdivisions(Int_t n = 510, Option_t* axis = "X") ; 
-  void SetOption(Option_t* option = " ") ; 
-  void SetStats(Bool_t stats = kTRUE) ; 
-  void SetTickLength(Float_t length = 0.02, Option_t* axis = "X") ; 
-  void SetTitleFont(Style_t font = 62, Option_t* axis = "X") ; 
-  void SetTitleOffset(Float_t offset = 1, Option_t* axis = "X") ; 
-  void SetTitleSize(Float_t size = 0.02, Option_t* axis = "X") ; 
-  void SetXTitle(const char* title) ; 
-  void SetYTitle(const char* title) ; 
-  void SetZTitle(const char* title) ; 
-=======
->>>>>>> e44aa290
 
   void SetAxisColor(Color_t color = 1, Option_t* axis = "X") ;
   void SetAxisRange(Double_t xmin, Double_t xmax, Option_t* axis = "X") ;
