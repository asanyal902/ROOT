/*****************************************************************************
 * Project: RooFit                                                           *
 * Package: RooFitCore                                                       *
 *    File: $Id$
 * Authors:                                                                  *
 *   WV, Wouter Verkerke, UC Santa Barbara, verkerke@slac.stanford.edu       *
 *   DK, David Kirkby,    UC Irvine,         dkirkby@uci.edu                 *
 *                                                                           *
 * Copyright (c) 2000-2005, Regents of the University of California          *
 *                          and Stanford University. All rights reserved.    *
 *                                                                           *
 * Redistribution and use in source and binary forms,                        *
 * with or without modification, are permitted according to the terms        *
 * listed in LICENSE (http://roofit.sourceforge.net/license.txt)             *
 *****************************************************************************/
#ifndef ROO_OBJ_CACHE_MANAGER
#define ROO_OBJ_CACHE_MANAGER

#include "Rtypes.h"

#include "RooNormSetCache.h"
#include "RooAbsReal.h"
#include "RooArgSet.h"
#include "RooArgList.h"
#include "RooAbsCache.h"
#include "RooAbsCacheElement.h"
#include "RooCacheManager.h"
#include <list>

class RooNameSet ;


class RooObjCacheManager : public RooCacheManager<RooAbsCacheElement> {

public:

  RooObjCacheManager(RooAbsArg* owner=0, Int_t maxSize=10, Bool_t clearCacheOnServerRedirect=kTRUE) ;
  RooObjCacheManager(const RooObjCacheManager& other, RooAbsArg* owner=0) ;
  virtual ~RooObjCacheManager() ;
  
  virtual Bool_t redirectServersHook(const RooAbsCollection& /*newServerList*/, Bool_t /*mustReplaceAll*/, Bool_t /*nameChange*/, Bool_t /*isRecursive*/) ;
  virtual void operModeHook() ;
  virtual void optimizeCacheMode(const RooArgSet& /*obs*/, RooArgSet& /*optSet*/, RooLinkedList& /*processedNodes*/) ;
  virtual void printCompactTreeHook(std::ostream&, const char *) ;
  virtual void findConstantNodes(const RooArgSet& /*obs*/, RooArgSet& /*cacheList*/, RooLinkedList& /*processedNodes*/) ;

  virtual void insertObjectHook(RooAbsCacheElement&) ;

 
protected:

  Bool_t _clearOnRedirect ;
  Bool_t _optCacheModeSeen  ;

  std::list<RooArgSet*> _optCacheObsList ; //! list of all optCacheObservables owned
<<<<<<< HEAD
  RooArgSet* _optCacheObservables ; //! current optCacheObservables 
=======
  RooArgSet* _optCacheObservables ;        //! current optCacheObservables 
>>>>>>> e44aa290
  
  ClassDef(RooObjCacheManager,1) // Cache Manager class generic objects
} ;



#endif <|MERGE_RESOLUTION|>--- conflicted
+++ resolved
@@ -53,11 +53,7 @@
   Bool_t _optCacheModeSeen  ;
 
   std::list<RooArgSet*> _optCacheObsList ; //! list of all optCacheObservables owned
-<<<<<<< HEAD
-  RooArgSet* _optCacheObservables ; //! current optCacheObservables 
-=======
   RooArgSet* _optCacheObservables ;        //! current optCacheObservables 
->>>>>>> e44aa290
   
   ClassDef(RooObjCacheManager,1) // Cache Manager class generic objects
 } ;
