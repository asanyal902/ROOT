/*****************************************************************************
 * Project: RooFit                                                           *
 * Package: RooFitCore                                                       *
 * @(#)root/roofitcore:$Id$
 * Authors:                                                                  *
 *   WV, Wouter Verkerke, UC Santa Barbara, verkerke@slac.stanford.edu       *
 *   DK, David Kirkby,    UC Irvine,         dkirkby@uci.edu                 *
 *                                                                           *
 * Copyright (c) 2000-2005, Regents of the University of California          *
 *                          and Stanford University. All rights reserved.    *
 *                                                                           *
 * Redistribution and use in source and binary forms,                        *
 * with or without modification, are permitted according to the terms        *
 * listed in LICENSE (http://roofit.sourceforge.net/license.txt)             *
 *****************************************************************************/

// -- CLASS DESCRIPTION [PDF] --
// RooAddPdf is an efficient implementation of a sum of PDFs of the form 
//
//  c_1*PDF_1 + c_2*PDF_2 + ... c_n*PDF_n 
//
// or 
//
//  c_1*PDF_1 + c_2*PDF_2 + ... (1-sum(c_1...c_n-1))*PDF_n 
//
// The first form is for extended likelihood fits, where the
// expected number of events is Sum(i) c_i. The coefficients c_i
// can either be explicitly provided, or, if all components support
// extended likelihood fits, they can be calculated the contribution
// of each PDF to the total number of expected events.
//
// In the second form, the sum of the coefficients is enforced to be one,
// and the coefficient of the last PDF is calculated from that condition.
//
// RooAddPdf relies on each component PDF to be normalized and will perform 
// no normalization other than calculating the proper last coefficient c_n, if requested.
// An (enforced) condition for this assuption is that each PDF_i is independent
// of each coefficient_i.
//
// 

#include "RooFit.h"
#include "RooMsgService.h"

#include "TIterator.h"
#include "TIterator.h"
#include "TList.h"
#include "RooAddPdf.h"
#include "RooDataSet.h"
#include "RooRealProxy.h"
#include "RooPlot.h"
#include "RooRealVar.h"
#include "RooAddGenContext.h"
#include "RooRealConstant.h"
#include "RooNameReg.h"
#include "RooMsgService.h"

#include "Riostream.h"


ClassImp(RooAddPdf)
;

RooAddPdf::RooAddPdf() :
  _refCoefNorm("!refCoefNorm","Reference coefficient normalization set",this,kFALSE,kFALSE),
  _refCoefRangeName(0),
  _codeReg(10),
  _snormList(0)
{
  _pdfIter   = _pdfList.createIterator() ;
  _coefIter  = _coefList.createIterator() ;

  _coefCache = new Double_t[10] ;
  _coefErrCount = _errorCount ;
}


RooAddPdf::RooAddPdf(const char *name, const char *title) :
  RooAbsPdf(name,title), 
  _refCoefNorm("!refCoefNorm","Reference coefficient normalization set",this,kFALSE,kFALSE),
  _refCoefRangeName(0),
  _projectCoefs(kFALSE),
  _projCacheMgr(this,10),
  _codeReg(10),
  _pdfList("pdfs","List of PDFs",this),
  _coefList("coefficients","List of coefficients",this),
  _snormList(0),
  _haveLastCoef(kFALSE),
  _allExtendable(kFALSE)
{
  // Dummy constructor 
  _pdfIter   = _pdfList.createIterator() ;
  _coefIter  = _coefList.createIterator() ;

  _coefCache = new Double_t[10] ;
  _coefErrCount = _errorCount ;

}


RooAddPdf::RooAddPdf(const char *name, const char *title,
		     RooAbsPdf& pdf1, RooAbsPdf& pdf2, RooAbsReal& coef1) : 
  RooAbsPdf(name,title),
  _refCoefNorm("!refCoefNorm","Reference coefficient normalization set",this,kFALSE,kFALSE),
  _refCoefRangeName(0),
  _projectCoefs(kFALSE),
  _projCacheMgr(this,10),
  _codeReg(10),
  _pdfList("pdfs","List of PDFs",this),
  _coefList("coefficients","List of coefficients",this),
  _haveLastCoef(kFALSE),
  _allExtendable(kFALSE)
{
  // Special constructor with two PDFs and one coefficient (most frequent use case)

  _pdfIter  = _pdfList.createIterator() ;
  _coefIter = _coefList.createIterator() ;

  _pdfList.add(pdf1) ;  
  _pdfList.add(pdf2) ;
  _coefList.add(coef1) ;

  _coefCache = new Double_t[_pdfList.getSize()] ;
  _coefErrCount = _errorCount ;
}


RooAddPdf::RooAddPdf(const char *name, const char *title, const RooArgList& pdfList, const RooArgList& coefList) :
  RooAbsPdf(name,title),
  _refCoefNorm("!refCoefNorm","Reference coefficient normalization set",this,kFALSE,kFALSE),
  _refCoefRangeName(0),
  _projectCoefs(kFALSE),
  _projCacheMgr(this,10),
  _codeReg(10),
  _pdfList("pdfs","List of PDFs",this),
  _coefList("coefficients","List of coefficients",this),
  _haveLastCoef(kFALSE),
  _allExtendable(kFALSE)
{ 
  // Generic constructor from list of PDFs and list of coefficients.
  // Each pdf list element (i) is paired with coefficient list element (i).
  // The number of coefficients must be either equal to the number of PDFs,
  // in which case extended MLL fitting is enabled, or be one less.
  //
  // All PDFs must inherit from RooAbsPdf. All coefficients must inherit from RooAbsReal

  if (pdfList.getSize()>coefList.getSize()+1) {
    coutE(InputArguments) << "RooAddPdf::RooAddPdf(" << GetName() 
			  << ") number of pdfs and coefficients inconsistent, must have Npdf=Ncoef or Npdf=Ncoef+1" << endl ;
    assert(0) ;
  }

  _pdfIter  = _pdfList.createIterator() ;
  _coefIter = _coefList.createIterator() ;
 
  // Constructor with N PDFs and N or N-1 coefs
  TIterator* pdfIter = pdfList.createIterator() ;
  TIterator* coefIter = coefList.createIterator() ;
  RooAbsPdf* pdf ;
  RooAbsReal* coef ;

  while((coef = (RooAbsPdf*)coefIter->Next())) {
    pdf = (RooAbsPdf*) pdfIter->Next() ;
    if (!pdf) {
      coutE(InputArguments) << "RooAddPdf::RooAddPdf(" << GetName() 
			    << ") number of pdfs and coefficients inconsistent, must have Npdf=Ncoef or Npdf=Ncoef+1" << endl ;
      assert(0) ;
    }
    if (!dynamic_cast<RooAbsReal*>(coef)) {
      coutE(InputArguments) << "RooAddPdf::RooAddPdf(" << GetName() << ") coefficient " << coef->GetName() << " is not of type RooAbsReal, ignored" << endl ;
      continue ;
    }
    if (!dynamic_cast<RooAbsReal*>(pdf)) {
      coutE(InputArguments) << "RooAddPdf::RooAddPdf(" << GetName() << ") pdf " << pdf->GetName() << " is not of type RooAbsPdf, ignored" << endl ;
      continue ;
    }
    _pdfList.add(*pdf) ;
    _coefList.add(*coef) ;    
  }

  pdf = (RooAbsPdf*) pdfIter->Next() ;
  if (pdf) {
    if (!dynamic_cast<RooAbsReal*>(pdf)) {
      coutE(InputArguments) << "RooAddPdf::RooAddPdf(" << GetName() << ") last pdf " << coef->GetName() << " is not of type RooAbsPdf, fatal error" << endl ;
      assert(0) ;
    }
    _pdfList.add(*pdf) ;  
  } else {
    _haveLastCoef=kTRUE ;
  }

  delete pdfIter ;
  delete coefIter  ;

  _coefCache = new Double_t[_pdfList.getSize()] ;
  _coefErrCount = _errorCount ;
}



RooAddPdf::RooAddPdf(const char *name, const char *title, const RooArgList& pdfList) :
  RooAbsPdf(name,title),
  _refCoefNorm("!refCoefNorm","Reference coefficient normalization set",this,kFALSE,kFALSE),
  _refCoefRangeName(0),
  _projectCoefs(kFALSE),
  _projCacheMgr(this,10),
  _pdfList("pdfs","List of PDFs",this),
  _coefList("coefficients","List of coefficients",this),
  _haveLastCoef(kFALSE),
  _allExtendable(kTRUE)
{ 
  // Generic constructor from list of extended PDFs. There are no coefficients as the expected
  // number of events from each components determine the relative weight of the PDFs.
  // 
  // All PDFs must inherit from RooAbsPdf. 

  _pdfIter  = _pdfList.createIterator() ;
  _coefIter = _coefList.createIterator() ;
 
  // Constructor with N PDFs 
  TIterator* pdfIter = pdfList.createIterator() ;
  RooAbsPdf* pdf ;
  while((pdf = (RooAbsPdf*) pdfIter->Next())) {
    
    if (!dynamic_cast<RooAbsReal*>(pdf)) {
      coutE(InputArguments) << "RooAddPdf::RooAddPdf(" << GetName() << ") pdf " << pdf->GetName() << " is not of type RooAbsPdf, ignored" << endl ;
      continue ;
    }
    if (!pdf->canBeExtended()) {
      coutE(InputArguments) << "RooAddPdf::RooAddPdf(" << GetName() << ") pdf " << pdf->GetName() << " is not extendable, ignored" << endl ;
      continue ;
    }
    _pdfList.add(*pdf) ;    
  }

  delete pdfIter ;

  _coefCache = new Double_t[_pdfList.getSize()] ;
  _coefErrCount = _errorCount ;
}



RooAddPdf::RooAddPdf(const RooAddPdf& other, const char* name) :
  RooAbsPdf(other,name),
  _refCoefNorm("!refCoefNorm",this,other._refCoefNorm),
  _refCoefRangeName((TNamed*)other._refCoefRangeName),
  _projectCoefs(other._projectCoefs),
  _projCacheMgr(other._projCacheMgr,this),
  _codeReg(other._codeReg),
  _pdfList("pdfs",this,other._pdfList),
  _coefList("coefficients",this,other._coefList),
  _haveLastCoef(other._haveLastCoef),
  _allExtendable(other._allExtendable)
{
  // Copy constructor

  _pdfIter  = _pdfList.createIterator() ;
  _coefIter = _coefList.createIterator() ;
  _coefCache = new Double_t[_pdfList.getSize()] ;
  _coefErrCount = _errorCount ;
}


RooAddPdf::~RooAddPdf()
{
  // Destructor
  delete _pdfIter ;
  delete _coefIter ;

  if (_coefCache) delete[] _coefCache ;
}



void RooAddPdf::fixCoefNormalization(const RooArgSet& refCoefNorm) 
{
  if (refCoefNorm.getSize()==0) {
    _projectCoefs = kFALSE ;
    return ;
  }
  _projectCoefs = kTRUE ;  

  _refCoefNorm.removeAll() ;
  _refCoefNorm.add(refCoefNorm) ;

  _projCacheMgr.reset() ;
}


void RooAddPdf::fixCoefRange(const char* rangeName)
{
  _refCoefRangeName = (TNamed*)RooNameReg::ptr(rangeName) ;
  if (_refCoefRangeName) _projectCoefs = kTRUE ;
}





RooAddPdf::CacheElem* RooAddPdf::getProjCache(const RooArgSet* nset, const RooArgSet* iset, const char* rangeName) const
{
  // Check if cache already exists 
  CacheElem* cache = (CacheElem*) _projCacheMgr.getObj(nset,iset,0,RooNameReg::ptr(rangeName)) ;
  if (cache) {
    return cache ;
  }

  //Create new cache 
  cache = new CacheElem ;

  // *** PART 1 : Create supplemental normalization list ***

  // Retrieve the combined set of dependents of this PDF ;
  RooArgSet *fullDepList = getObservables(nset) ;
  if (iset) {
    fullDepList->remove(*iset,kTRUE,kTRUE) ;
  }    

  // Fill with dummy unit RRVs for now
  _pdfIter->Reset() ;
  _coefIter->Reset() ;
  RooAbsPdf* pdf ;
  RooAbsReal* coef ;
  while((pdf=(RooAbsPdf*)_pdfIter->Next())) {    
    coef=(RooAbsPdf*)_coefIter->Next() ;

    // Start with full list of dependents
    RooArgSet supNSet(*fullDepList) ;

    // Remove PDF dependents
    RooArgSet* pdfDeps = pdf->getObservables(nset) ;
    if (pdfDeps) {
      supNSet.remove(*pdfDeps,kTRUE,kTRUE) ;
      delete pdfDeps ; 
    }

    // Remove coef dependents
    RooArgSet* coefDeps = coef ? coef->getObservables(nset) : 0 ;
    if (coefDeps) {
      supNSet.remove(*coefDeps,kTRUE,kTRUE) ;
      delete coefDeps ;
    }
    
    RooAbsReal* snorm ;
    TString name(GetName()) ;
    name.Append("_") ;
    name.Append(pdf->GetName()) ;
    name.Append("_SupNorm") ;
    if (supNSet.getSize()>0) {
      snorm = new RooRealIntegral(name,"Supplemental normalization integral",RooRealConstant::value(1.0),supNSet) ;
    } else {
      snorm = new RooRealVar(name,"Unit Supplemental normalization integral",1.0) ;
    }
    cache->_suppNormList.addOwned(*snorm) ;
  }

  delete fullDepList ;
    
  if (_verboseEval>1) {
    cxcoutD(Caching) << "RooAddPdf::syncSuppNormList(" << GetName() << ") synching supplemental normalization list for norm" << (nset?*nset:RooArgSet()) << endl ;
    if dologD(Caching) {
      cache->_suppNormList.Print("v") ;
    }
  }


  // *** PART 2 : Create projection coefficients ***

  // If no projections required stop here
  if (!_projectCoefs) {
    _projCacheMgr.setObj(nset,iset,cache,RooNameReg::ptr(rangeName)) ;
    return cache ;
  }


  // Reduce iset/nset to actual dependents of this PDF
  RooArgSet* nset2 = nset ? getObservables(nset) : new RooArgSet() ;

  // Check if requested transformation is not identity 
  if (!nset2->equals(_refCoefNorm) || _refCoefRangeName !=0 || rangeName !=0 ) {
   
    coutI(Caching) << "RooAddPdf::syncCoefProjList(" << GetName() << ") creating coefficient projection integrals" << endl
		   << "  from current normalization: " << *nset2 << endl
		   << "          with current range: " << (rangeName?rangeName:"<none>") << endl 
		   << "  to reference normalization: "  << _refCoefNorm << endl
		   << "        with reference range: " << (_refCoefRangeName?RooNameReg::str(_refCoefRangeName):"<none>") << endl ;
    
    // Recalculate projection integrals of PDFs 
    _pdfIter->Reset() ;
    RooAbsPdf* pdf ;

    while((pdf=(RooAbsPdf*)_pdfIter->Next())) {

      // Calculate projection integral
      RooAbsReal* pdfProj ;
      if (!nset2->equals(_refCoefNorm)) {
	pdfProj = pdf->createIntegral(*nset2,_refCoefNorm) ;
	pdfProj->setOperMode(operMode()) ;
      } else {
	TString name(GetName()) ;
	name.Append("_") ;
	name.Append(pdf->GetName()) ;
	name.Append("_ProjectNorm") ;
	pdfProj = new RooRealVar(name,"Unit Projection normalization integral",1.0) ;
      }

      cache->_projList.addOwned(*pdfProj) ;

      // Calculation optional supplemental normalization term
      RooArgSet supNormSet(_refCoefNorm) ;
      RooArgSet* deps = pdf->getParameters(RooArgSet()) ;
      supNormSet.remove(*deps,kTRUE,kTRUE) ;
      delete deps ;

      RooAbsReal* snorm ;
      TString name(GetName()) ;
      name.Append("_") ;
      name.Append(pdf->GetName()) ;
      name.Append("_ProjSupNorm") ;
      if (supNormSet.getSize()>0) {
	snorm = new RooRealIntegral(name,"Projection Supplemental normalization integral",
				    RooRealConstant::value(1.0),supNormSet) ;
      } else {
	snorm = new RooRealVar(name,"Unit Projection Supplemental normalization integral",1.0) ;
      }
      cache->_suppProjList.addOwned(*snorm) ;

      // Calculate reference range adjusted projection integral
      RooAbsReal* rangeProj1 ;
      if (_refCoefRangeName && _refCoefNorm.getSize()>0) {
	rangeProj1 = pdf->createIntegral(_refCoefNorm,_refCoefNorm,RooNameReg::str(_refCoefRangeName)) ;
	rangeProj1->setOperMode(operMode()) ;
      } else {
	TString name(GetName()) ;
	name.Append("_") ;
	name.Append(pdf->GetName()) ;
	name.Append("_RangeNorm1") ;
	rangeProj1 = new RooRealVar(name,"Unit range normalization integral",1.0) ;
      }
      cache->_refRangeProjList.addOwned(*rangeProj1) ;
      

      // Calculate range adjusted projection integral
      RooAbsReal* rangeProj2 ;
      if (rangeName && _refCoefNorm.getSize()>0) {
	rangeProj2 = pdf->createIntegral(_refCoefNorm,_refCoefNorm,rangeName) ;
	rangeProj2->setOperMode(operMode()) ;
      } else {
	TString name(GetName()) ;
	name.Append("_") ;
	name.Append(pdf->GetName()) ;
	name.Append("_RangeNorm2") ;
	rangeProj2 = new RooRealVar(name,"Unit range normalization integral",1.0) ;
      }
      cache->_rangeProjList.addOwned(*rangeProj2) ;

    }               

  }

  delete nset2 ;

  _projCacheMgr.setObj(nset,iset,cache,RooNameReg::ptr(rangeName)) ;

  return cache ;
}


void RooAddPdf::updateCoefficients(CacheElem& cache, const RooArgSet* nset) const 
{

  // cxcoutD(ChangeTracking) << "RooAddPdf::updateCoefficients(" << GetName() << ") update coefficients" << endl ;
  
  Int_t i ;

  // Straight coefficients
  if (_allExtendable) {
    
    // coef[i] = expectedEvents[i] / SUM(expectedEvents)
    Double_t coefSum(0) ;
    for (i=0 ; i<_pdfList.getSize() ; i++) {
      _coefCache[i] = ((RooAbsPdf*)_pdfList.at(i))->expectedEvents(_refCoefNorm.getSize()>0?&_refCoefNorm:nset) ;
      coefSum += _coefCache[i] ;
    }
    if (coefSum==0.) {
      coutW(Eval) << "RooAddPdf::updateCoefCache(" << GetName() << ") WARNING: total number of expected events is 0" << endl ;
    } else {
      for (i=0 ; i<_pdfList.getSize() ; i++) {
	_coefCache[i] /= coefSum ;
      }			            
    }
    
  } else {
    if (_haveLastCoef) {
      
      // coef[i] = coef[i] / SUM(coef)
      Double_t coefSum(0) ;
      for (i=0 ; i<_coefList.getSize() ; i++) {
	_coefCache[i] = ((RooAbsPdf*)_coefList.at(i))->getVal(nset) ;
	coefSum += _coefCache[i] ;
      }		
      for (i=0 ; i<_coefList.getSize() ; i++) {
	_coefCache[i] /= coefSum ;
      }			
    } else {
      
      // coef[i] = coef[i] ; coef[n] = 1-SUM(coef[0...n-1])
      Double_t lastCoef(1) ;
      for (i=0 ; i<_coefList.getSize() ; i++) {
	_coefCache[i] = ((RooAbsPdf*)_coefList.at(i))->getVal(nset) ;
<<<<<<< HEAD
 	cxcoutD(ChangeTracking) << "SYNC: orig coef[" << i << "] = " << _coefCache[i] << endl ;
	lastCoef -= _coefCache[i] ;
      }			
      _coefCache[_coefList.getSize()] = lastCoef ;
      cxcoutD(ChangeTracking) << "SYNC: orig coef[" << _coefList.getSize() << "] = " << _coefCache[_coefList.getSize()] << endl ;
=======
 	cxcoutD(Caching) << "SYNC: orig coef[" << i << "] = " << _coefCache[i] << endl ;
	lastCoef -= _coefCache[i] ;
      }			
      _coefCache[_coefList.getSize()] = lastCoef ;
      cxcoutD(Caching) << "SYNC: orig coef[" << _coefList.getSize() << "] = " << _coefCache[_coefList.getSize()] << endl ;
>>>>>>> e44aa290
      
      
      // Warn about coefficient degeneration
      if ((lastCoef<-1e-05 || (lastCoef-1)>1e-5) && _coefErrCount-->0) {
	coutW(Eval) << "RooAddPdf::updateCoefCache(" << GetName() 
		    << " WARNING: sum of PDF coefficients not in range [0-1], value=" 
		    << 1-lastCoef ; 
	if (_coefErrCount==0) {
	  coutW(Eval) << " (no more will be printed)"  ;
	}
	coutW(Eval) << endl ;
      } 
    }
  }

  

  // Stop here if not projection is required or needed
  if ((!_projectCoefs) || cache._projList.getSize()==0) {
    //     cout << "SYNC no projection required rangeName = " << (rangeName?rangeName:"<none>") << endl ;
    return ;
  }

  // Adjust coefficients for given projection
  Double_t coefSum(0) ;
  for (i=0 ; i<_pdfList.getSize() ; i++) {
    RooAbsPdf::globalSelectComp(kTRUE) ;    

    RooAbsReal* pp = ((RooAbsReal*)cache._projList.at(i)) ; 
    RooAbsReal* sn = ((RooAbsReal*)cache._suppProjList.at(i)) ; 
    RooAbsReal* r1 = ((RooAbsReal*)cache._refRangeProjList.at(i)) ;
    RooAbsReal* r2 = ((RooAbsReal*)cache._rangeProjList.at(i)) ;
    
<<<<<<< HEAD
    if (dologD(Eval)) {
      cout << "pp = " << pp->GetName() << endl ;
      cout << "sn = " << sn->GetName() << endl ;
      cout << "r1 = " << r1->GetName() << endl ;
      cout << "r2 = " << r2->GetName() << endl ;

      r1->Print("v") ;
      r1->printCompactTree() ;
=======
    cxcoutD(Caching) << "pp = " << pp->GetName() << endl 
		     << "sn = " << sn->GetName() << endl 
		     << "r1 = " << r1->GetName() << endl 
		     << "r2 = " << r2->GetName() << endl ;
    if (dologD(Caching)) {
      r1->printToStream(ccoutD(Caching),Verbose) ;
      r1->printCompactTree(ccoutD(Caching)) ;
>>>>>>> e44aa290
    }

    Double_t proj = pp->getVal()/sn->getVal()*(r2->getVal()/r1->getVal()) ;  
    
    RooAbsPdf::globalSelectComp(kFALSE) ;

    _coefCache[i] *= proj ;
    coefSum += _coefCache[i] ;
  }
  for (i=0 ; i<_pdfList.getSize() ; i++) {
    _coefCache[i] /= coefSum ;
//     cout << "POST-SYNC coef[" << i << "] = " << _coefCache[i] << endl ;
  }
   

  
}



Double_t RooAddPdf::evaluate() const 
{
  // Calculate the current value
  const RooArgSet* nset = _normSet ; 
  CacheElem* cache = getProjCache(nset) ;

  updateCoefficients(*cache,nset) ;

  
  // Do running sum of coef/pdf pairs, calculate lastCoef.
  _pdfIter->Reset() ;
  _coefIter->Reset() ;
  RooAbsPdf* pdf ;

  Double_t snormVal ;
  Double_t value(0) ;
  Int_t i(0) ;
  while((pdf = (RooAbsPdf*)_pdfIter->Next())) {
    if (_coefCache[i]!=0.) {
      snormVal = nset ? ((RooAbsReal*)cache->_suppNormList.at(i))->getVal() : 1.0 ;
      Double_t pdfVal = pdf->getVal(nset) ;
      // Double_t pdfNorm = pdf->getNorm(nset) ;
      if (pdf->isSelectedComp()) {
	value += pdfVal*_coefCache[i]/snormVal ;
// 	cxcoutD(Eval) << "RooAddPdf::evaluate(" << GetName() << ")  value += [" 
// 			<< pdf->GetName() << "] " << pdfVal << " [N= " << pdfNorm << "] * " << _coefCache[i] << " / " << snormVal << endl ;
      }
    }
    i++ ;
  }

  return value ;
}


void RooAddPdf::resetErrorCounters(Int_t resetValue)
{
  // Reset error counter to given value, limiting the number
  // of future error messages for this pdf to 'resetValue'
  RooAbsPdf::resetErrorCounters(resetValue) ;
  _coefErrCount = resetValue ;
}


Bool_t RooAddPdf::checkObservables(const RooArgSet* nset) const 
{
  // Check if PDF is valid for given normalization set.
  // Coeffient and PDF must be non-overlapping, but pdf-coefficient 
  // pairs may overlap each other

  Bool_t ret(kFALSE) ;

  _pdfIter->Reset() ;
  _coefIter->Reset() ;
  RooAbsReal* coef ;
  RooAbsReal* pdf ;
  while((coef=(RooAbsReal*)_coefIter->Next())) {
    pdf = (RooAbsReal*)_pdfIter->Next() ;
    if (pdf->observableOverlaps(nset,*coef)) {
      coutE(InputArguments) << "RooAddPdf::checkObservables(" << GetName() << "): ERROR: coefficient " << coef->GetName() 
			    << " and PDF " << pdf->GetName() << " have one or more dependents in common" << endl ;
      ret = kTRUE ;
    }
  }
  
  return ret ;
}


Int_t RooAddPdf::getAnalyticalIntegralWN(RooArgSet& allVars, RooArgSet& analVars, 
					 const RooArgSet* normSet, const char* rangeName) const 
{
  // Determine which part (if any) of given integral can be performed analytically.
  // If any analytical integration is possible, return integration scenario code
  //
  // RooAddPdf queries each component PDF for its analytical integration capability of the requested
  // set ('allVars'). It finds the largest common set of variables that can be integrated
  // by all components. If such a set exists, it reconfirms that each component is capable of
  // analytically integrating the common set, and combines the components individual integration
  // codes into a single integration code valid for RooAddPdf.


  RooArgSet* allDepVars = getObservables(allVars) ;
  RooArgSet allAnalVars(*allDepVars) ;
  delete allDepVars ;

  TIterator* avIter = allVars.createIterator() ;

  Int_t n(0) ;

  // First iteration, determine what each component can integrate analytically
  _pdfIter->Reset() ;
  RooAbsPdf* pdf ;
  while((pdf=(RooAbsPdf*)_pdfIter->Next())) {
    RooArgSet subAnalVars ;
    pdf->getAnalyticalIntegralWN(allVars,subAnalVars,normSet,rangeName) ;

    // Observables that cannot be integrated analytically by this component are dropped from the common list
    avIter->Reset() ;
    RooAbsArg* arg ;
    while((arg=(RooAbsArg*)avIter->Next())) {
      if (!subAnalVars.find(arg->GetName()) && pdf->dependsOn(*arg)) {
	allAnalVars.remove(*arg,kTRUE,kTRUE) ;
      }	
    }
    n++ ;
  }

  // If no observables can be integrated analytically, return code 0 here
  if (allAnalVars.getSize()==0) {
    delete avIter ;
    return 0 ;
  }


  // Now retrieve codes for integration over common set of analytically integrable observables for each component
  _pdfIter->Reset() ;
  n=0 ;
  Int_t* subCode = new Int_t[_pdfList.getSize()] ;
  Bool_t allOK(kTRUE) ;
  while((pdf=(RooAbsPdf*)_pdfIter->Next())) {
    RooArgSet subAnalVars ;
    RooArgSet* allAnalVars2 = pdf->getObservables(allAnalVars) ;
    subCode[n] = pdf->getAnalyticalIntegralWN(*allAnalVars2,subAnalVars,normSet,rangeName) ;
    if (subCode[n]==0 && allAnalVars2->getSize()>0) {
      coutE(InputArguments) << "RooAddPdf::getAnalyticalIntegral(" << GetName() << ") WARNING: component PDF " << pdf->GetName() 
			    << "   advertises inconsistent set of integrals (e.g. (X,Y) but not X or Y individually."
			    << "   Distributed analytical integration disabled. Please fix PDF" << endl ;
      allOK = kFALSE ;
    }
    delete allAnalVars2 ; 
    n++ ;
  }  
  if (!allOK) return 0 ;

  // Mare all analytically integrated observables as such
  analVars.add(allAnalVars) ;

  // Store set of variables analytically integrated
  RooArgSet* intSet = new RooArgSet(allAnalVars) ;
  Int_t masterCode = _codeReg.store(subCode,_pdfList.getSize(),intSet)+1 ;

  delete[] subCode ;
  delete avIter ;

  return masterCode ;
}


Double_t RooAddPdf::analyticalIntegralWN(Int_t code, const RooArgSet* normSet, const char* rangeName) const 
{
  // Return analytical integral defined by given scenario code

  // WVE needs adaptation to handle new rangeName feature

  if (code==0) {
    return getVal(normSet) ;
  }

  // Retrieve analytical integration subCodes and set of observabels integrated over
  RooArgSet* intSet ;
  const Int_t* subCode = _codeReg.retrieve(code-1,intSet) ;
  if (!subCode) {
    coutE(InputArguments) << "RooAddPdf::analyticalIntegral(" << GetName() << "): ERROR unrecognized integration code, " << code << endl ;
    assert(0) ;    
  }

  CacheElem* cache = getProjCache(normSet,intSet,0) ; // WVE rangename here?
  updateCoefficients(*cache,normSet) ;

  // Calculate the current value of this object  
  Double_t value(0) ;

  // Do running sum of coef/pdf pairs, calculate lastCoef.
  _pdfIter->Reset() ;
  _coefIter->Reset() ;
  RooAbsPdf* pdf ;
  Double_t snormVal ;
  Int_t i(0) ;

//   cout << "ROP::aIWN updateCoefCache with rangeName = " << (rangeName?rangeName:"<null>") << endl ;
  RooArgList* snormSet = (cache->_suppNormList.getSize()>0) ? &cache->_suppNormList : 0 ;
  while((pdf = (RooAbsPdf*)_pdfIter->Next())) {
    if (_coefCache[i]) {
      snormVal = snormSet ? ((RooAbsReal*) cache->_suppNormList.at(i))->getVal() : 1.0 ;
      
      // WVE swap this?
      Double_t val = pdf->analyticalIntegralWN(subCode[i],normSet,rangeName) ;
      if (pdf->isSelectedComp()) {
	
	value += val*_coefCache[i]/snormVal ;
	//  	if (_verboseEval<0) {
	// 	cout << "RAP::aI(" << GetName() << "): value += " << val << " * " << _coefCache[i] << " / " << snormVal << endl ;
	//  	}      }
      }
      i++ ;
    }    
  }

  return value ;
}




Double_t RooAddPdf::expectedEvents(const RooArgSet* nset) const 
{  
  // Return the number of expected events, which is either the sum of all coefficients
  // or the sum of the components extended terms

  Double_t expectedTotal(0.0);
  RooAbsPdf* pdf ;
    
  if (_allExtendable) {
    
    // Sum of the extended terms
    _pdfIter->Reset() ;
    while((pdf = (RooAbsPdf*)_pdfIter->Next())) {      
      expectedTotal += pdf->expectedEvents(nset) ;
    }   
    
  } else {
    
    // Sum the coefficients
    _coefIter->Reset() ;
    RooAbsReal* coef ;
    while((coef=(RooAbsReal*)_coefIter->Next())) {
      expectedTotal += coef->getVal() ;
    }   
  }

  return expectedTotal;
}


void RooAddPdf::selectNormalization(const RooArgSet* depSet, Bool_t force) 
{
  // Ignore automatic adjustments if an explicit reference normalization has been selected

  if (!force && _refCoefNorm.getSize()!=0) {
    return ;
  }

  if (!depSet) {
    fixCoefNormalization(RooArgSet()) ;
    return ;
  }

  RooArgSet* myDepSet = getObservables(depSet) ;
  fixCoefNormalization(*myDepSet) ;
  delete myDepSet ;
}


void RooAddPdf::selectNormalizationRange(const char* rangeName, Bool_t force) 
{
  // Ignore automatic adjustments if an explicit reference range has been selected
  if (!force && _refCoefRangeName) {
    return ;
  }

  fixCoefRange(rangeName) ;
}



RooAbsGenContext* RooAddPdf::genContext(const RooArgSet &vars, const RooDataSet *prototype, 
					const RooArgSet* auxProto, Bool_t verbose) const 
{
  return new RooAddGenContext(*this,vars,prototype,auxProto,verbose) ;
}



RooArgList RooAddPdf::CacheElem::containedArgs(Action) 
{
  RooArgList allNodes;
  allNodes.add(_projList) ;
  allNodes.add(_suppProjList) ;
  allNodes.add(_refRangeProjList) ;
  allNodes.add(_rangeProjList) ;

  return allNodes ;
}
<|MERGE_RESOLUTION|>--- conflicted
+++ resolved
@@ -509,19 +509,11 @@
       Double_t lastCoef(1) ;
       for (i=0 ; i<_coefList.getSize() ; i++) {
 	_coefCache[i] = ((RooAbsPdf*)_coefList.at(i))->getVal(nset) ;
-<<<<<<< HEAD
- 	cxcoutD(ChangeTracking) << "SYNC: orig coef[" << i << "] = " << _coefCache[i] << endl ;
-	lastCoef -= _coefCache[i] ;
-      }			
-      _coefCache[_coefList.getSize()] = lastCoef ;
-      cxcoutD(ChangeTracking) << "SYNC: orig coef[" << _coefList.getSize() << "] = " << _coefCache[_coefList.getSize()] << endl ;
-=======
  	cxcoutD(Caching) << "SYNC: orig coef[" << i << "] = " << _coefCache[i] << endl ;
 	lastCoef -= _coefCache[i] ;
       }			
       _coefCache[_coefList.getSize()] = lastCoef ;
       cxcoutD(Caching) << "SYNC: orig coef[" << _coefList.getSize() << "] = " << _coefCache[_coefList.getSize()] << endl ;
->>>>>>> e44aa290
       
       
       // Warn about coefficient degeneration
@@ -555,16 +547,6 @@
     RooAbsReal* r1 = ((RooAbsReal*)cache._refRangeProjList.at(i)) ;
     RooAbsReal* r2 = ((RooAbsReal*)cache._rangeProjList.at(i)) ;
     
-<<<<<<< HEAD
-    if (dologD(Eval)) {
-      cout << "pp = " << pp->GetName() << endl ;
-      cout << "sn = " << sn->GetName() << endl ;
-      cout << "r1 = " << r1->GetName() << endl ;
-      cout << "r2 = " << r2->GetName() << endl ;
-
-      r1->Print("v") ;
-      r1->printCompactTree() ;
-=======
     cxcoutD(Caching) << "pp = " << pp->GetName() << endl 
 		     << "sn = " << sn->GetName() << endl 
 		     << "r1 = " << r1->GetName() << endl 
@@ -572,7 +554,6 @@
     if (dologD(Caching)) {
       r1->printToStream(ccoutD(Caching),Verbose) ;
       r1->printCompactTree(ccoutD(Caching)) ;
->>>>>>> e44aa290
     }
 
     Double_t proj = pp->getVal()/sn->getVal()*(r2->getVal()/r1->getVal()) ;  
