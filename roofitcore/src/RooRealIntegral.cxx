--- conflicted
+++ resolved
@@ -706,13 +706,8 @@
   }
 
 
-<<<<<<< HEAD
-  if (dologD(ChangeTracking)) {
-    cxcoutD(ChangeTracking) << "RooRealIntegral::evaluate() anaInt = " << _anaList << " numInt = " << _intList << _sumList << " mode = " ;
-=======
   if (dologD(Tracing)) {
     cxcoutD(Tracing) << "RooRealIntegral::evaluate() anaInt = " << _anaList << " numInt = " << _intList << _sumList << " mode = " ;
->>>>>>> e44aa290
     switch(_mode) {
     case Hybrid: ccoutD(Tracing) << "Hybrid" << endl ; break ;
     case Analytic: ccoutD(Tracing) << "Analytic" << endl ; break ;
