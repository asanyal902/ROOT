/*****************************************************************************
 * Project: RooFit                                                           *
 * Package: RooFitCore                                                       *
 * @(#)root/roofitcore:$Id$
 * Authors:                                                                  *
 *   WV, Wouter Verkerke, UC Santa Barbara, verkerke@slac.stanford.edu       *
 *   DK, David Kirkby,    UC Irvine,         dkirkby@uci.edu                 *
 *                                                                           *
 * Copyright (c) 2000-2005, Regents of the University of California          *
 *                          and Stanford University. All rights reserved.    *
 *                                                                           *
 * Redistribution and use in source and binary forms,                        *
 * with or without modification, are permitted according to the terms        *
 * listed in LICENSE (http://roofit.sourceforge.net/license.txt)             *
 *****************************************************************************/

// -- CLASS DESCRIPTION [MISC] --
// RooFitResult is a container class to hold the input and output
// of a PDF fit to a dataset. It contains:
//
//   - Values of all constant parameters
//   - Initial and final values of floating parameters with error
//   - Correlation matrix and global correlation coefficients
//   - NLL and EDM at mininum
//
// No references to the fitted PDF and dataset are stored

#include "RooFit.h"
#include "Riostream.h"

#include <iomanip>
#include "TMinuit.h"
#include "TMath.h"
#include "TMarker.h"
#include "TLine.h"
#include "TBox.h"
#include "TGaxis.h"
#include "TMatrix.h"
#include "TVector.h"
#include "TDirectory.h"
#include "RooFitResult.h"
#include "RooArgSet.h"
#include "RooArgList.h"
#include "RooRealVar.h"
#include "RooPlot.h"
#include "RooEllipse.h"
#include "RooRandom.h"
#include "RooMsgService.h"
<<<<<<< HEAD
=======


>>>>>>> e44aa290

ClassImp(RooFitResult) 
;


RooFitResult::RooFitResult(const char* name, const char* title) : 
  TNamed(name,title), _constPars(0), _initPars(0), _finalPars(0), _globalCorr(0), _randomPars(0), _Lt(0)
{  
  // Constructor
  if (name) appendToDir(this,kTRUE) ;
}

// added FMV, 08/13/03
RooFitResult::RooFitResult(const RooFitResult& other) : 
  TNamed(other),
  RooPrintable(other),
  RooDirItem(other),
  _status(other._status),
  _covQual(other._covQual),
  _numBadNLL(other._numBadNLL),
  _minNLL(other._minNLL),
  _edm(other._edm),
  _randomPars(0),
  _Lt(0)
{
  // Copy constructor
  _constPars = (RooArgList*) other._constPars->snapshot() ;
  _initPars = (RooArgList*) other._initPars->snapshot() ;
  _finalPars = (RooArgList*) other._finalPars->snapshot() ;
  _globalCorr = (RooArgList*) other._globalCorr->snapshot() ;
  if (other._randomPars) _randomPars = (RooArgList*) other._randomPars->snapshot() ;
  if (other._Lt) _Lt = new TMatrix(*other._Lt);
  TIterator* iter = other._corrMatrix.MakeIterator() ;
  RooArgList* corrMatrixRow(0);
  while ((corrMatrixRow=(RooArgList*)iter->Next())) 
    _corrMatrix.Add((RooArgList*)corrMatrixRow->snapshot() );
}



RooFitResult::~RooFitResult() 
{
  // Destructor
  if (_constPars) delete _constPars ;
  if (_initPars)  delete _initPars ;
  if (_finalPars) delete _finalPars ;
  if (_globalCorr) delete _globalCorr;
  if (_randomPars) delete _randomPars;
  if (_Lt) delete _Lt;

  _corrMatrix.Delete();

  removeFromDir(this) ;
}

void RooFitResult::setConstParList(const RooArgList& list) 
{
  // Fill the list of constant parameters
  if (_constPars) delete _constPars ;
  _constPars = (RooArgList*) list.snapshot() ;
  TIterator* iter = _constPars->createIterator() ;
  RooAbsArg* arg ;
  while((arg=(RooAbsArg*)iter->Next())) {
    RooRealVar* rrv = dynamic_cast<RooRealVar*>(arg) ;
    if (rrv) {
      rrv->deleteSharedProperties() ;
    }
  }
  delete iter ;
}


void RooFitResult::setInitParList(const RooArgList& list)
{
  // Fill the list of initial values of the floating parameters 
  if (_initPars) delete _initPars ;
  _initPars = (RooArgList*) list.snapshot() ;
  TIterator* iter = _initPars->createIterator() ;
  RooAbsArg* arg ;
  while((arg=(RooAbsArg*)iter->Next())) {
    RooRealVar* rrv = dynamic_cast<RooRealVar*>(arg) ;
    if (rrv) {
      rrv->deleteSharedProperties() ;
    }
  }
  delete iter ;
}


void RooFitResult::setFinalParList(const RooArgList& list)
{
  // Fill the list of final values of the floating parameters 
  if (_finalPars) delete _finalPars ;
  _finalPars = (RooArgList*) list.snapshot() ;

  TIterator* iter = _finalPars->createIterator() ;
  RooAbsArg* arg ;
  while((arg=(RooAbsArg*)iter->Next())) {
    RooRealVar* rrv = dynamic_cast<RooRealVar*>(arg) ;
    if (rrv) {
      rrv->deleteSharedProperties() ;
    }
  }
  delete iter ;
}

RooPlot *RooFitResult::plotOn(RooPlot *frame, const char *parName1, const char *parName2,
			      const char *options) const {
  // Add objects to a 2D plot that represent the fit results for the
  // two named parameters.  The input frame with the objects added is
  // returned, or zero in case of an error.  Which objects are added
  // are determined by the options string which should be a concatenation
  // of the following (not case sensitive):
  //
  //   M - a marker at the best fit result
  //   E - an error ellipse calculated at 1-sigma using the error matrix at the minimum
  //   1 - the 1-sigma error bar for parameter 1
  //   2 - the 1-sigma error bar for parameter 2
  //   B - the bounding box for the error ellipse
  //   H - a line and horizontal axis for reading off the correlation coefficient
  //   V - a line and vertical axis for reading off the correlation coefficient
  //   A - draw axes for reading off the correlation coefficients with the H or V options
  //
  // You can change the attributes of objects in the returned RooPlot using the
  // various RooPlot::getAttXxx(name) member functions, e.g.
  //
  //   plot->getAttLine("contour")->SetLineStyle(kDashed);
  //
  // Use plot->Print() for a list of all objects and their names (unfortunately most
  // of the ROOT builtin graphics objects like TLine are unnamed). Drag the left mouse
  // button along the labels of either axis button to interactively zoom in a plot.

  // lookup the input parameters by name: we require that they were floated in our fit
  const RooRealVar *par1= dynamic_cast<const RooRealVar*>(floatParsFinal().find(parName1));
  if(0 == par1) {
    coutE(InputArguments) << "RooFitResult::correlationPlot: parameter not floated in fit: " << parName1 << endl;
    return 0;
  }
  const RooRealVar *par2= dynamic_cast<const RooRealVar*>(floatParsFinal().find(parName2));
  if(0 == par2) {
    coutE(InputArguments) << "RooFitResult::correlationPlot: parameter not floated in fit: " << parName2 << endl;
    return 0;
  }

  // options are not case sensitive
  TString opt(options);
  opt.ToUpper();

  // lookup the 2x2 covariance matrix elements for these variables
  Double_t x1= par1->getVal();
  Double_t x2= par2->getVal();
  Double_t s1= par1->getError();
  Double_t s2= par2->getError();
  Double_t rho= correlation(parName1, parName2);

  // add a 1-sigma error ellipse, if requested
  if(opt.Contains("E")) {
    RooEllipse *contour= new RooEllipse("contour",x1,x2,s1,s2,rho);
    frame->addPlotable(contour);
  }

  // add the error bar for parameter 1, if requested
  if(opt.Contains("1")) {
    TLine *hline= new TLine(x1-s1,x2,x1+s1,x2);
    hline->SetLineColor(kRed);
    frame->addObject(hline);
  }

  if(opt.Contains("2")) {
    TLine *vline= new TLine(x1,x2-s2,x1,x2+s2);
    vline->SetLineColor(kRed);
    frame->addObject(vline);
  }

  if(opt.Contains("B")) {
    TBox *box= new TBox(x1-s1,x2-s2,x1+s1,x2+s2);
    box->SetLineStyle(kDashed);
    box->SetLineColor(kRed);
    box->SetFillStyle(0);
    frame->addObject(box);
  }

  if(opt.Contains("H")) {
    TLine *line= new TLine(x1-rho*s1,x2-s2,x1+rho*s1,x2+s2);
    line->SetLineStyle(kDashed);
    line->SetLineColor(kBlue);
    frame->addObject(line);
    if(opt.Contains("A")) {
      TGaxis *axis= new TGaxis(x1-s1,x2-s2,x1+s1,x2-s2,-1.,+1.,502,"-=");
      axis->SetLineColor(kBlue);
      frame->addObject(axis);
    }
  }

  if(opt.Contains("V")) {
    TLine *line= new TLine(x1-s1,x2-rho*s2,x1+s1,x2+rho*s2);
    line->SetLineStyle(kDashed);
    line->SetLineColor(kBlue);
    frame->addObject(line);
    if(opt.Contains("A")) {
      TGaxis *axis= new TGaxis(x1-s1,x2-s2,x1-s1,x2+s2,-1.,+1.,502,"-=");
      axis->SetLineColor(kBlue);
      frame->addObject(axis);
    }
  }

  // add a marker at the fitted value, if requested
  if(opt.Contains("M")) {
    TMarker *marker= new TMarker(x1,x2,20);
    marker->SetMarkerColor(kBlack);
    frame->addObject(marker);
  }

  return frame;
}

const RooArgList& RooFitResult::randomizePars() const {
  // Return a list of floating parameter values that are perturbed from the final
  // fit values by random amounts sampled from the covariance matrix. The returned
  // object is overwritten with each call and belongs to the RooFitResult. Uses
  // the "square root method" to decompose the covariance matrix, which makes inverting
  // it unnecessary.

  Int_t nPar= _finalPars->getSize();
  if(0 == _randomPars) { // first-time initialization
    assert(0 != _finalPars);
    // create the list of random values to fill
    _randomPars= (RooArgList*)_finalPars->snapshot();
    // calculate the elements of the upper-triangular matrix L that gives Lt*L = C
    // where Lt is the transpose of L (the "square-root method")
    TMatrix L(nPar,nPar);
    for(Int_t iPar= 0; iPar < nPar; iPar++) {
      // calculate the diagonal term first
      L(iPar,iPar)= covariance(iPar,iPar);
      for(Int_t k= 0; k < iPar; k++) {
	Double_t tmp= L(k,iPar);
	L(iPar,iPar)-= tmp*tmp;
      }
      L(iPar,iPar)= sqrt(L(iPar,iPar));
      // then the off-diagonal terms
      for(Int_t jPar= iPar+1; jPar < nPar; jPar++) {
	L(iPar,jPar)= covariance(iPar,jPar);
	for(Int_t k= 0; k < iPar; k++) {
	  L(iPar,jPar)-= L(k,iPar)*L(k,jPar);
	}
	L(iPar,jPar)/= L(iPar,iPar);
      }
    }
    // remember Lt
    _Lt= new TMatrix(TMatrix::kTransposed,L);
  }
  else {
    // reset to the final fit values
    *_randomPars= *_finalPars;
  }

  // create a vector of unit Gaussian variables
  TVector g(nPar);
  for(Int_t k= 0; k < nPar; k++) g(k)= RooRandom::gaussian();
  // multiply this vector by Lt to introduce the appropriate correlations
  g*= (*_Lt);
  // add the mean value offsets and store the results
  TIterator *iter= _randomPars->createIterator();
  RooRealVar *par(0);
  Int_t index(0);
  while((0 != (par= (RooRealVar*)iter->Next()))) {
    par->setVal(par->getVal() + g(index++));
  }
  delete iter;

  return *_randomPars;
}

Double_t RooFitResult::correlation(const char* parname1, const char* parname2) const 
{
  // Return the correlation between parameters 'par1' and 'par2'

  const RooArgList* row = correlation(parname1) ;
  if (!row) return 0. ;
  RooAbsArg* arg = _initPars->find(parname2) ;
  if (!arg) {
    coutE(InputArguments) << "RooFitResult::correlation: variable " << parname2 << " not a floating parameter in fit" << endl ;
    return 0. ;
  }
  return ((RooRealVar*)row->at(_initPars->index(arg)))->getVal() ;
}


const RooArgList* RooFitResult::correlation(const char* parname) const 
{
  // Return the set of correlation coefficients of parameter 'par' with
  // all other floating parameters

  RooAbsArg* arg = _initPars->find(parname) ;
  if (!arg) {
    coutE(InputArguments) << "RooFitResult::correlation: variable " << parname << " not a floating parameter in fit" << endl ;
    return 0 ;
  }    
  return (RooArgList*)_corrMatrix.At(_initPars->index(arg)) ;
}


Double_t RooFitResult::globalCorr(const char* parname) 
{
  // Return the global correlation of the named parameter
  RooAbsArg* arg = _initPars->find(parname) ;
  if (!arg) {
    coutE(InputArguments) << "RooFitResult::globalCorr: variable " << parname << " not a floating parameter in fit" << endl ;
    return 0 ;
  }    

  if (_globalCorr) {
    return ((RooAbsReal*)_globalCorr->at(_initPars->index(arg)))->getVal() ;
  } else {
    return 1.0 ; 
  }
}


const RooArgList* RooFitResult::globalCorr() 
{
  // Return the list of all global correlations
  return _globalCorr ;
}


Double_t RooFitResult::correlation(Int_t row, Int_t col) const {
  // Return a correlation matrix element addressed with numeric indices.

  const RooArgList *rowVec= (const RooArgList*)_corrMatrix.At(row);
  assert(0 != rowVec);
  const RooRealVar *elem= (const RooRealVar*)rowVec->at(col);
  assert(0 != elem);
  return elem->getVal();
}

Double_t RooFitResult::covariance(Int_t row, Int_t col) const {
  // Return the covariance matrix element addressed with numeric indices.

  const RooRealVar *rowVar= (const RooRealVar*)_finalPars->at(row);
  const RooRealVar *colVar= (const RooRealVar*)_finalPars->at(col);
  assert(0 != rowVar && 0 != colVar);
  return rowVar->getError()*colVar->getError()*correlation(row,col);  
}

void RooFitResult::printToStream(ostream& os, PrintOption opt, TString indent) const
{
  // Print fit result to stream 'os'. In Verbose mode, the contant parameters and
  // the initial and final values of the floating parameters are printed. 
  // Standard mode only the final values of the floating parameters are printed

  os << endl 
     << indent << "  RooFitResult: minimized FCN value: " << _minNLL << ", estimated distance to minimum: " << _edm << endl
     << indent << "                coviarance matrix quality: " ;
  switch(_covQual) {
  case 0: os << "Not calculated at all" ; break ;
  case 1: os << "Approximation only, not accurate" ; break ;
  case 2: os << "Full matrix, but forced positive-definite" ; break ;
  case 3: os << "Full, accurate covariance matrix" ; break ;
  }
  os << endl 
     << endl ;

  Int_t i ;
  if (opt>=Verbose) {
    if (_constPars->getSize()>0) {
      os << indent << "    Constant Parameter    Value     " << endl
	 << indent << "  --------------------  ------------" << endl ;

      for (i=0 ; i<_constPars->getSize() ; i++) {
	os << indent << "  " << setw(20) << ((RooAbsArg*)_constPars->at(i))->GetName()
	   << "  " << setw(12) << Form("%12.4e",((RooRealVar*)_constPars->at(i))->getVal())
	   << endl ;
      }

      os << endl ;
    }



    // Has any parameter asymmetric errors?
    Bool_t doAsymErr(kFALSE) ;
    for (i=0 ; i<_finalPars->getSize() ; i++) {
      if (((RooRealVar*)_finalPars->at(i))->hasAsymError()) {
	doAsymErr=kTRUE ;
	break ;
      }
    }

    if (doAsymErr) {
      os << indent << "    Floating Parameter  InitialValue    FinalValue (+HiError,-LoError)    GblCorr." << endl
	 << indent << "  --------------------  ------------  ----------------------------------  --------" << endl ;
    } else {
      os << indent << "    Floating Parameter  InitialValue    FinalValue +/-  Error     GblCorr." << endl
	 << indent << "  --------------------  ------------  --------------------------  --------" << endl ;
    }

    for (i=0 ; i<_finalPars->getSize() ; i++) {
      os << indent << "  "    << setw(20) << ((RooAbsArg*)_finalPars->at(i))->GetName() ;
      os << indent << "  "    << setw(12) << Form("%12.4e",((RooRealVar*)_initPars->at(i))->getVal())
	 << indent << "  "    << setw(12) << Form("%12.4e",((RooRealVar*)_finalPars->at(i))->getVal()) ;
      
      if (((RooRealVar*)_finalPars->at(i))->hasAsymError()) {
	os << setw(21) << Form(" (+%8.2e,-%8.2e)",((RooRealVar*)_finalPars->at(i))->getAsymErrorHi(),
	                       -1*((RooRealVar*)_finalPars->at(i))->getAsymErrorLo()) ;
      } else {
	Double_t err = ((RooRealVar*)_finalPars->at(i))->getError() ;
	os << (doAsymErr?"        ":"") << " +/- " << setw(9)  << Form("%9.2e",err) ;
      }

      if (_globalCorr) {
	os << "  "    << setw(8)  << Form("%8.6f" ,((RooRealVar*)_globalCorr->at(i))->getVal()) ;
      } else {
	os << "  <none>" ;
      } 

      os << endl ;
    }

  } else {
    os << indent << "    Floating Parameter    FinalValue +/-  Error   " << endl
       << indent << "  --------------------  --------------------------" << endl ;

    for (i=0 ; i<_finalPars->getSize() ; i++) {
      Double_t err = ((RooRealVar*)_finalPars->at(i))->getError() ;
      os << indent << "  "    << setw(20) << ((RooAbsArg*)_finalPars->at(i))->GetName()
	 << "  "    << setw(12) << Form("%12.4e",((RooRealVar*)_finalPars->at(i))->getVal())
	 << " +/- " << setw(9)  << Form("%9.2e",err)
	 << endl ;
    }
  }
  

  os << endl ;
}



void RooFitResult::fillCorrMatrix()
{
  // Extract the correlation matrix and the global correlation coefficients from the MINUIT memory buffer 
  // and fill the internal arrays.

  // Sanity check
  if (gMinuit->fNpar <= 1) {
    coutI(Minimization) << "RooFitResult::fillCorrMatrix: number of floating parameters <=1, correlation matrix not filled" << endl ;
    return ;
  }

  if (!_initPars) {
    coutE(Minimization) << "RooFitResult::fillCorrMatrix: ERROR: list of initial parameters must be filled first" << endl ;
    return ;
  }

  // Delete eventual prevous correlation data holders
  if (_globalCorr) delete _globalCorr ;

  _corrMatrix.Delete();

  // Build holding arrays for correlation coefficients
  _globalCorr = new RooArgList("globalCorrelations") ;
  TIterator* vIter = _initPars->createIterator() ;
  RooAbsArg* arg ;
  Int_t idx(0) ;
  while((arg=(RooAbsArg*)vIter->Next())) {
    // Create global correlation value holder
    TString gcName("GC[") ;
    gcName.Append(arg->GetName()) ;
    gcName.Append("]") ;
    TString gcTitle(arg->GetTitle()) ;
    gcTitle.Append(" Global Correlation") ;
    _globalCorr->addOwned(*(new RooRealVar(gcName.Data(),gcTitle.Data(),0.))) ;

    // Create array with correlation holders for this parameter
    TString name("C[") ;
    name.Append(arg->GetName()) ;
    name.Append(",*]") ;
    RooArgList* corrMatrixRow = new RooArgList(name.Data()) ;
    _corrMatrix.Add(corrMatrixRow) ;
    TIterator* vIter2 = _initPars->createIterator() ;
    RooAbsArg* arg2 ;
    while((arg2=(RooAbsArg*)vIter2->Next())) {

      TString cName("C[") ;
      cName.Append(arg->GetName()) ;
      cName.Append(",") ;
      cName.Append(arg2->GetName()) ;
      cName.Append("]") ;
      TString cTitle("Correlation between ") ;
      cTitle.Append(arg->GetName()) ;
      cTitle.Append(" and ") ;
      cTitle.Append(arg2->GetName()) ;
      corrMatrixRow->addOwned(*(new RooRealVar(cName.Data(),cTitle.Data(),0.))) ;      
    }
    delete vIter2 ;
    idx++ ;
  }
  delete vIter ;

  TIterator *gcIter = _globalCorr->createIterator() ;
  TIterator *parIter = _finalPars->createIterator() ;

  // Extract correlation information for MINUIT (code taken from TMinuit::mnmatu() )

  // WVE: This code directly manipulates minuit internal workspace, 
  //      if TMinuit code changes this may need updating
  Int_t ndex, i, j, m, n, ncoef, nparm, /*id,*/ it, ix ;
  Int_t ndi, ndj /*, iso, isw2, isw5*/;
  ncoef = (gMinuit->fNpagwd - 19) / 6;
  nparm = TMath::Min(gMinuit->fNpar,ncoef);
  RooRealVar* gcVal = 0;
  for (i = 1; i <= gMinuit->fNpar; ++i) {
    ix  = gMinuit->fNexofi[i-1];
    ndi = i*(i + 1) / 2;
    for (j = 1; j <= gMinuit->fNpar; ++j) {
      m    = TMath::Max(i,j);
      n    = TMath::Min(i,j);
      ndex = m*(m-1) / 2 + n;
      ndj  = j*(j + 1) / 2;
      gMinuit->fMATUvline[j-1] = gMinuit->fVhmat[ndex-1] / TMath::Sqrt(TMath::Abs(gMinuit->fVhmat[ndi-1]*gMinuit->fVhmat[ndj-1]));
    }
    nparm = TMath::Min(gMinuit->fNpar,ncoef);

    // Find the next global correlation slot to fill, skipping fixed parameters
    gcVal = (RooRealVar*) gcIter->Next() ;
    gcVal->setVal(gMinuit->fGlobcc[i-1]) ;

    // Fill a row of the correlation matrix
    TIterator* cIter = ((RooArgList*)_corrMatrix.At(i-1))->createIterator() ;
    for (it = 1; it <= gMinuit->fNpar ; ++it) {
      RooRealVar* cVal = (RooRealVar*) cIter->Next() ;
      cVal->setVal(gMinuit->fMATUvline[it-1]) ;
    }
    delete cIter ;
  }

  delete gcIter ;
  delete parIter ;
} 


<<<<<<< HEAD
Bool_t RooFitResult::isIdentical(const RooFitResult& other, Double_t tol, Bool_t /*verbose*/) const 
=======
Bool_t RooFitResult::isIdentical(const RooFitResult& other, Double_t tol, Double_t tolCorr, Bool_t /*verbose*/) const 
>>>>>>> e44aa290
{
  Bool_t ret = kTRUE ;

  if (fabs(_minNLL-other._minNLL)>=tol) {
    cout << "RooFitResult::isIdentical: minimized value of -log(L) is different " << _minNLL << " vs. " << other._minNLL << endl ;
    ret = kFALSE ;
  }

  for (Int_t i=0 ; i<_constPars->getSize() ; i++) {
    RooAbsReal* ov = static_cast<RooAbsReal*>(other._constPars->find(_constPars->at(i)->GetName())) ;
    if (!ov) {
      cout << "RooFitResult::isIdentical: cannot find constant parameter " << _constPars->at(i)->GetName() << " in reference" << endl ;
      ret = kFALSE ;
    }
    if (fabs(static_cast<RooAbsReal*>(_constPars->at(i))->getVal()-ov->getVal())>=tol) {
      cout << "RooFitResult::isIdentical: constant parameter " << _constPars->at(i)->GetName() 
	   << " differs in value: " << static_cast<RooAbsReal*>(_constPars->at(i))->getVal() << " vs. " << ov->getVal() << endl ;
      ret = kFALSE ;
    }
  }

  for (Int_t i=0 ; i<_initPars->getSize() ; i++) {
    RooAbsReal* ov = static_cast<RooAbsReal*>(other._initPars->find(_initPars->at(i)->GetName())) ;
    if (!ov) {
      cout << "RooFitResult::isIdentical: cannot find initial parameter " << _initPars->at(i)->GetName() << " in reference" << endl ;
      ret = kFALSE ;
    }
    if (fabs(static_cast<RooAbsReal*>(_initPars->at(i))->getVal()-ov->getVal())>=tol) {
      cout << "RooFitResult::isIdentical: initial parameter " << _initPars->at(i)->GetName() 
	   << " differs in value: " << static_cast<RooAbsReal*>(_initPars->at(i))->getVal() << " vs. " << ov->getVal() << endl ;
      ret = kFALSE ;
    }
  }

  for (Int_t i=0 ; i<_finalPars->getSize() ; i++) {
    RooAbsReal* ov = static_cast<RooAbsReal*>(other._finalPars->find(_finalPars->at(i)->GetName())) ;
    if (!ov) {
      cout << "RooFitResult::isIdentical: cannot find final parameter " << _finalPars->at(i)->GetName() << " in reference" << endl ;
      ret = kFALSE ;
    }
    if (fabs(static_cast<RooAbsReal*>(_finalPars->at(i))->getVal()-ov->getVal())>=tol) {
      cout << "RooFitResult::isIdentical: final parameter " << _finalPars->at(i)->GetName() 
	   << " differs in value: " << static_cast<RooAbsReal*>(_finalPars->at(i))->getVal() << " vs. " << ov->getVal() << endl ;
      ret = kFALSE ;
    }
  }

  // Only examine correlations for cases with >1 floating paramater
  if (_finalPars->getSize()>1) {
    
    for (Int_t i=0 ; i<_globalCorr->getSize() ; i++) {
      RooAbsReal* ov = static_cast<RooAbsReal*>(other._globalCorr->find(_globalCorr->at(i)->GetName())) ;
      if (!ov) {
	cout << "RooFitResult::isIdentical: cannot find global correlation coefficient " << _globalCorr->at(i)->GetName() << " in reference" << endl ;
	ret = kFALSE ;
      }
<<<<<<< HEAD
      if (fabs(static_cast<RooAbsReal*>(_globalCorr->at(i))->getVal()-ov->getVal())>=tol) {
=======
      if (fabs(static_cast<RooAbsReal*>(_globalCorr->at(i))->getVal()-ov->getVal())>=tolCorr) {
>>>>>>> e44aa290
	cout << "RooFitResult::isIdentical: global correlation coefficient " << _globalCorr->at(i)->GetName() 
	     << " differs in value: " << static_cast<RooAbsReal*>(_globalCorr->at(i))->getVal() << " vs. " << ov->getVal() << endl ;
	ret = kFALSE ;
      }
    }
    
    for (Int_t j=0 ; j<_corrMatrix.GetSize() ; j++) {
      RooArgList* row = (RooArgList*) _corrMatrix.At(j) ;
      RooArgList* orow = (RooArgList*) other._corrMatrix.At(j) ;
      for (Int_t i=0 ; i<row->getSize() ; i++) {
	RooAbsReal* ov = static_cast<RooAbsReal*>(orow->find(row->at(i)->GetName())) ;
	if (!ov) {
	  cout << "RooFitResult::isIdentical: cannot find correlation coefficient " << row->at(i)->GetName() << " in reference" << endl ;
	  ret = kFALSE ;
	}
<<<<<<< HEAD
	if (fabs(static_cast<RooAbsReal*>(row->at(i))->getVal()-ov->getVal())>=tol) {
=======
	if (fabs(static_cast<RooAbsReal*>(row->at(i))->getVal()-ov->getVal())>=tolCorr) {
>>>>>>> e44aa290
	  cout << "RooFitResult::isIdentical: correlation coefficient " << row->at(i)->GetName() 
	       << " differs in value: " << static_cast<RooAbsReal*>(row->at(i))->getVal() << " vs. " << ov->getVal() << endl ;
	  ret = kFALSE ;
	}
      }
    }
  }    

  return ret ;
}



RooFitResult* RooFitResult::lastMinuitFit(const RooArgList& varList) 
{
  // Verify length of supplied varList
  if (varList.getSize()>0 && varList.getSize()!=gMinuit->fNu) {
    oocoutE((TObject*)0,InputArguments) << "RooFitResult::lastMinuitFit: ERROR: supplied variable list must be either empty " << endl 
					<< "                             or match the number of variables of the last fit (" << gMinuit->fNu << ")" << endl ;
    return 0 ;
  }

  // Verify that all members of varList are of type RooRealVar
  TIterator* iter = varList.createIterator() ;
  RooAbsArg* arg  ;
  while((arg=(RooAbsArg*)iter->Next())) {
    if (!dynamic_cast<RooRealVar*>(arg)) {
      oocoutE((TObject*)0,InputArguments) << "RooFitResult::lastMinuitFit: ERROR: variable '" << arg->GetName() << "' is not of type RooRealVar" << endl ;
      return 0 ;
    }
  }
  delete iter ;

  RooFitResult* r = new RooFitResult("lastMinuitFit","Last MINUIT fit") ;

  // Extract names of fit parameters from MINUIT 
  // and construct corresponding RooRealVars
  RooArgList constPars("constPars") ;
  RooArgList floatPars("floatPars") ;

  Int_t i ;
  for (i = 1; i <= gMinuit->fNu; ++i) {
    if (gMinuit->fNvarl[i-1] < 0) continue;
    Int_t l = gMinuit->fNiofex[i-1];
    TString varName(gMinuit->fCpnam[i-1]) ;
    Bool_t isConst(l==0) ;
    
    Double_t xlo = gMinuit->fAlim[i-1];
    Double_t xhi = gMinuit->fBlim[i-1];
    Double_t xerr = gMinuit->fWerr[l-1];
    Double_t xval = gMinuit->fU[i-1] ;

    RooRealVar* var ;
    if (varList.getSize()==0) {

      if ((xlo<xhi) && !isConst) {
	var = new RooRealVar(varName,varName,xval,xlo,xhi) ;
      } else {
	var = new RooRealVar(varName,varName,xval) ;
      }
      var->setConstant(isConst) ;
    } else {

      var = (RooRealVar*) varList.at(i-1)->Clone() ;
      var->setConstant(isConst) ;
      var->setVal(xval) ;
      if (xlo<xhi) {
	var->setRange(xlo,xhi) ;
      }
      if (varName.CompareTo(var->GetName())) {
	oocoutI((TObject*)0,Eval) << "RooFitResult::lastMinuitFit: fit parameter '" << varName 
				  << "' stored in variable '" << var->GetName() << "'" << endl ;
      }

    }

    if (isConst) {
      constPars.addOwned(*var) ;
    } else {
      var->setError(xerr) ;
      floatPars.addOwned(*var) ;
    }
  }

  Int_t icode,npari,nparx ;
  Double_t fmin,edm,errdef ;
  gMinuit->mnstat(fmin,edm,errdef,npari,nparx,icode) ;
  
  r->setConstParList(constPars) ;
  r->setInitParList(floatPars) ;
  r->setFinalParList(floatPars) ;
  r->setMinNLL(fmin) ;
  r->setEDM(edm) ; 
  r->setCovQual(icode) ;
  r->setStatus(gMinuit->fStatus) ;
  r->fillCorrMatrix() ;

  return r ;
}


void RooFitResult::SetName(const char *name) 
{
  if (_dir) _dir->GetList()->Remove(this);
  TNamed::SetName(name) ;
  if (_dir) _dir->GetList()->Add(this);
}

void RooFitResult::SetNameTitle(const char *name, const char* title) 
{
  if (_dir) _dir->GetList()->Remove(this);
  TNamed::SetNameTitle(name,title) ;
  if (_dir) _dir->GetList()->Add(this);
}<|MERGE_RESOLUTION|>--- conflicted
+++ resolved
@@ -46,11 +46,8 @@
 #include "RooEllipse.h"
 #include "RooRandom.h"
 #include "RooMsgService.h"
-<<<<<<< HEAD
-=======
-
-
->>>>>>> e44aa290
+
+
 
 ClassImp(RooFitResult) 
 ;
@@ -592,11 +589,7 @@
 } 
 
 
-<<<<<<< HEAD
-Bool_t RooFitResult::isIdentical(const RooFitResult& other, Double_t tol, Bool_t /*verbose*/) const 
-=======
 Bool_t RooFitResult::isIdentical(const RooFitResult& other, Double_t tol, Double_t tolCorr, Bool_t /*verbose*/) const 
->>>>>>> e44aa290
 {
   Bool_t ret = kTRUE ;
 
@@ -653,11 +646,7 @@
 	cout << "RooFitResult::isIdentical: cannot find global correlation coefficient " << _globalCorr->at(i)->GetName() << " in reference" << endl ;
 	ret = kFALSE ;
       }
-<<<<<<< HEAD
-      if (fabs(static_cast<RooAbsReal*>(_globalCorr->at(i))->getVal()-ov->getVal())>=tol) {
-=======
       if (fabs(static_cast<RooAbsReal*>(_globalCorr->at(i))->getVal()-ov->getVal())>=tolCorr) {
->>>>>>> e44aa290
 	cout << "RooFitResult::isIdentical: global correlation coefficient " << _globalCorr->at(i)->GetName() 
 	     << " differs in value: " << static_cast<RooAbsReal*>(_globalCorr->at(i))->getVal() << " vs. " << ov->getVal() << endl ;
 	ret = kFALSE ;
@@ -673,11 +662,7 @@
 	  cout << "RooFitResult::isIdentical: cannot find correlation coefficient " << row->at(i)->GetName() << " in reference" << endl ;
 	  ret = kFALSE ;
 	}
-<<<<<<< HEAD
-	if (fabs(static_cast<RooAbsReal*>(row->at(i))->getVal()-ov->getVal())>=tol) {
-=======
 	if (fabs(static_cast<RooAbsReal*>(row->at(i))->getVal()-ov->getVal())>=tolCorr) {
->>>>>>> e44aa290
 	  cout << "RooFitResult::isIdentical: correlation coefficient " << row->at(i)->GetName() 
 	       << " differs in value: " << static_cast<RooAbsReal*>(row->at(i))->getVal() << " vs. " << ov->getVal() << endl ;
 	  ret = kFALSE ;
