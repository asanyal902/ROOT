/*****************************************************************************
 * Project: RooFit                                                           *
 * Package: RooFitCore                                                       *
 * @(#)root/roofitcore:$Id$
 * Authors:                                                                  *
 *   WV, Wouter Verkerke, UC Santa Barbara, verkerke@slac.stanford.edu       *
 *   DK, David Kirkby,    UC Irvine,         dkirkby@uci.edu                 *
 *                                                                           *
 * Copyright (c) 2000-2005, Regents of the University of California          *
 *                          and Stanford University. All rights reserved.    *
 *                                                                           *
 * Redistribution and use in source and binary forms,                        *
 * with or without modification, are permitted according to the terms        *
 * listed in LICENSE (http://roofit.sourceforge.net/license.txt)             *
 *****************************************************************************/

// -- CLASS DESCRIPTION [AUX] --
// Lightweight interface adaptor that projects a real function via summation
// of states provided in a dataset. The real function must be attached to
// the dataset before creating this binding object.
//
// If the dataset only contains category variables, the summation is optimized
// performing a weighted sum over the states of a RooSuperCategory that is
// constructed from all the categories in the dataset

#include "RooFit.h"
#include "Riostream.h"

#include "RooDataProjBinding.h"
#include "RooAbsReal.h"
#include "RooAbsData.h"
#include "Roo1DTable.h"
#include "RooSuperCategory.h"
#include "RooCategory.h"
#include "RooAbsPdf.h"
#include "RooMsgService.h"

#include <assert.h>



ClassImp(RooDataProjBinding)
;

RooDataProjBinding::RooDataProjBinding(const RooAbsReal &real, const RooAbsData& data, 
				       const RooArgSet &vars, const RooArgSet* nset) :
  RooRealBinding(real,vars,0), _first(kTRUE), _real(&real), _data(&data), _nset(nset), 
  _superCat(0), _catTable(0)
{  
  // Constructor

  // Determine if dataset contains only categories
  TIterator* iter = data.get()->createIterator() ;
  Bool_t allCat(kTRUE) ;
  RooAbsArg* arg ;
  while((arg=(RooAbsArg*)iter->Next())) {
    if (!dynamic_cast<RooCategory*>(arg)) allCat = kFALSE ;
  }
  delete iter ;

  // Determine weights of various super categories fractions
  //allCat = kFALSE ;
  if (allCat) {
     _superCat = new RooSuperCategory("superCat","superCat",*data.get()) ;
     _catTable = data.table(*_superCat) ;
  }
}



RooDataProjBinding::~RooDataProjBinding() 
{
  // Destructor, delete owned objects
  if (_superCat) delete _superCat ;
  if (_catTable) delete _catTable ;
}



Double_t RooDataProjBinding::operator()(const Double_t xvector[]) const 
{
  // Evaluate data-projected values of boud real function.
  assert(isValid());
  loadValues(xvector);    

  //RooAbsArg::setDirtyInhibit(kTRUE) ;

  Double_t result(0) ;
  Double_t wgtSum(0) ;  

  if (_catTable) {

    // Data contains only categories, sum over weighted supercategory states
    TIterator* iter = _superCat->typeIterator() ;
    RooCatType* type ;
    while((type=(RooCatType*)iter->Next())) {
      // Backprop state to data set so that _real takes appropriate value
      _superCat->setIndex(type->getVal()) ;

      // Add weighted sum
      Double_t wgt = _catTable->get(type->GetName()) ;
      if (wgt) {
	result += wgt * _real->getVal(_nset) ;
	wgtSum += wgt ;
      }
    }
    delete iter ;
    
  } else {

    // Data contains reals, sum over all entries
    Int_t i ;
    Int_t nEvt = _data->numEntries() ;

    // Procedure might be lengthy, give some progress indication
    if (_first) {
      oocoutW(_real,Eval) << "RooDataProjBinding::operator() projecting over " << nEvt << " events" << endl ;
      _first = kFALSE ;
    } else {
      if (oodologW(_real,Eval)) {
<<<<<<< HEAD
	cout << "." ; cout.flush() ;
=======
	ooccoutW(_real,Eval) << "." ; cout.flush() ;
>>>>>>> e44aa290
      }
    }

    for (i=0 ; i<nEvt ; i++) {
      _data->get(i) ;

      Double_t wgt = _data->weight() ;
      if (wgt) {
	result += wgt * _real->getVal(_nset) ;
	wgtSum += wgt ;
      }      
    }
  }

  //RooAbsArg::setDirtyInhibit(kFALSE) ;

  if (wgtSum==0) return 0 ;
  return result / wgtSum ;
}<|MERGE_RESOLUTION|>--- conflicted
+++ resolved
@@ -118,11 +118,7 @@
       _first = kFALSE ;
     } else {
       if (oodologW(_real,Eval)) {
-<<<<<<< HEAD
-	cout << "." ; cout.flush() ;
-=======
 	ooccoutW(_real,Eval) << "." ; cout.flush() ;
->>>>>>> e44aa290
       }
     }
 
