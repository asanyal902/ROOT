/*****************************************************************************
 * Project: RooFit                                                           *
 * Package: RooFitCore                                                       *
 * @(#)root/roofitcore:$Id$
 * Authors:                                                                  *
 *   WV, Wouter Verkerke, UC Santa Barbara, verkerke@slac.stanford.edu       *
 *   DK, David Kirkby,    UC Irvine,         dkirkby@uci.edu                 *
 *                                                                           *
 * Copyright (c) 2000-2005, Regents of the University of California          *
 *                          and Stanford University. All rights reserved.    *
 *                                                                           *
 * Redistribution and use in source and binary forms,                        *
 * with or without modification, are permitted according to the terms        *
 * listed in LICENSE (http://roofit.sourceforge.net/license.txt)             *
 *****************************************************************************/

// -- CLASS DESCRIPTION [DATA] --
// RooTreeData is the abstract base class for data collection that
// use a TTree as internal storage mechanism

#include "RooFit.h"
#include "RooMsgService.h"

#include "Riostream.h"
#include "Riostream.h"
#include <iomanip>
#include <fstream>
#include <vector>
#include <string>
#include <stdlib.h>
#include <math.h>

#include "TRegexp.h"
#include "TTreeFormula.h"
#include "TIterator.h"
#include "TObjArray.h"
#include "TTreeFormula.h"
#include "TIterator.h"
#include "TPaveText.h"
#include "TLeaf.h"
#include "TMath.h"
#include "TH1.h"
#include "TH2.h"
#include "TH3.h"
#include "TFile.h"
#include "TChain.h"
#include "TROOT.h"

#include "RooTreeData.h"
#include "RooAbsArg.h"
#include "RooArgSet.h"
#include "RooArgList.h"
#include "RooRealVar.h"
#include "RooAbsReal.h"
#include "RooAbsCategory.h"
#include "Roo1DTable.h"
#include "RooFormula.h"
#include "RooCategory.h"
#include "RooPlot.h"
#include "RooStringVar.h"
#include "RooHist.h"
#include "RooFormulaVar.h"
#include "RooTrace.h"
#include "RooAbsBinning.h" 
#include "RooCmdConfig.h" 
#include "RooGlobalFunc.h"

using namespace std ;

ClassImp(RooTreeData)
;

Int_t RooTreeData::_defTreeBufSize = 4096 ;


//________________________________________________________________
//   Interface functions to TTree

//________________________________________________________________
Int_t RooTreeData::Scan(const char* varexp, const char* selection, Option_t* option, 
		    Int_t nentries, Int_t firstentry) 
{
   //   Interface function to TTree::Scan
   return _tree->Scan(varexp,selection,option,nentries,firstentry) ;
}

//________________________________________________________________
Int_t RooTreeData::ScanCache(const char* varexp, const char* selection, Option_t* option, 
		    Int_t nentries, Int_t firstentry) 
{
   // Interface function to TTree::Scan
   return _cacheTree->Scan(varexp,selection,option,nentries,firstentry) ;
}
 
//________________________________________________________________
Stat_t RooTreeData::GetEntries() const
{
   // Interface function to TTree::GetEntries
   return _tree->GetEntries() ;
}
 
//________________________________________________________________
void RooTreeData::Reset(Option_t* option)
{
   // Interface function to TTree::Reset
   _tree->Reset(option) ;
}
 
//________________________________________________________________
void RooTreeData::treePrint()
{
   // Interface function to TTree::Print
   _tree->Print();
}
 
//________________________________________________________________
Int_t RooTreeData::Fill()
{
   // Interface function to TTree::Fill
   return _tree->Fill() ;
}
 
//________________________________________________________________
Int_t RooTreeData::GetEntry(Int_t entry, Int_t getall)
{
   // Interface function to TTree::GetEntry
   Int_t ret1 = _tree->GetEntry(entry,getall) ; 
   if (!ret1) return 0 ;
   _cacheTree->GetEntry(entry,getall) ; 
   return ret1 ;
}

//________________________________________________________________
//   Interface functions to TTree
//________________________________________________________________
//   Interface functions to TTree
//________________________________________________________________
//   Interface functions to TTree

RooTreeData::RooTreeData() 
{
  // Default constructor
  RooTrace::create(this) ; 
  _defCtor = kTRUE ;  
  _cacheTree = 0 ;
  _tree = 0 ;
}


RooTreeData::RooTreeData(const char *name, const char *title, const RooArgSet& vars) :
  RooAbsData(name,title,vars), _defCtor(kFALSE), _truth("Truth")
{
  // Constructor of empty collection with specified dimensions
  RooTrace::create(this) ;
  
  _tree = 0 ;
  _cacheTree = 0 ;
  createTree(name,title) ;

  // Constructor with list of variables
  initialize();
}


RooTreeData::RooTreeData(const char *name, const char *title, RooTreeData *t, 
                       const RooArgSet& vars, const char *cuts) :
 RooAbsData(name,title,vars), _defCtor(kFALSE), _truth("Truth"), 
  _blindString(t->_blindString)
{
  // Constructor from existing data collection with specified dimensions and
  // optional string expression cut

  RooTrace::create(this) ;

  _tree = 0 ;
  _cacheTree = 0 ;
  createTree(name,title) ;

  // Constructor from existing data set with list of variables and cut expression
  initialize();

  if (cuts && *cuts) {
    // Create a RooFormulaVar cut from given cut expression
    RooFormulaVar cutVar(cuts,cuts,t->_vars) ;
    loadValues(t,&cutVar);
  } else {
    loadValues(t,0);
  }
}



RooTreeData::RooTreeData(const char *name, const char *title, RooTreeData *t, 
                       const RooArgSet& vars, const RooFormulaVar& cutVar) :
  RooAbsData(name,title,vars), _defCtor(kFALSE), _truth("Truth"), 
  _blindString(t->_blindString)
{
  // Constructor from existing data collection with specified dimensions and
  // RooFormulaVar cut

  RooTrace::create(this) ;

  _tree = 0 ;
  _cacheTree = 0 ;
  createTree(name,title) ;

  // Constructor from existing data set with list of variables and cut expression
  initialize();

  // Deep clone cutVar and attach clone to this dataset
  RooArgSet* tmp = (RooArgSet*) RooArgSet(cutVar).snapshot() ;
  if (!tmp) {
    coutE(InputArguments) << "RooTreeData::RooTreeData(" << GetName() << ") Couldn't deep-clone cut variable, abort." << endl ;
    RooErrorHandler::softAbort() ;
  }

  RooFormulaVar* cloneVar = (RooFormulaVar*) tmp->find(cutVar.GetName()) ;
  cloneVar->attachDataSet(*this) ;

  loadValues(t,cloneVar);

  delete tmp ;
}


RooTreeData::RooTreeData(const char *name, const char *title, TTree *t, 
                       const RooArgSet& vars, const RooFormulaVar& cutVar) :
  RooAbsData(name,title,vars), _defCtor(kFALSE), _truth("Truth")
{
  // Constructor from external TTree with specified dimensions and
  // RooFormulaVar cut

  RooTrace::create(this) ;

  _tree = 0 ;
  _cacheTree = 0 ;
  createTree(name,title) ;

  // Constructor from existing data set with list of variables and cut expression
  initialize();

  // Deep clone cutVar and attach clone to this dataset
  RooArgSet* tmp = (RooArgSet*) RooArgSet(cutVar).snapshot() ;
  if (!tmp) {
    coutE(InputArguments) << "RooTreeData::RooTreeData(" << GetName() << ") Couldn't deep-clone cut variable, abort." << endl ;
    RooErrorHandler::softAbort() ;
  }
  RooFormulaVar* cloneVar = (RooFormulaVar*) tmp->find(cutVar.GetName()) ;
  cloneVar->attachDataSet(*this) ;

  loadValues(t,cloneVar);

  delete tmp ;
}



RooTreeData::RooTreeData(const char *name, const char *title, RooTreeData *t, 
			 const RooArgSet& vars, const RooFormulaVar* cutVar, const char* cutRange,
			 Int_t nStart, Int_t nStop, Bool_t /*copyCache*/) :
  RooAbsData(name,title,vars), _defCtor(kFALSE), _truth("Truth"), 
  _blindString(t->_blindString)
{
  // Protected constructor for internal use only

  RooTrace::create(this) ;

  _tree = 0 ;
  _cacheTree = 0 ;
  createTree(name,title) ;

  // Deep clone cutVar and attach clone to this dataset
  RooArgSet* cloneVarSet = 0;
  RooFormulaVar* cloneVar = 0;
  if (cutVar) {
    cloneVarSet = (RooArgSet*) RooArgSet(*cutVar).snapshot() ;
    if (!cloneVarSet) {
      coutE(InputArguments) << "RooTreeData::RooTreeData(" << GetName() << ") Couldn't deep-clone cut variable, abort." << endl ;
      RooErrorHandler::softAbort() ;
    }
   cloneVar = (RooFormulaVar*) cloneVarSet->find(cutVar->GetName()) ;
    cloneVar->attachDataSet(*t) ;
  }

  // Constructor from existing data set with list of variables that preserves the cache
  initialize();
  initCache(t->_cachedVars) ;
  
  loadValues(t,cloneVar,cutRange,nStart,nStop);

  // WVE copy values of cached variables here!!!

  if (cloneVarSet) delete cloneVarSet ;
}




RooTreeData::RooTreeData(const char *name, const char *title, TTree *t, 
                       const RooArgSet& vars, const char *cuts) :
  RooAbsData(name,title,vars), _defCtor(kFALSE), _truth("Truth")
{
  // Constructor from external TTree with specified dimensions and
  // optional string expression cut

  RooTrace::create(this) ;

  _tree = 0 ;
  _cacheTree = 0 ;
  createTree(name,title) ;

  // Constructor from existing TTree with list of variables and cut expression
  initialize();

  if (cuts && *cuts) {
    // Create a RooFormulaVar cut from given cut expression
    RooFormulaVar cutVar(cuts,cuts,_vars) ;
    loadValues(t,&cutVar);
  } else {
    loadValues(t,0);    
  }
}



RooTreeData::RooTreeData(const char *name, const char *filename,
		       const char *treename,
                       const RooArgSet& vars, const char *cuts) :
  RooAbsData(name,name,vars), _defCtor(kFALSE), _truth("Truth")
{
  // Constructor from external TTree with given name in given file
  // with specified dimensions and optional string expression cut

  RooTrace::create(this) ;

  _tree = 0 ;
  _cacheTree = 0 ;
  createTree(name,name) ;

  // Constructor from TTree file with list of variables and cut expression
  initialize();

  // Create a RooFormulaVar cut from given cut expression
  if (cuts && *cuts) {
    RooFormulaVar cutVar(cuts,cuts,_vars) ;    
    loadValues(filename,treename,&cutVar);
  } else {
    loadValues(filename,treename,0);
  }
}


RooTreeData::RooTreeData(RooTreeData const & other, const char* newName) : 
  RooAbsData(other,newName), _defCtor(other._defCtor), _truth("Truth")
{
  // Copy constructor
  RooTrace::create(this) ;

  _tree = 0 ;
  _cacheTree = 0 ;
  createTree(newName,other.GetTitle()) ;

  initialize() ;
  loadValues(&other,0) ;
}


void RooTreeData::createTree(const char* name, const char* title)
{
  // Create TTree object that lives in memory, independent of current
  // location of gDirectory

  TString pwd(gDirectory->GetPath()) ;
  TString memDir(gROOT->GetName()) ;
  memDir.Append(":/") ;
  gDirectory->cd(memDir) ;
  if (!_tree) {
    _tree = new TTree(name,title) ;
    _tree->SetDirectory(0) ;
  }
  if (!_cacheTree) {
    _cacheTree = new TTree(name,title) ;
    _cacheTree->SetDirectory(0) ;
  }
  gDirectory->RecursiveRemove(_tree) ;
  gDirectory->RecursiveRemove(_cacheTree) ;
  gDirectory->cd(pwd) ;
  
}


RooTreeData::~RooTreeData()
{
  // Destructor
  RooTrace::destroy(this) ;

  delete _tree ;
  delete _cacheTree ;
}


void RooTreeData::initialize() {
  // Attach variables of internal ArgSet 
  // to the corresponding TTree branches

  // Recreate (empty) cache tree
  createTree(GetName(),GetTitle()) ;

  // Attach each variable to the dataset
  _iterator->Reset() ;  
  RooAbsArg *var;
  while((0 != (var= (RooAbsArg*)_iterator->Next()))) {
    var->attachToTree(*_tree,_defTreeBufSize) ;
  }
}


void RooTreeData::initCache(const RooArgSet& cachedVars) 
{
  // Initialize cache of dataset: attach variables of cache ArgSet
  // to the corresponding TTree branches

  // iterate over the cache variables for this dataset
  _cachedVars.removeAll() ;
  TIterator* iter = cachedVars.createIterator() ;
  RooAbsArg *var;
  while((0 != (var= (RooAbsArg*)iter->Next()))) {    
    var->attachToTree(*_cacheTree,_defTreeBufSize) ;
    _cachedVars.add(*var) ;
  }
  delete iter ;
}


void RooTreeData::loadValues(const char *filename, const char *treename,
			    RooFormulaVar* cutVar) {
  // Load TTree name 'treename' from file 'filename' and pass call
  // to loadValue(TTree*,...)

  TFile *file= (TFile*)gROOT->GetListOfFiles()->FindObject(filename);
  if(!file) file= new TFile(filename);
  if(!file) {
    coutE(InputArguments) << "RooTreeData::loadValues: unable to open " << filename << endl;
  }
  else {
    TTree* tree= (TTree*)gDirectory->Get(treename);
    loadValues(tree,cutVar);
  }
}



void RooTreeData::loadValues(const RooTreeData *t, RooFormulaVar* select, 
			     const char* rangeName, Int_t nStart, Int_t nStop)  
{
  // Load values from dataset 't' into this data collection, optionally
  // selecting events using 'select' RooFormulaVar
  //

  // Redirect formula servers to source data row
  if (select) {
    select->recursiveRedirectServers(*t->get()) ;

    RooArgSet branchList ;
    select->branchNodeServerList(&branchList) ;
    TIterator* iter = branchList.createIterator() ;
    RooAbsArg* arg ;
    while((arg=(RooAbsArg*)iter->Next())) {
      arg->setOperMode(RooAbsArg::ADirty) ;
    }
    delete iter ;
  }

  // Force RDS internal initialization
  t->get(0) ;

  // Loop over events in source tree   
  RooAbsArg* arg = 0;
  Int_t nevent = nStop < t->numEntries() ? nStop : t->numEntries() ;
  Bool_t allValid ;

  for(Int_t i=nStart; i < nevent ; ++i) {
    t->_tree->GetEntry(i,1) ;
    t->_cacheTree->GetEntry(i,1) ;

    // Does this event pass the cuts?
    if (select && select->getVal()==0) {
      continue ; 
    }
    
    _vars = t->_vars ;
    _iterator->Reset() ;

    // Check that all copied values are valid
    allValid=kTRUE ;
    while((arg=(RooAbsArg*)_iterator->Next())) {
      if (!arg->isValid() || (rangeName && !arg->inRange(rangeName))) {
	allValid=kFALSE ;
	break ;
      }
    }
    if (!allValid) continue ;

    _cachedVars = t->_cachedVars ;
    Fill() ;
   }
  
  SetTitle(t->GetTitle());
}


void RooTreeData::loadValues(const TTree *t, RooFormulaVar* select, const char* /*rangeName*/, Int_t /*nStart*/, Int_t /*nStop*/) 
{
  // Load values from tree 't' into this data collection, optionally
  // selecting events using 'select' RooFormulaVar
  //
  // The source tree 't' is first clone as not disturb its branch
  // structure when retrieving information from it.

  // Clone source tree
  // WVE Clone() crashes on trees, CloneTree() crashes on tchains :-(
  TTree* tClone ;
  if (dynamic_cast<const TChain*>(t)) {
    tClone = (TTree*) t->Clone() ; 
  } else {
    tClone = ((TTree*)t)->CloneTree() ;
  }
  tClone->SetDirectory(0) ;
    
  // Clone list of variables  
  RooArgSet *sourceArgSet = (RooArgSet*) _vars.snapshot(kFALSE) ;
  
  // Attach args in cloned list to cloned source tree
  TIterator* sourceIter =  sourceArgSet->createIterator() ;
  RooAbsArg* sourceArg = 0;
  while ((sourceArg=(RooAbsArg*)sourceIter->Next())) {
    sourceArg->attachToTree(*tClone,_defTreeBufSize) ;
  }

  // Redirect formula servers to sourceArgSet
  if (select) {
    select->recursiveRedirectServers(*sourceArgSet) ;

    RooArgSet branchList ;
    select->branchNodeServerList(&branchList) ;
    TIterator* iter = branchList.createIterator() ;
    RooAbsArg* arg ;
    while((arg=(RooAbsArg*)iter->Next())) {
      arg->setOperMode(RooAbsArg::ADirty) ;
    }
    delete iter ;
  }

  // Loop over events in source tree   
  RooAbsArg* destArg = 0;
  Int_t numInvalid(0) ;
  Int_t nevent= (Int_t)tClone->GetEntries();
  for(Int_t i=0; i < nevent; ++i) {
    Int_t entryNumber=tClone->GetEntryNumber(i);
    if (entryNumber<0) break;
    tClone->GetEntry(entryNumber,1);
 
    // Copy from source to destination
     _iterator->Reset() ;
     sourceIter->Reset() ;
     Bool_t allOK(kTRUE) ;
     while ((destArg = (RooAbsArg*)_iterator->Next())) {              
       sourceArg = (RooAbsArg*) sourceIter->Next() ;
       destArg->copyCache(sourceArg) ;
       if (!destArg->isValid()) {
	 numInvalid++ ;
	 allOK=kFALSE ;
	 break ;
       }       
     }   

     // Does this event pass the cuts?
     if (!allOK || (select && select->getVal()==0)) {
       continue ; 
     }

     Fill() ;
   }

  if (numInvalid>0) {
    coutI(Eval) << "RooTreeData::loadValues(" << GetName() << ") Ignored " << numInvalid << " out of range events" << endl ;
  }
  
  SetTitle(t->GetTitle());

  delete sourceIter ;
  delete sourceArgSet ;
  delete tClone ;
}


void RooTreeData::dump() {
  // DEBUG: Dump contents

  RooAbsArg* arg ;

  // Header line
  _iterator->Reset() ;
  while ((arg = (RooAbsArg*)_iterator->Next())) {       
    cout << arg->GetName() << "  " ;
  }  
  cout << endl ;
     
  // Dump contents 
  Int_t nevent= (Int_t)_tree->GetEntries();
  for(Int_t i=0; i < nevent; ++i) {
    Int_t entryNumber=_tree->GetEntryNumber(i);
    if (entryNumber<0) break;
    get(entryNumber);
     
    _iterator->Reset() ;
    // Copy from source to destination
    while ((arg = (RooAbsArg*)_iterator->Next())) {
     arg->writeToStream(cout,kTRUE) ; 
     cout << " " ;
     }  
    cout << endl ;
  }
}


void RooTreeData::resetCache() 
{
  // Reset the cache 

  // Empty list of cached functions
  _cachedVars.removeAll() ;

  // Delete & recreate cache tree 
  delete _cacheTree ;
  _cacheTree = 0 ;
  createTree(GetName(),GetTitle()) ;

  return ;
}



Bool_t RooTreeData::changeObservableName(const char* from, const char* to) 
{
  // Find observable to be changed
  RooAbsArg* var = _vars.find(from) ;

  // Check that we found it
  if (!var) {
    coutE(InputArguments) << "RooTreeData::changeObservableName(" << GetName() << " no observable " << from << " in this dataset" << endl ;
    return kTRUE ;
  }

  // Process name change
  var->SetName(to) ;
  
  // If variable have default tree branch association (varName=vranchName) now make
  // branch association explicit as default will no longer hold
  if (!var->getStringAttribute("BranchName")) {
    var->setStringAttribute("BranchName",from) ;
  }

  return kFALSE ;
}



void RooTreeData::setArgStatus(const RooArgSet& set, Bool_t active) 
{
  TIterator* iter = set.createIterator() ;
  RooAbsArg* arg ;
  while ((arg=(RooAbsArg*)iter->Next())) {
    RooAbsArg* depArg = _vars.find(arg->GetName()) ;
    if (!depArg) {
      coutE(InputArguments) << "RooTreeData::setArgStatus(" << GetName() 
			    << ") dataset doesn't contain variable " << arg->GetName() << endl ;
      continue ;
    }
    depArg->setTreeBranchStatus(*_tree,active) ;
  }
  delete iter ;
}



void RooTreeData::cacheArgs(RooArgSet& newVarSet, const RooArgSet* nset) 
{
  // Cache given RooAbsArgs with this tree: The tree is
  // given direct write access of the args internal cache
  // the args values is pre-calculated for all data points
  // in this data collection. Upon a get() call, the
  // internal cache of 'newVar' will be loaded with the
  // precalculated value and it's dirty flag will be cleared.

  TIterator *iter = newVarSet.createIterator() ;
  RooAbsArg *arg ;

  Bool_t doTreeFill = (_cachedVars.getSize()==0) ;
    
  while ((arg=(RooAbsArg*)iter->Next())) {
    // Attach original newVar to this tree
    arg->attachToTree(*_cacheTree,_defTreeBufSize) ;
    arg->redirectServers(_vars) ;
    _cachedVars.add(*arg) ;
  }
  
  // Refill regular and cached variables of current tree from clone
  for (int i=0 ; i<GetEntries() ; i++) {
    get(i) ;
    
    // Evaluate the cached variables and store the results
    iter->Reset() ;
    while ((arg=(RooAbsArg*)iter->Next())) {
      arg->setValueDirty() ;
      arg->syncCache(nset) ;
      if (!doTreeFill) {
	arg->fillTreeBranch(*_cacheTree) ;
      }
    }

    if (doTreeFill) {
      _cacheTree->Fill() ;
    }
  }

  delete iter ;
}



const RooArgSet* RooTreeData::get(Int_t index) const 
{
  // Load the n-th data point (n='index') in memory
  // and return a pointer to the internal RooArgSet
  // holding its coordinates.

  checkInit() ;

  Int_t ret = ((RooTreeData*)this)->GetEntry(index, 1) ;
  if(!ret) return 0;

  if (_doDirtyProp) {
    // Raise all dirty flags 
    _iterator->Reset() ;
    RooAbsArg* var = 0;
    while ((var=(RooAbsArg*)_iterator->Next())) {
      var->setValueDirty() ; // This triggers recalculation of all clients
    } 
    
    _cacheIter->Reset() ;
    while ((var=(RooAbsArg*)_cacheIter->Next())) {
      var->setValueDirty()  ; // This triggers recalculation of all clients, but doesn't recalculate self
      var->clearValueDirty() ; 
    } 
  }

  return &_vars;
}


RooAbsArg* RooTreeData::addColumn(RooAbsArg& newVar)
{
  // Add a new column to the data set which holds the pre-calculated values
  // of 'newVar'. This operation is only meaningful if 'newVar' is a derived
  // value.
  //
  // The return value points to the added element holding 'newVar's value
  // in the data collection. The element is always the corresponding fundamental
  // type of 'newVar' (e.g. a RooRealVar if 'newVar' is a RooFormulaVar)
  //
  // Note: This function is explicitly NOT intended as a speed optimization
  //       opportunity for the user. Components of complex PDFs that can be
  //       precalculated with the dataset are automatically identified as such
  //       and will be precalculated when fitting to a dataset
  // 
  //       By forcibly precalculating functions with non-trivial Jacobians,
  //       or functions of multiple variables occurring in the data set,
  //       using addColumn(), you may alter the outcome of the fit. 
  //
  //       Only in cases where such a modification of fit behaviour is intentional, 
  //       this function should be used. (E.g collapsing a continuous B0 flavour
  //       probability into a 2-state B0/B0bar category)

  checkInit() ;

  // Create a fundamental object of the right type to hold newVar values
  RooAbsArg* valHolder= newVar.createFundamental();
  // Sanity check that the holder really is fundamental
  if(!valHolder->isFundamental()) {
    coutE(InputArguments) << GetName() << "::addColumn: holder argument is not fundamental: \""
	 << valHolder->GetName() << "\"" << endl;
    return 0;
  }

  // Clone variable and attach to cloned tree 
  RooArgSet* newVarCloneList = (RooArgSet*) RooArgSet(newVar).snapshot() ;  
  if (!newVarCloneList) {
    coutE(InputArguments) << "RooTreeData::addColumn(" << GetName() << ") Couldn't deep-clone variable to add, abort." << endl ;
    return 0 ;
  }
  RooAbsArg* newVarClone = newVarCloneList->find(newVar.GetName()) ;

  newVarClone->recursiveRedirectServers(_vars,kFALSE) ;

  // Attach value place holder to this tree
  ((RooAbsArg*)valHolder)->attachToTree(*_tree,_defTreeBufSize) ;
  _vars.addOwned(*valHolder) ;

  // Fill values of of placeholder
  for (int i=0 ; i<GetEntries() ; i++) {
    get(i) ;

    newVarClone->syncCache(&_vars) ;
    valHolder->copyCache(newVarClone) ;
    valHolder->fillTreeBranch(*_tree) ;
  }
  
  delete newVarCloneList;  
  return valHolder ;
}



RooArgSet* RooTreeData::addColumns(const RooArgList& varList)
{
  TIterator* vIter = varList.createIterator() ;
  RooAbsArg* var ;

  checkInit() ;

  TList cloneSetList ;
  RooArgSet cloneSet ;
  RooArgSet* holderSet = new RooArgSet ;

  while((var=(RooAbsArg*)vIter->Next())) {
    // Create a fundamental object of the right type to hold newVar values
    RooAbsArg* valHolder= var->createFundamental();
    holderSet->add(*valHolder) ;

    // Sanity check that the holder really is fundamental
    if(!valHolder->isFundamental()) {
      coutE(InputArguments) << GetName() << "::addColumn: holder argument is not fundamental: \""
	   << valHolder->GetName() << "\"" << endl;
      return 0;
    }
    
    // Clone variable and attach to cloned tree 
    RooArgSet* newVarCloneList = (RooArgSet*) RooArgSet(*var).snapshot() ;  
    if (!newVarCloneList) {
      coutE(InputArguments) << "RooTreeData::RooTreeData(" << GetName() << ") Couldn't deep-clone variable " << var->GetName() << ", abort." << endl ;
      return 0 ;
    }
    RooAbsArg* newVarClone = newVarCloneList->find(var->GetName()) ;   
    newVarClone->recursiveRedirectServers(_vars,kFALSE) ;
    newVarClone->recursiveRedirectServers(*holderSet,kFALSE) ;

    cloneSetList.Add(newVarCloneList) ;
    cloneSet.add(*newVarClone) ;

    // Attach value place holder to this tree
    ((RooAbsArg*)valHolder)->attachToTree(*_tree,_defTreeBufSize) ;
    _vars.addOwned(*valHolder) ;
  }
  delete vIter ;


  TIterator* cIter = cloneSet.createIterator() ;
  TIterator* hIter = holderSet->createIterator() ;
  RooAbsArg *clone, *holder ;
  // Fill values of of placeholder
  for (int i=0 ; i<GetEntries() ; i++) {
    get(i) ;

    cIter->Reset() ;
    hIter->Reset() ;
    while((clone=(RooAbsArg*)cIter->Next())) {
      holder = (RooAbsArg*)hIter->Next() ;

      clone->syncCache(&_vars) ;
      holder->copyCache(clone) ;
      holder->fillTreeBranch(*_tree) ;
    }
  }
  
  delete cIter ;
  delete hIter ;

  cloneSetList.Delete() ;
  return holderSet ;
}




TList* RooTreeData::split(const RooAbsCategory& splitCat) const
{
  // Sanity check
  if (!splitCat.dependsOn(*get())) {
    coutE(InputArguments) << "RooTreeData::split(" << GetName() << ") ERROR category " << splitCat.GetName() 
	 << " doesn't depend on any variable in this dataset" << endl ;
    return 0 ;
  }

  // Clone splitting category and attach to self
  RooAbsCategory* cloneCat =0;
  RooArgSet* cloneSet = 0;
  if (splitCat.isDerived()) {
    cloneSet = (RooArgSet*) RooArgSet(splitCat).snapshot(kTRUE) ;
    if (!cloneSet) {
      coutE(InputArguments) << "RooTreeData::split(" << GetName() << ") Couldn't deep-clone splitting category, abort." << endl ;
      return 0 ;
    }
    cloneCat = (RooAbsCategory*) cloneSet->find(splitCat.GetName()) ;
    cloneCat->attachDataSet(*this) ;
  } else {
    cloneCat = dynamic_cast<RooAbsCategory*>(get()->find(splitCat.GetName())) ;
    if (!cloneCat) {
      coutE(InputArguments) << "RooTreeData::split(" << GetName() << ") ERROR category " << splitCat.GetName() 
	   << " is fundamental and does not appear in this dataset" << endl ;
      return 0 ;      
    }
  }

  // Split a dataset in a series of subsets, each corresponding
  // to a state of splitCat
  TList* dsetList = new TList ;

  // Construct set of variables to be included in split sets = full set - split category
  RooArgSet subsetVars(*get()) ;
  if (splitCat.isDerived()) {
    RooArgSet* vars = splitCat.getVariables() ;
    subsetVars.remove(*vars,kTRUE,kTRUE) ;
    delete vars ;
  } else {
    subsetVars.remove(splitCat,kTRUE,kTRUE) ;
  }
  
  // Loop over dataset and copy event to matching subset
  Int_t i ;
  for (i=0 ; i<numEntries() ; i++) {
    const RooArgSet* row =  get(i) ;
    RooAbsData* subset = (RooAbsData*) dsetList->FindObject(cloneCat->getLabel()) ;
    if (!subset) {
      subset = emptyClone(cloneCat->getLabel(),cloneCat->getLabel(),&subsetVars) ;
      dsetList->Add((RooAbsArg*)subset) ;
    }
    subset->add(*row,weight()) ;
  }

  delete cloneSet ;
  return dsetList ;
}


RooPlot* RooTreeData::plotOn(RooPlot* frame, const RooLinkedList& argList) const
{
  // Plot dataset on specified frame. By default an unbinned dataset will use the default binning of
  // the target frame. A binned dataset will by default retain its intrinsic binning.
  //
  // The following optional named arguments can be used to modify the default behavior
  //
  // Data representation options
  // ---------------------------
  // Asymmetry(const RooCategory& c) -- Show the asymmetry of the daya in given two-state category [F(+)-F(-)] / [F(+)+F(-)]. 
  //                                    Category must have two states with indices -1 and +1 or three states with indeces -1,0 and +1.
  // ErrorType(RooAbsData::EType)    -- Select the type of error drawn: Poisson (default) draws asymmetric Poisson
  //                                    confidence intervals. SumW2 draws symmetric sum-of-weights error
  // Binning(double xlo, double xhi, -- Use specified binning to draw dataset
  //                      int nbins)
  // Binning(const RooAbsBinning&)   -- Use specified binning to draw dataset
  // Binning(const char* name)       -- Use binning with specified name to draw dataset
  // RefreshNorm(Bool_t flag)        -- Force refreshing for PDF normalization information in frame.
  //                                    If set, any subsequent PDF will normalize to this dataset, even if it is
  //                                    not the first one added to the frame. By default only the 1st dataset
  //                                    added to a frame will update the normalization information
  //
  // Histogram drawing options
  // -------------------------
  // DrawOption(const char* opt)     -- Select ROOT draw option for resulting TGraph object
  // LineStyle(Int_t style)          -- Select line style by ROOT line style code, default is solid
  // LineColor(Int_t color)          -- Select line color by ROOT color code, default is black
  // LineWidth(Int_t width)          -- Select line with in pixels, default is 3
  // MarkerStyle(Int_t style)        -- Select the ROOT marker style, default is 21
  // MarkerColor(Int_t color)        -- Select the ROOT marker color, default is black
  // MarkerSize(Double_t size)       -- Select the ROOT marker size
  // XErrorSize(Double_t frac)       -- Select size of X error bar as fraction of the bin width, default is 1
  //
  //
  // Misc. other options
  // -------------------
  // Name(const chat* name)          -- Give curve specified name in frame. Useful if curve is to be referenced later
  // Invisble(Bool_t flag)           -- Add curve to frame, but do not display. Useful in combination AddTo()
  // AddTo(const char* name,         -- Add constructed histogram to already existing histogram with given name and relative weight factors
  // double_t wgtSelf, double_t wgtOther)
  // 
  //                                    
  //

  // New experimental plotOn() with varargs...

  // Define configuration for this method
  RooCmdConfig pc(Form("RooTreeData::plotOn(%s)",GetName())) ;
  pc.defineString("drawOption","DrawOption",0,"P") ;
  pc.defineString("cutRange","CutRange",0,"",kTRUE) ;
  pc.defineString("cutString","CutSpec",0,"") ;
  pc.defineString("histName","Name",0,"") ;
  pc.defineObject("cutVar","CutVar",0) ;
  pc.defineObject("binning","Binning",0) ;
  pc.defineString("binningName","BinningName",0,"") ;
  pc.defineInt("nbins","BinningSpec",0,100) ;
  pc.defineDouble("xlo","BinningSpec",0,0) ;
  pc.defineDouble("xhi","BinningSpec",1,1) ;
  pc.defineObject("asymCat","Asymmetry",0) ;
  pc.defineInt("lineColor","LineColor",0,-999) ;
  pc.defineInt("lineStyle","LineStyle",0,-999) ;
  pc.defineInt("lineWidth","LineWidth",0,-999) ;
  pc.defineInt("markerColor","MarkerColor",0,-999) ;
  pc.defineInt("markerStyle","MarkerStyle",0,-999) ;
  pc.defineDouble("markerSize","MarkerSize",0,-999) ;
  pc.defineInt("errorType","DataError",0,(Int_t)RooAbsData::Poisson) ;
  pc.defineInt("histInvisible","Invisible",0,0) ;
  pc.defineInt("refreshFrameNorm","RefreshNorm",0,0) ;
  pc.defineString("addToHistName","AddTo",0,"") ;
  pc.defineDouble("addToWgtSelf","AddTo",0,1.) ;
  pc.defineDouble("addToWgtOther","AddTo",1,1.) ;
  pc.defineDouble("xErrorSize","XErrorSize",0,1.) ;
  pc.defineMutex("DataError","Asymmetry") ;
  pc.defineMutex("Binning","BinningName","BinningSpec") ;

  // Process & check varargs 
  pc.process(argList) ;
  if (!pc.ok(kTRUE)) {
    return frame ;
  }

  PlotOpt o ;

  // Extract values from named arguments
  o.drawOptions = pc.getString("drawOption") ;
  o.cuts = pc.getString("cutString") ;
  if (pc.hasProcessed("Binning")) {
    o.bins = (RooAbsBinning*) pc.getObject("binning") ;
  } else if (pc.hasProcessed("BinningName")) {
    o.bins = &frame->getPlotVar()->getBinning(pc.getString("binningName")) ;
  } else if (pc.hasProcessed("BinningSpec")) {
    Double_t xlo = pc.getDouble("xlo") ;
    Double_t xhi = pc.getDouble("xhi") ;
    o.bins = new RooUniformBinning((xlo==xhi)?frame->getPlotVar()->getMin():xlo,
				   (xlo==xhi)?frame->getPlotVar()->getMax():xhi,pc.getInt("nbins")) ;
  }
  const RooAbsCategoryLValue* asymCat = (const RooAbsCategoryLValue*) pc.getObject("asymCat") ;
  o.etype = (RooAbsData::ErrorType) pc.getInt("errorType") ;
  o.histInvisible = pc.getInt("histInvisible") ;
  o.xErrorSize = pc.getDouble("xErrorSize") ;
  o.cutRange = pc.getString("cutRange",0,kTRUE) ;
  o.histName = pc.getString("histName",0,kTRUE) ;
  o.addToHistName = pc.getString("addToHistName",0,kTRUE) ;
  o.addToWgtSelf = pc.getDouble("addToWgtSelf") ;
  o.addToWgtOther = pc.getDouble("addToWgtOther") ;
  o.refreshFrameNorm = pc.getInt("refreshFrameNorm") ;
  
  if (o.addToHistName && !frame->findObject(o.addToHistName,RooHist::Class())) {
    coutE(InputArguments) << "RooTreeData::plotOn(" << GetName() << ") cannot find existing histogram " << o.addToHistName << " to add to in RooPlot" << endl ;
    return frame ;
  }

  RooPlot* ret ;
  if (!asymCat) {
    ret = plotOn(frame,o) ;
  } else {
    ret = plotAsymOn(frame,*asymCat,o) ;    
  }

  Int_t lineColor   = pc.getInt("lineColor") ;
  Int_t lineStyle   = pc.getInt("lineStyle") ;
  Int_t lineWidth   = pc.getInt("lineWidth") ;
  Int_t markerColor = pc.getInt("markerColor") ;
  Int_t markerStyle = pc.getInt("markerStyle") ;
  Size_t markerSize  = pc.getDouble("markerSize") ;
  if (lineColor!=-999) ret->getAttLine()->SetLineColor(lineColor) ;
  if (lineStyle!=-999) ret->getAttLine()->SetLineStyle(lineStyle) ;
  if (lineWidth!=-999) ret->getAttLine()->SetLineWidth(lineWidth) ;
  if (markerColor!=-999) ret->getAttMarker()->SetMarkerColor(markerColor) ;
  if (markerStyle!=-999) ret->getAttMarker()->SetMarkerStyle(markerStyle) ;
  if (markerSize!=-999) ret->getAttMarker()->SetMarkerSize(markerSize) ;

  if (pc.hasProcessed("BinningSpec")) {
    delete o.bins ;
  }

  return ret ;
}


RooPlot *RooTreeData::plotOn(RooPlot *frame, PlotOpt o) const 
{
  // Create and fill a histogram of the frame's variable and append it to the frame.
  // The frame variable must be one of the data sets dimensions.
  //
  // The plot range and the number of plot bins is determined by the parameters
  // of the plot variable of the frame (RooAbsReal::setPlotRange(), RooAbsReal::setPlotBins())
  // 
  // The optional cut string expression can be used to select the events to be plotted.
  // The cut specification may refer to any variable contained in the data set
  //
  // The drawOptions are passed to the TH1::Draw() method

  if(0 == frame) {
    coutE(Plotting) << ClassName() << "::" << GetName() << ":plotOn: frame is null" << endl;
    return 0;
  }
  RooAbsRealLValue *var= (RooAbsRealLValue*) frame->getPlotVar();
  if(0 == var) {
    coutE(Plotting) << ClassName() << "::" << GetName()
	 << ":plotOn: frame does not specify a plot variable" << endl;
    return 0;
  }

  // create and fill a temporary histogram of this variable
  TString histName(GetName());
  histName.Append("_plot");
  TH1F *hist ;
  if (o.bins) {
    hist= static_cast<TH1F*>(var->createHistogram(histName.Data(), RooFit::AxisLabel("Events"), RooFit::Binning(*o.bins))) ;
  } else {
    hist= var->createHistogram(histName.Data(), "Events", 
			       frame->GetXaxis()->GetXmin(), frame->GetXaxis()->GetXmax(), frame->GetNbinsX());
  }

  // Keep track of sum-of-weights error
  hist->Sumw2() ;

  if(0 == fillHistogram(hist,RooArgList(*var),o.cuts,o.cutRange)) {
    coutE(Plotting) << ClassName() << "::" << GetName()
	 << ":plotOn: fillHistogram() failed" << endl;
    return 0;
  }

  // If frame has no predefined bin width (event density) it will be adjusted to 
  // our histograms bin width so we should force that bin width here
  Double_t nomBinWidth ;
  if (frame->getFitRangeNEvt()==0 && o.bins) {
    nomBinWidth = o.bins->averageBinWidth() ;
  } else {
    nomBinWidth = o.bins ? frame->getFitRangeBinW() : 0 ;
  }

  // convert this histogram to a RooHist object on the heap
  RooHist *graph= new RooHist(*hist,nomBinWidth,1,o.etype,o.xErrorSize);
  if(0 == graph) {
    coutE(Plotting) << ClassName() << "::" << GetName()
	 << ":plotOn: unable to create a RooHist object" << endl;
    delete hist;
    return 0;
  }  

  // If the dataset variable has a wide range than the plot variable,
  // calculate the number of entries in the dataset in the plot variable fit range
  RooAbsRealLValue* dataVar = (RooAbsRealLValue*) _vars.find(var->GetName()) ;
  Double_t nEnt(sumEntries()) ;
  if (dataVar->getMin()<var->getMin() || dataVar->getMax()>var->getMax()) {
    RooAbsData* tmp = ((RooTreeData*)this)->reduce(*var) ;
    nEnt = tmp->sumEntries() ;
    delete tmp ;
  }

  // Store the number of entries before the cut, if any was made
  if ((o.cuts && strlen(o.cuts)) || o.cutRange) {
    coutI(Plotting) << "RooTreeData::plotOn: plotting " << hist->GetSum() << " events out of " << nEnt << " total events" << endl ;
    graph->setRawEntries(nEnt) ;
  }

  // Add self to other hist if requested
  if (o.addToHistName) {
    RooHist* otherGraph = static_cast<RooHist*>(frame->findObject(o.addToHistName,RooHist::Class())) ;

    if (!graph->hasIdenticalBinning(*otherGraph)) {
      coutE(Plotting) << "RooTreeData::plotOn: ERROR Histogram to be added to, '" << o.addToHistName << "',has different binning" << endl ;
      delete graph ;
      return frame ;
    }

    RooHist* sumGraph = new RooHist(*graph,*otherGraph,o.addToWgtSelf,o.addToWgtOther,o.etype) ;
    delete graph ;
    graph = sumGraph ;
  }  

  // Rename graph if requested
  if (o.histName) {
    graph->SetName(o.histName) ;
  }

  // initialize the frame's normalization setup, if necessary
  frame->updateNormVars(_vars);


  // add the RooHist to the specified plot
  frame->addPlotable(graph,o.drawOptions,o.histInvisible,o.refreshFrameNorm);



  // cleanup
  delete hist;

  return frame;  
}




RooPlot* RooTreeData::plotAsymOn(RooPlot* frame, const RooAbsCategoryLValue& asymCat, PlotOpt o) const 
{
  // Create and fill a histogram with the asymmetry N[+] - N[-] / ( N[+] + N[-] ),
  // where N(+/-) is the number of data points with asymCat=+1 and asymCat=-1 
  // as function of the frames variable. The asymmetry category 'asymCat' must
  // have exactly 2 (or 3) states defined with index values +1,-1 (and 0)
  // 
  // The plot range and the number of plot bins is determined by the parameters
  // of the plot variable of the frame (RooAbsReal::setPlotRange(), RooAbsReal::setPlotBins())
  // 
  // The optional cut string expression can be used to select the events to be plotted.
  // The cut specification may refer to any variable contained in the data set
  //
  // The drawOptions are passed to the TH1::Draw() method

  if(0 == frame) {
    coutE(Plotting) << ClassName() << "::" << GetName() << ":plotAsymOn: frame is null" << endl;
    return 0;
  }
  RooAbsRealLValue *var= (RooAbsRealLValue*) frame->getPlotVar();
  if(0 == var) {
    coutE(Plotting) << ClassName() << "::" << GetName()
	 << ":plotAsymOn: frame does not specify a plot variable" << endl;
    return 0;
  }

  // create and fill temporary histograms of this variable for each state
  TString hist1Name(GetName()),hist2Name(GetName());
  hist1Name.Append("_plot1");
  TH1F *hist1, *hist2 ;
  hist2Name.Append("_plot2");

  if (o.bins) {
    hist1= var->createHistogram(hist1Name.Data(), "Events", *o.bins) ;
    hist2= var->createHistogram(hist2Name.Data(), "Events", *o.bins) ;
  } else {
    hist1= var->createHistogram(hist1Name.Data(), "Events", 
				frame->GetXaxis()->GetXmin(), frame->GetXaxis()->GetXmax(),
				frame->GetNbinsX());
    hist2= var->createHistogram(hist2Name.Data(), "Events", 
				frame->GetXaxis()->GetXmin(), frame->GetXaxis()->GetXmax(),
				frame->GetNbinsX());
  }

  assert(0 != hist1 && 0 != hist2);

  TString cuts1,cuts2 ;
  if (o.cuts && strlen(o.cuts)) {
    cuts1 = Form("(%s)&&(%s>0)",o.cuts,asymCat.GetName());
    cuts2 = Form("(%s)&&(%s<0)",o.cuts,asymCat.GetName());
  } else {
    cuts1 = Form("(%s>0)",asymCat.GetName());
    cuts2 = Form("(%s<0)",asymCat.GetName());
  }

<<<<<<< HEAD
  if(0 == fillHistogram(hist1,RooArgList(*var),cuts1.Data()) ||
     0 == fillHistogram(hist2,RooArgList(*var),cuts2.Data())) {
=======
  if(0 == fillHistogram(hist1,RooArgList(*var),cuts1.Data(),o.cutRange) ||
     0 == fillHistogram(hist2,RooArgList(*var),cuts2.Data(),o.cutRange)) {
>>>>>>> e44aa290
    coutE(Plotting) << ClassName() << "::" << GetName()
	 << ":plotAsymOn: createHistogram() failed" << endl;
    return 0;
  }

  // convert this histogram to a RooHist object on the heap
  RooHist *graph= new RooHist(*hist1,*hist2,0,1,o.xErrorSize);
  if(0 == graph) {
    coutE(Plotting) << ClassName() << "::" << GetName()
	 << ":plotOn: unable to create a RooHist object" << endl;
    delete hist1;
    delete hist2;
    return 0;
  }

  // initialize the frame's normalization setup, if necessary
  frame->updateNormVars(_vars);

  // Rename graph if requested
  if (o.histName) {
    graph->SetName(o.histName) ;
  }

  // add the RooHist to the specified plot
  frame->addPlotable(graph,o.drawOptions);

  // cleanup
  delete hist1;
  delete hist2;

  return frame;  
}



TH1 *RooTreeData::fillHistogram(TH1 *hist, const RooArgList &plotVars, const char *cuts, const char* cutRange) const
{
  // Loop over columns of our tree data and fill the input histogram. Returns a pointer to the
  // input histogram, or zero in case of an error. The input histogram can be any TH1 subclass, and
  // therefore of arbitrary dimension. Variables are matched with the (x,y,...) dimensions of the input
  // histogram according to the order in which they appear in the input plotVars list.

  // Do we have a valid histogram to use?
  if(0 == hist) {
    coutE(InputArguments) << ClassName() << "::" << GetName() << ":fillHistogram: no valid histogram to fill" << endl;
    return 0;
  }

  // Check that the number of plotVars matches the input histogram's dimension
  Int_t hdim= hist->GetDimension();
  if(hdim != plotVars.getSize()) {
    coutE(InputArguments) << ClassName() << "::" << GetName() << ":fillHistogram: plotVars has the wrong dimension" << endl;
    return 0;
  }

  // Check that the plot variables are all actually RooAbsReal's and print a warning if we do not
  // explicitly depend on one of them. Clone any variables that we do not contain directly and
  // redirect them to use our event data.
  RooArgSet plotClones,localVars;
  for(Int_t index= 0; index < plotVars.getSize(); index++) {
    const RooAbsArg *var= plotVars.at(index);
    const RooAbsReal *realVar= dynamic_cast<const RooAbsReal*>(var);
    if(0 == realVar) {
      coutE(InputArguments) << ClassName() << "::" << GetName() << ":fillHistogram: cannot plot variable \"" << var->GetName()
	   << "\" of type " << var->ClassName() << endl;
      return 0;
    }
    RooAbsArg *found= _vars.find(realVar->GetName());
    if(!found) {
      RooAbsArg *clone= plotClones.addClone(*realVar,kTRUE); // do not complain about duplicates
      assert(0 != clone);
      if(!clone->dependsOn(_vars)) {
	coutW(InputArguments) << ClassName() << "::" << GetName()
	     << ":fillHistogram: WARNING: data does not contain variable: " << realVar->GetName() << endl;
      }
      else {
	clone->recursiveRedirectServers(_vars);
      }
      localVars.add(*clone);
    }
    else {
      localVars.add(*found);
    }
  }

  // Create selection formula if selection cuts are specified
  RooFormula* select = 0;
  if(0 != cuts && strlen(cuts)) {
    select=new RooFormula(cuts,cuts,_vars);
    if (!select || !select->ok()) {
      coutE(InputArguments) << ClassName() << "::" << GetName() << ":fillHistogram: invalid cuts \"" << cuts << "\"" << endl;
      delete select;
      return 0 ;
    }
  }
  
  // Lookup each of the variables we are binning in our tree variables
  const RooAbsReal *xvar = 0;
  const RooAbsReal *yvar = 0;
  const RooAbsReal *zvar = 0;
  switch(hdim) {
  case 3:
    zvar= dynamic_cast<RooAbsReal*>(localVars.find(plotVars.at(2)->GetName()));
    assert(0 != zvar);
    // fall through to next case...
  case 2:
    yvar= dynamic_cast<RooAbsReal*>(localVars.find(plotVars.at(1)->GetName()));
    assert(0 != yvar);
    // fall through to next case...
  case 1:
    xvar= dynamic_cast<RooAbsReal*>(localVars.find(plotVars.at(0)->GetName()));
    assert(0 != xvar);
    break;
  default:
    coutE(InputArguments) << ClassName() << "::" << GetName() << ":fillHistogram: cannot fill histogram with "
	 << hdim << " dimensions" << endl;
    break;
  }

  // Parse cutRange specification
  vector<string> cutVec ;
  if (cutRange && strlen(cutRange)>0) {
    if (strchr(cutRange,',')==0) {
      cutVec.push_back(cutRange) ;
    } else {
      char* buf = new char[strlen(cutRange)+1] ;
      strcpy(buf,cutRange) ;
      const char* oneRange = strtok(buf,",") ;
      while(oneRange) {
	cutVec.push_back(oneRange) ;
	oneRange = strtok(0,",") ;
      }
      delete[] buf ;
    }
  }

  // Loop over events and fill the histogram
  Int_t nevent= (Int_t)_tree->GetEntries();
  for(Int_t i=0; i < nevent; ++i) {
    Int_t entryNumber= _tree->GetEntryNumber(i);
    if (entryNumber<0) break;
    get(entryNumber);

    // Apply expression based selection criteria
    if (select && select->eval()==0) {
      continue ;
    }


    // Apply range based selection criteria
    Bool_t selectByRange = kTRUE ;
    if (cutRange) {
      _iterator->Reset() ;
      RooAbsArg* arg ;
      while((arg=(RooAbsArg*)_iterator->Next())) {
	Bool_t selectThisArg = kFALSE ;
	UInt_t icut ;
	for (icut=0 ; icut<cutVec.size() ; icut++) {
	  if (arg->inRange(cutVec[icut].c_str())) {
	    selectThisArg = kTRUE ;
	    break ;
	  }
	}
	if (!selectThisArg) {
	  selectByRange = kFALSE ;
	  break ;
	}
      }
    }

    if (!selectByRange) {
      // Go to next event in loop over events
      continue ;
    }

    Int_t bin(0);
    switch(hdim) {
    case 1:
      bin= hist->FindBin(xvar->getVal());
      hist->Fill(xvar->getVal(),weight()) ;
      break;
    case 2:
      bin= hist->FindBin(xvar->getVal(),yvar->getVal());
      static_cast<TH2*>(hist)->Fill(xvar->getVal(),yvar->getVal(),weight()) ;
      break;
    case 3:
      bin= hist->FindBin(xvar->getVal(),yvar->getVal(),zvar->getVal());
      static_cast<TH3*>(hist)->Fill(xvar->getVal(),yvar->getVal(),zvar->getVal(),weight()) ;
      break;
    default:
      assert(hdim < 3);
      break;
    }

    //cout << "hdim = " << hdim << " bin = " << bin << endl ;

    Double_t error2 = TMath::Power(hist->GetBinError(bin),2)-TMath::Power(weight(),2)  ;
    Double_t we = weightError(RooAbsData::SumW2) ;
    if (we==0) we = weight() ;
    error2 += TMath::Power(we,2) ;
    //hist->AddBinContent(bin,weight());
    hist->SetBinError(bin,sqrt(error2)) ;
  }

  if(0 != select) delete select;

  return hist;
}



Roo1DTable* RooTreeData::table(const RooAbsCategory& cat, const char* cuts, const char* /*opts*/) const
{
  // Create and fill a 1-dimensional table for given category column
  // This functions is the equivalent of plotOn() for category dimensions. 
  //
  // The optional cut string expression can be used to select the events to be tabulated
  // The cut specification may refer to any variable contained in the data set
  //
  // The option string is currently not used

  // First see if var is in data set 
  RooAbsCategory* tableVar = (RooAbsCategory*) _vars.find(cat.GetName()) ;
  RooArgSet *tableSet = 0;
  Bool_t ownPlotVar(kFALSE) ;
  if (!tableVar) {
    if (!cat.dependsOn(_vars)) {
      coutE(Plotting) << "RooTreeData::Table(" << GetName() << "): Argument " << cat.GetName() 
	   << " is not in dataset and is also not dependent on data set" << endl ;
      return 0 ; 
    }

    // Clone derived variable 
    tableSet = (RooArgSet*) RooArgSet(cat).snapshot(kTRUE) ;
    if (!tableSet) {
      coutE(Plotting) << "RooTreeData::table(" << GetName() << ") Couldn't deep-clone table category, abort." << endl ;
      return 0 ;
    }
    tableVar = (RooAbsCategory*) tableSet->find(cat.GetName()) ;
    ownPlotVar = kTRUE ;    

    //Redirect servers of derived clone to internal ArgSet representing the data in this set
    tableVar->recursiveRedirectServers(_vars) ;
  }

  TString tableName(GetName()) ;
  if (cuts && strlen(cuts)) {
    tableName.Append("(") ;
    tableName.Append(cuts) ;
    tableName.Append(")") ;    
  }
  Roo1DTable* table = tableVar->createTable(tableName) ;

  // Make cut selector if cut is specified
  RooFormulaVar* cutVar = 0;
  if (cuts && strlen(cuts)) {
    cutVar = new RooFormulaVar("cutVar",cuts,_vars) ;
  }

  // Dump contents   
  Int_t nevent= (Int_t)_tree->GetEntries();
  for(Int_t i=0; i < nevent; ++i) {
    Int_t entryNumber=_tree->GetEntryNumber(i);

    if (entryNumber<0) break;
    get(entryNumber);

    if (cutVar && cutVar->getVal()==0) continue ;
    
    table->fill(*tableVar,weight()) ;
  }

  if (ownPlotVar) delete tableSet ;
  if (cutVar) delete cutVar ;

  return table ;
}



Double_t RooTreeData::moment(RooRealVar &var, Double_t order, Double_t offset, const char* cutSpec, const char* cutRange) const
{
  // Lookup variable in dataset
  RooRealVar *varPtr= (RooRealVar*) _vars.find(var.GetName());
  if(0 == varPtr) {
    coutE(InputArguments) << "RooDataSet::moment(" << GetName() << ") ERROR: unknown variable: " << var.GetName() << endl ;
    return 0;
  }

  // Check if found variable is of type RooRealVar
  if (!dynamic_cast<RooRealVar*>(varPtr)) {
    coutE(InputArguments) << "RooDataSet::moment(" << GetName() << ") ERROR: variable " << var.GetName() << " is not of type RooRealVar" << endl ;
    return 0;
  }

  // Check if dataset is not empty
  if(sumEntries() == 0.) {
    coutE(InputArguments) << "RooDataSet::moment(" << GetName() << ") WARNING: empty dataset" << endl ;
    return 0;
  }

  // Setup RooFormulaVar for cutSpec if it is present
  RooFormula* select = 0 ;
  if (cutSpec) {
    select = new RooFormula("select",cutSpec,*get()) ;
  }


  // Calculate requested moment
  Double_t sum(0);
  const RooArgSet* vars ;
  for(Int_t index= 0; index < numEntries(); index++) {
    vars = get(index) ;
    if (select && select->eval()==0) continue ;
    if (cutRange && vars->allInRange(cutRange)) continue ;
    
    sum+= weight() * TMath::Power(varPtr->getVal() - offset,order);
  }
  return sum/sumEntries();
}



RooRealVar* RooTreeData::meanVar(RooRealVar &var, const char* cutSpec, const char* cutRange) const
{
  // Create a new variable with appropriate strings. The error is calculated as
  // RMS/Sqrt(N) which is generally valid.

  // Create holder variable for mean
  TString name(var.GetName()),title("Mean of ") ;
  name.Append("Mean");
  title.Append(var.GetTitle());
  RooRealVar *mean= new RooRealVar(name,title,0) ;
  mean->setConstant(kFALSE) ;

  // Adjust plot label
  TString label("<") ;
  label.Append(var.getPlotLabel());
  label.Append(">");
  mean->setPlotLabel(label.Data());

  // fill in this variable's value and error
  Double_t meanVal=moment(var,1,0,cutSpec,cutRange) ;
  Double_t N(sumEntries(cutSpec,cutRange)) ;

  Double_t rmsVal= sqrt(moment(var,2,meanVal,cutSpec,cutRange)*N/(N-1));
  mean->setVal(meanVal) ;
  mean->setError(N > 0 ? rmsVal/sqrt(N) : 0);

  return mean;
}



RooRealVar* RooTreeData::rmsVar(RooRealVar &var, const char* cutSpec, const char* cutRange) const
{
  // Create a new variable with appropriate strings. The error is calculated as
  // RMS/(2*Sqrt(N)) which is only valid if the variable has a Gaussian distribution.

  // Create RMS value holder
  TString name(var.GetName()),title("RMS of ") ;
  name.Append("RMS");
  title.Append(var.GetTitle());
  RooRealVar *rms= new RooRealVar(name,title,0) ;
  rms->setConstant(kFALSE) ;

  // Adjust plot label
  TString label(var.getPlotLabel());
  label.Append("_{RMS}");
  rms->setPlotLabel(label);

  // Fill in this variable's value and error
  Double_t meanVal(moment(var,1)) ;
  Double_t N(sumEntries());
  Double_t rmsVal= sqrt(moment(var,2,meanVal,cutSpec,cutRange)*N/(N-1));
  rms->setVal(rmsVal) ;
  rms->setError(rmsVal/sqrt(2*N));

  return rms;
}


Bool_t RooTreeData::getRange(RooRealVar& var, Double_t& lowest, Double_t& highest) const 
{
  // Lookup variable in dataset
  RooRealVar *varPtr= (RooRealVar*) _vars.find(var.GetName());
  if(0 == varPtr) {
    coutE(InputArguments) << "RooDataSet::getRange(" << GetName() << ") ERROR: unknown variable: " << var.GetName() << endl ;
    return kTRUE;
  }

  // Check if found variable is of type RooRealVar
  if (!dynamic_cast<RooRealVar*>(varPtr)) {
    coutE(InputArguments) << "RooDataSet::getRange(" << GetName() << ") ERROR: variable " << var.GetName() << " is not of type RooRealVar" << endl ;
    return kTRUE;
  }

  // Check if dataset is not empty
  if(sumEntries() == 0.) {
    coutE(InputArguments) << "RooDataSet::getRange(" << GetName() << ") WARNING: empty dataset" << endl ;
    return kTRUE;
  }

  // Look for highest and lowest value 
  lowest = RooNumber::infinity() ;
  highest = -RooNumber::infinity() ;
  for (Int_t i=0 ; i<numEntries() ; i++) {
    get(i) ;
    if (varPtr->getVal()<lowest) {
      lowest = varPtr->getVal() ;
    }
    if (varPtr->getVal()>highest) {
      highest = varPtr->getVal() ;
    }
  }  

  return kFALSE ;
}



RooPlot* RooTreeData::statOn(RooPlot* frame, const RooCmdArg& arg1, const RooCmdArg& arg2, 
			    const RooCmdArg& arg3, const RooCmdArg& arg4, const RooCmdArg& arg5, 
			    const RooCmdArg& arg6, const RooCmdArg& arg7, const RooCmdArg& arg8)
{
  // Add a box with statistics information to the specified frame. By default a box with the
  // event count, mean and rms of the plotted variable is added.
  //
  // The following optional named arguments are accepted
  //
  //   What(const char* whatstr)          -- Controls what is printed: "N" = count, "M" is mean, "R" is RMS.
  //   Format(const char* optStr)         -- Classing [arameter formatting options, provided for backward compatibility
  //   Format(const char* what,...)       -- Parameter formatting options, details given below
  //   Label(const chat* label)           -- Add header label to parameter box
  //   Layout(Double_t xmin,              -- Specify relative position of left,right side of box and top of box. Position of 
  //       Double_t xmax, Double_t ymax)     bottom of box is calculated automatically from number lines in box
  //   Cut(const char* expression)        -- Apply given cut expression to data when calculating statistics
  //   CutRange(const char* rangeName)    -- Only consider events within given range when calculating statistics. Multiple
  //                                         CutRange() argument may be specified to combine ranges
  //
  // The Format(const char* what,...) has the following structure
  //
  //   const char* what          -- Controls what is shown. "N" adds name, "E" adds error, 
  //                                "A" shows asymmetric error, "U" shows unit, "H" hides the value
  //   FixedPrecision(int n)     -- Controls precision, set fixed number of digits
  //   AutoPrecision(int n)      -- Controls precision. Number of shown digits is calculated from error 
  //                                + n specified additional digits (1 is sensible default)
  //   VerbatimName(Bool_t flag) -- Put variable name in a \verb+   + clause.
  //

  // Stuff all arguments in a list
  RooLinkedList cmdList;
  cmdList.Add(const_cast<RooCmdArg*>(&arg1)) ;  cmdList.Add(const_cast<RooCmdArg*>(&arg2)) ;
  cmdList.Add(const_cast<RooCmdArg*>(&arg3)) ;  cmdList.Add(const_cast<RooCmdArg*>(&arg4)) ;
  cmdList.Add(const_cast<RooCmdArg*>(&arg5)) ;  cmdList.Add(const_cast<RooCmdArg*>(&arg6)) ;
  cmdList.Add(const_cast<RooCmdArg*>(&arg7)) ;  cmdList.Add(const_cast<RooCmdArg*>(&arg8)) ;

  // Select the pdf-specific commands 
  RooCmdConfig pc(Form("RooTreeData::statOn(%s)",GetName())) ;
  pc.defineString("what","What",0,"MNR") ;
  pc.defineString("label","Label",0,"") ;
  pc.defineDouble("xmin","Layout",0,0.65) ;
  pc.defineDouble("xmax","Layout",1,0.99) ;
  pc.defineInt("ymaxi","Layout",0,Int_t(0.95*10000)) ;
  pc.defineString("formatStr","Format",0,"NELU") ;
  pc.defineInt("sigDigit","Format",0,2) ;
  pc.defineInt("dummy","FormatArgs",0,0) ;
  pc.defineString("cutRange","CutRange",0,"",kTRUE) ;
  pc.defineString("cutString","CutSpec",0,"") ;
  pc.defineMutex("Format","FormatArgs") ;

  // Process and check varargs 
  pc.process(cmdList) ;
  if (!pc.ok(kTRUE)) {
    return frame ;
  }

  const char* label = pc.getString("label") ;
  Double_t xmin = pc.getDouble("xmin") ;
  Double_t xmax = pc.getDouble("xmax") ;
  Double_t ymax = pc.getInt("ymaxi") / 10000. ;
  const char* formatStr = pc.getString("formatStr") ;
  Int_t sigDigit = pc.getInt("sigDigit") ;  
  const char* what = pc.getString("what") ;

  const char* cutSpec = pc.getString("cutString",0,kTRUE) ;
  const char* cutRange = pc.getString("cutRange",0,kTRUE) ;

  if (pc.hasProcessed("FormatArgs")) {
    RooCmdArg* formatCmd = static_cast<RooCmdArg*>(cmdList.FindObject("FormatArgs")) ;
    return statOn(frame,what,label,0,0,xmin,xmax,ymax,cutSpec,cutRange,formatCmd) ;
  } else {
    return statOn(frame,what,label,sigDigit,formatStr,xmin,xmax,ymax,cutSpec,cutRange) ;
  }
}



RooPlot* RooTreeData::statOn(RooPlot* frame, const char* what, const char *label, Int_t sigDigits,
			     Option_t *options, Double_t xmin, Double_t xmax, Double_t ymax, 
			     const char* cutSpec, const char* cutRange, const RooCmdArg* formatCmd) 
{

  Bool_t showLabel= (label != 0 && strlen(label) > 0);

  TString whatStr(what) ;
  whatStr.ToUpper() ;
  Bool_t showN = whatStr.Contains("N") ;
  Bool_t showR = whatStr.Contains("R") ;
  Bool_t showM = whatStr.Contains("M") ;
  Int_t nPar= 0;
  if (showN) nPar++ ;
  if (showR) nPar++ ;
  if (showM) nPar++ ;

  // calculate the box's size
  Double_t dy(0.06), ymin(ymax-nPar*dy);
  if(showLabel) ymin-= dy;

  // create the box and set its options
  TPaveText *box= new TPaveText(xmin,ymax,xmax,ymin,"BRNDC");
  if(!box) return 0;
  box->SetFillColor(0);
  box->SetBorderSize(1);
  box->SetTextAlign(12);
  box->SetTextSize(0.04F);
  box->SetFillStyle(1001);

  // add formatted text for each statistic
  TText *text = 0;
  RooRealVar N("N","Number of Events",sumEntries(cutSpec,cutRange));
  N.setPlotLabel("Entries") ;
  RooRealVar *mean= meanVar(*(RooRealVar*)frame->getPlotVar(),cutSpec,cutRange);
  mean->setPlotLabel("Mean") ;
  RooRealVar *rms= rmsVar(*(RooRealVar*)frame->getPlotVar(),cutSpec,cutRange);
  rms->setPlotLabel("RMS") ;
  TString *rmsText, *meanText, *NText ;
  if (options) {
    rmsText= rms->format(sigDigits,options);
    meanText= mean->format(sigDigits,options);
    NText= N.format(sigDigits,options);
  } else {
    rmsText= rms->format(*formatCmd);
    meanText= mean->format(*formatCmd);
    NText= N.format(*formatCmd);
  }
  if (showR) text= box->AddText(rmsText->Data());
  if (showM) text= box->AddText(meanText->Data());
  if (showN) text= box->AddText(NText->Data());

  // cleanup heap memory
  delete NText;
  delete meanText;
  delete rmsText;
  delete mean;
  delete rms;

  // add the optional label if specified
  if(showLabel) text= box->AddText(label);

  frame->addObject(box) ;
  return frame ;
}


Int_t RooTreeData::numEntries(Bool_t) const 
{ 
  return (Int_t)GetEntries() ; 
}


void RooTreeData::printToStream(ostream& os, PrintOption opt, TString indent) const {
  // Print info about this dataset to the specified output stream.
  //
  //   Standard: number of entries
  //      Shape: list of variables we define & were generated with

  oneLinePrint(os,*this);
  if(opt >= Standard) {
    if (isWeighted()) {
      os << indent << "  Contains " << numEntries() << " entries with a total weight of " << sumEntries() << endl;
    } else {
      os << indent << "  Contains " << numEntries() << " entries" << endl;
    }
    if(opt >= Shape) {
      os << indent << "  Defines ";
      TString deeper(indent);
      deeper.Append("  ");
      _vars.printToStream(os,Standard,deeper);
      os << indent << "  Caches ";
      _cachedVars.printToStream(os,Standard,deeper);
      
      if(_truth.getSize() > 0) {
	os << indent << "  Generated with ";
	_truth.printToStream(os,Shape,deeper);
      }
    }
  }
}


void RooTreeData::optimizeReadingWithCaching(RooAbsArg& arg, const RooArgSet& cacheList)
{
  RooArgSet pruneSet ;

  // Add unused observables in this dataset to pruneSet
  pruneSet.add(*get()) ;
  RooArgSet* usedObs = arg.getObservables(*this) ;
  pruneSet.remove(*usedObs,kTRUE,kTRUE) ;
  delete usedObs ;

  // Add observables exclusively used to calculate cached observables to pruneSet
  TIterator* vIter = get()->createIterator() ;
  RooAbsArg *var ;
  while ((var=(RooAbsArg*) vIter->Next())) {
    if (allClientsCached(var,cacheList)) {
      pruneSet.add(*var) ;
    }
  }
  delete vIter ;

  if (pruneSet.getSize()!=0) {
    // Deactivate tree branches here
    cxcoutI(Optimization) << "RooTreeData::optimizeReadingForTestStatistic(" << GetName() << "): Observables " << pruneSet
			    << " in dataset are either not used at all, orserving exclusively p.d.f nodes that are now cached, disabling reading of these observables for TTree" << endl ;
    setArgStatus(pruneSet,kFALSE) ;
  }
  
}

Bool_t RooTreeData::allClientsCached(RooAbsArg* var, const RooArgSet& cacheList)
{
  Bool_t ret(kTRUE), anyClient(kFALSE) ;

  TIterator* cIter = var->valueClientIterator() ;    
  RooAbsArg* client ;
  while ((client=(RooAbsArg*) cIter->Next())) {
    anyClient = kTRUE ;
    if (!cacheList.find(client->GetName())) {
      // If client is not cached recurse
      ret &= allClientsCached(client,cacheList) ;
    }
  }
  delete cIter ;

  return anyClient?ret:kFALSE ;
}




<|MERGE_RESOLUTION|>--- conflicted
+++ resolved
@@ -1264,13 +1264,8 @@
     cuts2 = Form("(%s<0)",asymCat.GetName());
   }
 
-<<<<<<< HEAD
-  if(0 == fillHistogram(hist1,RooArgList(*var),cuts1.Data()) ||
-     0 == fillHistogram(hist2,RooArgList(*var),cuts2.Data())) {
-=======
   if(0 == fillHistogram(hist1,RooArgList(*var),cuts1.Data(),o.cutRange) ||
      0 == fillHistogram(hist2,RooArgList(*var),cuts2.Data(),o.cutRange)) {
->>>>>>> e44aa290
     coutE(Plotting) << ClassName() << "::" << GetName()
 	 << ":plotAsymOn: createHistogram() failed" << endl;
     return 0;
