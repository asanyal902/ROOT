/*****************************************************************************
 * Project: RooFit                                                           *
 * Package: RooFitCore                                                       *
 * @(#)root/roofitcore:$Id$
 * Authors:                                                                  *
 *   WV, Wouter Verkerke, UC Santa Barbara, verkerke@slac.stanford.edu       *
 *   DK, David Kirkby,    UC Irvine,         dkirkby@uci.edu                 *
 *                                                                           *
 * Copyright (c) 2000-2005, Regents of the University of California          *
 *                          and Stanford University. All rights reserved.    *
 *                                                                           *
 * Redistribution and use in source and binary forms,                        *
 * with or without modification, are permitted according to the terms        *
 * listed in LICENSE (http://roofit.sourceforge.net/license.txt)             *
 *****************************************************************************/

// -- CLASS DESCRIPTION [AUX] --

#include "RooFit.h"
#include "RooRealVarSharedProperties.h"
<<<<<<< HEAD
#include <iostream>
using namespace std ;
=======
#include "Riostream.h"

>>>>>>> e44aa290

ClassImp(RooRealVarSharedProperties)
;


RooRealVarSharedProperties::RooRealVarSharedProperties() 
{
//   cout << "RooRealVarSharedProperties::defctor(" << this << ")" << endl ;
} 

RooRealVarSharedProperties::RooRealVarSharedProperties(const char* uuidstr) : RooSharedProperties(uuidstr)
{
//   cout << "RooRealVarSharedProperties::ctor(" << this << ")" << endl ;
} 

RooRealVarSharedProperties::RooRealVarSharedProperties(const RooRealVarSharedProperties& other) :
  RooSharedProperties(other), 
  _altBinning(other._altBinning)
{
//   cout << "RooRealVarSharedProperties::cctor(" << this << ") other = " << &other << endl ;
}



RooRealVarSharedProperties::~RooRealVarSharedProperties() 
{
//   cout << "RooRealVarSharedProperties::dtor(" << this << ")" << endl ;
  _altBinning.Delete() ;
} 

<|MERGE_RESOLUTION|>--- conflicted
+++ resolved
@@ -18,13 +18,8 @@
 
 #include "RooFit.h"
 #include "RooRealVarSharedProperties.h"
-<<<<<<< HEAD
-#include <iostream>
-using namespace std ;
-=======
 #include "Riostream.h"
 
->>>>>>> e44aa290
 
 ClassImp(RooRealVarSharedProperties)
 ;
