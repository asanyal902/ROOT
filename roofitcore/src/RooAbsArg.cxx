/*****************************************************************************
 * Project: RooFit                                                           *
 * Package: RooFitCore                                                       *
 * @(#)root/roofitcore:$Id$
 * Authors:                                                                  *
 *   WV, Wouter Verkerke, UC Santa Barbara, verkerke@slac.stanford.edu       *
 *   DK, David Kirkby,    UC Irvine,         dkirkby@uci.edu                 *
 *                                                                           *
 * Copyright (c) 2000-2005, Regents of the University of California          *
 *                          and Stanford University. All rights reserved.    *
 *                                                                           *
 * Redistribution and use in source and binary forms,                        *
 * with or without modification, are permitted according to the terms        *
 * listed in LICENSE (http://roofit.sourceforge.net/license.txt)             *
 *****************************************************************************/

// -- CLASS DESCRIPTION [MISC] --
// RooAbsArg is the common abstract base class for objects that represent a
// value (of arbitrary type) and "shape" that in general depends on (is a client of)
// other RooAbsArg subclasses. The only state information about a value that
// is maintained in this base class consists of named attributes and flags
// that track when either the value or the shape of this object changes. The
// meaning of shape depends on the client implementation but could be, for
// example, the allowed range of a value. The base class is also responsible
// for managing client/server links and propagating value/shape changes
// through an expression tree.
//
// RooAbsArg implements public interfaces for inspecting client/server
// relationships and setting/clearing/testing named attributes. The class
// also defines a pure virtual public interface for I/O streaming.

#include "RooFit.h"
#include "Riostream.h"

#include "TClass.h"
#include "TObjString.h"

#include "RooMsgService.h"
#include "RooAbsArg.h"
#include "RooArgSet.h"
#include "RooArgProxy.h"
#include "RooSetProxy.h"
#include "RooListProxy.h"
#include "RooAbsData.h"
#include "RooAbsCategoryLValue.h"
#include "RooAbsRealLValue.h"
#include "RooTrace.h"
#include "RooStringVar.h"
#include "RooRealIntegral.h"
#include "RooMsgService.h"

#include <string.h>
#include <iomanip>
#include <fstream>
#include <algorithm>

using namespace std ;

#if (__GNUC__==3&&__GNUC_MINOR__==2&&__GNUC_PATCHLEVEL__==3)
char* operator+( streampos&, char* );
#endif

ClassImp(RooAbsArg)
;

Bool_t RooAbsArg::_verboseDirty(kFALSE) ;
Bool_t RooAbsArg::_inhibitDirty(kFALSE) ;
Bool_t RooAbsArg::_flipAClean(kFALSE) ;
Int_t  RooAbsArg::_nameLength(0) ;

RooAbsArg::RooAbsArg() :
  TNamed(),
  _deleteWatch(kFALSE),
  _operMode(Auto)
{
  // Default constructor creates an unnamed object. At present this
  // will trigger an assert(0) because may indicate an attempt to
  // recreate a RooAbsArg from a root stream buffer, which is not
  // supported yet.

  _clientShapeIter = _clientListShape.MakeIterator() ;
  _clientValueIter = _clientListValue.MakeIterator() ;
//   cout << "RooAbsArg::ctor WARNING: default ctor called" << endl ;
//   assert(0) ;

  RooTrace::create(this) ;
}

RooAbsArg::RooAbsArg(const char *name, const char *title) :
  TNamed(name,title),
  _deleteWatch(kFALSE),
  _valueDirty(kTRUE),
  _shapeDirty(kTRUE),
  _operMode(Auto)
{
  // Create an object with the specified name and descriptive title.
  // The newly created object has no clients or servers and has its
  // dirty flags set.

  _clientShapeIter = _clientListShape.MakeIterator() ;
  _clientValueIter = _clientListValue.MakeIterator() ;
  RooTrace::create(this) ;
}

RooAbsArg::RooAbsArg(const RooAbsArg& other, const char* name)
  : TNamed(other.GetName(),other.GetTitle()),
    RooPrintable(other),
    _boolAttrib(other._boolAttrib),
    _stringAttrib(other._stringAttrib),
    _deleteWatch(other._deleteWatch),
    _operMode(Auto)

{
  // Copy constructor transfers all properties of the original
  // object, except for its list of clients. The newly created
  // object has an empty client list and has its dirty
  // flags set.

  // Use name in argument, if supplied
  if (name) SetName(name) ;

  // Copy server list by hand
  TIterator* sIter = other._serverList.MakeIterator() ;
  RooAbsArg* server ;
  Bool_t valueProp, shapeProp ;
  while ((server = (RooAbsArg*) sIter->Next())) {
    valueProp = server->_clientListValue.FindObject((TObject*)&other)?kTRUE:kFALSE ;
    shapeProp = server->_clientListShape.FindObject((TObject*)&other)?kTRUE:kFALSE ;
    addServer(*server,valueProp,shapeProp) ;
  }
  delete sIter ;

  _clientShapeIter = _clientListShape.MakeIterator() ;
  _clientValueIter = _clientListValue.MakeIterator() ;

  setValueDirty() ;
  setShapeDirty() ;

  setAttribute(Form("CloneOf(%08x)",&other)) ;

  RooTrace::create(this) ;
}


RooAbsArg::~RooAbsArg()
{
  // Destructor notifies its servers that they no longer need to serve us and
  // notifies its clients that they are now in limbo (!)

  // Notify all servers that they no longer need to serve us
  TIterator* serverIter = _serverList.MakeIterator() ;
  RooAbsArg* server ;
  while ((server=(RooAbsArg*)serverIter->Next())) {
    removeServer(*server,kTRUE) ;
  }
  delete serverIter ;

  //Notify all client that they are in limbo
  TIterator* clientIter = _clientList.MakeIterator() ;
  RooAbsArg* client = 0;
  Bool_t first(kTRUE) ;
  while ((client=(RooAbsArg*)clientIter->Next())) {
    client->setAttribute("ServerDied") ;
    TString attr("ServerDied:");
    attr.Append(GetName());
    attr.Append(Form("(%lx)",this)) ;
    client->setAttribute(attr.Data());
    client->removeServer(*this,kTRUE);

    if (_verboseDirty || deleteWatch()) {

      if (deleteWatch() && first) {
	cxcoutD(Tracing) << "RooAbsArg::dtor(" << GetName() << "," << this << ") DeleteWatch: object is being destroyed" << endl ;
	first = kFALSE ;
      }

      cxcoutD(Tracing)  << fName << "::" << ClassName() << ":~RooAbsArg: dependent \""
		       << client->GetName() << "\" should have been deleted first" << endl ;
    }
  }
  delete clientIter ;

  delete _clientShapeIter ;
  delete _clientValueIter ;



  RooTrace::destroy(this) ;
}


void RooAbsArg::setDirtyInhibit(Bool_t flag)
{
  _inhibitDirty = flag ;
}


void RooAbsArg::setACleanADirty(Bool_t flag)
{
  _flipAClean = flag ;
}

void RooAbsArg::verboseDirty(Bool_t flag)
{
  _verboseDirty = flag ;
}

void RooAbsArg::nameFieldLength(Int_t newLen)
{
  _nameLength = newLen>0 ? newLen : 0 ;
}


Bool_t RooAbsArg::isCloneOf(const RooAbsArg& other) const
{
  // Check if this object was created as a clone of 'other'
  return (getAttribute(Form("CloneOf(%08x)",&other)) ||
	  other.getAttribute(Form("CloneOf(%08x)",this))) ;
}


void RooAbsArg::setAttribute(const Text_t* name, Bool_t value)
{
  // Set (default) or clear a named boolean attribute of this object.

  if (value) {

    _boolAttrib.insert(name) ;

  } else {

    set<string>::iterator iter = _boolAttrib.find(name) ;
    if (iter != _boolAttrib.end()) {
      _boolAttrib.erase(iter) ;
    }

  }

}


Bool_t RooAbsArg::getAttribute(const Text_t* name) const
{
  // Check if a named attribute is set. By default, all attributes
  // are unset.
  return (_boolAttrib.find(name) != _boolAttrib.end()) ;
}


void RooAbsArg::setStringAttribute(const Text_t* key, const Text_t* value)
{
  if (value) {
    _stringAttrib[key] = value ;
  } else {
    if (_stringAttrib.find(key)!=_stringAttrib.end()) {
      _stringAttrib.erase(key) ;
    }
  }
}

const Text_t* RooAbsArg::getStringAttribute(const Text_t* key) const
{
  map<string,string>::const_iterator iter = _stringAttrib.find(key) ;
  if (iter!=_stringAttrib.end()) {
    return iter->second.c_str() ;
  } else {
    return 0 ;
  }
}


void RooAbsArg::addServer(RooAbsArg& server, Bool_t valueProp, Bool_t shapeProp)
{
  // Register another RooAbsArg as a server to us, ie, declare that
  // we depend on it. In addition to the basic client-server relationship,
  // we can declare dependence on the server's value and/or shape.

  if (_verboseDirty) {
       cxcoutD(LinkStateMgmt) << "RooAbsArg::addServer(" << GetName() << "): adding server " << server.GetName()
			      << "(" << &server << ") for " << (valueProp?"value ":"") << (shapeProp?"shape":"") << endl ;
  }

  // Add server link to given server
  _serverList.Add(&server) ;

  server._clientList.Add(this) ;
  if (valueProp) server._clientListValue.Add(this) ;
  if (shapeProp) server._clientListShape.Add(this) ;
}



void RooAbsArg::addServerList(RooAbsCollection& serverList, Bool_t valueProp, Bool_t shapeProp)
{
  // Register a list of RooAbsArg as servers to us by calls addServer() for each
  // arg in the list
  RooAbsArg* arg ;
  TIterator* iter = serverList.createIterator() ;
  while ((arg=(RooAbsArg*)iter->Next())) {
    addServer(*arg,valueProp,shapeProp) ;
  }
  delete iter ;
}



void RooAbsArg::removeServer(RooAbsArg& server, Bool_t force)
{
  // Unregister another RooAbsArg as a server to us, ie, declare that
  // we no longer depend on its value and shape.

  if (_verboseDirty) {
    cxcoutD(LinkStateMgmt) << "RooAbsArg::removeServer(" << GetName() << "): removing server "
			   << server.GetName() << "(" << &server << ")" << endl ;
  }

  // Remove server link to given server
  if (!force) {
    _serverList.Remove(&server) ;

    server._clientList.Remove(this) ;
    server._clientListValue.Remove(this) ;
    server._clientListShape.Remove(this) ;
  } else {
    _serverList.RemoveAll(&server) ;

    server._clientList.RemoveAll(this) ;
    server._clientListValue.RemoveAll(this) ;
    server._clientListShape.RemoveAll(this) ;
  }
}


void RooAbsArg::replaceServer(RooAbsArg& oldServer, RooAbsArg& newServer, Bool_t propValue, Bool_t propShape)
{
    Int_t count = _serverList.refCount(&oldServer) ;
    removeServer(oldServer,kTRUE) ;
    while(count--) {
      addServer(newServer,propValue,propShape) ;
    }
}


void RooAbsArg::changeServer(RooAbsArg& server, Bool_t valueProp, Bool_t shapeProp)
{
  // Change dirty flag propagation mask for specified server

  if (!_serverList.FindObject(&server)) {
    coutE(LinkStateMgmt) << "RooAbsArg::changeServer(" << GetName() << "): Server "
	 << server.GetName() << " not registered" << endl ;
    return ;
  }

  // This condition should not happen, but check anyway
  if (!server._clientList.FindObject(this)) {
    coutE(LinkStateMgmt) << "RooAbsArg::changeServer(" << GetName() << "): Server "
			 << server.GetName() << " doesn't have us registered as client" << endl ;
    return ;
  }

  // Remove all propagation links, then reinstall requested ones ;
  Int_t vcount = server._clientListValue.refCount(this) ;
  Int_t scount = server._clientListShape.refCount(this) ;
  server._clientListValue.RemoveAll(this) ;
  server._clientListShape.RemoveAll(this) ;
  if (valueProp) {
    while (vcount--) server._clientListValue.Add(this) ;
  }
  if (shapeProp) {
    while(scount--) server._clientListShape.Add(this) ;
  }
}



void RooAbsArg::leafNodeServerList(RooAbsCollection* list, const RooAbsArg* arg) const
{
  // Fill supplied list with all leaf nodes of the arg tree, starting with
  // ourself as top node. A leaf node is node that has no servers declared.

  treeNodeServerList(list,arg,kFALSE,kTRUE) ;
}



void RooAbsArg::branchNodeServerList(RooAbsCollection* list, const RooAbsArg* arg) const
{
  // Fill supplied list with all branch nodes of the arg tree starting with
  // ourself as top node. A branch node is node that has one or more servers declared.

  treeNodeServerList(list,arg,kTRUE,kFALSE) ;
}


void RooAbsArg::treeNodeServerList(RooAbsCollection* list, const RooAbsArg* arg, Bool_t doBranch, Bool_t doLeaf, Bool_t valueOnly) const
{
  // Fill supplied list with nodes of the arg tree, following all server links,
  // starting with ourself as top node.

  if (!arg) {
    if (list->getHashTableSize()==0) {
      list->setHashTableSize(1000) ;
    }
    arg=this ;
  }

  // Decide if to add current node
  if ((doBranch&&doLeaf) ||
      (doBranch&&arg->isDerived()) ||
      (doLeaf&&!arg->isDerived())) {
    list->add(*arg,kTRUE) ;
  }

  // Recurse if current node is derived
  if (arg->isDerived()) {
    RooAbsArg* server ;
    TIterator* sIter = arg->serverIterator() ;
    while ((server=(RooAbsArg*)sIter->Next())) {

      // Skip non-value server nodes if requested
      Bool_t isValueServer = server->_clientListValue.FindObject((TObject*)arg)?kTRUE:kFALSE ;
      if (valueOnly && !isValueServer) {
	continue ;
      }

      treeNodeServerList(list,server,doBranch,doLeaf,valueOnly) ;
    }
    delete sIter ;
  }
}


RooArgSet* RooAbsArg::getParameters(const RooAbsData* set) const
{
  // Create a list of leaf nodes in the arg tree starting with
  // ourself as top node that don't match any of the names of the variable list
  // of the supplied data set (the dependents). The caller of this
  // function is responsible for deleting the returned argset.
  // The complement of this function is getObservables()
  return getParameters(set?set->get():0) ;
}



RooArgSet* RooAbsArg::getParameters(const RooArgSet* nset) const
{
  // Create a list of leaf nodes in the arg tree starting with
  // ourself as top node that don't match any of the names the args in the
  // supplied argset. The caller of this function is responsible
  // for deleting the returned argset. The complement of this function
  // is getObservables()


  RooArgSet parList("parameters") ;

  // Create and fill deep server list
  RooArgSet leafList("leafNodeServerList") ;
  treeNodeServerList(&leafList,0,kFALSE,kTRUE,kFALSE) ;
  // leafNodeServerList(&leafList) ;

  // Copy non-dependent servers to parameter list
  TIterator* sIter = leafList.createIterator() ;
  RooAbsArg* arg ;
  while ((arg=(RooAbsArg*)sIter->Next())) {

    if ((!nset || !arg->dependsOn(*nset)) && arg->isLValue()) {
      parList.add(*arg) ;
    }
  }
  delete sIter ;

  // Call hook function for all branch nodes
  RooArgSet branchList ;
  branchNodeServerList(&branchList) ;
  RooAbsArg* branch ;
  TIterator* bIter = branchList.createIterator() ;
  while((branch=(RooAbsArg*)bIter->Next())) {
    branch->getParametersHook(nset, &parList) ;
  }
  delete bIter ;

  RooArgList tmp(parList) ;
  tmp.sort() ;
  return new RooArgSet(tmp) ;
}



RooArgSet* RooAbsArg::getObservables(const RooAbsData* set) const
{
  // Create a list of leaf nodes in the arg tree starting with
  // ourself as top node that match any of the names of the variable list
  // of the supplied data set (the dependents). The caller of this
  // function is responsible for deleting the returned argset.
  // The complement of this function is getObservables()

  if (!set) return new RooArgSet ;

  return getObservables(set->get()) ;
}


RooArgSet* RooAbsArg::getObservables(const RooArgSet* dataList) const
{
  // Create a list of leaf nodes in the arg tree starting with
  // ourself as top node that match any of the names the args in the
  // supplied argset. The caller of this function is responsible
  // for deleting the returned argset. The complement of this function
  // is getObservables()

  //cout << "RooAbsArg::getObservables(" << GetName() << ")" << endl ;

  RooArgSet* depList = new RooArgSet("dependents") ;
  if (!dataList) return depList ;

  // Make iterator over tree leaf node list
  RooArgSet leafList("leafNodeServerList") ;
  treeNodeServerList(&leafList,0,kFALSE,kTRUE,kTRUE) ;
  //leafNodeServerList(&leafList) ;
  TIterator *sIter = leafList.createIterator() ;

  RooAbsArg* arg ;
  while ((arg=(RooAbsArg*)sIter->Next())) {
    if (arg->dependsOn(*dataList) && arg->isLValue()) {
      depList->add(*arg) ;
    }
  }
  delete sIter ;

  // Call hook function for all branch nodes
  RooArgSet branchList ;
  branchNodeServerList(&branchList) ;
  RooAbsArg* branch ;
  TIterator* bIter = branchList.createIterator() ;
  while((branch=(RooAbsArg*)bIter->Next())) {
    branch->getObservablesHook(dataList, depList) ;
  }
  delete bIter ;

  return depList ;
}


RooArgSet* RooAbsArg::getComponents() const
{
  TString name(GetName()) ;
  name.Append("_components") ;

  RooArgSet* set = new RooArgSet(name) ;
  branchNodeServerList(set) ;

  return set ;
}



Bool_t RooAbsArg::checkObservables(const RooArgSet*) const
{
  // Overloadable function in which derived classes can implement
  // consistency checks of the variables. If this function returns
  // true, indicating an error, the fitter or generator will abort.
  return kFALSE ;
}


Bool_t RooAbsArg::recursiveCheckObservables(const RooArgSet* nset) const
{
  RooArgSet nodeList ;
  treeNodeServerList(&nodeList) ;
  TIterator* iter = nodeList.createIterator() ;

  RooAbsArg* arg ;
  Bool_t ret(kFALSE) ;
  while((arg=(RooAbsArg*)iter->Next())) {
    if (arg->getAttribute("ServerDied")) {
      coutE(LinkStateMgmt) << "RooAbsArg::recursiveCheckObservables(" << GetName() << "): ERROR: one or more servers of node "
			   << arg->GetName() << " no longer exists!" << endl ;
      arg->Print("v") ;
      ret = kTRUE ;
    }
    ret |= arg->checkObservables(nset) ;
  }
  delete iter ;

  return ret ;
}


Bool_t RooAbsArg::dependsOn(const RooAbsCollection& serverList, const RooAbsArg* ignoreArg, Bool_t valueOnly) const
{
  // Test whether we depend on (ie, are served by) any object in the
  // specified collection. Uses the dependsOn(RooAbsArg&) member function.

  Bool_t result(kFALSE);
  TIterator* sIter = serverList.createIterator();
  RooAbsArg* server ;
  while ((!result && (server=(RooAbsArg*)sIter->Next()))) {
    if (dependsOn(*server,ignoreArg,valueOnly)) {
//       cout << "dependsOnValue(" << GetName() << ") result is true for arg " << server->GetName() << endl ;
      result= kTRUE;
    }
  }
  delete sIter;
  return result;
}


Bool_t RooAbsArg::dependsOn(const RooAbsArg& testArg, const RooAbsArg* ignoreArg, Bool_t valueOnly) const
{
  // Test whether we depend on (ie, are served by) the specified object.
  // Note that RooAbsArg objects are considered equivalent if they have
  // the same name.

  if (this==ignoreArg) return kFALSE ;

  // First check if testArg is self
  if (!TString(testArg.GetName()).CompareTo(GetName())) return kTRUE ;


  // Next test direct dependence
  RooAbsArg* server = findServer(testArg.GetName()) ;
  if (server!=0) {

    // Return true if valueOnly is FALSE or if server is value server, otherwise keep looking
    if ( !valueOnly || server->isValueServer(GetName())) {
      return kTRUE ;
    }
  }

  // If not, recurse
  TIterator* sIter = serverIterator() ;
  while ((server=(RooAbsArg*)sIter->Next())) {

    if ( !valueOnly || server->isValueServer(GetName())) {
      if (server->dependsOn(testArg,ignoreArg,valueOnly)) {
	delete sIter ;
	return kTRUE ;
      }
    }
  }

  delete sIter ;
  return kFALSE ;
}



Bool_t RooAbsArg::overlaps(const RooAbsArg& testArg) const
{
  // Test if any of the nodes of tree are shared with that of the given tree

  RooArgSet list("treeNodeList") ;
  treeNodeServerList(&list) ;

  return testArg.dependsOn(list) ;
}



Bool_t RooAbsArg::observableOverlaps(const RooAbsData* dset, const RooAbsArg& testArg) const
{
  // Test if any of the dependents of the arg tree (as determined by getObservables)
  // overlaps with those of the testArg.

  return observableOverlaps(dset->get(),testArg) ;
}


Bool_t RooAbsArg::observableOverlaps(const RooArgSet* nset, const RooAbsArg& testArg) const
{
  // Test if any of the dependents of the arg tree (as determined by getObservables)
  // overlaps with those of the testArg.

  RooArgSet* depList = getObservables(nset) ;
  Bool_t ret = testArg.dependsOn(*depList) ;
  delete depList ;
  return ret ;
}



void RooAbsArg::setValueDirty(const RooAbsArg* source) const
{
  // Mark this object as having changed its value, and propagate this status
  // change to all of our clients. If the object is not in automatic dirty
  // state propagation mode, this call has no effect

  if (_operMode!=Auto || _inhibitDirty) return ;

  // Handle no-propagation scenarios first
  if (_clientListValue.GetSize()==0) {
    _valueDirty = kTRUE ;
    return ;
  }

  // Cyclical dependency interception
  if (source==0) {
    source=this ;
  } else if (source==this) {
    // Cyclical dependency, abort
    coutE(LinkStateMgmt) << "RooAbsArg::setValueDirty(" << GetName()
	 << "): cyclical dependency detected" << endl ;
    return ;
  }

  // Propagate dirty flag to all clients if this is a down->up transition
<<<<<<< HEAD
  if (dologD(ChangeTracking)) {
    cout << "RooAbsArg::setValueDirty(" << (source?source->GetName():"self") << "->" << GetName() << "," << this
	 << "): dirty flag " << (_valueDirty?"already ":"") << "raised" << endl ;
  }
=======
  cxcoutD(LinkStateMgmt) << "RooAbsArg::setValueDirty(" << (source?source->GetName():"self") << "->" << GetName() << "," << this
			 << "): dirty flag " << (_valueDirty?"already ":"") << "raised" << endl ;
>>>>>>> e44aa290

  _valueDirty = kTRUE ;

  _clientValueIter->Reset() ;
  RooAbsArg* client ;
  while ((client=(RooAbsArg*)_clientValueIter->Next())) {
    client->setValueDirty(source) ;
  }
}


void RooAbsArg::setShapeDirty(const RooAbsArg* source) const
{
  // Mark this object as having changed its shape, and propagate this status
  // change to all of our clients.

  cxcoutD(LinkStateMgmt) << "RooAbsArg::setShapeDirty(" << GetName()
			 << "): dirty flag " << (_shapeDirty?"already ":"") << "raised" << endl ;

  if (_clientListShape.GetSize()==0) {
    _shapeDirty = kTRUE ;
    return ;
  }

  // Set 'dirty' shape state for this object and propagate flag to all its clients
  if (source==0) {
    source=this ;
  } else if (source==this) {
    // Cyclical dependency, abort
    coutE(LinkStateMgmt) << "RooAbsArg::setShapeDirty(" << GetName()
	 << "): cyclical dependency detected" << endl ;
    return ;
  }

  // Propagate dirty flag to all clients if this is a down->up transition
  _shapeDirty=kTRUE ;

  _clientShapeIter->Reset() ;
  RooAbsArg* client ;
  while ((client=(RooAbsArg*)_clientShapeIter->Next())) {
    client->setShapeDirty(source) ;
    client->setValueDirty(source) ;
  }

}



Bool_t RooAbsArg::redirectServers(const RooAbsCollection& newSet, Bool_t mustReplaceAll, Bool_t nameChange, Bool_t isRecursionStep)
{
  // Substitute our servers with those listed in newSet. If nameChange is false, servers and
  // and substitutes are matched by name. If nameChange is true, servers are matched to args
  // in newSet that have the 'ORIGNAME:<servername>' attribute set. If mustReplaceAll is set,
  // a warning is printed and error status is returned if not all servers could be sucessfully
  // substituted.

  // Trivial case, no servers
  if (!_serverList.First()) return kFALSE ;
  if (newSet.getSize()==0) return kFALSE ;

  // Replace current servers with new servers with the same name from the given list
  Bool_t ret(kFALSE) ;

  //Copy original server list to not confuse the iterator while deleting
  THashList origServerList, origServerValue, origServerShape ;
  RooAbsArg *oldServer, *newServer ;
  TIterator* sIter = _serverList.MakeIterator() ;
  while ((oldServer=(RooAbsArg*)sIter->Next())) {
    origServerList.Add(oldServer) ;

    // Retrieve server side link state information
    if (oldServer->_clientListValue.FindObject(this)) {
      origServerValue.Add(oldServer) ;
    }
    if (oldServer->_clientListShape.FindObject(this)) {
      origServerShape.Add(oldServer) ;
    }
  }
  delete sIter ;


  // Delete all previously registered servers
  sIter = origServerList.MakeIterator() ;
  Bool_t propValue, propShape ;
  while ((oldServer=(RooAbsArg*)sIter->Next())) {

    newServer= oldServer->findNewServer(newSet, nameChange);
    if (newServer && _verboseDirty) {
      cxcoutD(LinkStateMgmt) << "RooAbsArg::redirectServers(" << (void*)this << "," << GetName() << "): server " << oldServer->GetName()
			     << " redirected from " << oldServer << " to " << newServer << endl ;
    }

    if (!newServer) {
      if (mustReplaceAll) {
	cxcoutD(LinkStateMgmt) << "RooAbsArg::redirectServers(" << (void*)this << "," << GetName() << "): server " << oldServer->GetName()
			       << " (" << (void*)oldServer << ") not redirected" << (nameChange?"[nameChange]":"") << endl ;
	ret = kTRUE ;
      }
      continue ;
    }

    propValue=origServerValue.FindObject(oldServer)?kTRUE:kFALSE ;
    propShape=origServerShape.FindObject(oldServer)?kTRUE:kFALSE ;
    replaceServer(*oldServer,*newServer,propValue,propShape) ;
//     removeServer(*oldServer) ;
//     addServer(*newServer,propValue,propShape) ;
  }

  delete sIter ;

  setValueDirty() ;
  setShapeDirty() ;

  // Process the proxies
  Bool_t allReplaced=kTRUE ;
  for (int i=0 ; i<numProxies() ; i++) {
    Bool_t ret = getProxy(i)->changePointer(newSet,nameChange) ;
    allReplaced &= ret ;
  }

  if (mustReplaceAll && !allReplaced) {
    coutE(LinkStateMgmt) << "RooAbsArg::redirectServers(" << GetName()
			 << "): ERROR, some proxies could not be adjusted" << endl ;
    ret = kTRUE ;
  }

  // Optional subclass post-processing
  for (Int_t i=0 ;i<numCaches() ; i++) {
    ret |= getCache(i)->redirectServersHook(newSet,mustReplaceAll,nameChange,isRecursionStep) ;
  }
  ret |= redirectServersHook(newSet,mustReplaceAll,nameChange,isRecursionStep) ;

  return ret ;
}

RooAbsArg *RooAbsArg::findNewServer(const RooAbsCollection &newSet, Bool_t nameChange) const {
  // Find the new server in the specified set that matches the old server.
  // Allow a name change if nameChange is kTRUE, in which case the new
  // server is selected by searching for a new server with an attribute
  // of "ORIGNAME:<oldName>". Return zero if there is not a unique match.

  RooAbsArg *newServer = 0;
  if (!nameChange) {
    newServer = newSet.find(GetName()) ;
  }
  else {
    // Name changing server redirect:
    // use 'ORIGNAME:<oldName>' attribute instead of name of new server
    TString nameAttrib("ORIGNAME:") ;
    nameAttrib.Append(GetName()) ;

    RooArgSet* tmp = (RooArgSet*) newSet.selectByAttrib(nameAttrib,kTRUE) ;
    if(0 != tmp) {

      // Check if any match was found
      if (tmp->getSize()==0) {
	delete tmp ;
	return 0 ;
      }

      // Check if match is unique
      if(tmp->getSize()>1) {
	coutF(LinkStateMgmt) << "RooAbsArg::redirectServers(" << GetName() << "): FATAL Error, " << tmp->getSize() << " servers with "
			     << nameAttrib << " attribute" << endl ;
	tmp->Print("v") ;
	assert(0) ;
      }

      // use the unique element in the set
      newServer= tmp->first();
      delete tmp ;
    }
  }
  return newServer;
}

Bool_t RooAbsArg::recursiveRedirectServers(const RooAbsCollection& newSet, Bool_t mustReplaceAll, Bool_t nameChange)
{
  // Cyclic recursion protection
  static RooLinkedList callStack ;
  if (callStack.FindObject(this)) {
    return kFALSE ;
  } else {
    callStack.Add(this) ;
  }

  // Apply the redirectServers function recursively on all branch nodes in this argument tree.
  Bool_t ret(kFALSE) ;

  // Do redirect on self (identify operation as recursion step)
  ret |= redirectServers(newSet,mustReplaceAll,nameChange,kTRUE) ;

  // Do redirect on servers
  TIterator* sIter = serverIterator() ;
  RooAbsArg* server ;
  while((server=(RooAbsArg*)sIter->Next())) {
    ret |= server->recursiveRedirectServers(newSet,mustReplaceAll,nameChange) ;
  }
  delete sIter ;

  callStack.Remove(this) ;
  return ret ;
}



void RooAbsArg::registerProxy(RooArgProxy& proxy)
{
  // Register an RooArgProxy in the proxy list. This function is called by owned
  // proxies upon creation. After registration, this arg wil forward pointer
  // changes from serverRedirects and updates in cached normalization sets
  // to the proxies immediately after they occur. The proxied argument is
  // also added as value and/or shape server

  // Every proxy can be registered only once
  if (_proxyList.FindObject(&proxy)) {
    coutE(LinkStateMgmt) << "RooAbsArg::registerProxy(" << GetName() << "): proxy named "
			 << proxy.GetName() << " for arg " << proxy.absArg()->GetName()
			 << " already registered" << endl ;
    return ;
  }

//   cout << (void*)this << " " << GetName() << ": registering proxy "
//        << (void*)&proxy << " with name " << proxy.name() << " in mode "
//        << (proxy.isValueServer()?"V":"-") << (proxy.isShapeServer()?"S":"-") << endl ;

  // Register proxied object as server
  addServer(*proxy.absArg(),proxy.isValueServer(),proxy.isShapeServer()) ;

  // Register proxy itself
  _proxyList.Add(&proxy) ;
}


void RooAbsArg::unRegisterProxy(RooArgProxy& proxy)
{
  // Remove proxy from proxy list. This functions is called by owned proxies
  // upon their destruction.

  _proxyList.Remove(&proxy) ;
}



void RooAbsArg::registerProxy(RooSetProxy& proxy)
{
  // Register an RooSetProxy in the proxy list. This function is called by owned
  // proxies upon creation. After registration, this arg wil forward pointer
  // changes from serverRedirects and updates in cached normalization sets
  // to the proxies immediately after they occur.

  // Every proxy can be registered only once
  if (_proxyList.FindObject(&proxy)) {
    coutE(LinkStateMgmt) << "RooAbsArg::registerProxy(" << GetName() << "): proxy named "
			 << proxy.GetName() << " already registered" << endl ;
    return ;
  }

  // Register proxy itself
  _proxyList.Add(&proxy) ;
}



void RooAbsArg::unRegisterProxy(RooSetProxy& proxy)
{
  // Remove proxy from proxy list. This functions is called by owned proxies
  // upon their destruction.

  _proxyList.Remove(&proxy) ;
}



void RooAbsArg::registerProxy(RooListProxy& proxy)
{
  // Register an RooListProxy in the proxy list. This function is called by owned
  // proxies upon creation. After registration, this arg wil forward pointer
  // changes from serverRedirects and updates in cached normalization sets
  // to the proxies immediately after they occur.

  // Every proxy can be registered only once
  if (_proxyList.FindObject(&proxy)) {
    coutE(LinkStateMgmt) << "RooAbsArg::registerProxy(" << GetName() << "): proxy named "
			 << proxy.GetName() << " already registered" << endl ;
    return ;
  }

  // Register proxy itself
  _proxyList.Add(&proxy) ;
}



void RooAbsArg::unRegisterProxy(RooListProxy& proxy)
{
  // Remove proxy from proxy list. This functions is called by owned proxies
  // upon their destruction.

  _proxyList.Remove(&proxy) ;
}



RooAbsProxy* RooAbsArg::getProxy(Int_t index) const
{
  // Return the nth proxy from the proxy list.

  // Cross cast: proxy list returns TObject base pointer, we need
  // a RooAbsProxy base pointer. C++ standard requires
  // a dynamic_cast for this.
  return dynamic_cast<RooAbsProxy*> (_proxyList.At(index)) ;
}



Int_t RooAbsArg::numProxies() const
{
  // Return the number of registered proxies.

  return _proxyList.GetSize() ;
}



void RooAbsArg::setProxyNormSet(const RooArgSet* nset)
{
  // Forward a change in the cached normalization argset
  // to all the registered proxies.

  for (int i=0 ; i<numProxies() ; i++) {
    getProxy(i)->changeNormSet(nset) ;
  }
}



void RooAbsArg::attachToTree(TTree& ,Int_t)
{
  // Overloadable function for derived classes to implement
  // attachment as branch to a TTree

  coutE(Contents) << "RooAbsArg::attachToTree(" << GetName()
		  << "): Cannot be attached to a TTree" << endl ;
}



Bool_t RooAbsArg::isValid() const
{
  // WVE (08/21/01) Probably obsolete now
  return kTRUE ;
}



void RooAbsArg::copyList(TList& dest, const TList& source)
{
  // WVE (08/21/01) Probably obsolete now
  dest.Clear() ;

  TIterator* sIter = source.MakeIterator() ;
  TObject* obj ;
  while ((obj = sIter->Next())) {
    dest.Add(obj) ;
  }
  delete sIter ;
}


void RooAbsArg::printToStream(ostream& os, PrintOption opt, TString indent)  const
{
  // Print the state of this object to the specified output stream.
  //
  //  OneLine : use RooPrintable::oneLinePrint()
  // Standard : use virtual writeToStream() method in non-compact mode
  //  Verbose : list dirty flags,attributes, clients, servers, and proxies
  //
  // Subclasses will normally call this method first in their implementation,
  // and then add any additional state of their own with the Shape or Verbose
  // options.

  if(opt == Standard) {
    os << ClassName() << "::" << this << "::" << GetName() ;
    Int_t nfill = _nameLength-strlen(GetName()) ;
    while(nfill-- > 0) os << " " ;
    os << ": " ;
    if (isDerived()) {
      os << "(" ;
      writeToStream(os,kFALSE);
      os << ") -> " ;
      writeToStream(os,kTRUE);
    } else {
      writeToStream(os,kFALSE);
    }
    os << endl;
  }
  else {
    if (opt==InLine) {
      inLinePrint(os,*this) ;
    } else if (opt==OneLine) {
      oneLinePrint(os,*this);
    } else if(opt == Verbose) {
      os << indent << "--- RooAbsArg ---" << endl;
      // dirty state flags
      os << indent << "  Value State: " ;
      switch(_operMode) {
      case ADirty: os << "FORCED DIRTY" ; break ;
      case AClean: os << "FORCED clean" ; break ;
      case Auto: os << (isValueDirty() ? "DIRTY":"clean") ; break ;
      }
      os << endl
	 << indent << "  Shape State: " << (isShapeDirty() ? "DIRTY":"clean") << endl;
      // attribute list
      os << indent << "  Attributes: " ;
      printAttribList(os) ;
      os << endl ;
      // our memory address (for x-referencing with client addresses of other args)
      os << indent << "  Address: " << (void*)this << endl;
      // client list
      os << indent << "  Clients: " << endl;
      TIterator *clientIter= _clientList.MakeIterator();
      RooAbsArg* client ;
      while ((client=(RooAbsArg*)clientIter->Next())) {
	os << indent << "    (" << (void*)client  << ","
	   << (_clientListValue.FindObject(client)?"V":"-")
	   << (_clientListShape.FindObject(client)?"S":"-")
	   << ") " ;
	client->printToStream(os,OneLine);
      }
      delete clientIter;

      // server list
      os << indent << "  Servers: " << endl;
      TIterator *serverIter= _serverList.MakeIterator();
      RooAbsArg* server ;
      while ((server=(RooAbsArg*)serverIter->Next())) {
	os << indent << "    (" << (void*)server << ","
	   << (server->_clientListValue.FindObject((TObject*)this)?"V":"-")
	   << (server->_clientListShape.FindObject((TObject*)this)?"S":"-")
	   << ") " ;
	server->printToStream(os,OneLine);
      }
      delete serverIter;

      // proxy list
      os << indent << "  Proxies: " << endl ;
      for (int i=0 ; i<numProxies() ; i++) {
	RooAbsProxy* proxy=getProxy(i) ;

	if (proxy->IsA()->InheritsFrom(RooArgProxy::Class())) {
	  os << indent << "    " << proxy->name() << " -> " ;
	  ((RooArgProxy*)proxy)->absArg()->printToStream(os,OneLine) ;
	} else {
	  os << indent << "    " << proxy->name() << " -> " ;
	  TString moreIndent(indent) ;
	  moreIndent.Append("    ") ;
	  ((RooSetProxy*)proxy)->printToStream(os,Standard,moreIndent.Data()) ;
	}
      }
    }
  }
}

ostream& operator<<(ostream& os, RooAbsArg &arg)
{
  arg.writeToStream(os,kTRUE) ;
  return os ;
}

istream& operator>>(istream& is, RooAbsArg &arg)
{
  arg.readFromStream(is,kTRUE,kFALSE) ;
  return is ;
}

void RooAbsArg::printAttribList(ostream& os) const
{
  // Print the attribute list

  set<string>::const_iterator iter = _boolAttrib.begin() ;
  Bool_t first(kTRUE) ;
  while (iter != _boolAttrib.end()) {
    os << (first?" [":",") << *iter ;
    first=kFALSE ;
    ++iter ;
  }
  if (!first) os << "] " ;
}

void RooAbsArg::attachDataSet(const RooAbsData &data)
{
  // Replace server nodes with names matching the dataset variable names
  // with those data set variables, making this PDF directly dependent on the dataset
//   recursiveRedirectServers(*data.get(),kFALSE);
//   return ;

  const RooArgSet* set = data.get() ;
  RooArgSet branches ;
  branchNodeServerList(&branches) ;

  TIterator* iter = branches.createIterator() ;
  RooAbsArg* branch ;
  while((branch=(RooAbsArg*)iter->Next())) {
    branch->redirectServers(*set,kFALSE,kFALSE) ;
  }
  delete iter ;
}



Int_t RooAbsArg::Compare(const TObject* other) const
{
  // Utility function used by TCollection::Sort to compare contained TObjects
  // We implement comparison by name, resulting in alphabetical sorting by object name.
  return strcmp(GetName(),other->GetName()) ;
}



void RooAbsArg::printDirty(Bool_t depth) const
{
  // Print information about current value dirty state information.
  // If depth flag is true, information is recursively printed for
  // all nodes in this arg tree.
  if (depth) {

    RooArgSet branchList ;
    branchNodeServerList(&branchList) ;
    TIterator* bIter = branchList.createIterator() ;
    RooAbsArg* branch ;
    while((branch=(RooAbsArg*)bIter->Next())) {
      branch->printDirty(kFALSE) ;
    }

  } else {
    cout << GetName() << " : " ;
    switch (_operMode) {
    case AClean: cout << "FORCED clean" ; break ;
    case ADirty: cout << "FORCED DIRTY" ; break ;
    case Auto:   cout << "Auto  " << (isValueDirty()?"DIRTY":"clean") ;
    }
    cout << endl ;
  }
}


void RooAbsArg::optimizeCacheMode(const RooArgSet& observables)
{
  RooLinkedList proc;
  RooArgSet opt ;
  optimizeCacheMode(observables,opt,proc) ;
<<<<<<< HEAD
  
=======

>>>>>>> e44aa290
  coutI(Optimization) << "RooAbsArg::optimizeCacheMode(" << GetName() << ") nodes " << opt << " depend on observables, "
			<< "changing cache operation mode from change tracking to unconditional evaluation" << endl ;
}


void RooAbsArg::optimizeCacheMode(const RooArgSet& observables, RooArgSet& optimizedNodes, RooLinkedList& processedNodes)
{
  // Cache mode optimization (tracks changes & do lazy evaluation vs evaluate always)

  // Optimization applies only to branch nodes, not to leaf nodes
  if (!isDerived()) {
    return ;
  }


  // Terminate call if this node was already processed (tree structure may be cyclical)
  if (processedNodes.FindObject(this)) {
    return ;
  } else {
    processedNodes.Add(this) ;
  }

  // Set cache mode operator to 'AlwaysDirty' if we depend on any of the given observables
  if (dependsOnValue(observables)) {

    if (dynamic_cast<RooRealIntegral*>(this)) {
      cxcoutI(Integration) << "RooAbsArg::optimizeCacheMode(" << GetName() << ") integral depends on value of one or more observables and will be evaluated for every event" << endl ;
    }
    optimizedNodes.add(*this) ;
    if (operMode()==AClean) {
    } else {
      setOperMode(ADirty) ;
    }
  }
  // Process any RooAbsArgs contained in any of the caches of this object
  for (Int_t i=0 ;i<numCaches() ; i++) {
    getCache(i)->optimizeCacheMode(observables,optimizedNodes,processedNodes) ;
  }

  // Forward calls to all servers
  TIterator* sIter = serverIterator() ;
  RooAbsArg* server ;
  while((server=(RooAbsArg*)sIter->Next())) {
    server->optimizeCacheMode(observables,optimizedNodes,processedNodes) ;
  }
  delete sIter ;

}

Bool_t RooAbsArg::findConstantNodes(const RooArgSet& observables, RooArgSet& cacheList)
{
  RooLinkedList proc ;
  Bool_t ret = findConstantNodes(observables,cacheList,proc) ;

  // If node can be optimized and hasn't been identified yet, add it to the list
<<<<<<< HEAD
  coutI(Optimization) << "RooAbsArg::findConstantNodes(" << GetName() << "): components " 
=======
  coutI(Optimization) << "RooAbsArg::findConstantNodes(" << GetName() << "): components "
>>>>>>> e44aa290
			<< cacheList << " depend exclusively on constant parameters and will be precalculated and cached" << endl ;

  return ret ;
}



Bool_t RooAbsArg::findConstantNodes(const RooArgSet& observables, RooArgSet& cacheList, RooLinkedList& processedNodes)
{
  // Find branch nodes with all-constant parameters, and add them to the list of
  // nodes that can be cached with a dataset in a test statistic calculation

  // Caching only applies to branch nodes
  if (!isDerived()) {
    return kFALSE;
  }

  // Terminate call if this node was already processed (tree structure may be cyclical)
  if (processedNodes.FindObject(this)) {
    return kFALSE ;
  } else {
    processedNodes.Add(this) ;
  }

  // Check if node depends on any non-constant parameter
  Bool_t canOpt(kTRUE) ;
  RooArgSet* paramSet = getParameters(observables) ;
  TIterator* iter = paramSet->createIterator() ;
  RooAbsArg* param ;
  while((param = (RooAbsArg*)iter->Next())) {
    if (!param->isConstant()) {
      canOpt=kFALSE ;
      break ;
    }
  }
  delete iter ;
  delete paramSet ;

  // If yes, list node eligible for caching, if not test nodes one level down
  if (canOpt) {

    if (!cacheList.find(GetName()) && dependsOnValue(observables)) {

      // Add to cache list
      cxcoutD(Optimization) << "RooAbsArg::findConstantNodes(" << GetName() << ") adding self to list of constant nodes" << endl ;

      cacheList.add(*this) ;
    }

  } else {

    // If not, see if next level down can be cached
    TIterator* sIter = serverIterator() ;
    RooAbsArg* server ;
    while((server=(RooAbsArg*)sIter->Next())) {
      if (server->isDerived()) {
	server->findConstantNodes(observables,cacheList,processedNodes) ;
      }
    }
    delete sIter ;
  }

  // Forward call to all cached contained in current object
  for (Int_t i=0 ;i<numCaches() ; i++) {
    getCache(i)->findConstantNodes(observables,cacheList,processedNodes) ;
  }

  return kFALSE ;
}




void RooAbsArg::constOptimizeTestStatistic(ConstOpCode opcode)
{
  // Default implementation -- forward to all servers.
  // Actual optimization implemented by TestStatistic classes

  TIterator* sIter = serverIterator() ;
  RooAbsArg* server ;
  while((server=(RooAbsArg*)sIter->Next())) {
    server->constOptimizeTestStatistic(opcode) ;
  }
  delete sIter ;
}


void RooAbsArg::setOperMode(OperMode mode, Bool_t recurseADirty)
{
  // Prevent recursion loops
  if (mode==_operMode) return ;

  _operMode = mode ;
  for (Int_t i=0 ;i<numCaches() ; i++) {
    getCache(i)->operModeHook() ;
  }
  operModeHook() ;

  // Propagate to all clients
  if (mode==ADirty && recurseADirty) {
    TIterator* iter = valueClientIterator() ;
    RooAbsArg* client ;
    while((client=(RooAbsArg*)iter->Next())) {
      client->setOperMode(mode) ;
    }
    delete iter ;
  }
}


void RooAbsArg::printCompactTree(const char* indent, const char* filename, const char* namePat, RooAbsArg* client)
{
  if (filename) {
    ofstream ofs(filename) ;
    printCompactTree(ofs,indent,namePat,client) ;
  } else {
    printCompactTree(cout,indent,namePat,client) ;
  }
}


void RooAbsArg::printCompactTree(ostream& os, const char* indent, const char* namePat, RooAbsArg* client)
{
  if ( !namePat || TString(GetName()).Contains(namePat)) {
    os << indent << this << " " << IsA()->GetName() << "::" << GetName() << " (" << GetTitle() << ") " ;

    if (_serverList.GetSize()>0) {
      switch(operMode()) {
      case Auto:   os << " [Auto]"  ; break ;
      case AClean: os << " [ACLEAN]" ; break ;
      case ADirty: os << " [ADIRTY]" ; break ;
      }
      if (client) {
	if (isValueServer(*client)) os << "V" ;
	if (isShapeServer(*client)) os << "S" ;
      }
    }
    os << endl ;

    for (Int_t i=0 ;i<numCaches() ; i++) {
      getCache(i)->printCompactTreeHook(os,indent) ;
    }
    printCompactTreeHook(os,indent) ;
  }

  TString indent2(indent) ;
  indent2 += "  " ;
  TIterator * iter = serverIterator() ;
  RooAbsArg* arg ;
  while((arg=(RooAbsArg*)iter->Next())) {
    arg->printCompactTree(os,indent2,namePat,this) ;
  }
  delete iter ;
}


TString RooAbsArg::cleanBranchName() const
{
  // Construct a mangled name from the actual name that
  // is free of any math symbols that might be interpreted by TTree

  // Check for optional alternate name of branch for this argument
  TString rawBranchName = GetName() ;
  if (getStringAttribute("BranchName")) {
    rawBranchName = getStringAttribute("BranchName") ;
  }

  TString cleanName(rawBranchName) ;
  cleanName.ReplaceAll("/","D") ;
  cleanName.ReplaceAll("-","M") ;
  cleanName.ReplaceAll("+","P") ;
  cleanName.ReplaceAll("*","X") ;
  cleanName.ReplaceAll("[","L") ;
  cleanName.ReplaceAll("]","R") ;
  cleanName.ReplaceAll("(","L") ;
  cleanName.ReplaceAll(")","R") ;
  cleanName.ReplaceAll("{","L") ;
  cleanName.ReplaceAll("}","R") ;

  if (cleanName.Length()<=60) return cleanName ;

  // Name is too long, truncate and include CRC32 checksum of full name in clean name
  static char buf[1024] ;
  strcpy(buf,cleanName.Data()) ;
  sprintf(buf+46,"_CRC%08x",crc32(cleanName.Data())) ;

  return TString(buf) ;
}





UInt_t RooAbsArg::crc32(const char* data) const
{
  // Calculate and extract length of string
  Int_t len = strlen(data) ;
  if (len<4) {
    coutE(InputArguments) << "RooAbsReal::crc32 cannot calculate checksum of less than 4 bytes of data" << endl ;
    return 0 ;
  }

  // Initialize CRC table on first use
  static Bool_t init(kFALSE) ;
  static unsigned int crctab[256];
  if (!init) {
    int i, j;
    unsigned int crc;
    for (i = 0; i < 256; i++){
      crc = i << 24;
      for (j = 0; j < 8; j++) {
	if (crc & 0x80000000) {
	  crc = (crc << 1) ^ 0x04c11db7 ;
	} else {
	  crc = crc << 1;
	}
      }
      crctab[i] = crc;
    }
    init = kTRUE ;
  }

  unsigned int        result(0);
  int                 i(0);

  result = *data++ << 24;
  result |= *data++ << 16;
  result |= *data++ << 8;
  result |= *data++;
  result = ~ result;
  len -=4;

  for (i=0; i<len; i++) {
    result = (result << 8 | *data++) ^ crctab[result >> 24];
  }

  return ~result;
}


void RooAbsArg::printCompactTreeHook(ostream&, const char *)
{
}


void RooAbsArg::registerCache(RooAbsCache& cache)
{
  _cacheList.push_back(&cache) ;
}


void RooAbsArg::unRegisterCache(RooAbsCache& cache)
{
  std::remove(_cacheList.begin(), _cacheList.end(), &cache);
}


Int_t RooAbsArg::numCaches() const
{
  return _cacheList.size() ;
}


RooAbsCache* RooAbsArg::getCache(Int_t index) const
{
  return _cacheList[index] ;
}


RooArgSet* RooAbsArg::getVariables() const
{
  return getParameters(RooArgSet()) ;
}


RooLinkedList RooAbsArg::getCloningAncestors() const
{
  // Return ancestors in cloning chain of this RooAbsArg. NOTE: Returned pointers
  // are not guaranteed to be 'live', so do not dereference without proper caution

  RooLinkedList retVal ;

  set<string>::const_iterator iter= _boolAttrib.begin() ;
  while(iter != _boolAttrib.end()) {
    if (TString(*iter).BeginsWith("CloneOf(")) {
      char buf[128] ;
      strcpy(buf,iter->c_str()) ;
      strtok(buf,"(") ;
      char* ptrToken = strtok(0,")") ;
      RooAbsArg* ptr = (RooAbsArg*) strtol(ptrToken,0,16) ;
      retVal.Add(ptr) ;
    }
  }

  return retVal ;
}


void RooAbsArg::graphVizTree(const char* fileName)
{
  ofstream ofs(fileName) ;
  if (!ofs) {
    coutE(InputArguments) << "RooAbsArg::graphVizTree() ERROR: Cannot open graphViz output file with name " << fileName << endl ;
    return ;
  }
  graphVizTree(ofs) ;
}

void RooAbsArg::graphVizTree(ostream& os)
{
  if (!os) {
    coutE(InputArguments) << "RooAbsArg::graphVizTree() ERROR: output stream provided as input argument is in invalid state" << endl ;
  }

  // Write header
  os << "digraph " << GetName() << "{" << endl ;

  // First list all the tree nodes
  RooArgSet nodeSet ;
  treeNodeServerList(&nodeSet) ;
  TIterator* iter = nodeSet.createIterator() ;
  RooAbsArg* node ;
  while((node=(RooAbsArg*)iter->Next())) {
    os << "\"" << node->GetName() << "\" [ color=" << (node->isFundamental()?"blue":"red") << ", label=\"" << node->IsA()->GetName() << "\\n" << node->GetName() << "\"];" << endl ;
  }
  delete iter ;

  // Get set of all server links
  set<pair<RooAbsArg*,RooAbsArg*> > links ;
  graphVizAddConnections(links) ;

  // And write them out
  set<pair<RooAbsArg*,RooAbsArg*> >::iterator liter = links.begin() ;
  for( ; liter != links.end() ; ++liter ) {
    os << "\"" << liter->first->GetName() << "\" -> \"" << liter->second->GetName() << "\";" << endl ;
  }

  // Write trailer
  os << "}" << endl ;

}

void RooAbsArg::graphVizAddConnections(set<pair<RooAbsArg*,RooAbsArg*> >& linkSet)
{
  TIterator* sIter = serverIterator() ;
  RooAbsArg* server ;
  while((server=(RooAbsArg*)sIter->Next())) {
    linkSet.insert(make_pair(this,server)) ;
    server->graphVizAddConnections(linkSet) ;
  }
  delete sIter ;
}


Bool_t RooAbsArg::inhibitDirty()
{
  return _inhibitDirty ;
}<|MERGE_RESOLUTION|>--- conflicted
+++ resolved
@@ -704,15 +704,8 @@
   }
 
   // Propagate dirty flag to all clients if this is a down->up transition
-<<<<<<< HEAD
-  if (dologD(ChangeTracking)) {
-    cout << "RooAbsArg::setValueDirty(" << (source?source->GetName():"self") << "->" << GetName() << "," << this
-	 << "): dirty flag " << (_valueDirty?"already ":"") << "raised" << endl ;
-  }
-=======
   cxcoutD(LinkStateMgmt) << "RooAbsArg::setValueDirty(" << (source?source->GetName():"self") << "->" << GetName() << "," << this
 			 << "): dirty flag " << (_valueDirty?"already ":"") << "raised" << endl ;
->>>>>>> e44aa290
 
   _valueDirty = kTRUE ;
 
@@ -1265,11 +1258,7 @@
   RooLinkedList proc;
   RooArgSet opt ;
   optimizeCacheMode(observables,opt,proc) ;
-<<<<<<< HEAD
-  
-=======
-
->>>>>>> e44aa290
+
   coutI(Optimization) << "RooAbsArg::optimizeCacheMode(" << GetName() << ") nodes " << opt << " depend on observables, "
 			<< "changing cache operation mode from change tracking to unconditional evaluation" << endl ;
 }
@@ -1325,11 +1314,7 @@
   Bool_t ret = findConstantNodes(observables,cacheList,proc) ;
 
   // If node can be optimized and hasn't been identified yet, add it to the list
-<<<<<<< HEAD
-  coutI(Optimization) << "RooAbsArg::findConstantNodes(" << GetName() << "): components " 
-=======
   coutI(Optimization) << "RooAbsArg::findConstantNodes(" << GetName() << "): components "
->>>>>>> e44aa290
 			<< cacheList << " depend exclusively on constant parameters and will be precalculated and cached" << endl ;
 
   return ret ;
