--- conflicted
+++ resolved
@@ -53,14 +53,11 @@
 #include "RooAddGenContext.h"
 #include "RooRealConstant.h"
 #include "RooNameReg.h"
-<<<<<<< HEAD
-=======
 #include "RooMsgService.h"
 
 #include "Riostream.h"
 
 
->>>>>>> e44aa290
 
 ClassImp(RooAddModel)
 ;
@@ -101,13 +98,8 @@
   // All PDFs must inherit from RooAbsPdf. All coefficients must inherit from RooAbsReal
 
   if (pdfList.getSize()>coefList.getSize()+1) {
-<<<<<<< HEAD
-    cout << "RooAddModel::RooAddModel(" << GetName() 
-	 << ") number of pdfs and coefficients inconsistent, must have Npdf=Ncoef or Npdf=Ncoef+1" << endl ;
-=======
     coutE(InputArguments) << "RooAddModel::RooAddModel(" << GetName() 
 			  << ") number of pdfs and coefficients inconsistent, must have Npdf=Ncoef or Npdf=Ncoef+1" << endl ;
->>>>>>> e44aa290
     assert(0) ;
   }
 
@@ -123,18 +115,6 @@
   while((coef = (RooAbsPdf*)coefIter->Next())) {
     pdf = (RooAbsPdf*) pdfIter->Next() ;
     if (!pdf) {
-<<<<<<< HEAD
-      cout << "RooAddModel::RooAddModel(" << GetName() 
-	   << ") number of pdfs and coefficients inconsistent, must have Npdf=Ncoef or Npdf=Ncoef+1" << endl ;
-      assert(0) ;
-    }
-    if (!dynamic_cast<RooAbsReal*>(coef)) {
-      cout << "RooAddModel::RooAddModel(" << GetName() << ") coefficient " << coef->GetName() << " is not of type RooAbsReal, ignored" << endl ;
-      continue ;
-    }
-    if (!dynamic_cast<RooAbsReal*>(pdf)) {
-      cout << "RooAddModel::RooAddModel(" << GetName() << ") pdf " << pdf->GetName() << " is not of type RooAbsPdf, ignored" << endl ;
-=======
       coutE(InputArguments) << "RooAddModel::RooAddModel(" << GetName() 
 			    << ") number of pdfs and coefficients inconsistent, must have Npdf=Ncoef or Npdf=Ncoef+1" << endl ;
       assert(0) ;
@@ -145,7 +125,6 @@
     }
     if (!dynamic_cast<RooAbsReal*>(pdf)) {
       coutE(InputArguments) << "RooAddModel::RooAddModel(" << GetName() << ") pdf " << pdf->GetName() << " is not of type RooAbsPdf, ignored" << endl ;
->>>>>>> e44aa290
       continue ;
     }
     _pdfList.add(*pdf) ;
@@ -155,11 +134,7 @@
   pdf = (RooAbsPdf*) pdfIter->Next() ;
   if (pdf) {
     if (!dynamic_cast<RooAbsReal*>(pdf)) {
-<<<<<<< HEAD
-      cout << "RooAddModel::RooAddModel(" << GetName() << ") last pdf " << coef->GetName() << " is not of type RooAbsPdf, fatal error" << endl ;
-=======
       coutE(InputArguments) << "RooAddModel::RooAddModel(" << GetName() << ") last pdf " << coef->GetName() << " is not of type RooAbsPdf, fatal error" << endl ;
->>>>>>> e44aa290
       assert(0) ;
     }
     _pdfList.add(*pdf) ;  
@@ -225,17 +200,10 @@
     return ;
   }
   _projectCoefs = kTRUE ;  
-<<<<<<< HEAD
 
   _refCoefNorm.removeAll() ;
   _refCoefNorm.add(refCoefNorm) ;
 
-=======
-
-  _refCoefNorm.removeAll() ;
-  _refCoefNorm.add(refCoefNorm) ;
-
->>>>>>> e44aa290
   _projCacheMgr.reset() ;
 }
 
@@ -365,7 +333,6 @@
     if (pdfDeps) {
       supNSet.remove(*pdfDeps,kTRUE,kTRUE) ;
       delete pdfDeps ; 
-<<<<<<< HEAD
     }
 
     // Remove coef dependents
@@ -374,16 +341,6 @@
       supNSet.remove(*coefDeps,kTRUE,kTRUE) ;
       delete coefDeps ;
     }
-=======
-    }
-
-    // Remove coef dependents
-    RooArgSet* coefDeps = coef ? coef->getObservables(nset) : 0 ;
-    if (coefDeps) {
-      supNSet.remove(*coefDeps,kTRUE,kTRUE) ;
-      delete coefDeps ;
-    }
->>>>>>> e44aa290
     
     RooAbsReal* snorm ;
     TString name(GetName()) ;
@@ -401,16 +358,10 @@
   delete fullDepList ;
     
   if (_verboseEval>1) {
-<<<<<<< HEAD
-    cout << "RooAddModel::syncSuppNormList(" << GetName() << ") synching supplemental normalization list for norm" ;
-    if (nset) { nset->Print("1") ; } else { cout << "(null)" << endl ; }
-    cache->_suppNormList.Print("v") ;
-=======
     cxcoutD(Caching) << "RooAddModel::syncSuppNormList(" << GetName() << ") synching supplemental normalization list for norm" << (nset?*nset:RooArgSet()) << endl ;
     if (dologD(Caching)) {
       cache->_suppNormList.Print("v") ;
     }
->>>>>>> e44aa290
   }
 
 
@@ -429,19 +380,11 @@
   // Check if requested transformation is not identity 
   if (!nset2->equals(_refCoefNorm) || _refCoefRangeName !=0 || rangeName !=0 ) {
     
-<<<<<<< HEAD
-    cout << "RooAddModel::syncCoefProjList(" << GetName() << ") creating coefficient projection integrals" << endl ;
-    cout << "  from current normalization: "  ; nset2->Print("1") ;
-    cout << "          with current range: " << (rangeName?rangeName:"<none>") << endl ;
-    cout << "  to reference normalization: "  ; _refCoefNorm.Print("1") ; 
-    cout << "        with reference range: " << (_refCoefRangeName?RooNameReg::str(_refCoefRangeName):"<none>") << endl ;
-=======
     coutI(Caching)  << "RooAddModel::syncCoefProjList(" << GetName() << ") creating coefficient projection integrals" << endl ;
     ccoutI(Caching) << "  from current normalization: "  ; nset2->Print("1") ;
     ccoutI(Caching) << "          with current range: " << (rangeName?rangeName:"<none>") << endl ;
     ccoutI(Caching) << "  to reference normalization: "  ; _refCoefNorm.Print("1") ; 
     ccoutI(Caching) << "        with reference range: " << (_refCoefRangeName?RooNameReg::str(_refCoefRangeName):"<none>") << endl ;
->>>>>>> e44aa290
     
     // Recalculate projection integrals of PDFs 
     _pdfIter->Reset() ;
@@ -541,11 +484,7 @@
       coefSum += _coefCache[i] ;
     }
     if (coefSum==0.) {
-<<<<<<< HEAD
-      cout << "RooAddModel::updateCoefCache(" << GetName() << ") WARNING: total number of expected events is 0" << endl ;
-=======
       coutW(Eval) << "RooAddModel::updateCoefCache(" << GetName() << ") WARNING: total number of expected events is 0" << endl ;
->>>>>>> e44aa290
     } else {
       for (i=0 ; i<_pdfList.getSize() ; i++) {
 	_coefCache[i] /= coefSum ;
@@ -570,39 +509,21 @@
       Double_t lastCoef(1) ;
       for (i=0 ; i<_coefList.getSize() ; i++) {
 	_coefCache[i] = ((RooAbsPdf*)_coefList.at(i))->getVal(nset) ;
-<<<<<<< HEAD
- 	cxcoutD(ChangeTracking) << "SYNC: orig coef[" << i << "] = " << _coefCache[i] << endl ;
-	lastCoef -= _coefCache[i] ;
-      }			
-      _coefCache[_coefList.getSize()] = lastCoef ;
-      cxcoutD(ChangeTracking) << "SYNC: orig coef[" << _coefList.getSize() << "] = " << _coefCache[_coefList.getSize()] << endl ;
-=======
  	cxcoutD(Caching) << "SYNC: orig coef[" << i << "] = " << _coefCache[i] << endl ;
 	lastCoef -= _coefCache[i] ;
       }			
       _coefCache[_coefList.getSize()] = lastCoef ;
       cxcoutD(Caching) << "SYNC: orig coef[" << _coefList.getSize() << "] = " << _coefCache[_coefList.getSize()] << endl ;
->>>>>>> e44aa290
       
       
       // Warn about coefficient degeneration
       if ((lastCoef<-1e-05 || (lastCoef-1)>1e-5) && _coefErrCount-->0) {
-<<<<<<< HEAD
-	cout << "RooAddModel::updateCoefCache(" << GetName() 
-	     << " WARNING: sum of PDF coefficients not in range [0-1], value=" 
-	     << 1-lastCoef ; 
-	if (_coefErrCount==0) {
-	  cout << " (no more will be printed)"  ;
-	}
-	cout << endl ;
-=======
 	coutW(Eval) << "RooAddModel::updateCoefCache(" << GetName() 
 		    << " WARNING: sum of PDF coefficients not in range [0-1], value=" 
 		    << 1-lastCoef << endl ;
 	if (_coefErrCount==0) {
 	  coutW(Eval) << " (no more will be printed)" << endl  ;
 	}
->>>>>>> e44aa290
       } 
     }
   }
@@ -626,22 +547,12 @@
     RooAbsReal* r2 = ((RooAbsReal*)cache._rangeProjList.at(i)) ;
     
     if (dologD(Eval)) {
-<<<<<<< HEAD
-      cout << "pp = " << pp->GetName() << endl ;
-      cout << "sn = " << sn->GetName() << endl ;
-      cout << "r1 = " << r1->GetName() << endl ;
-      cout << "r2 = " << r2->GetName() << endl ;
-
-      r1->Print("v") ;
-      r1->printCompactTree() ;
-=======
       cxcoutD(Eval) << "pp = " << pp->GetName() << endl 
 		    << "sn = " << sn->GetName() << endl 
 		    << "r1 = " << r1->GetName() << endl 
 		    << "r2 = " << r2->GetName() << endl ;
       r1->printToStream(ccoutD(Eval)) ;
       r1->printCompactTree(ccoutD(Eval)) ;
->>>>>>> e44aa290
     }
 
     Double_t proj = pp->getVal()/sn->getVal()*(r2->getVal()/r1->getVal()) ;  
@@ -650,19 +561,11 @@
 
     _coefCache[i] *= proj ;
     coefSum += _coefCache[i] ;
-<<<<<<< HEAD
   }
   for (i=0 ; i<_pdfList.getSize() ; i++) {
     _coefCache[i] /= coefSum ;
 //     cout << "POST-SYNC coef[" << i << "] = " << _coefCache[i] << endl ;
   }
-=======
-  }
-  for (i=0 ; i<_pdfList.getSize() ; i++) {
-    _coefCache[i] /= coefSum ;
-//     cout << "POST-SYNC coef[" << i << "] = " << _coefCache[i] << endl ;
-  }
->>>>>>> e44aa290
    
 
   
@@ -729,13 +632,8 @@
   while((coef=(RooAbsReal*)_coefIter->Next())) {
     pdf = (RooAbsReal*)_pdfIter->Next() ;
     if (pdf->observableOverlaps(nset,*coef)) {
-<<<<<<< HEAD
-      cout << "RooAddModel::checkObservables(" << GetName() << "): ERROR: coefficient " << coef->GetName() 
-	   << " and PDF " << pdf->GetName() << " have one or more dependents in common" << endl ;
-=======
       coutE(InputArguments) << "RooAddModel::checkObservables(" << GetName() << "): ERROR: coefficient " << coef->GetName() 
 			    << " and PDF " << pdf->GetName() << " have one or more dependents in common" << endl ;
->>>>>>> e44aa290
       ret = kTRUE ;
     }
   }
@@ -785,17 +683,10 @@
     RooAbsReal* intPdf = model->createIntegral(*iset,nset,0,isetRangeName) ;
     cache->_intList.addOwned(*intPdf) ;
   }
-<<<<<<< HEAD
 
   // Store the partial integral list and return the assigned code ;
   code = _intCacheMgr.setObj(nset,iset,(RooAbsCacheElement*)cache,RooNameReg::ptr(isetRangeName)) ;
 
-=======
-
-  // Store the partial integral list and return the assigned code ;
-  code = _intCacheMgr.setObj(nset,iset,(RooAbsCacheElement*)cache,RooNameReg::ptr(isetRangeName)) ;
-
->>>>>>> e44aa290
   // Fill references to be returned
   compIntList = &cache->_intList ;
 }
@@ -820,17 +711,10 @@
     RooArgSet* vars = getParameters(RooArgSet()) ;
     RooArgSet* nset = _intCacheMgr.nameSet1ByIndex(code-1)->select(*vars) ;
     RooArgSet* iset = _intCacheMgr.nameSet2ByIndex(code-1)->select(*vars) ;
-<<<<<<< HEAD
 
     Int_t code2(-1) ;
     getCompIntList(nset,iset,compIntList,code2,rangeName) ;
 
-=======
-
-    Int_t code2(-1) ;
-    getCompIntList(nset,iset,compIntList,code2,rangeName) ;
-
->>>>>>> e44aa290
     delete vars ;
     delete nset ;
     delete iset ;
