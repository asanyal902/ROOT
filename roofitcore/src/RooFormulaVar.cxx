--- conflicted
+++ resolved
@@ -44,11 +44,8 @@
 #include "RooNLLVar.h"
 #include "RooChi2Var.h"
 #include "RooMsgService.h"
-<<<<<<< HEAD
-=======
-
-
->>>>>>> e44aa290
+
+
 
 ClassImp(RooFormulaVar)
 
