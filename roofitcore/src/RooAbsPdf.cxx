/*****************************************************************************
 * Project: RooFit                                                           *
 * Package: RooFitCore                                                       *
 * @(#)root/roofitcore:$Id$
 * Authors:                                                                  *
 *   WV, Wouter Verkerke, UC Santa Barbara, verkerke@slac.stanford.edu       *
 *   DK, David Kirkby,    UC Irvine,         dkirkby@uci.edu                 *
 *                                                                           *
 * Copyright (c) 2000-2005, Regents of the University of California          *
 *                          and Stanford University. All rights reserved.    *
 *                                                                           *
 * Redistribution and use in source and binary forms,                        *
 * with or without modification, are permitted according to the terms        *
 * listed in LICENSE (http://roofit.sourceforge.net/license.txt)             *
 *****************************************************************************/

// -- CLASS DESCRIPTION [PDF] --
//
// RooAbsPdf is the abstract interface for all probability density
// functions The class provides hybrid analytical/numerical
// normalization for its implementations, error tracing and a MC
// generator interface.
//
// A minimal implementation of a PDF class derived from RooAbsPdf
// should overload the evaluate() function. This functions should
// return PDFs value.
//
//
// [Normalization/Integration]
//
// Although the normalization of a PDF is an integral part of a
// probability density function, normalization is treated separately
// in RooAbsPdf. The reason is that a RooAbsPdf object is more than a
// PDF: it can be a building block for a more complex, composite PDF
// if any of its variables are functions instead of fundamentals. In
// such cases the normalization of the composite may not be simply the
// integral over the dependents of the top level PDF as these are
// functions with potentially non-trivial Jacobian terms themselves.
// Therefore 
//
// --> No explicit attempt should be made to normalize 
//     the functions output in evaluate(). 
//
// In addition, RooAbsPdf objects do not have a static concept of what
// variables are parameters and what variables are dependents (which
// need to be integrated over for a correct PDF normalization). 
// Instead the choice of normalization is always specified each time a
// normalized values is requested from the PDF via the getVal()
// method.
//
// RooAbsPdf manages the entire normalization logic of each PDF with
// help of a RooRealIntegral object, which coordinates the integration
// of a given choice of normalization. By default, RooRealIntegral will
// perform a fully numeric integration of all dependents. However,
// PDFs can advertise one or more (partial) analytical integrals of
// their function, and these will be used by RooRealIntegral, if it
// determines that this is safe (i.e. no hidden Jacobian terms,
// multiplication with other PDFs that have one or more dependents in
// commen etc)
//
// To implement analytical integrals, two functions must be implemented. First,
//
// Int_t getAnalyticalIntegral(const RooArgSet& integSet, RooArgSet& anaIntSet)
// 
// advertises the analytical integrals that are supported. 'integSet'
// is the set of dependents for which integration is requested. The
// function should copy the subset of dependents it can analytically
// integrate to anaIntSet and return a unique identification code for
// this integration configuration.  If no integration can be
// performed, zero should be returned.  Second,
//
// Double_t analyticalIntegral(Int_t code)
//
// Implements the actual analytical integral(s) advertised by
// getAnalyticalIntegral.  This functions will only be called with
// codes returned by getAnalyticalIntegral, except code zero.
//
// The integration range for real each dependent to be integrated can
// be obtained from the dependents' proxy functions min() and
// max(). Never call these proxy functions for any proxy not known to
// be a dependent via the integration code.  Doing so may be
// ill-defined, e.g. in case the proxy holds a function, and will
// trigger an assert. Integrated category dependents should always be
// summed over all of their states.
//
//
//
// [Direct generation of dependents]
//
// Any PDF dependent can be generated with the accept/reject method,
// but for certain PDFs more efficient methods may be implemented. To
// implement direct generation of one or more dependents, two
// functions need to be implemented, similar to those for analytical
// integrals:
//
// Int_t getGenerator(const RooArgSet& generateVars, RooArgSet& directVars) and
// void generateEvent(Int_t code)
//
// The first function advertises dependents that can be generated,
// similar to the way analytical integrals are advertised. The second
// function implements the generator for the advertised dependents
//
// The generated dependent values should be store in the proxy
// objects. For this the assignment operator can be used (i.e. xProxy
// = 3.0 ). Never call assign to any proxy not known to be a dependent
// via the generation code.  Doing so may be ill-defined, e.g. in case
// the proxy holds a function, and will trigger an assert


#include "RooFit.h"
#include "RooMsgService.h" 

#include "TClass.h"
#include "Riostream.h"
#include "TMath.h"
#include "TObjString.h"
#include "TPaveText.h"
#include "TList.h"
#include "TH1.h"
#include "TH2.h"
#include "RooAbsPdf.h"
#include "RooDataSet.h"
#include "RooArgSet.h"
#include "RooArgProxy.h"
#include "RooRealProxy.h"
#include "RooRealVar.h"
#include "RooGenContext.h"
#include "RooPlot.h"
#include "RooCurve.h"
#include "RooNLLVar.h"
#include "RooMinuit.h"
#include "RooCategory.h"
#include "RooNameReg.h"
#include "RooCmdConfig.h"
#include "RooGlobalFunc.h"
#include "RooAddition.h"
#include "RooRandom.h"
#include "RooNumIntConfig.h"
#include "RooProjectedPdf.h"
#include "RooInt.h"

ClassImp(RooAbsPdf) 
;


Int_t RooAbsPdf::_verboseEval = 0;
Bool_t RooAbsPdf::_globalSelectComp = kFALSE ;
Bool_t RooAbsPdf::_evalError = kFALSE ;

RooAbsPdf::RooAbsPdf() : _norm(0), _normSet(0)
{
}


RooAbsPdf::RooAbsPdf(const char *name, const char *title) : 
  RooAbsReal(name,title), _norm(0), _normSet(0), _normMgr(this,10), _selectComp(kTRUE)
{
  // Constructor with name and title only
  resetErrorCounters() ;
  setTraceCounter(0) ;
}


RooAbsPdf::RooAbsPdf(const char *name, const char *title, 
		     Double_t plotMin, Double_t plotMax) :
  RooAbsReal(name,title,plotMin,plotMax), _norm(0), _normSet(0), _normMgr(this,10), _selectComp(kTRUE)
{
  // Constructor with name, title, and plot range
  resetErrorCounters() ;
  setTraceCounter(0) ;
}



RooAbsPdf::RooAbsPdf(const RooAbsPdf& other, const char* name) : 
  RooAbsReal(other,name), _norm(0), _normSet(0), _normMgr(other._normMgr,this), _selectComp(other._selectComp)

{
  // Copy constructor
  resetErrorCounters() ;
  setTraceCounter(other._traceCount) ;
}


RooAbsPdf::~RooAbsPdf()
{
  // Destructor
  //if (_norm) delete _norm ;
}


Double_t RooAbsPdf::getVal(const RooArgSet* nset) const
{
  // Return current value, normalizated by integrating over
  // the dependents in 'nset'. If 'nset' is 0, the unnormalized value. 
  // is returned. All elements of 'nset' must be lvalues

  // Unnormalized values are not cached
  // Doing so would be complicated as _norm->getVal() could
  // spoil the cache and interfere with returning the cached
  // return value. Since unnormalized calls are typically
  // done in integration calls, there is no performance hit.

  if (!nset) {
    Double_t val = evaluate() ;
    Bool_t error = traceEvalPdf(val) ;
    cxcoutD(Tracing) << IsA()->GetName() << "::getVal(" << GetName() 
		     << "): value = " << val << " (unnormalized)" << endl ;
    if (error) {
      raiseEvalError() ;
      return 0 ;
    }
    return val ;
  }

  // Process change in last data set used
  Bool_t nsetChanged(kFALSE) ;
  if (nset!=_normSet || _norm==0) {
    nsetChanged = syncNormalization(nset) ;
  }

  // Return value of object. Calculated if dirty, otherwise cached value is returned.
  if ((isValueDirty() || nsetChanged || _norm->isValueDirty()) && operMode()!=AClean) {

    // cout << "doEval" << endl ;
    
    // Evaluate numerator
    Double_t rawVal = evaluate() ;
    Bool_t error = traceEvalPdf(rawVal) ; // Error checking and printing

    // Evaluate denominator
    Double_t normVal(_norm->getVal()) ;

<<<<<<< HEAD
    cxcoutD(ChangeTracking) << "RooAbsPdf::getVal(" << GetName() << ") normalization integral is " << (_norm?_norm->GetName():"none") << endl ;
=======
    cxcoutD(Tracing) << "RooAbsPdf::getVal(" << GetName() << ") normalization integral is " << (_norm?_norm->GetName():"none") << endl ;
>>>>>>> e44aa290

    Double_t normError(kFALSE) ;
    if (normVal==0.) normError=kTRUE ;

    // Raise global error flag if problems occur
    if (normError||error) raiseEvalError() ;

    _value = normError ? 0 : (rawVal / normVal) ;

<<<<<<< HEAD
    if (_verboseEval>1) cout << IsA()->GetName() << "::getVal(" << GetName() 
			     << "): value = " << _value << " (normalized)" << endl ;

    cxcoutD(ChangeTracking) << "RooAbsPdf::getVal(" << GetName() << ") recalculating, new value = " << rawVal << "/" << normVal << " = " << _value << endl ;
=======
    if (_verboseEval>1) cxcoutD(Tracing) << IsA()->GetName() << "::getVal(" << GetName() 
					 << "): value = " << _value << " (normalized)" << endl ;
    
    cxcoutD(Tracing) << "RooAbsPdf::getVal(" << GetName() << ") recalculating, new value = " << rawVal << "/" << normVal << " = " << _value << endl ;
>>>>>>> e44aa290

    clearValueDirty() ; //setValueDirty(kFALSE) ;
    clearShapeDirty() ; //setShapeDirty(kFALSE) ;    
  } 

  if (_traceCount>0) {
    cxcoutD(Tracing) << "[" << _traceCount << "] " ;
    Int_t tmp = _traceCount ;
    _traceCount = 0 ;
    printToStream(ccoutD(Tracing)) ;
    _traceCount = tmp-1  ;
  }

  return _value ;
}


Double_t RooAbsPdf::analyticalIntegralWN(Int_t code, const RooArgSet* normSet, const char* rangeName) const
{
  // Analytical integral with normalization (see RooAbsReal::analyticalIntegralWN() for further information)
  //
  // This function applies the normalization specified by 'normSet' to the integral returned
  // by RooAbsReal::analyticalIntegral(). The passthrough scenario (code=0) is also changed
  // to return a normalized answer

  if (_verboseEval>1) {
    cxcoutD(Eval) << "RooAbsPdf::analyticalIntegralWN(" << GetName() << ") code = " << code << " normset = " << (normSet?*normSet:RooArgSet()) << endl ;
  }

  if (code==0) return getVal(normSet) ;
  if (normSet) {
    return analyticalIntegral(code,rangeName) / getNorm(normSet) ;
  } else {
    return analyticalIntegral(code,rangeName) ;
  }
}


Bool_t RooAbsPdf::traceEvalPdf(Double_t value) const
{
  // Check that passed value is positive and not 'not-a-number'.
  // If not, print an error, until the error counter reaches
  // its set maximum.

  // check for a math error or negative value
  Bool_t error= isnan(value) || (value < 0);

  // do nothing if we are no longer tracing evaluations and there was no error
  if(!error) return error ;

  // otherwise, print out this evaluations input values and result
  if(++_errorCount <= 10) {
    cxcoutD(Tracing) << "*** Evaluation Error " << _errorCount << " ";
    if(_errorCount == 10) cxcoutD(Tracing) << "(no more will be printed) ";
  }
  else {
    return error  ;
  }

  Print() ;
  return error ;
}



Double_t RooAbsPdf::getNorm(const RooArgSet* nset) const
{
  // Return the integral of this PDF over all elements of 'nset'. 

  if (!nset) return 1 ;

  syncNormalization(nset,kTRUE) ;
  if (_verboseEval>1) cxcoutD(Tracing) << IsA()->GetName() << "::getNorm(" << GetName() << "): norm(" << _norm << ") = " << _norm->getVal() << endl ;

  Double_t ret = _norm->getVal() ;
  if (ret==0.) {
    if(++_errorCount <= 10) {
      coutW(Eval) << "RooAbsPdf::getNorm(" << GetName() << ":: WARNING normalization is zero, nset = " ;  nset->Print("1") ;
      if(_errorCount == 10) coutW(Eval) << "RooAbsPdf::getNorm(" << GetName() << ") INFO: no more messages will be printed " << endl ;
    }
  }

  return ret ;
}


const RooAbsReal* RooAbsPdf::getNormObj(const RooArgSet* nset, const RooArgSet* iset, const TNamed* rangeName) const 
{
  // Check normalization is already stored
  CacheElem* cache = (CacheElem*) _normMgr.getObj(nset,iset,0,rangeName) ;
  if (cache) {
    return cache->_norm ;
  }

  // If not create it now
  RooArgSet* depList = getObservables(iset) ;
  RooAbsReal* norm = createIntegral(*depList,*nset, *getIntegratorConfig(), RooNameReg::str(rangeName)) ;
  delete depList ;

  // Store it in the cache
  cache = new CacheElem(*norm) ;
  _normMgr.setObj(nset,iset,cache,rangeName) ;

  // And return the newly created integral
  return norm ;
}



Bool_t RooAbsPdf::syncNormalization(const RooArgSet* nset, Bool_t adjustProxies) const
{
  // Verify that the normalization integral cached with this PDF
  // is valid for given set of normalization dependents
  //
  // If not, the cached normalization integral (if any) is deleted
  // and a new integral is constructed for use with 'nset'
  // Elements in 'nset' can be discrete and real, but must be lvalues
  //
  // For functions that declare to be self-normalized by overloading the
  // selfNormalized() function, a unit normalization is always constructed

  
  _normSet = (RooArgSet*) nset ;

  // Check if data sets are identical
  CacheElem* cache = (CacheElem*) _normMgr.getObj(nset) ;
  if (cache) {

    Bool_t nsetChanged = (_norm!=cache->_norm) ;
    _norm = cache->_norm ;

    if (nsetChanged && adjustProxies) {
      // Update dataset pointers of proxies
      ((RooAbsPdf*) this)->setProxyNormSet(nset) ;
    }
  
    return nsetChanged ;
  }
    
  // Update dataset pointers of proxies
  if (adjustProxies) {
    ((RooAbsPdf*) this)->setProxyNormSet(nset) ;
  }
  
  RooArgSet* depList = getObservables(nset) ;

  if (_verboseEval>0) {
    if (!selfNormalized()) {
      cxcoutD(Tracing) << IsA()->GetName() << "::syncNormalization(" << GetName() 
	   << ") recreating normalization integral " << endl ;
      if (depList) depList->printToStream(ccoutD(Tracing),OneLine) ; else ccoutD(Tracing) << "<none>" << endl ;
    } else {
      cxcoutD(Tracing) << IsA()->GetName() << "::syncNormalization(" << GetName() << ") selfNormalized, creating unit norm" << endl;
    }
  }


  // Destroy old normalization & create new
  if (selfNormalized() || !dependsOn(*depList)) {    
    TString ntitle(GetTitle()) ; ntitle.Append(" Unit Normalization") ;
    TString nname(GetName()) ; nname.Append("_UnitNorm") ;
    _norm = new RooRealVar(nname.Data(),ntitle.Data(),1) ;
  } else {

    _norm = createIntegral(*depList,*getIntegratorConfig()) ;
  }

  // Register new normalization with manager (takes ownership)
  cache = new CacheElem(*_norm) ;
  _normMgr.setObj(nset,cache) ;

  delete depList ;
  return kTRUE ;
}



Bool_t RooAbsPdf::traceEvalHook(Double_t value) const 
{
  // WVE 08/21/01 Probably obsolete now.

  // Floating point error checking and tracing for given float value

  // check for a math error or negative value
  Bool_t error= isnan(value) || (value < 0);

  // do nothing if we are no longer tracing evaluations and there was no error
  if(!error && _traceCount <= 0) return error ;

  // otherwise, print out this evaluations input values and result
  if(error && ++_errorCount <= 10) {
    cxcoutD(Tracing) << "*** Evaluation Error " << _errorCount << " ";
    if(_errorCount == 10) ccoutD(Tracing) << "(no more will be printed) ";
  }
  else if(_traceCount > 0) {
    ccoutD(Tracing) << '[' << _traceCount-- << "] ";
  }
  else {
    return error ;
  }

  Print() ;

  return error ;
}




void RooAbsPdf::resetErrorCounters(Int_t resetValue)
{
  // Reset error counter to given value, limiting the number
  // of future error messages for this pdf to 'resetValue'

  _errorCount = resetValue ;
  _negCount   = resetValue ;
}



void RooAbsPdf::setTraceCounter(Int_t value, Bool_t allNodes)
{
  // Reset trace counter to given value, limiting the
  // number of future trace messages for this pdf to 'value'
  if (!allNodes) {
    _traceCount = value ;
    return ; 
  } else {
    RooArgList branchList ;
    branchNodeServerList(&branchList) ;
    TIterator* iter = branchList.createIterator() ;
    RooAbsArg* arg ;
    while((arg=(RooAbsArg*)iter->Next())) {
      RooAbsPdf* pdf = dynamic_cast<RooAbsPdf*>(arg) ;
      if (pdf) pdf->setTraceCounter(value,kFALSE) ;
    }
    delete iter ;
  }

}




Double_t RooAbsPdf::getLogVal(const RooArgSet* nset) const 
{
  // Return the log of the current value with given normalization
  // An error message is printed if the argument of the log is negative.

  Double_t prob = getVal(nset) ;
  if(prob <= 0) {

    if (_negCount-- > 0) {     

      RooArgSet* params = getParameters(nset) ;
      RooArgSet* depends = getObservables(nset) ;	 

      coutW(Eval) << endl 
		  << "RooAbsPdf::getLogVal(" << GetName() << ") WARNING: PDF evaluates to zero or negative value (" << prob << ")" << endl ;
      if (dologW(Eval)) {
	coutW(Eval) << "  Current values of PDF dependents:" << endl ;
	depends->Print("v") ;
	coutW(Eval) << "  Current values of PDF parameters:" ;
	params->Print("v") ;
      }
      delete params ;
      delete depends ;

      if(_negCount == 0) coutW(Eval) << "(no more such warnings will be printed) "<<endl;
    }
    return 0;
  }
  return log(prob);
}



Double_t RooAbsPdf::extendedTerm(UInt_t observed, const RooArgSet* nset) const 
{
  // Returned the extended likelihood term (Nexpect - Nobserved*log(NExpected)
  // of this PDF for the given number of observed events
  //
  // For successfull operation the PDF implementation must indicate
  // it is extendable by overloading canBeExtended() and must
  // implemented the expectedEvents() function.

  // check if this PDF supports extended maximum likelihood fits
  if(!canBeExtended()) {
    coutE(InputArguments) << fName << ": this PDF does not support extended maximum likelihood"
         << endl;
    return 0;
  }

  Double_t expected= expectedEvents(nset);
  if(expected < 0) {
    coutE(InputArguments) << fName << ": calculated negative expected events: " << expected
         << endl;
    return 0;
  }

  // calculate and return the negative log-likelihood of the Poisson
  // factor for this dataset, dropping the constant log(observed!)
  Double_t extra= expected - observed*log(expected);
  
  Bool_t trace(kFALSE) ;
  if(trace) {
    cxcoutD(Tracing) << fName << "::extendedTerm: expected " << expected << " events, got "
		     << observed << " events. extendedTerm = " << extra << endl;
  }
  return extra;
}


RooFitResult* RooAbsPdf::fitTo(RooAbsData& data, RooCmdArg arg1, RooCmdArg arg2, RooCmdArg arg3, RooCmdArg arg4, 
                                                 RooCmdArg arg5, RooCmdArg arg6, RooCmdArg arg7, RooCmdArg arg8) 
{
  // Fit PDF to given dataset. If dataset is unbinned, an unbinned maximum likelihood is performed. If the dataset
  // is binned, a binned maximum likelihood is performed. By default the fit is executed through the MINUIT
  // commands MIGRAD, HESSE and MINOS in succession.
  //
  // The following named arguments are supported
  //
  // Options to control construction of -log(L)
  // ------------------------------------------
  // ConditionalObservables(const RooArgSet& set) -- Do not normalize PDF over listed observables
  // Extended(Bool_t flag)           -- Add extended likelihood term, off by default
  // Range(const char* name)         -- Fit only data inside range with given name
  // Range(Double_t lo, Double_t hi) -- Fit only data inside given range. A range named "fit" is created on the fly on all observables.
  // SumCoefRange(const char* name)  -- Set the range in which to interpret the coefficients of RooAddPdf components 
  // NumCPU(int num)                 -- Parallelize NLL calculation on num CPUs
  // Optimize(Bool_t flag)           -- Activate constant term optimization (on by default)
  // SplitRange(Bool_t flag)         -- Use separate fit ranges in a simultaneous fit. Actual range name for each
  //                                    subsample is assumed to by rangeName_{indexState} where indexState
  //                                    is the state of the master index category of the simultaneous fit
  //
  // Options to control flow of fit procedure
  // ----------------------------------------
  // InitialHesse(Bool_t flag)      -- Flag controls if HESSE before MIGRAD as well, off by default
  // Hesse(Bool_t flag)             -- Flag controls if HESSE is run after MIGRAD, on by default
  // Minos(Bool_t flag)             -- Flag controls if MINOS is run after HESSE, on by default
  // Minos(const RooArgSet& set)    -- Only run MINOS on given subset of arguments
  // Save(Bool_t flag)              -- Flac controls if RooFitResult object is produced and returned, off by default
  // Strategy(Int_t flag)           -- Set Minuit strategy (0 through 2, default is 1)
  // FitOptions(const char* optStr) -- Steer fit with classic options string (for backward compatibility). Use of this option
  //                                   excludes use of any of the new style steering options.
  //
  // Options to control informational output
  // ---------------------------------------
  // Verbose(Bool_t flag)           -- Flag controls if verbose output is printed (NLL, parameter changes during fit
  // Timer(Bool_t flag)             -- Time CPU and wall clock consumption of fit steps, off by default
  // PrintLevel(Int_t level)        -- Set Minuit print level (-1 through 3, default is 1). At -1 all RooFit informational 
  //                                   messages are suppressed as well
  // 
  // 
  
  RooLinkedList l ;
  l.Add((TObject*)&arg1) ;  l.Add((TObject*)&arg2) ;  
  l.Add((TObject*)&arg3) ;  l.Add((TObject*)&arg4) ;
  l.Add((TObject*)&arg5) ;  l.Add((TObject*)&arg6) ;  
  l.Add((TObject*)&arg7) ;  l.Add((TObject*)&arg8) ;
  return fitTo(data,l) ;
}

RooFitResult* RooAbsPdf::fitTo(RooAbsData& data, const RooLinkedList& cmdList) 
{
  // Fit PDF to given dataset. If dataset is unbinned, an unbinned maximum likelihood is performed. If the dataset
  // is binned, a binned maximum likelihood is performed. By default the fit is executed through the MINUIT
  // commands MIGRAD, HESSE and MINOS in succession.
  //
  // See RooAbsPdf::fitTo(RooAbsData& data, RooCmdArg arg1, RooCmdArg arg2, RooCmdArg arg3, RooCmdArg arg4, 
  //                                         RooCmdArg arg5, RooCmdArg arg6, RooCmdArg arg7, RooCmdArg arg8) 
  //
  // for documentation of options


  // Select the pdf-specific commands 
  RooCmdConfig pc(Form("RooAbsPdf::fitTo(%s)",GetName())) ;

  pc.defineString("fitOpt","FitOptions",0,"") ;
  pc.defineString("rangeName","RangeWithName",0,"",kTRUE) ;
  pc.defineString("addCoefRange","SumCoefRange",0,"") ;
  pc.defineDouble("rangeLo","Range",0,-999.) ;
  pc.defineDouble("rangeHi","Range",1,-999.) ;
  pc.defineInt("splitRange","SplitRange",0,0) ;
  pc.defineInt("optConst","Optimize",0,1) ;
  pc.defineInt("verbose","Verbose",0,0) ;
  pc.defineInt("doSave","Save",0,0) ;
  pc.defineInt("doTimer","Timer",0,0) ;
  pc.defineInt("plevel","PrintLevel",0,1) ;
  pc.defineInt("strat","Strategy",0,1) ;
  pc.defineInt("initHesse","InitialHesse",0,0) ;
  pc.defineInt("hesse","Hesse",0,1) ;
  pc.defineInt("minos","Minos",0,1) ;
  pc.defineInt("ext","Extended",0,0) ;
  pc.defineInt("numcpu","NumCPU",0,1) ;
  pc.defineObject("projDepSet","ProjectedObservables",0,0) ;
  pc.defineObject("minosSet","Minos",0,0) ;
  pc.defineMutex("FitOptions","Verbose") ;
  pc.defineMutex("FitOptions","Save") ;
  pc.defineMutex("FitOptions","Timer") ;
  pc.defineMutex("FitOptions","Strategy") ;
  pc.defineMutex("FitOptions","InitialHesse") ;
  pc.defineMutex("FitOptions","Hesse") ;
  pc.defineMutex("FitOptions","Minos") ;
  pc.defineMutex("Range","RangeWithName") ;
  
  // Process and check varargs 
  pc.process(cmdList) ;
  if (!pc.ok(kTRUE)) {
    return 0 ;
  }

  // Decode command line arguments
  const char* fitOpt = pc.getString("fitOpt",0,kTRUE) ;
  const char* rangeName = pc.getString("rangeName",0,kTRUE) ;
  const char* addCoefRangeName = pc.getString("addCoefRange",0,kTRUE) ;
  Int_t optConst = pc.getInt("optConst") ;
  Int_t verbose  = pc.getInt("verbose") ;
  Int_t doSave   = pc.getInt("doSave") ;
  Int_t doTimer  = pc.getInt("doTimer") ;
  Int_t plevel    = pc.getInt("plevel") ;
  Int_t strat    = pc.getInt("strat") ;
  Int_t initHesse= pc.getInt("initHesse") ;
  Int_t hesse    = pc.getInt("hesse") ;
  Int_t minos    = pc.getInt("minos") ;
  Int_t ext      = pc.getInt("ext") ;
  Int_t numcpu   = pc.getInt("numcpu") ;
  Int_t splitr   = pc.getInt("splitRange") ;
  const RooArgSet* minosSet = static_cast<RooArgSet*>(pc.getObject("minosSet")) ;

  if (pc.hasProcessed("Range")) {
    Double_t rangeLo = pc.getDouble("rangeLo") ;
    Double_t rangeHi = pc.getDouble("rangeHi") ;
   
    // Create range with name 'fit' with above limits on all observables
    RooArgSet* obs = getObservables(&data) ;
    TIterator* iter = obs->createIterator() ;
    RooAbsArg* arg ;
    while((arg=(RooAbsArg*)iter->Next())) {
      RooRealVar* rrv =  dynamic_cast<RooRealVar*>(arg) ;
      if (rrv) rrv->setRange("fit",rangeLo,rangeHi) ;
    }
    // Set range name to be fitted to "fit"
    rangeName = "fit" ;
  }

  RooArgSet projDeps ;
  RooArgSet* tmp = (RooArgSet*) pc.getObject("projDepSet") ;  
  if (tmp) {
    projDeps.add(*tmp) ;
  }

  // Construct NLL
  RooAbsReal* nll ;
  if (!rangeName || strchr(rangeName,',')==0) {
    // Simple case: default range, or single restricted range
    nll = new RooNLLVar("nll","-log(likelihood)",*this,data,projDeps,ext,rangeName,addCoefRangeName,numcpu,plevel!=-1,splitr) ;
  } else {
    // Composite case: multiple ranges
    RooArgList nllList ;
    char* buf = new char[strlen(rangeName)+1] ;
    strcpy(buf,rangeName) ;
    char* token = strtok(buf,",") ;
    while(token) {
      RooAbsReal* nllComp = new RooNLLVar(Form("nll_%s",token),"-log(likelihood)",*this,data,projDeps,ext,token,addCoefRangeName,numcpu,plevel!=-1,splitr) ;
      nllList.add(*nllComp) ;
      token = strtok(0,",") ;
    }
    delete[] buf ;
    nll = new RooAddition("nll","-log(likelihood)",nllList,kTRUE) ;
  }
  
  // Instantiate MINUIT
  RooMinuit m(*nll) ;

  if (plevel!=1) {
    m.setPrintLevel(plevel) ;
  }

  if (optConst) {
    // Activate constant term optimization
    m.optimizeConst(1) ;
  }

  RooFitResult *ret = 0 ;

  if (fitOpt) {

    // Play fit options as historically defined
    ret = m.fit(fitOpt) ;
    
  } else {

    if (verbose) {
      // Activate verbose options
      m.setVerbose(1) ;
    }
    if (doTimer) {
      // Activate timer options
      m.setProfile(1) ;
    }
    
    if (strat!=1) {
      // Modify fit strategy
      m.setStrategy(strat) ;
    }

    if (initHesse) {
      // Initialize errors with hesse
      m.hesse() ;
    }

    // Minimize using migrad
    m.migrad() ;

    if (hesse) {
      // Evaluate errors with Hesse
      m.hesse() ;
    }

    if (minos) {
      // Evaluate errs with Minos
      if (minosSet) {
	m.minos(*minosSet) ;
      } else {
	m.minos() ;
      }
    }

    // Optionally return fit result
    if (doSave) {
      ret = m.save() ;
    } 

  }
  
  // Cleanup
  cout << "deleting nll" << endl ;
  delete nll ;
  return ret ;
}



RooFitResult* RooAbsPdf::fitTo(RooAbsData& data, Option_t *fitOpt, Option_t *optOpt, const char* fitRange) 
{
  return fitTo(data,RooArgSet(),fitOpt,optOpt,fitRange) ;
}


RooFitResult* RooAbsPdf::fitTo(RooAbsData& data, const RooArgSet& projDeps, Option_t *fitOpt, Option_t *optOpt, const char* fitRange) 
{
  // Fit this PDF to given data set
  //
  // OLD STYLE INTERFACE, PLEASE USE NEW INTERFACE fitTo(RooAbsData& data, RooCmdArg arg1,...,RooCmdArg arg8) 
  //
  // The dataset can be either binned, in which case a binned maximum likelihood fit
  // is performed, or unbinned, in which case an unbinned maximum likelihood fit is performed
  //
  // Available fit options:
  //
  //  "m" = MIGRAD only, i.e. no MINOS 
  //  "s" = estimate step size with HESSE before starting MIGRAD
  //  "h" = run HESSE after MIGRAD
  //  "e" = Perform extended MLL fit
  //  "0" = Run MIGRAD with strategy MINUIT 0 (no correlation matrix calculation at end)
  //        Does not apply to HESSE or MINOS, if run afterwards.
  // 
  //  "q" = Switch off verbose mode
  //  "l" = Save log file with parameter values at each MINUIT step
  //  "v" = Show changed parameters at each MINUIT step
  //  "t" = Time fit 
  //  "r" = Save fit output in RooFitResult object (return value is object RFR pointer)
  //
  // Available optimizer options
  //
  //  "c" = Cache and precalculate components of PDF that exclusively depend on constant parameters
  //  "2" = Do NLL calculation in multi-processor mode on 2 processors
  //  "3" = Do NLL calculation in multi-processor mode on 3 processors
  //  "4" = Do NLL calculation in multi-processor mode on 4 processors
  //
  // The actual fit is performed to a temporary copy of both PDF and data set. Several optimization
  // algorithm are run to increase the efficiency of the likelihood calculation and may increase
  // the speed of complex fits up to an order of magnitude. All optimizations are exact, i.e the fit result
  // of any fit should _exactly_ the same with and without optimization. We strongly encourage
  // to stick to the default optimizer setting (all on). If for any reason you see a difference in the result
  // with and without optimizer, please file a bug report.
  //
  // The function always return null unless the "r" fit option is specified. In that case a pointer to a RooFitResult
  // is returned. The RooFitResult object contains the full fit output, including the correlation matrix.

  // Parse option strings
  TString fopt(fitOpt) ;
  TString oopt(optOpt) ;
  fopt.ToLower() ;
  oopt.ToLower() ;

  Bool_t extended = fopt.Contains("e") ;  
  // Bool_t saveRes  = fopt.Contains("r") ;
  Bool_t cOpt     = oopt.Contains("p") || // for backward compatibility
                    oopt.Contains("c") ;
  Bool_t blindfit   = fopt.Contains("b") ;  


  Int_t  ncpu = 1 ;
  if (oopt.Contains("2")) ncpu=2 ;
  if (oopt.Contains("3")) ncpu=3 ;
  if (oopt.Contains("4")) ncpu=4 ;
  if (oopt.Contains("5")) ncpu=5 ;
  if (oopt.Contains("6")) ncpu=6 ;
  if (oopt.Contains("7")) ncpu=7 ;
  if (oopt.Contains("8")) ncpu=8 ;
  if (oopt.Contains("9")) ncpu=9 ;

  // Construct NLL
  RooNLLVar nll("nll","-log(likelihood)",*this,data,projDeps,extended,fitRange,0,ncpu) ;
  
  // Minimize NLL
  RooMinuit m(nll) ;
  if(blindfit)
    m.setPrintLevel(-1);

  if (cOpt) m.optimizeConst(1) ;

  return m.fit(fopt) ;
  
}



void RooAbsPdf::printToStream(ostream& os, PrintOption opt, TString indent) const
{
  // Print info about this object to the specified stream. In addition to the info
  // from RooAbsArg::printToStream() we add:
  //
  //     Shape : value, units, plot range
  //   Verbose : default binning and print label

  if (opt == OneLine) { 
    RooAbsArg::printToStream(os,opt,indent);
  }

  if (opt == Standard) {
    os << ClassName() << "::" << GetName() << "[ " ;

    for (Int_t i=0 ; i<numProxies() ; i++) {
      RooAbsProxy* p = getProxy(i) ;
      if (!TString(p->name()).BeginsWith("!")) {
	p->print(os) ;
	os << " " ;
      }
    }    
    os << "] = " << _value << endl ;
  }

  if(opt >= Verbose) {
    RooAbsArg::printToStream(os,opt,indent);
    os << indent << "--- RooAbsPdf ---" << endl;
    os << indent << "Cached value = " << _value << endl ;
    if (_norm) {
      os << " Normalization integral: " << endl ;
      TString moreIndent(indent) ; moreIndent.Append("   ") ;
      _norm->printToStream(os,Verbose,moreIndent.Data()) ;
      _norm->printToStream(os,Standard,moreIndent.Data()) ;
    }
  }
}

RooAbsGenContext* RooAbsPdf::genContext(const RooArgSet &vars, const RooDataSet *prototype, 
					const RooArgSet* auxProto, Bool_t verbose) const 
{
  return new RooGenContext(*this,vars,prototype,auxProto,verbose) ;
}


RooDataSet *RooAbsPdf::generate(const RooArgSet& whatVars, Int_t nEvents, const RooCmdArg& arg1,
				const RooCmdArg& arg2, const RooCmdArg& arg3,const RooCmdArg& arg4, const RooCmdArg& arg5) 
{
  // Generate a new dataset containing the specified variables with events sampled from our distribution. 
  // Generate the specified number of events or expectedEvents() if not specified.
  //
  // Any variables of this PDF that are not in whatVars will use their
  // current values and be treated as fixed parameters. Returns zero
  // in case of an error. The caller takes ownership of the returned
  // dataset.
  //
  // The following named arguments are supported
  //
  // Verbose(Bool_t flag)               -- Print informational messages during event generation
  // Extended()                         -- The actual number of events generated will be sampled from a Poisson distribution
  //                                       with mu=nevt. For use with extended maximum likelihood fits
  // ProtoData(const RooDataSet& data,  -- Use specified dataset as prototype dataset. If randOrder is set to true
  //                 Bool_t randOrder)     the order of the events in the dataset will be read in a random order
  //                                       if the requested number of events to be generated does not match the
  //                                       number of events in the prototype dataset
  //                                        
  // If ProtoData() is used, the specified existing dataset as a prototype: the new dataset will contain 
  // the same number of events as the prototype (unless otherwise specified), and any prototype variables not in
  // whatVars will be copied into the new dataset for each generated event and also used to set our PDF parameters. 
  // The user can specify a  number of events to generate that will override the default. The result is a
  // copy of the prototype dataset with only variables in whatVars randomized. Variables in whatVars that 
  // are not in the prototype will be added as new columns to the generated dataset.  
  return generate(whatVars,RooFit::NumEvents(nEvents),arg1,arg2,arg3,arg4,arg5) ;
}

RooDataSet *RooAbsPdf::generate(const RooArgSet& whatVars, const RooCmdArg& arg1,const RooCmdArg& arg2,
				const RooCmdArg& arg3,const RooCmdArg& arg4, const RooCmdArg& arg5,const RooCmdArg& arg6) 
{
  // Generate a new dataset containing the specified variables with events sampled from our distribution. 
  // Generate the specified number of events or expectedEvents() if not specified.
  //
  // Any variables of this PDF that are not in whatVars will use their
  // current values and be treated as fixed parameters. Returns zero
  // in case of an error. The caller takes ownership of the returned
  // dataset.
  //
  // The following named arguments are supported
  //
  // Name(const char* name)             -- Name of the output dataset
  // Verbose(Bool_t flag)               -- Print informational messages during event generation
  // NumEvent(int nevt)                 -- Generate specified number of events
  // Extended()                         -- The actual number of events generated will be sampled from a Poisson distribution
  //                                       with mu=nevt. For use with extended maximum likelihood fits
  // ProtoData(const RooDataSet& data,  -- Use specified dataset as prototype dataset. If randOrder is set to true
  //                 Bool_t randOrder,     the order of the events in the dataset will be read in a random order
  //                 Bool_t resample)      if the requested number of events to be generated does not match the
  //                                       number of events in the prototype dataset. If resample is also set to 
  //                                       true, the prototype dataset will be resampled rather than be strictly
  //                                       reshuffled. In this mode events of the protodata may be used more than
  //                                       once.
  //
  // If ProtoData() is used, the specified existing dataset as a prototype: the new dataset will contain 
  // the same number of events as the prototype (unless otherwise specified), and any prototype variables not in
  // whatVars will be copied into the new dataset for each generated event and also used to set our PDF parameters. 
  // The user can specify a  number of events to generate that will override the default. The result is a
  // copy of the prototype dataset with only variables in whatVars randomized. Variables in whatVars that 
  // are not in the prototype will be added as new columns to the generated dataset.  

  // Select the pdf-specific commands 
  RooCmdConfig pc(Form("RooAbsPdf::generate(%s)",GetName())) ;
  pc.defineObject("proto","PrototypeData",0,0) ;
  pc.defineString("dsetName","Name",0,"") ;
  pc.defineInt("randProto","PrototypeData",0,0) ;
  pc.defineInt("resampleProto","PrototypeData",1,0) ;
  pc.defineInt("verbose","Verbose",0,0) ;
  pc.defineInt("extended","Extended",0,0) ;
  pc.defineInt("nEvents","NumEvents",0,0) ;
  
  
  // Process and check varargs 
  pc.process(arg1,arg2,arg3,arg4,arg5,arg6) ;
  if (!pc.ok(kTRUE)) {
    return 0 ;
  }

  // Decode command line arguments
  RooDataSet* protoData = static_cast<RooDataSet*>(pc.getObject("proto",0)) ;
  const char* dsetName = pc.getString("dsetName") ;
  Int_t  nEvents = pc.getInt("nEvents") ;
  Bool_t verbose = pc.getInt("verbose") ;
  Bool_t randProto = pc.getInt("randProto") ;
  Bool_t resampleProto = pc.getInt("resampleProto") ;
  Bool_t extended = pc.getInt("extended") ;

  if (extended) {
    nEvents = RooRandom::randomGenerator()->Poisson(nEvents==0?expectedEvents(&whatVars):nEvents) ;
    cxcoutI(Generation) << " Extended mode active, number of events generated (" << nEvents << ") is Poisson fluctuation on " 
			  << GetName() << "::expectedEvents() = " << expectedEvents(&whatVars)<< endl ;
  } else if (nEvents==0) {
    cxcoutI(Generation) << "No number of events specified , number of events generated is " 
			  << GetName() << "::expectedEvents() = " << expectedEvents(&whatVars)<< endl ;
  }

  if (extended && protoData && !randProto) {
    cxcoutI(Generation) << "WARNING Using generator option Extended() (Poisson distribution of #events) together "
			  << "with a prototype dataset implies incomplete sampling or oversampling of proto data. " 
			  << "Set randomize flag in ProtoData() option to randomize prototype dataset order and thus "
			  << "to randomize the set of over/undersampled prototype events for each generation cycle." << endl ;
  }


  // Forward to appropiate implementation
  RooDataSet* data ;
  if (protoData) {
    data = generate(whatVars,*protoData,nEvents,verbose,randProto,resampleProto) ;
  } else {
    data = generate(whatVars,nEvents,verbose) ;
  }

  // Rename dataset to given name if supplied
  if (dsetName && strlen(dsetName)>0) {
    data->SetName(dsetName) ;
  }

  return data ;
}




RooDataSet *RooAbsPdf::generate(const RooArgSet &whatVars, Int_t nEvents, Bool_t verbose) const {
  // Generate a new dataset containing the specified variables with
  // events sampled from our distribution. Generate the specified
  // number of events or else try to use expectedEvents() if nEvents <= 0.
  // Any variables of this PDF that are not in whatVars will use their
  // current values and be treated as fixed parameters. Returns zero
  // in case of an error. The caller takes ownership of the returned
  // dataset.

  RooDataSet *generated = 0;
  RooAbsGenContext *context= genContext(whatVars,0,0,verbose);
  if(0 != context && context->isValid()) {
    generated= context->generate(nEvents);
  }
  else {
    coutE(Generation)  << "RooAbsPdf::generate(" << GetName() << ") cannot create a valid context" << endl;
  }
  if(0 != context) delete context;
  return generated;
}

RooDataSet *RooAbsPdf::generate(const RooArgSet &whatVars, const RooDataSet &prototype,
				Int_t nEvents, Bool_t verbose, Bool_t randProtoOrder, Bool_t resampleProto) const {
  // Generate a new dataset with values of the whatVars variables
  // sampled from our distribution. Use the specified existing dataset
  // as a prototype: the new dataset will contain the same number of
  // events as the prototype (by default), and any prototype variables not in
  // whatVars will be copied into the new dataset for each generated
  // event and also used to set our PDF parameters. The user can specify a
  // number of events to generate that will override the default. The result is a
  // copy of the prototype dataset with only variables in whatVars
  // randomized. Variables in whatVars that are not in the prototype
  // will be added as new columns to the generated dataset.  Returns
  // zero in case of an error. The caller takes ownership of the
  // returned dataset.

  RooDataSet *generated = 0;
  RooAbsGenContext *context= genContext(whatVars,&prototype,0,verbose);

  // Resampling implies reshuffling in the implementation
  if (resampleProto) {
    randProtoOrder=kTRUE ;
  }

  if (randProtoOrder && prototype.numEntries()!=nEvents) {
    coutI(Generation) << "RooAbsPdf::generate (Re)randomizing event order in prototype dataset (Nevt=" << nEvents << ")" << endl ;
    Int_t* newOrder = randomizeProtoOrder(prototype.numEntries(),nEvents,resampleProto) ;
    context->setProtoDataOrder(newOrder) ;
    delete[] newOrder ;
  }

  if(0 != context && context->isValid()) {
    generated= context->generate(nEvents);
  }
  else {
    coutE(Generation) << "RooAbsPdf::generate(" << GetName() << ") cannot create a valid context" << endl;
  }
  if(0 != context) delete context;
  return generated;
}



Int_t* RooAbsPdf::randomizeProtoOrder(Int_t nProto, Int_t, Bool_t resampleProto) const
{
  // Return lookup table with randomized access order for prototype events,
  // given nProto prototype data events and nGen events that will actually
  // be accessed

  // Make unsorted linked list of indeces
  RooLinkedList l ;
  Int_t i ;
  for (i=0 ; i<nProto ; i++) {
    l.Add(new RooInt(i)) ;
  }

  // Make output list
  Int_t* lut = new Int_t[nProto] ;

  // Randomly samply input list into output list
  if (!resampleProto) {
    // In this mode, randomization is a strict reshuffle of the order
    for (i=0 ; i<nProto ; i++) {
      Int_t iran = RooRandom::integer(nProto-i) ;
      RooInt* sample = (RooInt*) l.At(iran) ;
      lut[i] = *sample ;
      l.Remove(sample) ;
      delete sample ;
    }
  } else {
    // In this mode, we resample, i.e. events can be used more than once
    for (i=0 ; i<nProto ; i++) {
      lut[i] = RooRandom::integer(nProto);
    }
  }


  return lut ;
}


Int_t RooAbsPdf::getGenerator(const RooArgSet &/*directVars*/, RooArgSet &/*generatedVars*/, Bool_t /*staticInitOK*/) const {
  // Load generatedVars with the subset of directVars that we can generate events for,
  // and return a code that specifies the generator algorithm we will use. A code of
  // zero indicates that we cannot generate any of the directVars (in this case, nothing
  // should be added to generatedVars). Any non-zero codes will be passed to our generateEvent()
  // implementation, but otherwise its value is arbitrary. The default implemetation of
  // this method returns zero. Subclasses will usually implement this method using the
  // matchArgs() methods to advertise the algorithms they provide.


  return 0 ;
}


void RooAbsPdf::initGenerator(Int_t /*code*/) 
{  
  // One-time initialization to setup the generator for the specified code.
}

void RooAbsPdf::generateEvent(Int_t /*code*/) {
  // Generate an event using the algorithm corresponding to the specified code. The
  // meaning of each code is defined by the getGenerator() implementation. The default
  // implementation does nothing.
}



Bool_t RooAbsPdf::isDirectGenSafe(const RooAbsArg& arg) const 
{
  // Check if PDF depends via more than route on given arg

  // Arg must be direct server of self
  if (!findServer(arg.GetName())) return kFALSE ;

  // There must be no other dependency routes
  TIterator* sIter = serverIterator() ;
  const RooAbsArg *server = 0;
  while((server=(const RooAbsArg*)sIter->Next())) {
    if(server == &arg) continue;
    if(server->dependsOn(arg)) {
      delete sIter ;
      return kFALSE ;
    }
  }
  delete sIter ;
  return kTRUE ;
}




RooPlot* RooAbsPdf::plotOn(RooPlot* frame, RooLinkedList& cmdList) const
{
  // Plot (project) PDF on specified frame. If a PDF is plotted in an empty frame, it
  // will show a unit normalized curve in the frame variable, taken at the present value 
  // of other observables defined for this PDF
  //
  // If a PDF is plotted in a frame in which a dataset has already been plotted, it will
  // show a projected curve integrated over all variables that were present in the shown
  // dataset except for the one on the x-axis. The normalization of the curve will also
  // be adjusted to the event count of the plotted dataset. An informational message
  // will be printed for each projection step that is performed
  //
  // This function takes the following named arguments
  //
  // Projection control
  // ------------------
  // Slice(const RooArgSet& set)     -- Override default projection behaviour by omittting observables listed 
  //                                    in set from the projection, resulting a 'slice' plot. Slicing is usually
  //                                    only sensible in discrete observables
  // Project(const RooArgSet& set)   -- Override default projection behaviour by projecting over observables
  //                                    given in set and complete ignoring the default projection behavior. Advanced use only.
  // ProjWData(const RooAbsData& d)  -- Override default projection _technique_ (integration). For observables present in given dataset
  //                                    projection of PDF is achieved by constructing an average over all observable values in given set.
  //                                    Consult RooFit plotting tutorial for further explanation of meaning & use of this technique
  // ProjWData(const RooArgSet& s,   -- As above but only consider subset 's' of observables in dataset 'd' for projection through data averaging
  //           const RooAbsData& d)
  // ProjectionRange(const char* rn) -- Override default range of projection integrals to a different range speficied by given range name.
  //                                    This technique allows you to project a finite width slice in a real-valued observable
  // 
  // Misc content control
  // --------------------
  // Normalization(Double_t scale,   -- Adjust normalization by given scale factor. Interpretation of number depends on code: Relative:
  //                ScaleType code)     relative adjustment factor, NumEvent: scale to match given number of events.
  // Name(const chat* name)          -- Give curve specified name in frame. Useful if curve is to be referenced later
  // Asymmetry(const RooCategory& c) -- Show the asymmetry of the PDF in given two-state category [F(+)-F(-)] / [F(+)+F(-)] rather than
  //                                    the PDF projection. Category must have two states with indices -1 and +1 or three states with
  //                                    indeces -1,0 and +1.
  // ShiftToZero(Bool_t flag)        -- Shift entire curve such that lowest visible point is at exactly zero. Mostly useful when
  //                                    plotting -log(L) or chi^2 distributions
  // AddTo(const char* name,         -- Add constructed projection to already existing curve with given name and relative weight factors
  //       double_t wgtSelf, double_t wgtOther)
  //
  // Plotting control 
  // ----------------
  // LineStyle(Int_t style)          -- Select line style by ROOT line style code, default is solid
  // LineColor(Int_t color)          -- Select line color by ROOT color code, default is blue
  // LineWidth(Int_t width)          -- Select line with in pixels, default is 3
  // FillStyle(Int_t style)          -- Select fill style, default is not filled. If a filled style is selected, also use VLines()
  //                                    to add vertical downward lines at end of curve to ensure proper closure
  // FillColor(Int_t color)          -- Select fill color by ROOT color code
  // Range(const char* name)         -- Only draw curve in range defined by given name
  // Range(double lo, double hi)     -- Only draw curve in specified range
  // VLines()                        -- Add vertical lines to y=0 at end points of curve
  // Precision(Double_t eps)         -- Control precision of drawn curve w.r.t to scale of plot, default is 1e-3. Higher precision
  //                                    will result in more and more densely spaced curve points
  // Invisble(Bool_t flag)           -- Add curve to frame, but do not display. Useful in combination AddTo()


  // Sanity checks
  if (plotSanityChecks(frame)) return frame ;

  // Select the pdf-specific commands 
  RooCmdConfig pc(Form("RooAbsPdf::plotOn(%s)",GetName())) ;
  pc.defineDouble("scaleFactor","Normalization",0,1.0) ;
  pc.defineInt("scaleType","Normalization",0,RooAbsPdf::Relative) ;  
  pc.defineObject("compSet","SelectCompSet",0) ;
  pc.defineString("compSpec","SelectCompSpec",0) ;
  pc.defineObject("asymCat","Asymmetry",0) ;
  pc.defineDouble("rangeLo","Range",0,-999.) ;
  pc.defineDouble("rangeHi","Range",1,-999.) ;
  pc.defineString("rangeName","RangeWithName",0,"") ;
  pc.defineInt("rangeAdjustNorm","Range",0,0) ;
  pc.defineInt("rangeWNAdjustNorm","RangeWithName",0,0) ;
  pc.defineMutex("SelectCompSet","SelectCompSpec") ;
  pc.defineMutex("Range","RangeWithName") ;
  pc.allowUndefined() ; // unknowns may be handled by RooAbsReal

  // Process and check varargs 
  pc.process(cmdList) ;
  if (!pc.ok(kTRUE)) {
    return frame ;
  }

  // Decode command line arguments
  ScaleType stype = (ScaleType) pc.getInt("scaleType") ;
  Double_t scaleFactor = pc.getDouble("scaleFactor") ;
  const RooAbsCategoryLValue* asymCat = (const RooAbsCategoryLValue*) pc.getObject("asymCat") ;
  const char* compSpec = pc.getString("compSpec") ;
  const RooArgSet* compSet = (const RooArgSet*) pc.getObject("compSet") ;
  Bool_t haveCompSel = (strlen(compSpec)>0 || compSet) ;

  // Remove PDF-only commands from command list
  pc.stripCmdList(cmdList,"SelectCompSet,SelectCompSpec") ;
  
  // Adjust normalization, if so requested
  if (asymCat) {
    return  RooAbsReal::plotOn(frame,cmdList) ;
  }

  // More sanity checks
  Double_t nExpected(1) ;
  if (stype==RelativeExpected) {
    if (!canBeExtended()) {
      coutE(Plotting) << "RooAbsPdf::plotOn(" << GetName() 
		      << "): ERROR the 'Expected' scale option can only be used on extendable PDFs" << endl ;
      return frame ;
    }
    nExpected = expectedEvents(frame->getNormVars()) ;
  }
  
  if (stype != Raw) {    

    if (frame->getFitRangeNEvt() && stype==Relative) {

      Bool_t hasCustomRange(kFALSE), adjustNorm(kFALSE) ;
      Double_t rangeLo(0), rangeHi(0) ;
      // Retrieve plot range to be able to adjust normalization to data
      if (pc.hasProcessed("Range")) {
	rangeLo = pc.getDouble("rangeLo") ;
	rangeHi = pc.getDouble("rangeHi") ;
	adjustNorm = pc.getInt("rangeAdjustNorm") ;
	hasCustomRange = kTRUE ;
      } else if (pc.hasProcessed("RangeWithName")) {    
	rangeLo = frame->getPlotVar()->getMin(pc.getString("rangeName",0,kTRUE)) ;
	rangeHi = frame->getPlotVar()->getMax(pc.getString("rangeName",0,kTRUE)) ;
	adjustNorm = pc.getInt("rangeWNAdjustNorm") ;
	hasCustomRange = kTRUE ;
      } else {
	// Use range of last fit, if it was non-default and no other range was specified
	RooArgSet* plotDep = getObservables(*frame->getPlotVar()) ;
	RooRealVar* plotDepVar = (RooRealVar*) plotDep->find(frame->getPlotVar()->GetName()) ;
	if (plotDepVar->hasBinning("fit")) {
	  rangeLo = plotDepVar->getMin("fit") ;
	  rangeHi = plotDepVar->getMax("fit") ;
	  adjustNorm = kTRUE ;
	  hasCustomRange = kTRUE ;
	  coutI(Plotting) << "RooAbsPdf::plotOn(" << GetName() << ") INFO: pdf has been fit over restricted range, plotting only fitted "
			  << "part of PDF normalized data in restricted range" << endl ;
	}
	delete plotDep ;
      }
      if (hasCustomRange && adjustNorm) {	
	scaleFactor *= frame->getFitRangeNEvt(rangeLo,rangeHi)/nExpected ;
      } else {
	scaleFactor *= frame->getFitRangeNEvt()/nExpected ;
      }
    } else if (stype==RelativeExpected) {
      scaleFactor *= nExpected ;
    } else if (stype==NumEvent) {
      scaleFactor /= nExpected ;
    }
    scaleFactor *= frame->getFitRangeBinW() ;
  }
  frame->updateNormVars(*frame->getPlotVar()) ;

  // Append overriding scale factor command at end of original command list
  RooCmdArg tmp = RooFit::Normalization(scaleFactor,Raw) ;
  cmdList.Add(&tmp) ;
  
  // Was a component selected requested
  if (haveCompSel) {
    
    // Get complete set of tree branch nodes
    RooArgSet branchNodeSet ;
    branchNodeServerList(&branchNodeSet) ;
    
    // Discard any non-PDF nodes
    TIterator* iter = branchNodeSet.createIterator() ;
    RooAbsArg* arg ;
    while((arg=(RooAbsArg*)iter->Next())) {
      if (!dynamic_cast<RooAbsPdf*>(arg)) {
	branchNodeSet.remove(*arg) ;
      }
    }
    delete iter ;
    
    // Obtain direct selection
    RooArgSet* dirSelNodes ;
    if (compSet) {
      dirSelNodes = (RooArgSet*) branchNodeSet.selectCommon(*compSet) ;
    } else {
      dirSelNodes = (RooArgSet*) branchNodeSet.selectByName(compSpec) ;
    }
    coutI(Plotting) << "RooAbsPdf::plotOn(" << GetName() << ") directly selected PDF components: " << *dirSelNodes << endl ;
    
    // Do indirect selection and activate both
    plotOnCompSelect(dirSelNodes) ;

    delete dirSelNodes ;
  }
  
  RooPlot* ret =  RooAbsReal::plotOn(frame,cmdList) ;
  
  // Restore selection status ;
  if (haveCompSel) plotOnCompSelect(0) ;
  
  return ret ;
}



void RooAbsPdf::plotOnCompSelect(RooArgSet* selNodes) const
{
  // Get complete set of tree branch nodes
  RooArgSet branchNodeSet ;
  branchNodeServerList(&branchNodeSet) ;

  // Discard any non-PDF nodes
  TIterator* iter = branchNodeSet.createIterator() ;
  RooAbsArg* arg ;
  while((arg=(RooAbsArg*)iter->Next())) {
    if (!dynamic_cast<RooAbsPdf*>(arg)) {
      branchNodeSet.remove(*arg) ;
    }
  }

  // If no set is specified, restored all selection bits to kTRUE
  if (!selNodes) {
    // Reset PDF selection bits to kTRUE
    iter->Reset() ;
    while((arg=(RooAbsArg*)iter->Next())) {
      ((RooAbsPdf*)arg)->selectComp(kTRUE) ;
    }
    delete iter ;
    return ;
  }


  // Add all nodes below selected nodes
  iter->Reset() ;
  TIterator* sIter = selNodes->createIterator() ;
  RooArgSet tmp ;
  while((arg=(RooAbsArg*)iter->Next())) {
    sIter->Reset() ;
    RooAbsArg* selNode ;
    while((selNode=(RooAbsArg*)sIter->Next())) {
      if (selNode->dependsOn(*arg)) {
	tmp.add(*arg,kTRUE) ;
      }      
    }      
  }
  delete sIter ;

  // Add all nodes that depend on selected nodes
  iter->Reset() ;
  while((arg=(RooAbsArg*)iter->Next())) {
    if (arg->dependsOn(*selNodes)) {
      tmp.add(*arg,kTRUE) ;
    }
  }

  tmp.remove(*selNodes,kTRUE) ;
  tmp.remove(*this) ;
  selNodes->add(tmp) ;
  coutI(Plotting) << "RooAbsPdf::plotOn(" << GetName() << ") indirectly selected PDF components: " << tmp << endl ;

  // Set PDF selection bits according to selNodes
  iter->Reset() ;
  while((arg=(RooAbsArg*)iter->Next())) {
    Bool_t select = selNodes->find(arg->GetName()) ? kTRUE : kFALSE ;
    ((RooAbsPdf*)arg)->selectComp(select) ;
  }
  
  delete iter ;
} 




RooPlot* RooAbsPdf::plotOn(RooPlot *frame, PlotOpt o) const
{
  // Plot oneself on 'frame'. In addition to features detailed in  RooAbsReal::plotOn(),
  // the scale factor for a PDF can be interpreted in three different ways. The interpretation
  // is controlled by ScaleType
  //
  //  Relative  -  Scale factor is applied on top of PDF normalization scale factor 
  //  NumEvent  -  Scale factor is interpreted as a number of events. The surface area
  //               under the PDF curve will match that of a histogram containing the specified
  //               number of event
  //  Raw       -  Scale factor is applied to the raw (projected) probability density.
  //               Not too useful, option provided for completeness.

  // Sanity checks
  if (plotSanityChecks(frame)) return frame ;

  // More sanity checks
  Double_t nExpected(1) ;
  if (o.stype==RelativeExpected) {
    if (!canBeExtended()) {
      coutE(Plotting) << "RooAbsPdf::plotOn(" << GetName() 
		      << "): ERROR the 'Expected' scale option can only be used on extendable PDFs" << endl ;
      return frame ;
    }
    nExpected = expectedEvents(frame->getNormVars()) ;
  }

  // Adjust normalization, if so requested
  if (o.stype != Raw) {    

    if (frame->getFitRangeNEvt() && o.stype==Relative) {
      // If non-default plotting range is specified, adjust number of events in fit range
      o.scaleFactor *= frame->getFitRangeNEvt()/nExpected ;
    } else if (o.stype==RelativeExpected) {
      o.scaleFactor *= nExpected ;
    } else if (o.stype==NumEvent) {
      o.scaleFactor /= nExpected ;
    }
    o.scaleFactor *= frame->getFitRangeBinW() ;
  }
  frame->updateNormVars(*frame->getPlotVar()) ;

  return RooAbsReal::plotOn(frame,o) ;
}



RooPlot* RooAbsPdf::plotCompOn(RooPlot *frame, const RooArgSet& compSet, Option_t* drawOptions,
			       Double_t scaleFactor, ScaleType stype, const RooAbsData* projData, 
			       const RooArgSet* projSet) const 
{
  // THIS FUNCTION IS OBSOLETE AND ONLY RETAINED FOR BACKWARD COMPATIBILITY. 
  // PLEASE USE plotOn(frame,Componenents(...),...)
  //
  // Plot only the PDF components listed in 'compSet' of this PDF on 'frame'. 
  // See RooAbsReal::plotOn() for a description of the remaining arguments and other features

  // Sanity checks
  if (plotSanityChecks(frame)) return frame ;

  // Get complete set of tree branch nodes
  RooArgSet branchNodeSet ;
  branchNodeServerList(&branchNodeSet) ;

  // Discard any non-PDF nodes
  TIterator* iter = branchNodeSet.createIterator() ;
  RooAbsArg* arg ;
  while((arg=(RooAbsArg*)iter->Next())) {
    if (!dynamic_cast<RooAbsPdf*>(arg)) {
      branchNodeSet.remove(*arg) ;
    }
  }
  delete iter ;

  // Get list of directly selected nodes
  RooArgSet* selNodes = (RooArgSet*) branchNodeSet.selectCommon(compSet) ;
  coutI(Plotting) << "RooAbsPdf::plotCompOn(" << GetName() << ") directly selected PDF components: " << *selNodes << endl ;
  
  return plotCompOnEngine(frame,selNodes,drawOptions,scaleFactor,stype,projData,projSet) ;
}




RooPlot* RooAbsPdf::plotCompOn(RooPlot *frame, const char* compNameList, Option_t* drawOptions,
			       Double_t scaleFactor, ScaleType stype, const RooAbsData* projData, 
			       const RooArgSet* projSet) const 
{
  // THIS FUNCTION IS OBSOLETE AND ONLY RETAINED FOR BACKWARD COMPATIBILITY. 
  // PLEASE USE plotOn(frame,Componenents(...),...)
  //
  // Plot only the PDF components listed in 'compSet' of this PDF on 'frame'. 
  // See RooAbsReal::plotOn() for a description of the remaining arguments and other features

  // Sanity checks
  if (plotSanityChecks(frame)) return frame ;

  // Get complete set of tree branch nodes
  RooArgSet branchNodeSet ;
  branchNodeServerList(&branchNodeSet) ;

  // Discard any non-PDF nodes
  TIterator* iter = branchNodeSet.createIterator() ;
  RooAbsArg* arg ;
  while((arg=(RooAbsArg*)iter->Next())) {
    if (!dynamic_cast<RooAbsPdf*>(arg)) {
      branchNodeSet.remove(*arg) ;
    }
  }
  delete iter ;

  // Get list of directly selected nodes
  RooArgSet* selNodes = (RooArgSet*) branchNodeSet.selectByName(compNameList) ;
  coutI(Plotting) << "RooAbsPdf::plotCompOn(" << GetName() << ") directly selected PDF components: " << *selNodes << endl ;

  return plotCompOnEngine(frame,selNodes,drawOptions,scaleFactor,stype,projData,projSet) ;
}


RooPlot* RooAbsPdf::plotCompOnEngine(RooPlot *frame, RooArgSet* selNodes, Option_t* drawOptions,
			       Double_t scaleFactor, ScaleType stype, const RooAbsData* projData, 
			       const RooArgSet* projSet) const 
{
  // Get complete set of tree branch nodes
  RooArgSet branchNodeSet ;
  branchNodeServerList(&branchNodeSet) ;

  // Discard any non-PDF nodes
  TIterator* iter = branchNodeSet.createIterator() ;
  RooAbsArg* arg ;
  while((arg=(RooAbsArg*)iter->Next())) {
    if (!dynamic_cast<RooAbsPdf*>(arg)) {
      branchNodeSet.remove(*arg) ;
    }
  }

  // Add all nodes below selected nodes
  iter->Reset() ;
  TIterator* sIter = selNodes->createIterator() ;
  RooArgSet tmp ;
  while((arg=(RooAbsArg*)iter->Next())) {
    sIter->Reset() ;
    RooAbsArg* selNode ;
    while((selNode=(RooAbsArg*)sIter->Next())) {
      if (selNode->dependsOn(*arg)) {
	tmp.add(*arg,kTRUE) ;
      }      
    }      
  }
  delete sIter ;

  // Add all nodes that depend on selected nodes
  iter->Reset() ;
  while((arg=(RooAbsArg*)iter->Next())) {
    if (arg->dependsOn(*selNodes)) {
      tmp.add(*arg,kTRUE) ;
    }
  }

  tmp.remove(*selNodes,kTRUE) ;
  tmp.remove(*this) ;
  selNodes->add(tmp) ;
//   cout << "RooAbsPdf::plotCompOn(" << GetName() << ") indirectly selected PDF components: " ;
//   tmp.Print("1") ;

  // Set PDF selection bits according to selNodes
  iter->Reset() ;
  while((arg=(RooAbsArg*)iter->Next())) {
    Bool_t select = selNodes->find(arg->GetName()) ? kTRUE : kFALSE ;
    ((RooAbsPdf*)arg)->selectComp(select) ;
  }
 
  // Plot function in selected state
  PlotOpt o ;
  o.drawOptions = drawOptions ;
  o.scaleFactor = scaleFactor ;
  o.stype = stype ;
  o.projData = projData ;
  o.projSet = projSet ;
  frame = plotOn(frame,0) ;

  // Reset PDF selection bits to kTRUE
  iter->Reset() ;
  while((arg=(RooAbsArg*)iter->Next())) {
    ((RooAbsPdf*)arg)->selectComp(kTRUE) ;
  }

  delete selNodes ;
  delete iter ;
  return frame ;
}




RooPlot* RooAbsPdf::plotCompSliceOn(RooPlot *frame, const char* compNameList, const RooArgSet& sliceSet,
				    Option_t* drawOptions, Double_t scaleFactor, ScaleType stype, 
				    const RooAbsData* projData) const 
{
  // THIS FUNCTION IS OBSOLETE AND ONLY RETAINED FOR BACKWARD COMPATIBILITY. 
  // PLEASE USE plotOn(frame,Componenents(...),Slice(...),...)
  //
  // Plot ourselves on given frame, as done in plotOn(), except that the variables 
  // listed in 'sliceSet' are taken out from the default list of projected dimensions created
  // by plotOn().

  RooArgSet projectedVars ;
  makeProjectionSet(frame->getPlotVar(),frame->getNormVars(),projectedVars,kTRUE) ;
  
  // Take out the sliced variables
  TIterator* iter = sliceSet.createIterator() ;
  RooAbsArg* sliceArg ;
  while((sliceArg=(RooAbsArg*)iter->Next())) {
    RooAbsArg* arg = projectedVars.find(sliceArg->GetName()) ;
    if (arg) {
      projectedVars.remove(*arg) ;
    } else {
      coutW(Plotting) << "RooAddPdf::plotCompSliceOn(" << GetName() << ") slice variable " 
		      << sliceArg->GetName() << " was not projected anyway" << endl ;
    }
  }
  delete iter ;

  return plotCompOn(frame,compNameList,drawOptions,scaleFactor,stype,projData,&projectedVars) ;
}





RooPlot* RooAbsPdf::plotCompSliceOn(RooPlot *frame, const RooArgSet& compSet, const RooArgSet& sliceSet,
				    Option_t* drawOptions, Double_t scaleFactor, ScaleType stype, 
				    const RooAbsData* projData) const 
{
  // THIS FUNCTION IS OBSOLETE AND ONLY RETAINED FOR BACKWARD COMPATIBILITY. 
  // PLEASE USE plotOn(frame,Componenents(...),Slice(...),...)
  //
  // Plot ourselves on given frame, as done in plotOn(), except that the variables 
  // listed in 'sliceSet' are taken out from the default list of projected dimensions created
  // by plotOn().

  RooArgSet projectedVars ;
  makeProjectionSet(frame->getPlotVar(),frame->getNormVars(),projectedVars,kTRUE) ;
  
  // Take out the sliced variables
  TIterator* iter = sliceSet.createIterator() ;
  RooAbsArg* sliceArg ;
  while((sliceArg=(RooAbsArg*)iter->Next())) {
    RooAbsArg* arg = projectedVars.find(sliceArg->GetName()) ;
    if (arg) {
      projectedVars.remove(*arg) ;
    } else {
      coutW(Plotting) << "RooAddPdf::plotCompSliceOn(" << GetName() << ") slice variable " 
		      << sliceArg->GetName() << " was not projected anyway" << endl ;
    }
  }
  delete iter ;

  return plotCompOn(frame,compSet,drawOptions,scaleFactor,stype,projData,&projectedVars) ;
}


RooPlot* RooAbsPdf::paramOn(RooPlot* frame, const RooCmdArg& arg1, const RooCmdArg& arg2, 
			    const RooCmdArg& arg3, const RooCmdArg& arg4, const RooCmdArg& arg5, 
			    const RooCmdArg& arg6, const RooCmdArg& arg7, const RooCmdArg& arg8)
{
  // Add a box with parameter values (and errors) to the specified frame
  //
  // The following named arguments are supported
  //
  //   Parameters(const RooArgSet& param) -- Only the specified subset of parameters will be shown. 
  //                                         By default all non-contant parameters are shown
  //   ShowConstant(Bool_t flag)          -- Also display constant parameters
  //   Format(const char* optStr)         -- Classing [arameter formatting options, provided for backward compatibility
  //   Format(const char* what,...)       -- Parameter formatting options, details given below
  //   Label(const chat* label)           -- Add header label to parameter box
  //   Layout(Double_t xmin,              -- Specify relative position of left,right side of box and top of box. Position of 
  //       Double_t xmax, Double_t ymax)     bottom of box is calculated automatically from number lines in box
  //                                 
  //
  // The Format(const char* what,...) has the following structure
  //
  //   const char* what      -- Controls what is shown. "N" adds name, "E" adds error, 
  //                            "A" shows asymmetric error, "U" shows unit, "H" hides the value
  //   FixedPrecision(int n) -- Controls precision, set fixed number of digits
  //   AutoPrecision(int n)  -- Controls precision. Number of shown digits is calculated from error 
  //                            + n specified additional digits (1 is sensible default)
  //
  // Example use: pdf.paramOn(frame, Label("fit result"), Format("NEU",AutoPrecision(1)) ) ;
  //

  // Stuff all arguments in a list
  RooLinkedList cmdList;
  cmdList.Add(const_cast<RooCmdArg*>(&arg1)) ;  cmdList.Add(const_cast<RooCmdArg*>(&arg2)) ;
  cmdList.Add(const_cast<RooCmdArg*>(&arg3)) ;  cmdList.Add(const_cast<RooCmdArg*>(&arg4)) ;
  cmdList.Add(const_cast<RooCmdArg*>(&arg5)) ;  cmdList.Add(const_cast<RooCmdArg*>(&arg6)) ;
  cmdList.Add(const_cast<RooCmdArg*>(&arg7)) ;  cmdList.Add(const_cast<RooCmdArg*>(&arg8)) ;

  // Select the pdf-specific commands 
  RooCmdConfig pc(Form("RooAbsPdf::paramOn(%s)",GetName())) ;
  pc.defineString("label","Label",0,"") ;
  pc.defineDouble("xmin","Layout",0,0.65) ;
  pc.defineDouble("xmax","Layout",1,0.99) ;
  pc.defineInt("ymaxi","Layout",0,Int_t(0.95*10000)) ;
  pc.defineInt("showc","ShowConstants",0,0) ;
  pc.defineObject("params","Parameters",0,0) ;
  pc.defineString("formatStr","Format",0,"NELU") ;
  pc.defineInt("sigDigit","Format",0,2) ;
  pc.defineInt("dummy","FormatArgs",0,0) ;
  pc.defineMutex("Format","FormatArgs") ;

  // Process and check varargs 
  pc.process(cmdList) ;
  if (!pc.ok(kTRUE)) {
    return frame ;
  }

  const char* label = pc.getString("label") ;
  Double_t xmin = pc.getDouble("xmin") ;
  Double_t xmax = pc.getDouble("xmax") ;
  Double_t ymax = pc.getInt("ymaxi") / 10000. ;
  Int_t showc = pc.getInt("showc") ;


  const char* formatStr = pc.getString("formatStr") ;
  Int_t sigDigit = pc.getInt("sigDigit") ;  

  // Decode command line arguments
  RooArgSet* params = static_cast<RooArgSet*>(pc.getObject("params")) ;
  if (!params) {
    params = getParameters(frame->getNormVars()) ;
    if (pc.hasProcessed("FormatArgs")) {
      const RooCmdArg* formatCmd = static_cast<RooCmdArg*>(cmdList.FindObject("FormatArgs")) ;
      paramOn(frame,*params,showc,label,0,0,xmin,xmax,ymax,formatCmd) ;
    } else {
      paramOn(frame,*params,showc,label,sigDigit,formatStr,xmin,xmax,ymax) ;
    }
    delete params ;
  } else {
    RooArgSet* pdfParams = getParameters(frame->getNormVars()) ;    
    RooArgSet* selParams = static_cast<RooArgSet*>(pdfParams->selectCommon(*params)) ;
    if (pc.hasProcessed("FormatArgs")) {
      const RooCmdArg* formatCmd = static_cast<RooCmdArg*>(cmdList.FindObject("FormatArgs")) ;
      paramOn(frame,*selParams,showc,label,0,0,xmin,xmax,ymax,formatCmd) ;
    } else {
      paramOn(frame,*selParams,showc,label,sigDigit,formatStr,xmin,xmax,ymax) ;
    }
    delete selParams ;
    delete pdfParams ;
  }
  
  return frame ;
}




RooPlot* RooAbsPdf::paramOn(RooPlot* frame, const RooAbsData* data, const char *label,
			    Int_t sigDigits, Option_t *options, Double_t xmin,
			    Double_t xmax ,Double_t ymax) 
{
  // OBSOLETE FUNCTION PROVIDED FOR BACKWARD COMPATIBILITY

  RooArgSet* params = getParameters(data) ;
  TString opts(options) ;  
  paramOn(frame,*params,opts.Contains("c"),label,sigDigits,options,xmin,xmax,ymax) ;
  delete params ;
  return frame ;
}

RooPlot* RooAbsPdf::paramOn(RooPlot* frame, const RooArgSet& params, Bool_t showConstants, const char *label,
			    Int_t sigDigits, Option_t *options, Double_t xmin,
			    Double_t xmax ,Double_t ymax, const RooCmdArg* formatCmd) 
{
  // Add a text box with the current parameter values and their errors to the frame.
  // Dependents of this PDF appearing in the 'data' dataset will be omitted.
  //
  // Optional label will be inserted as first line of the text box. Use 'sigDigits'
  // to modify the default number of significant digits printed. The 'xmin,xmax,ymax'
  // values specify the inital relative position of the text box in the plot frame  


  // parse the options
  TString opts = options;
  opts.ToLower();
  Bool_t showLabel= (label != 0 && strlen(label) > 0);
  
  // calculate the box's size, adjusting for constant parameters
  TIterator* pIter = params.createIterator() ;

  Int_t nPar= params.getSize();
  Double_t ymin(ymax), dy(0.06);
  Int_t index(nPar);
  RooRealVar *var = 0;
  while((var=(RooRealVar*)pIter->Next())) {
    if(showConstants || !var->isConstant()) ymin-= dy;
  }

  if(showLabel) ymin-= dy;

  // create the box and set its options
  TPaveText *box= new TPaveText(xmin,ymax,xmax,ymin,"BRNDC");
  if(!box) return 0;
  box->SetFillColor(0);
  box->SetBorderSize(1);
  box->SetTextAlign(12);
  box->SetTextSize(0.04F);
  box->SetFillStyle(1001);
  box->SetFillColor(0);
  TText *text = 0;
//char buffer[512];
  index= nPar;
  pIter->Reset() ;
  while((var=(RooRealVar*)pIter->Next())) {
    if(var->isConstant() && !showConstants) continue;
    
    TString *formatted= options ? var->format(sigDigits, options) : var->format(*formatCmd) ;
    text= box->AddText(formatted->Data());
    delete formatted;
  }
  // add the optional label if specified
  if(showLabel) text= box->AddText(label);

  // Add box to frame 
  frame->addObject(box) ;

  delete pIter ;
  return frame ;
}



void RooAbsPdf::fixAddCoefNormalization(const RooArgSet& addNormSet, Bool_t force) 
{
  RooArgSet* compSet = getComponents() ;
  TIterator* iter = compSet->createIterator() ;
  RooAbsArg* arg ;
  while((arg=(RooAbsArg*)iter->Next())) {
    RooAbsPdf* pdf = dynamic_cast<RooAbsPdf*>(arg) ;
    if (pdf) {
      if (addNormSet.getSize()>0) {
	pdf->selectNormalization(&addNormSet,force) ;
      } else {
	pdf->selectNormalization(0,force) ;
      }
    } 
  }
  delete iter ;
  delete compSet ;  
}

void RooAbsPdf::fixAddCoefRange(const char* rangeName, Bool_t force) 
{
  RooArgSet* compSet = getComponents() ;
  TIterator* iter = compSet->createIterator() ;
  RooAbsArg* arg ;
  while((arg=(RooAbsArg*)iter->Next())) {
    RooAbsPdf* pdf = dynamic_cast<RooAbsPdf*>(arg) ;
    if (pdf) {
      pdf->selectNormalizationRange(rangeName,force) ;
    }
  }
  delete iter ;
  delete compSet ;    
}


RooPlot* RooAbsPdf::plotNLLOn(RooPlot* frame, RooDataSet* data, Bool_t extended, const RooArgSet& /*projDeps*/,
			      Option_t* /*drawOptions*/, Double_t prec, Bool_t fixMinToZero) {
  
  RooNLLVar nll("nll","-log(L)",*this,*data,extended) ;
  if (fixMinToZero) {
    nll.plotOn(frame,RooFit::DrawOption("L"),RooFit::Precision(prec),RooFit::ShiftToZero()) ;
  } else {
    nll.plotOn(frame,RooFit::DrawOption("L"),RooFit::Precision(prec)) ;
  }

  return frame ;
}



Double_t RooAbsPdf::expectedEvents(const RooArgSet*) const 
{ 
  return 0 ; 
} 


void RooAbsPdf::verboseEval(Int_t stat) 
{ 
  // Change global level of verbosity for p.d.f. evaluations
  _verboseEval = stat ; 
}

Int_t RooAbsPdf::verboseEval() 
{ 
  // Return global level of verbosity for p.d.f. evaluations
  return _verboseEval ;
}


RooAbsPdf::CacheElem::~CacheElem() 
{ 
  delete _norm ; 
} 


RooAbsPdf* RooAbsPdf::createProjection(const RooArgSet& iset) 
{
  // Construct name for new object
  TString name(GetName()) ;
  name.Append("_Proj[") ;
  if (iset.getSize()>0) {
    TIterator* iter = iset.createIterator() ;
    RooAbsArg* arg ;
    Bool_t first(kTRUE) ;
    while((arg=(RooAbsArg*)iter->Next())) {
      if (first) {
	first=kFALSE ;
      } else {
	name.Append(",") ;
      }
      name.Append(arg->GetName()) ;
    }
    delete iter ;
  }
  name.Append("]") ;
  
  // Return projected p.d.f.
  return new RooProjectedPdf(name.Data(),name.Data(),*this,iset) ;
}

void RooAbsPdf::clearEvalError() 
{ 
  _evalError = kFALSE ; 
}

Bool_t RooAbsPdf::evalError() 
{ 
  return _evalError ; 
}


Bool_t RooAbsPdf::isSelectedComp() const 
{ 
  return _selectComp || _globalSelectComp ; 
}


void RooAbsPdf::globalSelectComp(Bool_t flag) 
{ 
  _globalSelectComp = flag ; 
}

void RooAbsPdf::raiseEvalError() 
{ 
  _evalError = kTRUE ; 
}<|MERGE_RESOLUTION|>--- conflicted
+++ resolved
@@ -231,11 +231,7 @@
     // Evaluate denominator
     Double_t normVal(_norm->getVal()) ;
 
-<<<<<<< HEAD
-    cxcoutD(ChangeTracking) << "RooAbsPdf::getVal(" << GetName() << ") normalization integral is " << (_norm?_norm->GetName():"none") << endl ;
-=======
     cxcoutD(Tracing) << "RooAbsPdf::getVal(" << GetName() << ") normalization integral is " << (_norm?_norm->GetName():"none") << endl ;
->>>>>>> e44aa290
 
     Double_t normError(kFALSE) ;
     if (normVal==0.) normError=kTRUE ;
@@ -245,17 +241,10 @@
 
     _value = normError ? 0 : (rawVal / normVal) ;
 
-<<<<<<< HEAD
-    if (_verboseEval>1) cout << IsA()->GetName() << "::getVal(" << GetName() 
-			     << "): value = " << _value << " (normalized)" << endl ;
-
-    cxcoutD(ChangeTracking) << "RooAbsPdf::getVal(" << GetName() << ") recalculating, new value = " << rawVal << "/" << normVal << " = " << _value << endl ;
-=======
     if (_verboseEval>1) cxcoutD(Tracing) << IsA()->GetName() << "::getVal(" << GetName() 
 					 << "): value = " << _value << " (normalized)" << endl ;
     
     cxcoutD(Tracing) << "RooAbsPdf::getVal(" << GetName() << ") recalculating, new value = " << rawVal << "/" << normVal << " = " << _value << endl ;
->>>>>>> e44aa290
 
     clearValueDirty() ; //setValueDirty(kFALSE) ;
     clearShapeDirty() ; //setShapeDirty(kFALSE) ;    
@@ -793,7 +782,6 @@
   }
   
   // Cleanup
-  cout << "deleting nll" << endl ;
   delete nll ;
   return ret ;
 }
