--- conflicted
+++ resolved
@@ -172,11 +172,7 @@
 {
   // Calculate current value of object, with error tracing wrapper
   Double_t value = evaluate() ;
-<<<<<<< HEAD
-  cxcoutD(ChangeTracking) << "RooAbsReal::getVal(" << GetName() << ") operMode = " << _operMode << " recalculated, new value = " << value << endl ;
-=======
   cxcoutD(Tracing) << "RooAbsReal::getVal(" << GetName() << ") operMode = " << _operMode << " recalculated, new value = " << value << endl ;
->>>>>>> e44aa290
   
   //Standard tracing code goes here
   if (!isValidReal(value)) {
