/*****************************************************************************
 * Project: RooFit                                                           *
 * Package: RooFitCore                                                       *
 * @(#)root/roofitcore:$Id$
 * Authors:                                                                  *
 *   WV, Wouter Verkerke, UC Santa Barbara, verkerke@slac.stanford.edu       *
 *   DK, David Kirkby,    UC Irvine,         dkirkby@uci.edu                 *
 *                                                                           *
 * Copyright (c) 2000-2005, Regents of the University of California          *
 *                          and Stanford University. All rights reserved.    *
 *                                                                           *
 * Redistribution and use in source and binary forms,                        *
 * with or without modification, are permitted according to the terms        *
 * listed in LICENSE (http://roofit.sourceforge.net/license.txt)             *
 *****************************************************************************/

// -- CLASS DESCRIPTION [AUX] --

#include "RooFit.h"
#include "RooSharedPropertiesList.h"
#include "RooSharedProperties.h"
#include "TIterator.h"
#include "RooMsgService.h"
#include "Riostream.h"
using std::cout ;
using std::endl ;

ClassImp(RooSharedPropertiesList)
;


RooSharedPropertiesList::RooSharedPropertiesList() 
{
} 


RooSharedPropertiesList::~RooSharedPropertiesList() 
{
//   cout << "RooSharedPropertiesList::dtor" << endl ;
  // Delete all objects in property list
  TIterator* iter = _propList.MakeIterator() ;
  RooSharedProperties* prop ;
  while((prop=(RooSharedProperties*)iter->Next())) {
//     cout << "deleting shared prop " << prop << endl ;
    delete prop ;
  }
  delete iter ;
} 


RooSharedProperties* RooSharedPropertiesList::registerProperties(RooSharedProperties* prop, Bool_t canDeleteIncoming) 
{
  // Register property into list and take ownership. 
  //
  // If an existing entry has a UUID that identical to that of the argument prop, 
  // the argument prop is deleted and a pointer to the already stored is returned to
  // eliminate the duplication of instances with a unique identity.
  //
  // The caller should therefore not refer anymore to the input argument pointer as
  // as the object cannot be assumed to be live.

  if (prop==0) {
    oocoutE((TObject*)0,InputArguments) << "RooSharedPropertiesList::ERROR null pointer!:" << endl ;
    return 0 ;
  }

  // Find property with identical uuid in list
  TIterator* iter = _propList.MakeIterator() ;
  RooSharedProperties* tmp ;
  while((tmp=(RooSharedProperties*)iter->Next())) {
    if (*tmp==*prop && tmp != prop) {
      // Found another instance of object with identical UUID 

      // Delete incoming instance, increase ref count of already stored instance
//       cout << "RooSharedProperties::reg deleting incoming prop " << prop << " recycling existing prop " << tmp << endl ;

      // Check if prop is in _propList
      if (_propList.FindObject(prop)) {
// 	cout << "incoming object to be deleted is in proplist!!" << endl ;
      } else {
// 	cout << "deleting prop object " << prop << endl ;
<<<<<<< HEAD
	//delete prop ;
=======
	if (canDeleteIncoming) delete prop ;
>>>>>>> e44aa290
      }

      // delete prop ;
      _propList.Add(tmp) ;

      delete iter ;

      // Return pointer to already-stored instance
      return tmp ;
    }
  }
  delete iter ;


//   cout << "RooSharedProperties::reg storing incoming prop " << prop << endl ;
  _propList.Add(prop) ;
  return prop ;
}


void RooSharedPropertiesList::unregisterProperties(RooSharedProperties* prop) 
{
  // Decrease reference count
//   cout << "RooSharedPropertiesList::unreg decreasing ref cout of prop " << prop << endl ;
  _propList.Remove(prop) ;

  // We own object if ref-counted list. If count drops to zero, delete object
  if (_propList.refCount(prop)==0) {
    //cout << "RooSharedPropertiesList::unregisterProperties: deleting property " << prop << endl ;
//     cout << "RooSharedPropertiesList::unreg deleting prop with zero ref count " << prop << endl ;
    delete prop ;
  }

}

<|MERGE_RESOLUTION|>--- conflicted
+++ resolved
@@ -79,11 +79,7 @@
 // 	cout << "incoming object to be deleted is in proplist!!" << endl ;
       } else {
 // 	cout << "deleting prop object " << prop << endl ;
-<<<<<<< HEAD
-	//delete prop ;
-=======
 	if (canDeleteIncoming) delete prop ;
->>>>>>> e44aa290
       }
 
       // delete prop ;
