--- conflicted
+++ resolved
@@ -176,11 +176,7 @@
       SetValue(i,val);
       if (Parameter(i).IsConst() ) { 
          std::string msg = "Cannot modify status of constant parameter " + name; 
-<<<<<<< HEAD
-         MN_INFO_MSG(msg.c_str());
-=======
          MN_INFO_MSG2("MnUserParameterState::Add",msg.c_str());
->>>>>>> 84c4c19c
          return;
       }
       SetError(i,err);
@@ -203,11 +199,7 @@
       SetValue(i,val);
       if (Parameter(i).IsConst() ) { 
          std::string msg = "Cannot modify status of constant parameter " + name; 
-<<<<<<< HEAD
-         MN_INFO_MSG(msg.c_str());
-=======
          MN_INFO_MSG2("MnUserParameterState::Add",msg.c_str());
->>>>>>> 84c4c19c
          return;
       }
       SetError(i,err);
