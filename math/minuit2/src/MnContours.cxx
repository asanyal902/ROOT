--- conflicted
+++ resolved
@@ -30,11 +30,7 @@
 #ifdef WARNINGMSG 
 #ifdef USE_ROOT_ERROR
    std::string msg = "\tx = " + ROOT::Math::Util::ToString(point.first) + "\ty = " + ROOT::Math::Util::ToString(point.first);
-<<<<<<< HEAD
-   MN_INFO_MSG(msg.c_str());
-=======
    MN_INFO_MSG2("MnContour",msg.c_str());
->>>>>>> 84c4c19c
 #else
    std::cout << " x  = " << point.first << "  y = " << point.second << std::endl;
 #endif
