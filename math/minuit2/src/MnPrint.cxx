// @(#)root/minuit2:$Id$
// Authors: M. Winkler, F. James, L. Moneta, A. Zsenei   2003-2005  

/**********************************************************************
 *                                                                    *
 * Copyright (c) 2005 LCG ROOT Math team,  CERN/PH-SFT                *
 *                                                                    *
 **********************************************************************/

#include "Minuit2/MnPrint.h"
#include "Minuit2/LAVector.h"
#include "Minuit2/LASymMatrix.h"
#include "Minuit2/FunctionMinimum.h"
#include "Minuit2/MnUserParameters.h"
#include "Minuit2/MnUserCovariance.h"
#include "Minuit2/MnGlobalCorrelationCoeff.h"
#include "Minuit2/MnUserParameterState.h"
#include "Minuit2/MinuitParameter.h"
#include "Minuit2/MnMachinePrecision.h"
#include "Minuit2/MinosError.h"
#include "Minuit2/ContoursError.h"
#include "Minuit2/MnPlot.h"

#include <iomanip>

#define PRECISION 13
#define WIDTH     20

namespace ROOT {

   namespace Minuit2 {


std::ostream& operator<<(std::ostream& os, const LAVector& vec) {
   // print a vector
   os << "LAVector parameters:" << std::endl;
   int pr = os.precision(PRECISION);
   { 
      int nrow = vec.size();
      for (int i = 0; i < nrow; i++) {
<<<<<<< HEAD
         os.precision(PRECISION); os.width(WIDTH); 
=======
         os.width(WIDTH); 
>>>>>>> 84c4c19c
         os << vec(i) << std::endl;
      }
   }
   os.precision(pr);
   return os;
}

std::ostream& operator<<(std::ostream& os, const LASymMatrix& matrix) {
   // print a matrix
   os << "LASymMatrix parameters:" << std::endl;
   int pr = os.precision(8);
   { 
      //os << std::endl;
      int n = matrix.Nrow();
      for (int i = 0; i < n; i++) {
         for (int j = 0; j < n; j++) {
            os.width(15); os << matrix(i,j);
         }
         os << std::endl;
      }
   }
   os.precision(pr);
   return os;
}

std::ostream& operator<<(std::ostream& os, const MnUserParameters& par) {
   // print the MnUserParameter object
   os << std::endl;
   
   os << "# ext. |" << "|   Name    |" << "|   type  |" << "|     Value     |" << "|  Error +/- " << std::endl;
   
   os << std::endl;
   int pr = os.precision();
   
   bool atLoLim = false;
   bool atHiLim = false;
   for(std::vector<MinuitParameter>::const_iterator ipar = par.Parameters().begin(); ipar != par.Parameters().end(); ipar++) {
      os << std::setw(4) << (*ipar).Number() << std::setw(5) << "||"; 
      os << std::setw(10) << (*ipar).Name()   << std::setw(3) << "||";
      if((*ipar).IsConst()) {
         os << "  const  ||" << std::setprecision(PRECISION) << std::setw(WIDTH) << (*ipar).Value() << " ||" << std::endl;
      } else if((*ipar).IsFixed()) {
         os << "  fixed  ||" << std::setprecision(PRECISION) << std::setw(WIDTH) << (*ipar).Value() << " ||" << std::endl;
      } else if((*ipar).HasLimits()) {
         if((*ipar).Error() > 0.) {
            os << " limited ||" << std::setprecision(PRECISION) << std::setw(WIDTH) << (*ipar).Value();
            if(fabs((*ipar).Value() - (*ipar).LowerLimit()) < par.Precision().Eps2()) {
               os <<"*";
               atLoLim = true;
            }
            if(fabs((*ipar).Value() - (*ipar).UpperLimit()) < par.Precision().Eps2()) {
               os <<"**";
               atHiLim = true;
            }
            os << " ||" << std::setw(12) << (*ipar).Error() << std::endl;
         } else
            os << "  free   ||" << std::setprecision(PRECISION) << std::setw(WIDTH) << (*ipar).Value() << " ||" << std::setw(12) << "no" << std::endl;
      } else {
         if((*ipar).Error() > 0.)
            os << "  free   ||" << std::setprecision(PRECISION) << std::setw(WIDTH) << (*ipar).Value() << " ||" << std::setw(12) << (*ipar).Error() << std::endl;
         else
            os << "  free   ||" << std::setprecision(PRECISION) << std::setw(WIDTH) << (*ipar).Value() << " ||" << std::setw(12) << "no" << std::endl;
         
      }
   }
   os << std::endl;
   if(atLoLim) os << "* Parameter is at Lower limit" << std::endl;
   if(atHiLim) os << "** Parameter is at Upper limit" << std::endl;
   os << std::endl;
   os.precision(pr);
   
   return os;
}

std::ostream& operator<<(std::ostream& os, const MnUserCovariance& matrix) {
   // print the MnUserCovariance
   os << std::endl;
   
   os << "MnUserCovariance: " << std::endl;
   int pr = os.precision(6);
   { 
      os << std::endl;
      unsigned int n = matrix.Nrow();
      for (unsigned int i = 0; i < n; i++) {
         for (unsigned int j = 0; j < n; j++) {
            os.width(13); os << matrix(i,j);
         }
         os << std::endl;
      }
   }

   os << std::endl;
   os << "MnUserCovariance Parameter correlations: " << std::endl;
   
   { 
      os << std::endl;
      unsigned int n = matrix.Nrow();
      for (unsigned int i = 0; i < n; i++) {
         double di = matrix(i,i);
         for (unsigned int j = 0; j < n; j++) {
            double dj = matrix(j,j);	
            os.width(13); os << matrix(i,j)/sqrt(fabs(di*dj));
         }
         os << std::endl;
      }
   }
   
   os.precision(pr);
   return os;   
}

std::ostream& operator<<(std::ostream& os, const MnGlobalCorrelationCoeff& coeff) {
   // print the global correlation coefficient
   os << std::endl;
   
   os << "MnGlobalCorrelationCoeff: " << std::endl;
   int pr =  os.precision(6);
   { 
      os << std::endl;
      for (unsigned int i = 0; i < coeff.GlobalCC().size(); i++) {
         os.width(13); os << coeff.GlobalCC()[i];
         os << std::endl;
      }
   }
   
   os.precision(pr);
   return os;   
}

std::ostream& operator<<(std::ostream& os, const MnUserParameterState& state) {
   // print the MnUserParameterState
   os << std::endl;
   
   if(!state.IsValid()) {
      os << std::endl;
      os <<"WARNING: MnUserParameterState is not valid."<<std::endl;
      os << std::endl;
   }
   int pr = os.precision(PRECISION);
   
   os <<"# of function calls: "<<state.NFcn()<<std::endl;
<<<<<<< HEAD
   os <<"function Value: "<< std::setprecision(PRECISION) << state.Fval()<<std::endl;
   os <<"expected distance to the Minimum (edm): "<< std::setprecision(PRECISION) << state.Edm()<<std::endl;
=======
   os <<"function Value: " << state.Fval()<<std::endl;
   os <<"expected distance to the Minimum (edm): " << state.Edm()<<std::endl;
>>>>>>> 84c4c19c
   os <<"external parameters: "<<state.Parameters()<<std::endl;
   if(state.HasCovariance())
      os <<"covariance matrix: "<<state.Covariance()<<std::endl;
   if(state.HasGlobalCC()) 
      os <<"global correlation coefficients : "<<state.GlobalCC()<<std::endl;
   
   if(!state.IsValid())
      os <<"WARNING: MnUserParameterState is not valid."<<std::endl;
   
   os << std::endl;
   os.precision(pr);

   return os;
} 

std::ostream& operator<<(std::ostream& os, const FunctionMinimum& min) {
   // print the FunctionMinimum
   os << std::endl;
   if(!min.IsValid()) {
      os <<"WARNING: Minuit did not converge."<<std::endl;
      os << std::endl;
   } else {
      os <<"Minuit did successfully converge."<<std::endl;
   }
   int pr = os.precision(PRECISION);
   
   os <<"# of function calls: "<<min.NFcn()<<std::endl;
<<<<<<< HEAD
   os <<"minimum function Value: "<< std::setprecision(PRECISION) << min.Fval()<<std::endl;
   os <<"minimum edm: "<< std::setprecision(PRECISION) << min.Edm()<<std::endl;
=======
   os <<"minimum function Value: "  << min.Fval()<<std::endl;
   os <<"minimum edm: "  << min.Edm()<<std::endl;
>>>>>>> 84c4c19c
   os <<"minimum internal state vector: "<<min.Parameters().Vec()<<std::endl;
   if(min.HasValidCovariance()) 
      os <<"minimum internal covariance matrix: "<<min.Error().Matrix()<<std::endl;
   
   os << min.UserParameters() << std::endl;
   //os << min.UserCovariance() << std::endl;
   //os << min.UserState().GlobalCC() << std::endl;
   
   if(!min.IsValid())
      os <<"WARNING: FunctionMinimum is invalid."<<std::endl;
   
   os << std::endl;
   os.precision(pr);

   return os;
}

std::ostream& operator<<(std::ostream& os, const MinimumState& min) {
   
   os << std::endl;
   int pr = os.precision(PRECISION);
   
<<<<<<< HEAD
   os <<"minimum function Value: "<< std::setprecision(PRECISION) << min.Fval()<<std::endl;
   os <<"minimum edm: "<< std::setprecision(PRECISION) << min.Edm()<<std::endl;
=======
   os <<"minimum function Value: "  << min.Fval()<<std::endl;
   os <<"minimum edm: " << min.Edm()<<std::endl;
>>>>>>> 84c4c19c
   os <<"minimum internal state vector: "<<min.Vec()<<std::endl;
   os <<"minimum internal Gradient vector: "<<min.Gradient().Vec()<<std::endl;
   if(min.HasCovariance()) 
      os <<"minimum internal covariance matrix: "<<min.Error().Matrix()<<std::endl;
   
   os << std::endl;
   os.precision(pr);

   return os;
}

std::ostream& operator<<(std::ostream& os, const MnMachinePrecision& prec) {
   // print the Precision
   os << std::endl;
   
   int pr = os.precision(PRECISION);
   os <<"current machine precision is set to "<<prec.Eps()<<std::endl;
   
   os << std::endl;
   os.precision(pr);
   
   return os;
}

std::ostream& operator<<(std::ostream& os, const MinosError& me) {
   // print the Minos Error
   os << std::endl;
   
   os <<"Minos # of function calls: "<<me.NFcn()<<std::endl;
   
   if(!me.IsValid())
      os << "Minos Error is not valid." <<std::endl;
   if(!me.LowerValid())
      os << "lower Minos Error is not valid." <<std::endl;
   if(!me.UpperValid())
      os << "upper Minos Error is not valid." <<std::endl;
   if(me.AtLowerLimit())
      os << "Minos Error is Lower limit of Parameter "<<me.Parameter()<<"." <<std::endl;
   if(me.AtUpperLimit())
      os << "Minos Error is Upper limit of Parameter "<<me.Parameter()<<"." <<std::endl;
   if(me.AtLowerMaxFcn())
      os << "Minos number of function calls for Lower Error exhausted."<<std::endl;
   if(me.AtUpperMaxFcn())
      os << "Minos number of function calls for Upper Error exhausted."<<std::endl;
   if(me.LowerNewMin()) {
      os << "Minos found a new Minimum in negative direction."<<std::endl;
      os << me.LowerState() <<std::endl;
   }
   if(me.UpperNewMin()) {
      os << "Minos found a new Minimum in positive direction."<<std::endl;
      os << me.UpperState() <<std::endl;
   }

   int pr = os.precision();
   
   os << "# ext. |" << "|   Name    |" << "|   Value@min   |" << "|    negative   |" << "|   positive  " << std::endl;
   os << std::setw(4) << me.Parameter() << std::setw(5) << "||"; 
   os << std::setw(10) << me.LowerState().Name(me.Parameter()) << std::setw(3) << "||";
   os << std::setprecision(PRECISION) << std::setw(WIDTH) << me.Min() << " ||" << std::setprecision(PRECISION) << std::setw(WIDTH) << me.Lower() << " ||" << std::setw(WIDTH) << me.Upper() << std::endl;
   
   os << std::endl;
   os.precision(pr);

   return os;
}

std::ostream& operator<<(std::ostream& os, const ContoursError& ce) {
   // print the ContoursError
   os << std::endl;
   os <<"Contours # of function calls: "<<ce.NFcn()<<std::endl;
   os << "MinosError in x: "<<std::endl;
   os << ce.XMinosError() << std::endl;
   os << "MinosError in y: "<<std::endl;
   os << ce.YMinosError() << std::endl;
   MnPlot plot;
   plot(ce.XMin(), ce.YMin(), ce());
   for(std::vector<std::pair<double,double> >::const_iterator ipar = ce().begin(); ipar != ce().end(); ipar++) {
      os << ipar - ce().begin() <<"  "<< (*ipar).first <<"  "<< (*ipar).second <<std::endl;
   }
   os << std::endl;
   
   return os;
}

   }  // namespace Minuit2

}  // namespace ROOT<|MERGE_RESOLUTION|>--- conflicted
+++ resolved
@@ -38,11 +38,7 @@
    { 
       int nrow = vec.size();
       for (int i = 0; i < nrow; i++) {
-<<<<<<< HEAD
-         os.precision(PRECISION); os.width(WIDTH); 
-=======
          os.width(WIDTH); 
->>>>>>> 84c4c19c
          os << vec(i) << std::endl;
       }
    }
@@ -184,13 +180,8 @@
    int pr = os.precision(PRECISION);
    
    os <<"# of function calls: "<<state.NFcn()<<std::endl;
-<<<<<<< HEAD
-   os <<"function Value: "<< std::setprecision(PRECISION) << state.Fval()<<std::endl;
-   os <<"expected distance to the Minimum (edm): "<< std::setprecision(PRECISION) << state.Edm()<<std::endl;
-=======
    os <<"function Value: " << state.Fval()<<std::endl;
    os <<"expected distance to the Minimum (edm): " << state.Edm()<<std::endl;
->>>>>>> 84c4c19c
    os <<"external parameters: "<<state.Parameters()<<std::endl;
    if(state.HasCovariance())
       os <<"covariance matrix: "<<state.Covariance()<<std::endl;
@@ -218,13 +209,8 @@
    int pr = os.precision(PRECISION);
    
    os <<"# of function calls: "<<min.NFcn()<<std::endl;
-<<<<<<< HEAD
-   os <<"minimum function Value: "<< std::setprecision(PRECISION) << min.Fval()<<std::endl;
-   os <<"minimum edm: "<< std::setprecision(PRECISION) << min.Edm()<<std::endl;
-=======
    os <<"minimum function Value: "  << min.Fval()<<std::endl;
    os <<"minimum edm: "  << min.Edm()<<std::endl;
->>>>>>> 84c4c19c
    os <<"minimum internal state vector: "<<min.Parameters().Vec()<<std::endl;
    if(min.HasValidCovariance()) 
       os <<"minimum internal covariance matrix: "<<min.Error().Matrix()<<std::endl;
@@ -247,13 +233,8 @@
    os << std::endl;
    int pr = os.precision(PRECISION);
    
-<<<<<<< HEAD
-   os <<"minimum function Value: "<< std::setprecision(PRECISION) << min.Fval()<<std::endl;
-   os <<"minimum edm: "<< std::setprecision(PRECISION) << min.Edm()<<std::endl;
-=======
    os <<"minimum function Value: "  << min.Fval()<<std::endl;
    os <<"minimum edm: " << min.Edm()<<std::endl;
->>>>>>> 84c4c19c
    os <<"minimum internal state vector: "<<min.Vec()<<std::endl;
    os <<"minimum internal Gradient vector: "<<min.Gradient().Vec()<<std::endl;
    if(min.HasCovariance()) 
