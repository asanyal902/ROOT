--- conflicted
+++ resolved
@@ -94,16 +94,11 @@
 
 all-$(MODNAME):  $(MINUIT2LIB) $(MINUIT2MAP)
 
-<<<<<<< HEAD
-test-$(MODNAME): $(MINUIT2LIB)
-		cd $(MINUIT2DIR)/test; $(MAKE) ROOTCONFIG=../../../bin/root-config
-=======
 test-$(MODNAME): all-$(MODNAME)
 ifneq ($(ROOT_OBJDIR),$(ROOT_SRCDIR))
 		@$(INSTALL) $(MINUIT2DIR)/test $(MINUIT2DIRT)
 endif
 		@cd $(MINUIT2DIRT) && $(MAKE) ROOTCONFIG=../../../bin/root-config
->>>>>>> 84c4c19c
 
 clean-$(MODNAME):
 		@rm -f $(MINUIT2O) $(MINUIT2DO)
@@ -114,15 +109,11 @@
 		@rm -f $(MINUIT2DEP) $(MINUIT2DS) $(MINUIT2DH) $(MINUIT2LIB) \
 		   $(MINUIT2MAP)
 		@rm -rf include/Minuit2
-<<<<<<< HEAD
-		@cd $(MINUIT2DIR)/test; $(MAKE) distclean ROOTCONFIG=../../../bin/root-config
-=======
 ifneq ($(ROOT_OBJDIR),$(ROOT_SRCDIR))
 		@rm -rf $(MINUIT2DIRT)
 else
 		@cd $(MINUIT2DIRT) && $(MAKE) distclean ROOTCONFIG=../../../bin/root-config
 endif
->>>>>>> 84c4c19c
 
 distclean::     distclean-$(MODNAME)
 
@@ -145,11 +136,7 @@
 $(MINUIT2DO): CXX=mpic++ 
 $(MINUIT2LIB): LD=mpic++
 endif
-<<<<<<< HEAD
-endif
-=======
 endif
 
 # Optimize dictionary with stl containers.
-$(MINUIT2DO): NOOPT = $(OPT)
->>>>>>> 84c4c19c
+$(MINUIT2DO): NOOPT = $(OPT)