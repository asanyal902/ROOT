# Module.mk for mathcore module
# Copyright (c) 2000 Rene Brun and Fons Rademakers
#
# Author: Fons Rademakers, 20/6/2005

MODNAME      := smatrix
MODDIR       := $(ROOT_SRCDIR)/math/$(MODNAME)
MODDIRS      := $(MODDIR)/src
MODDIRI      := $(MODDIR)/inc

SMATRIXDIR  := $(MODDIR)
SMATRIXDIRS := $(SMATRIXDIR)/src
SMATRIXDIRI := $(SMATRIXDIR)/inc/Math
SMATRIXDIRT := $(call stripsrc,$(SMATRIXDIR)/test)

##### libSmatrix #####
SMATRIXL    := $(MODDIRI)/LinkDef.h
SMATRIXL32  := $(MODDIRI)/LinkDefD32.h
#SMATRIXLINC :=
SMATRIXDS   := $(call stripsrc,$(MODDIRS)/G__Smatrix.cxx)
SMATRIXDS32 := $(call stripsrc,$(MODDIRS)/G__Smatrix32.cxx)
SMATRIXDO   := $(SMATRIXDS:.cxx=.o)
SMATRIXDO32 := $(SMATRIXDS32:.cxx=.o)
SMATRIXDH   := $(SMATRIXDS:.cxx=.h)
SMATRIXDH32 := $(SMATRIXDS32:.cxx=.h)

SMATRIXDH1  :=  $(MODDIRI)/Math/SMatrix.h \
		$(MODDIRI)/Math/SVector.h \
		$(MODDIRI)/Math/SMatrixDfwd.h \
		$(MODDIRI)/Math/SMatrixFfwd.h 
#		$(MODDIRI)/Math/SMatrixD32fwd.h



SMATRIXH1   := $(filter-out $(MODDIRI)/Math/LinkDef%, $(wildcard $(MODDIRI)/Math/*.h))
SMATRIXH2   := $(filter-out $(MODDIRI)/Math/LinkDef%, $(wildcard $(MODDIRI)/Math/*.icc))
SMATRIXH    := $(SMATRIXH1) $(SMATRIXH2)
SMATRIXS    := $(filter-out $(MODDIRS)/G__%,$(wildcard $(MODDIRS)/*.cxx))
SMATRIXO    := $(call stripsrc,$(SMATRIXS:.cxx=.o))

SMATRIXDEP  := $(SMATRIXO:.o=.d)  $(SMATRIXDO:.o=.d) $(SMATRIXDO32:.o=.d)

SMATRIXLIB  := $(LPATH)/libSmatrix.$(SOEXT)
SMATRIXMAP  := $(SMATRIXLIB:.$(SOEXT)=.rootmap)

# used in the main Makefile
ALLHDRS      += $(patsubst $(MODDIRI)/Math/%.h,include/Math/%.h,$(SMATRIXH1))
ALLHDRS      += $(patsubst $(MODDIRI)/Math/%.icc,include/Math/%.icc,$(SMATRIXH2))
ALLLIBS      += $(SMATRIXLIB)
ALLMAPS      += $(SMATRIXMAP)

# include all dependency files
INCLUDEFILES += $(SMATRIXDEP)

##### local rules #####
.PHONY:         all-$(MODNAME) clean-$(MODNAME) distclean-$(MODNAME) \
                test-$(MODNAME)

include/Math/%.h: $(SMATRIXDIRI)/%.h
		@(if [ ! -d "include/Math" ]; then     \
		   mkdir -p include/Math;              \
		fi)
		cp $< $@

include/Math/%.icc: $(SMATRIXDIRI)/%.icc
		@(if [ ! -d "include/Math" ]; then     \
		   mkdir -p include/Math;              \
		fi)
		cp $< $@

$(SMATRIXLIB): $(SMATRIXO) $(SMATRIXDO) $(SMATRIXDO32) $(ORDER_) $(MAINLIBS)
		@$(MAKELIB) $(PLATFORM) $(LD) "$(LDFLAGS)"  \
		   "$(SOFLAGS)" libSmatrix.$(SOEXT) $@     \
		   "$(SMATRIXO) $(SMATRIXDO) $(SMATRIXDO32)" \
		   "$(SMATRIXLIBEXTRA)"

$(SMATRIXDS):  $(SMATRIXDH1) $(SMATRIXL) $(SMATRIXLINC) $(ROOTCINTTMPDEP)
		$(MAKEDIR)
		@echo "Generating dictionary $@..."
		$(MAKEDIR)
		$(ROOTCINTTMP) -f $@ -c $(SMATRIXDH1) $(SMATRIXL)

$(SMATRIXDS32): $(SMATRIXDH1) $(SMATRIXL32) $(SMATRIXLINC) $(ROOTCINTTMPDEP)
		$(MAKEDIR)
		@echo "Generating dictionary $@..."
		$(MAKEDIR)
		$(ROOTCINTTMP) -f $@ -c $(SMATRIXDH1) $(SMATRIXL32)

$(SMATRIXMAP):  $(RLIBMAP) $(MAKEFILEDEP) $(SMATRIXL) $(SMATRIXLINC)
		$(RLIBMAP) -o $@ -l $(SMATRIXLIB) \
		   -d $(SMATRIXLIBDEPM) -c $(SMATRIXL) $(SMATRIXLINC)

ifneq ($(ICC_MAJOR),)
# silence warning messages about subscripts being out of range
$(SMATRIXDO):   CXXFLAGS += -wd175 -I$(SMATRIXDIRI)
$(SMATRIXDO32): CXXFLAGS += -wd175 -I$(SMATRIXDIRI)
else
$(SMATRIXDO):   CXXFLAGS += -I$(SMATRIXDIRI)
$(SMATRIXDO32): CXXFLAGS += -I$(SMATRIXDIRI)
endif

all-$(MODNAME): $(SMATRIXLIB) $(SMATRIXMAP)

clean-$(MODNAME):
		@rm -f $(SMATRIXO) $(SMATRIXDO) $(SMATRIXDO32)

clean::         clean-$(MODNAME)

distclean-$(MODNAME): clean-$(MODNAME)
		@rm -f $(SMATRIXDEP) $(SMATRIXDS) $(SMATRIXDS32) $(SMATRIXDH) \
		   $(SMATRIXDH32) $(SMATRIXLIB) $(SMATRIXMAP)
		@rm -rf include/Math
<<<<<<< HEAD
		-@cd $(SMATRIXDIR)/test && $(MAKE) distclean ROOTCONFIG=../../../bin/root-config
=======
ifneq ($(ROOT_OBJDIR),$(ROOT_SRCDIR))
		@rm -rf $(SMATRIXDIRT)
else
		-@cd $(SMATRIXDIRT) && $(MAKE) distclean ROOTCONFIG=../../../bin/root-config
endif
>>>>>>> 84c4c19c

distclean::     distclean-$(MODNAME)

test-$(MODNAME): all-$(MODNAME)
<<<<<<< HEAD
		@cd $(SMATRIXDIR)/test && $(MAKE) ROOTCONFIG=../../../bin/root-config

check-$(MODNAME): test-$(MODNAME)
		@cd $(SMATRIXDIR)/test && $(MAKE) ROOTCONFIG=../../../bin/root-config
=======
ifneq ($(ROOT_OBJDIR),$(ROOT_SRCDIR))
		@$(INSTALL) $(SMATRIXDIR)/test $(SMATRIXDIRT)
endif
		@cd $(SMATRIXDIRT) && $(MAKE) ROOTCONFIG=../../../bin/root-config
>>>>>>> 84c4c19c
<|MERGE_RESOLUTION|>--- conflicted
+++ resolved
@@ -110,27 +110,16 @@
 		@rm -f $(SMATRIXDEP) $(SMATRIXDS) $(SMATRIXDS32) $(SMATRIXDH) \
 		   $(SMATRIXDH32) $(SMATRIXLIB) $(SMATRIXMAP)
 		@rm -rf include/Math
-<<<<<<< HEAD
-		-@cd $(SMATRIXDIR)/test && $(MAKE) distclean ROOTCONFIG=../../../bin/root-config
-=======
 ifneq ($(ROOT_OBJDIR),$(ROOT_SRCDIR))
 		@rm -rf $(SMATRIXDIRT)
 else
 		-@cd $(SMATRIXDIRT) && $(MAKE) distclean ROOTCONFIG=../../../bin/root-config
 endif
->>>>>>> 84c4c19c
 
 distclean::     distclean-$(MODNAME)
 
 test-$(MODNAME): all-$(MODNAME)
-<<<<<<< HEAD
-		@cd $(SMATRIXDIR)/test && $(MAKE) ROOTCONFIG=../../../bin/root-config
-
-check-$(MODNAME): test-$(MODNAME)
-		@cd $(SMATRIXDIR)/test && $(MAKE) ROOTCONFIG=../../../bin/root-config
-=======
 ifneq ($(ROOT_OBJDIR),$(ROOT_SRCDIR))
 		@$(INSTALL) $(SMATRIXDIR)/test $(SMATRIXDIRT)
 endif
-		@cd $(SMATRIXDIRT) && $(MAKE) ROOTCONFIG=../../../bin/root-config
->>>>>>> 84c4c19c
+		@cd $(SMATRIXDIRT) && $(MAKE) ROOTCONFIG=../../../bin/root-config