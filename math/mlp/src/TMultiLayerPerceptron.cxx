// @(#)root/mlp:$Id$
// Author: Christophe.Delaere@cern.ch   20/07/03

/*************************************************************************
 * Copyright (C) 1995-2003, Rene Brun and Fons Rademakers.               *
 * All rights reserved.                                                  *
 *                                                                       *
 * For the licensing terms see $ROOTSYS/LICENSE.                         *
 * For the list of contributors see $ROOTSYS/README/CREDITS.             *
 *************************************************************************/

///////////////////////////////////////////////////////////////////////////
//
// TMultiLayerPerceptron
//
// This class describes a neural network.
// There are facilities to train the network and use the output.
//
// The input layer is made of inactive neurons (returning the
// optionaly normalized input) and output neurons are linear.
// The type of hidden neurons is free, the default being sigmoids.
// (One should still try to pass normalized inputs, e.g. between [0.,1])
//
// The basic input is a TTree and two (training and test) TEventLists.
// Input and output neurons are assigned a value computed for each event
// with the same possibilities as for TTree::Draw().
// Events may be weighted individualy or via TTree::SetWeight().
// 6 learning methods are available: kStochastic, kBatch,
// kSteepestDescent, kRibierePolak, kFletcherReeves and kBFGS.
//
// This implementation, written by C. Delaere, is *inspired* from
// the mlpfit package from J.Schwindling et al. with some extensions:
//   * the algorithms are globally the same
//   * in TMultilayerPerceptron, there is no limitation on the number of
//     layers/neurons, while MLPFIT was limited to 2 hidden layers
<<<<<<< HEAD
//   * TMultilayerPerceptron allows you to save the network in a root file, and 
//     provides more export functionalities
//   * TMultilayerPerceptron gives more flexibility regarding the normalization of 
=======
//   * TMultilayerPerceptron allows you to save the network in a root file, and
//     provides more export functionalities
//   * TMultilayerPerceptron gives more flexibility regarding the normalization of
>>>>>>> 84c4c19c
//     inputs/outputs
//   * TMultilayerPerceptron provides, thanks to Andrea Bocci, the possibility to
//     use cross-entropy errors, which allows to train a network for pattern
//     classification based on Bayesian posterior probability.
//
///////////////////////////////////////////////////////////////////////////
//BEGIN_HTML <!--
/* -->
<UL>
        <LI><P><A NAME="intro"></A><FONT COLOR="#5c8526">
        <FONT SIZE=4 STYLE="font-size: 15pt">Introduction</FONT></FONT></P>
</UL>
<P>Neural Networks are more and more used in various fields for data
analysis and classification, both for research and commercial
institutions. Some randomly choosen examples are:</P>
<UL>
        <LI><P>image analysis</P>
        <LI><P>financial movements predictions and analysis</P>
        <LI><P>sales forecast and product shipping optimisation</P>
        <LI><P>in particles physics: mainly for classification tasks (signal
        over background discrimination)</P>
</UL>
<P>More than 50% of neural networks are multilayer perceptrons. This
implementation of multilayer perceptrons is inspired from the
<A HREF="http://schwind.home.cern.ch/schwind/MLPfit.html">MLPfit
package</A> originaly written by Jerome Schwindling. MLPfit remains
one of the fastest tool for neural networks studies, and this ROOT
add-on will not try to compete on that. A clear and flexible Object
Oriented implementation has been choosen over a faster but more
difficult to maintain code. Nevertheless, the time penalty does not
exceed a factor 2.</P>
<UL>
        <LI><P><A NAME="mlp"></A><FONT COLOR="#5c8526">
        <FONT SIZE=4 STYLE="font-size: 15pt">The
        MLP</FONT></FONT></P>
</UL>
<P>The multilayer perceptron is a simple feed-forward network with
the following structure:</P>
<P ALIGN=CENTER><IMG SRC="gif/mlp.png" NAME="MLP"
ALIGN=MIDDLE WIDTH=333 HEIGHT=358 BORDER=0>
</P>
<P>It is made of neurons characterized by a bias and weighted links
between them (let's call those links synapses). The input neurons
receive the inputs, normalize them and forward them to the first
hidden layer.
</P>
<P>Each neuron in any subsequent layer first computes a linear
combination of the outputs of the previous layer. The output of the
neuron is then function of that combination with <I>f</I> being
linear for output neurons or a sigmoid for hidden layers. This is
useful because of two theorems:</P>
<OL>
        <LI><P>A linear combination of sigmoids can approximate any
        continuous function.</P>
        <LI><P>Trained with output = 1 for the signal and 0 for the
        background, the approximated function of inputs X is the probability
        of signal, knowing X.</P>
</OL>
<UL>
        <LI><P><A NAME="lmet"></A><FONT COLOR="#5c8526">
        <FONT SIZE=4 STYLE="font-size: 15pt">Learning
        methods</FONT></FONT></P>
</UL>
<P>The aim of all learning methods is to minimize the total error on
a set of weighted examples. The error is defined as the sum in
quadrature, devided by two, of the error on each individual output
neuron.</P>
<P>In all methods implemented, one needs to compute
the first derivative of that error with respect to the weights.
Exploiting the well-known properties of the derivative, especialy the
derivative of compound functions, one can write:</P>
<UL>
        <LI><P>for a neuton: product of the local derivative with the
        weighted sum on the outputs of the derivatives.</P>
        <LI><P>for a synapse: product of the input with the local derivative
        of the output neuron.</P>
</UL>
<P>This computation is called back-propagation of the errors. A
loop over all examples is called an epoch.</P>
<P>Six learning methods are implemented.</P>
<P><FONT COLOR="#006b6b"><I>Stochastic minimization</I>:</FONT> This
is the most trivial learning method. This is the Robbins-Monro
stochastic approximation applied to multilayer perceptrons. The
weights are updated after each example according to the formula:</P>
<P ALIGN=CENTER>$w_{ij}(t+1) = w_{ij}(t) + \Delta w_{ij}(t)$
</P>
<P ALIGN=CENTER>with
</P>
<P ALIGN=CENTER>$\Delta w_{ij}(t) = - \eta(\d e_p / \d w_{ij} +
\delta) + \epsilon \Deltaw_{ij}(t-1)$</P>
<P>The parameters for this method are Eta, EtaDecay, Delta and
Epsilon.</P>
<P><FONT COLOR="#006b6b"><I>Steepest descent with fixed step size
(batch learning)</I>:</FONT> It is the same as the stochastic
minimization, but the weights are updated after considering all the
examples, with the total derivative dEdw. The parameters for this
method are Eta, EtaDecay, Delta and Epsilon.</P>
<P><FONT COLOR="#006b6b"><I>Steepest descent algorithm</I>: </FONT>Weights
are set to the minimum along the line defined by the gradient. The
only parameter for this method is Tau. Lower tau = higher precision =
slower search. A value Tau = 3 seems reasonable.</P>
<P><FONT COLOR="#006b6b"><I>Conjugate gradients with the
Polak-Ribiere updating formula</I>: </FONT>Weights are set to the
minimum along the line defined by the conjugate gradient. Parameters
are Tau and Reset, which defines the epochs where the direction is
reset to the steepes descent.</P>
<P><FONT COLOR="#006b6b"><I>Conjugate gradients with the
Fletcher-Reeves updating formula</I>: </FONT>Weights are set to the
minimum along the line defined by the conjugate gradient. Parameters
are Tau and Reset, which defines the epochs where the direction is
reset to the steepes descent.</P>
<P><FONT COLOR="#006b6b"><I>Broyden, Fletcher, Goldfarb, Shanno
(BFGS) method</I>:</FONT> Implies the computation of a NxN matrix
computation, but seems more powerful at least for less than 300
weights. Parameters are Tau and Reset, which defines the epochs where
the direction is reset to the steepes descent.</P>
<UL>
        <LI><P><A NAME="use"></A><FONT COLOR="#5c8526">
        <FONT SIZE=4 STYLE="font-size: 15pt">How
        to use it...</FONT></FONT></P></LI>
</UL>
<P><FONT SIZE=3>TMLP is build from 3 classes: TNeuron, TSynapse and
TMultiLayerPerceptron. Only TMultiLayerPerceptron should be used
explicitely by the user.</FONT></P>
<P><FONT SIZE=3>TMultiLayerPerceptron will take examples from a TTree
given in the constructor. The network is described by a simple
string: The input/output layers are defined by giving the expression for
each neuron, separated by comas. Hidden layers are just described
by the number of neurons. The layers are separated by colons.
In addition, input/output layer formulas can be preceded by '@' (e.g "@out")
if one wants to also normalize the data from the TTree.
Input and outputs are taken from the TTree given as second argument.
Expressions are evaluated as for TTree::Draw(), arrays are expended in
distinct neurons, one for each index.
This can only be done for fixed-size arrays.
If the formula ends with &quot;!&quot;, softmax functions are used for the output layer.
One defines the training and test datasets by TEventLists.</FONT></P>
<P STYLE="margin-left: 2cm"><FONT SIZE=3><SPAN STYLE="background: #e6e6e6">
<U><FONT COLOR="#ff0000">Example</FONT></U><SPAN STYLE="text-decoration: none">:
</SPAN>TMultiLayerPerceptron(&quot;x,y:10:5:f&quot;,inputTree);</SPAN></FONT></P>
<P><FONT SIZE=3>Both the TTree and the TEventLists can be defined in
the constructor, or later with the suited setter method. The lists
used for training and test can be defined either explicitely, or via
a string containing the formula to be used to define them, exactly as
for a TCut.</FONT></P>
<P><FONT SIZE=3>The learning method is defined using the
TMultiLayerPerceptron::SetLearningMethod() . Learning methods are :</FONT></P>
<P><FONT SIZE=3>TMultiLayerPerceptron::kStochastic, <BR>
TMultiLayerPerceptron::kBatch,<BR>
TMultiLayerPerceptron::kSteepestDescent,<BR>
TMultiLayerPerceptron::kRibierePolak,<BR>
TMultiLayerPerceptron::kFletcherReeves,<BR>
TMultiLayerPerceptron::kBFGS<BR></FONT></P>
<P>A weight can be assigned to events, either in the constructor, either
with TMultiLayerPerceptron::SetEventWeight(). In addition, the TTree weight
is taken into account.</P>
<P><FONT SIZE=3>Finally, one starts the training with
TMultiLayerPerceptron::Train(Int_t nepoch, Option_t* options). The
first argument is the number of epochs while option is a string that
can contain: &quot;text&quot; (simple text output) , &quot;graph&quot;
(evoluting graphical training curves), &quot;update=X&quot; (step for
the text/graph output update) or &quot;+&quot; (will skip the
randomisation and start from the previous values). All combinations
are available. </FONT></P>
<P STYLE="margin-left: 2cm"><FONT SIZE=3><SPAN STYLE="background: #e6e6e6">
<U><FONT COLOR="#ff0000">Example</FONT></U>:
net.Train(100,&quot;text, graph, update=10&quot;).</SPAN></FONT></P>
<P><FONT SIZE=3>When the neural net is trained, it can be used
directly ( TMultiLayerPerceptron::Evaluate() ) or exported to a
standalone C++ code ( TMultiLayerPerceptron::Export() ).</FONT></P>
<P><FONT SIZE=3>Finaly, note that even if this implementation is inspired from the mlpfit code,
the feature lists are not exactly matching:
<UL>
        <LI><P>mlpfit hybrid learning method is not implemented</P></LI>
        <LI><P>output neurons can be normalized, this is not the case for mlpfit</P></LI>
        <LI><P>the neural net is exported in C++, FORTRAN or PYTHON</P></LI>
        <LI><P>the drawResult() method allows a fast check of the learning procedure</P></LI>
</UL>
In addition, the paw version of mlpfit had additional limitations on the number of neurons, hidden layers and inputs/outputs that does not apply to TMultiLayerPerceptron.
<!-- */
// -->END_HTML

#include "TMultiLayerPerceptron.h"
#include "TSynapse.h"
#include "TNeuron.h"
#include "TClass.h"
#include "TTree.h"
#include "TEventList.h"
#include "TRandom3.h"
#include "TTimeStamp.h"
#include "TRegexp.h"
#include "TCanvas.h"
#include "TH2.h"
#include "TGraph.h"
#include "TLegend.h"
#include "TMultiGraph.h"
#include "TDirectory.h"
#include "TSystem.h"
#include "Riostream.h"
#include "TMath.h"
#include "TTreeFormula.h"
#include "TTreeFormulaManager.h"
#include "TMarker.h"
#include "TLine.h"
#include "TText.h"
#include "TObjString.h"
#include <stdlib.h>

ClassImp(TMultiLayerPerceptron)

//______________________________________________________________________________
TMultiLayerPerceptron::TMultiLayerPerceptron()
{
   // Default constructor
   if(!TClass::GetClass("TTreePlayer")) gSystem->Load("libTreePlayer");
   fNetwork.SetOwner(true);
   fFirstLayer.SetOwner(false);
   fLastLayer.SetOwner(false);
   fSynapses.SetOwner(true);
   fData = 0;
   fCurrentTree = -1;
   fCurrentTreeWeight = 1;
   fStructure = "";
   fWeight = "1";
   fTraining = 0;
   fTrainingOwner = false;
   fTest = 0;
   fTestOwner = false;
   fEventWeight = 0;
   fManager = 0;
   fLearningMethod = TMultiLayerPerceptron::kBFGS;
   fEta = .1;
   fEtaDecay = 1;
   fDelta = 0;
   fEpsilon = 0;
   fTau = 3;
   fLastAlpha = 0;
   fReset = 50;
   fType = TNeuron::kSigmoid;
   fOutType =  TNeuron::kLinear;
   fextF = "";
   fextD = "";
}

//______________________________________________________________________________
TMultiLayerPerceptron::TMultiLayerPerceptron(const char * layout, TTree * data,
                                             TEventList * training,
                                             TEventList * test,
                                             TNeuron::ENeuronType type,
                                             const char* extF, const char* extD)
{
   // The network is described by a simple string:
   // The input/output layers are defined by giving
   // the branch names separated by comas.
   // Hidden layers are just described by the number of neurons.
   // The layers are separated by colons.
   // Ex: "x,y:10:5:f"
   // The output can be prepended by '@' if the variable has to be
   // normalized.
   // The output can be followed by '!' to use Softmax neurons for the
   // output layer only.
   // Ex: "x,y:10:5:c1,c2,c3!"
   // Input and outputs are taken from the TTree given as second argument.
   // training and test are the two TEventLists defining events
   // to be used during the neural net training.
   // Both the TTree and the TEventLists  can be defined in the constructor,
   // or later with the suited setter method.

   if(!TClass::GetClass("TTreePlayer")) gSystem->Load("libTreePlayer");
   fNetwork.SetOwner(true);
   fFirstLayer.SetOwner(false);
   fLastLayer.SetOwner(false);
   fSynapses.SetOwner(true);
   fStructure = layout;
   fData = data;
   fCurrentTree = -1;
   fCurrentTreeWeight = 1;
   fTraining = training;
   fTrainingOwner = false;
   fTest = test;
   fTestOwner = false;
   fWeight = "1";
   fType = type;
   fOutType =  TNeuron::kLinear;
   fextF = extF;
   fextD = extD;
   fEventWeight = 0;
   fManager = 0;
   if (data) {
      BuildNetwork();
      AttachData();
   }
   fLearningMethod = TMultiLayerPerceptron::kBFGS;
   fEta = .1;
   fEpsilon = 0;
   fDelta = 0;
   fEtaDecay = 1;
   fTau = 3;
   fLastAlpha = 0;
   fReset = 50;
}

//______________________________________________________________________________
TMultiLayerPerceptron::TMultiLayerPerceptron(const char * layout,
                                             const char * weight, TTree * data,
                                             TEventList * training,
                                             TEventList * test,
                                             TNeuron::ENeuronType type,
                                             const char* extF, const char* extD)
{
   // The network is described by a simple string:
   // The input/output layers are defined by giving
   // the branch names separated by comas.
   // Hidden layers are just described by the number of neurons.
   // The layers are separated by colons.
   // Ex: "x,y:10:5:f"
   // The output can be prepended by '@' if the variable has to be
   // normalized.
   // The output can be followed by '!' to use Softmax neurons for the
   // output layer only.
   // Ex: "x,y:10:5:c1,c2,c3!"
   // Input and outputs are taken from the TTree given as second argument.
   // training and test are the two TEventLists defining events
   // to be used during the neural net training.
   // Both the TTree and the TEventLists  can be defined in the constructor,
   // or later with the suited setter method.

   if(!TClass::GetClass("TTreePlayer")) gSystem->Load("libTreePlayer");
   fNetwork.SetOwner(true);
   fFirstLayer.SetOwner(false);
   fLastLayer.SetOwner(false);
   fSynapses.SetOwner(true);
   fStructure = layout;
   fData = data;
   fCurrentTree = -1;
   fCurrentTreeWeight = 1;
   fTraining = training;
   fTrainingOwner = false;
   fTest = test;
   fTestOwner = false;
   fWeight = weight;
   fType = type;
   fOutType =  TNeuron::kLinear;
   fextF = extF;
   fextD = extD;
   fEventWeight = 0;
   fManager = 0;
   if (data) {
      BuildNetwork();
      AttachData();
   }
   fLearningMethod = TMultiLayerPerceptron::kBFGS;
   fEta = .1;
   fEtaDecay = 1;
   fDelta = 0;
   fEpsilon = 0;
   fTau = 3;
   fLastAlpha = 0;
   fReset = 50;
}

//______________________________________________________________________________
TMultiLayerPerceptron::TMultiLayerPerceptron(const char * layout, TTree * data,
                                             const char * training,
                                             const char * test,
                                             TNeuron::ENeuronType type,
                                             const char* extF, const char* extD)
{
   // The network is described by a simple string:
   // The input/output layers are defined by giving
   // the branch names separated by comas.
   // Hidden layers are just described by the number of neurons.
   // The layers are separated by colons.
   // Ex: "x,y:10:5:f"
   // The output can be prepended by '@' if the variable has to be
   // normalized.
   // The output can be followed by '!' to use Softmax neurons for the
   // output layer only.
   // Ex: "x,y:10:5:c1,c2,c3!"
   // Input and outputs are taken from the TTree given as second argument.
   // training and test are two cuts (see TTreeFormula) defining events
   // to be used during the neural net training and testing.
   // Example: "Entry$%2", "(Entry$+1)%2".
   // Both the TTree and the cut can be defined in the constructor,
   // or later with the suited setter method.

   if(!TClass::GetClass("TTreePlayer")) gSystem->Load("libTreePlayer");
   fNetwork.SetOwner(true);
   fFirstLayer.SetOwner(false);
   fLastLayer.SetOwner(false);
   fSynapses.SetOwner(true);
   fStructure = layout;
   fData = data;
   fCurrentTree = -1;
   fCurrentTreeWeight = 1;
   fTraining = new TEventList(Form("fTrainingList_%lu",(ULong_t)this));
   fTrainingOwner = true;
   fTest = new TEventList(Form("fTestList_%lu",(ULong_t)this));
   fTestOwner = true;
   fWeight = "1";
   TString testcut = test;
   if(testcut=="") testcut = Form("!(%s)",training);
   fType = type;
   fOutType =  TNeuron::kLinear;
   fextF = extF;
   fextD = extD;
   fEventWeight = 0;
   fManager = 0;
   if (data) {
      BuildNetwork();
      data->Draw(Form(">>fTrainingList_%lu",(ULong_t)this),training,"goff");
      data->Draw(Form(">>fTestList_%lu",(ULong_t)this),(const char *)testcut,"goff");
      AttachData();
   }
   else {
      Warning("TMultiLayerPerceptron::TMultiLayerPerceptron","Data not set. Cannot define datasets");
   }
   fLearningMethod = TMultiLayerPerceptron::kBFGS;
   fEta = .1;
   fEtaDecay = 1;
   fDelta = 0;
   fEpsilon = 0;
   fTau = 3;
   fLastAlpha = 0;
   fReset = 50;
}

//______________________________________________________________________________
TMultiLayerPerceptron::TMultiLayerPerceptron(const char * layout,
                                             const char * weight, TTree * data,
                                             const char * training,
                                             const char * test,
                                             TNeuron::ENeuronType type,
                                             const char* extF, const char* extD)
{
   // The network is described by a simple string:
   // The input/output layers are defined by giving
   // the branch names separated by comas.
   // Hidden layers are just described by the number of neurons.
   // The layers are separated by colons.
   // Ex: "x,y:10:5:f"
   // The output can be prepended by '@' if the variable has to be
   // normalized.
   // The output can be followed by '!' to use Softmax neurons for the
   // output layer only.
   // Ex: "x,y:10:5:c1,c2,c3!"
   // Input and outputs are taken from the TTree given as second argument.
   // training and test are two cuts (see TTreeFormula) defining events
   // to be used during the neural net training and testing.
   // Example: "Entry$%2", "(Entry$+1)%2".
   // Both the TTree and the cut can be defined in the constructor,
   // or later with the suited setter method.

   if(!TClass::GetClass("TTreePlayer")) gSystem->Load("libTreePlayer");
   fNetwork.SetOwner(true);
   fFirstLayer.SetOwner(false);
   fLastLayer.SetOwner(false);
   fSynapses.SetOwner(true);
   fStructure = layout;
   fData = data;
   fCurrentTree = -1;
   fCurrentTreeWeight = 1;
   fTraining = new TEventList(Form("fTrainingList_%lu",(ULong_t)this));
   fTrainingOwner = true;
   fTest = new TEventList(Form("fTestList_%lu",(ULong_t)this));
   fTestOwner = true;
   fWeight = weight;
   TString testcut = test;
   if(testcut=="") testcut = Form("!(%s)",training);
   fType = type;
   fOutType =  TNeuron::kLinear;
   fextF = extF;
   fextD = extD;
   fEventWeight = 0;
   fManager = 0;
   if (data) {
      BuildNetwork();
      data->Draw(Form(">>fTrainingList_%lu",(ULong_t)this),training,"goff");
      data->Draw(Form(">>fTestList_%lu",(ULong_t)this),(const char *)testcut,"goff");
      AttachData();
   }
   else {
      Warning("TMultiLayerPerceptron::TMultiLayerPerceptron","Data not set. Cannot define datasets");
   }
   fLearningMethod = TMultiLayerPerceptron::kBFGS;
   fEta = .1;
   fEtaDecay = 1;
   fDelta = 0;
   fEpsilon = 0;
   fTau = 3;
   fLastAlpha = 0;
   fReset = 50;
}

//______________________________________________________________________________
TMultiLayerPerceptron::~TMultiLayerPerceptron()
{
   // Destructor
   if(fTraining && fTrainingOwner) delete fTraining;
   if(fTest && fTestOwner) delete fTest;
}

//______________________________________________________________________________
void TMultiLayerPerceptron::SetData(TTree * data)
{
   // Set the data source
   if (fData) {
      cerr << "Error: data already defined." << endl;
      return;
   }
   fData = data;
   if (data) {
      BuildNetwork();
      AttachData();
   }
}

//______________________________________________________________________________
void TMultiLayerPerceptron::SetEventWeight(const char * branch)
{
   // Set the event weight
   fWeight=branch;
   if (fData) {
      if (fEventWeight) {
         fManager->Remove(fEventWeight);
         delete fEventWeight;
      }
      fManager->Add((fEventWeight = new TTreeFormula("NNweight",fWeight.Data(),fData)));
   }
}

//______________________________________________________________________________
void TMultiLayerPerceptron::SetTrainingDataSet(TEventList* train)
{
   // Sets the Training dataset.
   // Those events will be used for the minimization
   if(fTraining && fTrainingOwner) delete fTraining;
   fTraining = train;
   fTrainingOwner = false;
}

//______________________________________________________________________________
void TMultiLayerPerceptron::SetTestDataSet(TEventList* test)
{
   // Sets the Test dataset.
   // Those events will not be used for the minimization but for control
   if(fTest && fTestOwner) delete fTest;
   fTest = test;
   fTestOwner = false;
}

//______________________________________________________________________________
void TMultiLayerPerceptron::SetTrainingDataSet(const char * train)
{
   // Sets the Training dataset.
   // Those events will be used for the minimization.
   // Note that the tree must be already defined.
   if(fTraining && fTrainingOwner) delete fTraining;
   fTraining = new TEventList(Form("fTrainingList_%lu",(ULong_t)this));
   fTrainingOwner = true;
   if (fData) {
      fData->Draw(Form(">>fTrainingList_%lu",(ULong_t)this),train,"goff");
   }
   else {
      Warning("TMultiLayerPerceptron::TMultiLayerPerceptron","Data not set. Cannot define datasets");
   }
}

//______________________________________________________________________________
void TMultiLayerPerceptron::SetTestDataSet(const char * test)
{
   // Sets the Test dataset.
   // Those events will not be used for the minimization but for control.
   // Note that the tree must be already defined.
   if(fTest && fTestOwner) {delete fTest; fTest=0;}
<<<<<<< HEAD
   if(fTest) if(strncmp(fTest->GetName(),Form("fTestList_%i",this),10)) delete fTest;
   fTest = new TEventList(Form("fTestList_%i",this));
=======
   if(fTest) if(strncmp(fTest->GetName(),Form("fTestList_%lu",(ULong_t)this),10)) delete fTest;
   fTest = new TEventList(Form("fTestList_%lu",(ULong_t)this));
>>>>>>> 84c4c19c
   fTestOwner = true;
   if (fData) {
      fData->Draw(Form(">>fTestList_%lu",(ULong_t)this),test,"goff");
   }
   else {
      Warning("TMultiLayerPerceptron::TMultiLayerPerceptron","Data not set. Cannot define datasets");
   }
}

//______________________________________________________________________________
void TMultiLayerPerceptron::SetLearningMethod(TMultiLayerPerceptron::ELearningMethod method)
{
   // Sets the learning method.
   // Available methods are: kStochastic, kBatch,
   // kSteepestDescent, kRibierePolak, kFletcherReeves and kBFGS.
   // (look at the constructor for the complete description
   // of learning methods and parameters)
   fLearningMethod = method;
}

//______________________________________________________________________________
void TMultiLayerPerceptron::SetEta(Double_t eta)
{
   // Sets Eta - used in stochastic minimisation
   // (look at the constructor for the complete description
   // of learning methods and parameters)
   fEta = eta;
}

//______________________________________________________________________________
void TMultiLayerPerceptron::SetEpsilon(Double_t eps)
{
   // Sets Epsilon - used in stochastic minimisation
   // (look at the constructor for the complete description
   // of learning methods and parameters)
   fEpsilon = eps;
}

//______________________________________________________________________________
void TMultiLayerPerceptron::SetDelta(Double_t delta)
{
   // Sets Delta - used in stochastic minimisation
   // (look at the constructor for the complete description
   // of learning methods and parameters)
   fDelta = delta;
}

//______________________________________________________________________________
void TMultiLayerPerceptron::SetEtaDecay(Double_t ed)
{
   // Sets EtaDecay - Eta *= EtaDecay at each epoch
   // (look at the constructor for the complete description
   // of learning methods and parameters)
   fEtaDecay = ed;
}

//______________________________________________________________________________
void TMultiLayerPerceptron::SetTau(Double_t tau)
{
   // Sets Tau - used in line search
   // (look at the constructor for the complete description
   // of learning methods and parameters)
   fTau = tau;
}

//______________________________________________________________________________
void TMultiLayerPerceptron::SetReset(Int_t reset)
{
   // Sets number of epochs between two resets of the
   // search direction to the steepest descent.
   // (look at the constructor for the complete description
   // of learning methods and parameters)
   fReset = reset;
}

//______________________________________________________________________________
void TMultiLayerPerceptron::GetEntry(Int_t entry) const
{
   // Load an entry into the network
   if (!fData) return;
   fData->GetEntry(entry);
   if (fData->GetTreeNumber() != fCurrentTree) {
      ((TMultiLayerPerceptron*)this)->fCurrentTree = fData->GetTreeNumber();
      fManager->Notify();
      ((TMultiLayerPerceptron*)this)->fCurrentTreeWeight = fData->GetWeight();
   }
   Int_t nentries = fNetwork.GetEntriesFast();
   for (Int_t i=0;i<nentries;i++) {
      TNeuron *neuron = (TNeuron *)fNetwork.UncheckedAt(i);
      neuron->SetNewEvent();
   }
}

//______________________________________________________________________________
void TMultiLayerPerceptron::Train(Int_t nEpoch, Option_t * option, Double_t minE)
{
   // Train the network.
   // nEpoch is the number of iterations.
   // option can contain:
   // - "text" (simple text output)
   // - "graph" (evoluting graphical training curves)
   // - "update=X" (step for the text/graph output update)
   // - "+" will skip the randomisation and start from the previous values.
   // - "current" (draw in the current canvas)
   // - "minErrorTrain" (stop when NN error on the training sample gets below minE
   // - "minErrorTest" (stop when NN error on the test sample gets below minE
   // All combinations are available.

   Int_t i;
   TString opt = option;
   opt.ToLower();
   // Decode options and prepare training.
   Int_t verbosity = 0;
   Bool_t newCanvas = true;
   Bool_t minE_Train = false;
   Bool_t minE_Test  = false;
   if (opt.Contains("text"))
      verbosity += 1;
   if (opt.Contains("graph"))
      verbosity += 2;
   Int_t displayStepping = 1;
   if (opt.Contains("update=")) {
      TRegexp reg("update=[0-9]*");
      TString out = opt(reg);
      displayStepping = atoi(out.Data() + 7);
   }
   if (opt.Contains("current"))
      newCanvas = false;
   if (opt.Contains("minerrortrain"))
      minE_Train = true;
   if (opt.Contains("minerrortest"))
      minE_Test = true;
   TVirtualPad *canvas = 0;
   TMultiGraph *residual_plot = 0;
   TGraph *train_residual_plot = 0;
   TGraph *test_residual_plot = 0;
   if ((!fData) || (!fTraining) || (!fTest)) {
      Error("Train","Training/Test samples still not defined. Cannot train the neural network");
      return;
   }
   Info("Train","Using %d train and %d test entries.",
        fTraining->GetN(), fTest->GetN());
   // Text and Graph outputs
   if (verbosity % 2)
      cout << "Training the Neural Network" << endl;
   if (verbosity / 2) {
      residual_plot = new TMultiGraph;
      if(newCanvas)
         canvas = new TCanvas("NNtraining", "Neural Net training");
      else {
         canvas = gPad;
         if(!canvas) canvas = new TCanvas("NNtraining", "Neural Net training");
      }
      train_residual_plot = new TGraph(nEpoch);
      test_residual_plot  = new TGraph(nEpoch);
      canvas->SetLeftMargin(0.14);
      train_residual_plot->SetLineColor(4);
      test_residual_plot->SetLineColor(2);
      residual_plot->Add(train_residual_plot);
      residual_plot->Add(test_residual_plot);
      residual_plot->Draw("LA");
      residual_plot->GetXaxis()->SetTitle("Epoch");
      residual_plot->GetYaxis()->SetTitle("Error");
   }
   // If the option "+" is not set, one has to randomize the weights first
   if (!opt.Contains("+"))
      Randomize();
   // Initialisation
   fLastAlpha = 0;
   Int_t els = fNetwork.GetEntriesFast() + fSynapses.GetEntriesFast();
   Double_t *buffer = new Double_t[els];
   Double_t *dir = new Double_t[els];
   for (i = 0; i < els; i++)
      buffer[i] = 0;
   Int_t matrix_size = fLearningMethod==TMultiLayerPerceptron::kBFGS ? els : 1;
   TMatrixD bfgsh(matrix_size, matrix_size);
   TMatrixD gamma(matrix_size, 1);
   TMatrixD delta(matrix_size, 1);
   // Epoch loop. Here is the training itself.
   Double_t training_E = 1e10;
   Double_t test_E = 1e10;
   for (Int_t iepoch = 0; (iepoch < nEpoch) && (!minE_Train || training_E>minE) && (!minE_Test || test_E>minE) ; iepoch++) {
      switch (fLearningMethod) {
      case TMultiLayerPerceptron::kStochastic:
         {
            MLP_Stochastic(buffer);
            break;
         }
      case TMultiLayerPerceptron::kBatch:
         {
            ComputeDEDw();
            MLP_Batch(buffer);
            break;
         }
      case TMultiLayerPerceptron::kSteepestDescent:
         {
            ComputeDEDw();
            SteepestDir(dir);
            if (LineSearch(dir, buffer))
               MLP_Batch(buffer);
            break;
         }
      case TMultiLayerPerceptron::kRibierePolak:
         {
            ComputeDEDw();
            if (!(iepoch % fReset)) {
               SteepestDir(dir);
            } else {
               Double_t norm = 0;
               Double_t onorm = 0;
               for (i = 0; i < els; i++)
                  onorm += dir[i] * dir[i];
               Double_t prod = 0;
               Int_t idx = 0;
               TNeuron *neuron = 0;
               TSynapse *synapse = 0;
               Int_t nentries = fNetwork.GetEntriesFast();
               for (i=0;i<nentries;i++) {
                  neuron = (TNeuron *) fNetwork.UncheckedAt(i);
                  prod -= dir[idx++] * neuron->GetDEDw();
                  norm += neuron->GetDEDw() * neuron->GetDEDw();
               }
               nentries = fSynapses.GetEntriesFast();
               for (i=0;i<nentries;i++) {
                  synapse = (TSynapse *) fSynapses.UncheckedAt(i);
                  prod -= dir[idx++] * synapse->GetDEDw();
                  norm += synapse->GetDEDw() * synapse->GetDEDw();
               }
               ConjugateGradientsDir(dir, (norm - prod) / onorm);
            }
            if (LineSearch(dir, buffer))
               MLP_Batch(buffer);
            break;
         }
      case TMultiLayerPerceptron::kFletcherReeves:
         {
            ComputeDEDw();
            if (!(iepoch % fReset)) {
               SteepestDir(dir);
            } else {
               Double_t norm = 0;
               Double_t onorm = 0;
               for (i = 0; i < els; i++)
                  onorm += dir[i] * dir[i];
               TNeuron *neuron = 0;
               TSynapse *synapse = 0;
               Int_t nentries = fNetwork.GetEntriesFast();
               for (i=0;i<nentries;i++) {
                  neuron = (TNeuron *) fNetwork.UncheckedAt(i);
                  norm += neuron->GetDEDw() * neuron->GetDEDw();
               }
               nentries = fSynapses.GetEntriesFast();
               for (i=0;i<nentries;i++) {
                  synapse = (TSynapse *) fSynapses.UncheckedAt(i);
                  norm += synapse->GetDEDw() * synapse->GetDEDw();
               }
               ConjugateGradientsDir(dir, norm / onorm);
            }
            if (LineSearch(dir, buffer))
               MLP_Batch(buffer);
            break;
         }
      case TMultiLayerPerceptron::kBFGS:
         {
            SetGammaDelta(gamma, delta, buffer);
            if (!(iepoch % fReset)) {
               SteepestDir(dir);
               bfgsh.UnitMatrix();
            } else {
               if (GetBFGSH(bfgsh, gamma, delta)) {
                  SteepestDir(dir);
                  bfgsh.UnitMatrix();
               } else {
                  BFGSDir(bfgsh, dir);
               }
            }
            if (DerivDir(dir) > 0) {
               SteepestDir(dir);
               bfgsh.UnitMatrix();
            }
            if (LineSearch(dir, buffer)) {
               bfgsh.UnitMatrix();
               SteepestDir(dir);
               if (LineSearch(dir, buffer)) {
                  Error("TMultiLayerPerceptron::Train()","Line search fail");
                  iepoch = nEpoch;
               }
            }
            break;
         }
      }
      // Security: would the learning lead to non real numbers,
      // the learning should stop now.
      if (isnan(GetError(TMultiLayerPerceptron::kTraining))) {
         Error("TMultiLayerPerceptron::Train()","Stop.");
         iepoch = nEpoch;
      }
      // Process other ROOT events.  Time penalty is less than
      // 1/1000 sec/evt on a mobile AMD Athlon(tm) XP 1500+
      gSystem->ProcessEvents();
      training_E = TMath::Sqrt(GetError(TMultiLayerPerceptron::kTraining) / fTraining->GetN());
      test_E = TMath::Sqrt(GetError(TMultiLayerPerceptron::kTest) / fTest->GetN());
      // Intermediate graph and text output
      if ((verbosity % 2) && ((!(iepoch % displayStepping)) || (iepoch == nEpoch - 1))) {
         cout << "Epoch: " << iepoch
              << " learn=" << training_E
              << " test=" << test_E
              << endl;
      }
      if (verbosity / 2) {
         train_residual_plot->SetPoint(iepoch, iepoch,training_E);
         test_residual_plot->SetPoint(iepoch, iepoch,test_E);
         if (!iepoch) {
            Double_t trp = train_residual_plot->GetY()[iepoch];
            Double_t tep = test_residual_plot->GetY()[iepoch];
            for (i = 1; i < nEpoch; i++) {
               train_residual_plot->SetPoint(i, i, trp);
               test_residual_plot->SetPoint(i, i, tep);
            }
         }
         if ((!(iepoch % displayStepping)) || (iepoch == nEpoch - 1)) {
            residual_plot->GetYaxis()->UnZoom();
            residual_plot->GetYaxis()->SetTitleOffset(1.4);
            residual_plot->GetYaxis()->SetDecimals();
            canvas->Modified();
            canvas->Update();
         }
      }
   }
   // Cleaning
   delete [] buffer;
   delete [] dir;
   // Final Text and Graph outputs
   if (verbosity % 2)
      cout << "Training done." << endl;
   if (verbosity / 2) {
      TLegend *legend = new TLegend(.75, .80, .95, .95);
      legend->AddEntry(residual_plot->GetListOfGraphs()->At(0),
                       "Training sample", "L");
      legend->AddEntry(residual_plot->GetListOfGraphs()->At(1),
                       "Test sample", "L");
      legend->Draw();
   }
}

//______________________________________________________________________________
Double_t TMultiLayerPerceptron::Result(Int_t event, Int_t index) const
{
   // Computes the output for a given event.
   // Look at the output neuron designed by index.
   GetEntry(event);
   TNeuron *out = (TNeuron *) (fLastLayer.At(index));
   if (out)
      return out->GetValue();
   else
      return 0;
}

//______________________________________________________________________________
Double_t TMultiLayerPerceptron::GetError(Int_t event) const
{
   // Error on the output for a given event
   GetEntry(event);
   Double_t error = 0;
   // look at 1st output neruon to determine type and error function
   Int_t nEntries = fLastLayer.GetEntriesFast();
   if (nEntries == 0) return 0.0;
   switch (fOutType) {
   case (TNeuron::kSigmoid):
         error = GetCrossEntropyBinary();
         break;
   case (TNeuron::kSoftmax):
         error = GetCrossEntropy();
         break;
   case (TNeuron::kLinear):
         error = GetSumSquareError();
         break;
   default:
         // default to sum-of-squares error
         error = GetSumSquareError();
   }
   error *= fEventWeight->EvalInstance();
   error *= fCurrentTreeWeight;
   return error;
}

//______________________________________________________________________________
Double_t TMultiLayerPerceptron::GetError(TMultiLayerPerceptron::EDataSet set) const
{
   // Error on the whole dataset
   TEventList *list =
       ((set == TMultiLayerPerceptron::kTraining) ? fTraining : fTest);
   Double_t error = 0;
   Int_t i;
   if (list) {
      Int_t nEvents = list->GetN();
      for (i = 0; i < nEvents; i++) {
         error += GetError(list->GetEntry(i));
      }
   } else if (fData) {
      Int_t nEvents = (Int_t) fData->GetEntries();
      for (i = 0; i < nEvents; i++) {
         error += GetError(i);
      }
   }
   return error;
}

//______________________________________________________________________________
Double_t TMultiLayerPerceptron::GetSumSquareError() const
{
   // Error on the output for a given event
   Double_t error = 0;
   for (Int_t i = 0; i < fLastLayer.GetEntriesFast(); i++) {
      TNeuron *neuron = (TNeuron *) fLastLayer[i];
      error += neuron->GetError() * neuron->GetError();
   }
   return (error / 2.);
}

//______________________________________________________________________________
Double_t TMultiLayerPerceptron::GetCrossEntropyBinary() const
{
   // Cross entropy error for sigmoid output neurons, for a given event
   Double_t error = 0;
   for (Int_t i = 0; i < fLastLayer.GetEntriesFast(); i++) {
      TNeuron *neuron = (TNeuron *) fLastLayer[i];
      Double_t output = neuron->GetValue();     // sigmoid output and target
      Double_t target = neuron->GetTarget();    // values lie in [0,1]
      if (target < DBL_EPSILON) {
         if (output == 1.0)
            error = DBL_MAX;
         else
            error -= TMath::Log(1 - output);
      } else
      if ((1 - target) < DBL_EPSILON) {
         if (output == 0.0)
            error = DBL_MAX;
         else
            error -= TMath::Log(output);
      } else {
         if (output == 0.0 || output == 1.0)
            error = DBL_MAX;
         else
            error -= target * TMath::Log(output / target) + (1-target) * TMath::Log((1 - output)/(1 - target));
      }
   }
   return error;
}

//______________________________________________________________________________
Double_t TMultiLayerPerceptron::GetCrossEntropy() const
{
   // Cross entropy error for a softmax output neuron, for a given event
   Double_t error = 0;
   for (Int_t i = 0; i < fLastLayer.GetEntriesFast(); i++) {
      TNeuron *neuron = (TNeuron *) fLastLayer[i];
      Double_t output = neuron->GetValue();     // softmax output and target
      Double_t target = neuron->GetTarget();    // values lie in [0,1]
      if (target > DBL_EPSILON) {               // (target == 0) => dE = 0
         if (output == 0.0)
            error = DBL_MAX;
         else
            error -= target * TMath::Log(output / target);
      }
   }
   return error;
}

//______________________________________________________________________________
void TMultiLayerPerceptron::ComputeDEDw() const
{
   // Compute the DEDw = sum on all training events of dedw for each weight
   // normalized by the number of events.
   Int_t i,j;
   Int_t nentries = fSynapses.GetEntriesFast();
   TSynapse *synapse;
   for (i=0;i<nentries;i++) {
      synapse = (TSynapse *) fSynapses.UncheckedAt(i);
      synapse->SetDEDw(0.);
   }
   TNeuron *neuron;
   nentries = fNetwork.GetEntriesFast();
   for (i=0;i<nentries;i++) {
      neuron = (TNeuron *) fNetwork.UncheckedAt(i);
      neuron->SetDEDw(0.);
   }
   Double_t eventWeight = 1.;
   if (fTraining) {
      Int_t nEvents = fTraining->GetN();
      for (i = 0; i < nEvents; i++) {
         GetEntry(fTraining->GetEntry(i));
         eventWeight = fEventWeight->EvalInstance();
         eventWeight *= fCurrentTreeWeight;
         nentries = fSynapses.GetEntriesFast();
         for (j=0;j<nentries;j++) {
            synapse = (TSynapse *) fSynapses.UncheckedAt(j);
            synapse->SetDEDw(synapse->GetDEDw() + (synapse->GetDeDw()*eventWeight));
         }
         nentries = fNetwork.GetEntriesFast();
         for (j=0;j<nentries;j++) {
            neuron = (TNeuron *) fNetwork.UncheckedAt(j);
            neuron->SetDEDw(neuron->GetDEDw() + (neuron->GetDeDw()*eventWeight));
         }
      }
      nentries = fSynapses.GetEntriesFast();
      for (j=0;j<nentries;j++) {
         synapse = (TSynapse *) fSynapses.UncheckedAt(j);
         synapse->SetDEDw(synapse->GetDEDw() / (Double_t) nEvents);
      }
      nentries = fNetwork.GetEntriesFast();
      for (j=0;j<nentries;j++) {
         neuron = (TNeuron *) fNetwork.UncheckedAt(j);
         neuron->SetDEDw(neuron->GetDEDw() / (Double_t) nEvents);
      }
   } else if (fData) {
      Int_t nEvents = (Int_t) fData->GetEntries();
      for (i = 0; i < nEvents; i++) {
         GetEntry(i);
         eventWeight = fEventWeight->EvalInstance();
         eventWeight *= fCurrentTreeWeight;
         nentries = fSynapses.GetEntriesFast();
         for (j=0;j<nentries;j++) {
            synapse = (TSynapse *) fSynapses.UncheckedAt(j);
            synapse->SetDEDw(synapse->GetDEDw() + (synapse->GetDeDw()*eventWeight));
         }
         nentries = fNetwork.GetEntriesFast();
         for (j=0;j<nentries;j++) {
            neuron = (TNeuron *) fNetwork.UncheckedAt(j);
            neuron->SetDEDw(neuron->GetDEDw() + (neuron->GetDeDw()*eventWeight));
         }
      }
      nentries = fSynapses.GetEntriesFast();
      for (j=0;j<nentries;j++) {
         synapse = (TSynapse *) fSynapses.UncheckedAt(j);
         synapse->SetDEDw(synapse->GetDEDw() / (Double_t) nEvents);
      }
      nentries = fNetwork.GetEntriesFast();
      for (j=0;j<nentries;j++) {
         neuron = (TNeuron *) fNetwork.UncheckedAt(j);
         neuron->SetDEDw(neuron->GetDEDw() / (Double_t) nEvents);
      }
   }
}

//______________________________________________________________________________
void TMultiLayerPerceptron::Randomize() const
{
   // Randomize the weights
   Int_t nentries = fSynapses.GetEntriesFast();
   Int_t j;
   TSynapse *synapse;
   TNeuron *neuron;
   TTimeStamp ts;
   TRandom3 gen(ts.GetSec());
   for (j=0;j<nentries;j++) {
      synapse = (TSynapse *) fSynapses.UncheckedAt(j);
      synapse->SetWeight(gen.Rndm() - 0.5);
   }
   nentries = fNetwork.GetEntriesFast();
   for (j=0;j<nentries;j++) {
      neuron = (TNeuron *) fNetwork.UncheckedAt(j);
      neuron->SetWeight(gen.Rndm() - 0.5);
   }
}

//______________________________________________________________________________
void TMultiLayerPerceptron::AttachData()
{
   // Connects the TTree to Neurons in input and output
   // layers. The formulas associated to each neuron are created
   // and reported to the network formula manager.
   // By default, the branch is not normalised since this would degrade
   // performance for classification jobs.
   // Normalisation can be requested by putting '@' in front of the formula.
   Int_t j = 0;
   TNeuron *neuron = 0;
   Bool_t normalize = false;
   fManager = new TTreeFormulaManager;
   //first layer
   const TString input = TString(fStructure(0, fStructure.First(':')));
   const TObjArray *inpL = input.Tokenize(", ");
   Int_t nentries = fFirstLayer.GetEntriesFast();
   // make sure nentries == entries in inpL
   R__ASSERT(nentries == inpL->GetLast()+1);
   for (j=0;j<nentries;j++) {
      normalize = false;
      const TString brName = ((TObjString *)inpL->At(j))->GetString();
      neuron = (TNeuron *) fFirstLayer.UncheckedAt(j);
      if (brName[0]=='@')
         normalize = true;
      fManager->Add(neuron->UseBranch(fData,brName.Data() + (normalize?1:0)));
      if(!normalize) neuron->SetNormalisation(0., 1.);
   }
   delete inpL;

   // last layer
   TString output = TString(
           fStructure(fStructure.Last(':') + 1,
                      fStructure.Length() - fStructure.Last(':')));
   const TObjArray *outL = output.Tokenize(", ");
   nentries = fLastLayer.GetEntriesFast();
   // make sure nentries == entries in outL
   R__ASSERT(nentries == outL->GetLast()+1);
   for (j=0;j<nentries;j++) {
      normalize = false;
      const TString brName = ((TObjString *)outL->At(j))->GetString();
      neuron = (TNeuron *) fLastLayer.UncheckedAt(j);
      if (brName[0]=='@')
         normalize = true;
      fManager->Add(neuron->UseBranch(fData,brName.Data() + (normalize?1:0)));
      if(!normalize) neuron->SetNormalisation(0., 1.);
   }
   delete outL;

   fManager->Add((fEventWeight = new TTreeFormula("NNweight",fWeight.Data(),fData)));
   //fManager->Sync();
}

//______________________________________________________________________________
void TMultiLayerPerceptron::ExpandStructure()
{
   // Expand the structure of the first layer
   TString input  = TString(fStructure(0, fStructure.First(':')));
   const TObjArray *inpL = input.Tokenize(", ");
   Int_t nneurons = inpL->GetLast()+1;

   TString hiddenAndOutput = TString(
         fStructure(fStructure.First(':') + 1,
                    fStructure.Length() - fStructure.First(':')));
   TString newInput;
   Int_t i = 0;
   TTreeFormula* f = 0;
   // loop on input neurons
   for (i = 0; i<nneurons; i++) {
      const TString name = ((TObjString *)inpL->At(i))->GetString();
      f = new TTreeFormula("sizeTestFormula",name,fData);
      // Variable size arrays are unrelialable
      if(f->GetMultiplicity()==1 && f->GetNdata()>1) {
         Warning("TMultiLayerPerceptron::ExpandStructure()","Variable size arrays cannot be used to build implicitely an input layer. The index 0 will be assumed.");
      }
      // Check if we are coping with an array... then expand
      // The array operator used is {}. It is detected in TNeuron, and
      // passed directly as instance index of the TTreeFormula,
      // so that complex compounds made of arrays can be used without
      // parsing the details.
      else if(f->GetNdata()>1) {
         for(Int_t j=0; j<f->GetNdata(); j++) {
            if(i||j) newInput += ",";
            newInput += name;
            newInput += "{";
            newInput += j;
            newInput += "}";
         }
         continue;
      }
      if(i) newInput += ",";
      newInput += name;
   }
   delete inpL;

   // Save the result
   fStructure = newInput + ":" + hiddenAndOutput;
}

//______________________________________________________________________________
void TMultiLayerPerceptron::BuildNetwork()
{
   // Instanciates the network from the description
   ExpandStructure();
   TString input  = TString(fStructure(0, fStructure.First(':')));
   TString hidden = TString(
           fStructure(fStructure.First(':') + 1,
                      fStructure.Last(':') - fStructure.First(':') - 1));
   TString output = TString(
           fStructure(fStructure.Last(':') + 1,
                      fStructure.Length() - fStructure.Last(':')));
   Int_t bll = atoi(TString(
           hidden(hidden.Last(':') + 1,
                  hidden.Length() - (hidden.Last(':') + 1))).Data());
   if (input.Length() == 0) {
      Error("BuildNetwork()","malformed structure. No input layer.");
      return;
   }
   if (output.Length() == 0) {
      Error("BuildNetwork()","malformed structure. No output layer.");
      return;
   }
   BuildFirstLayer(input);
   BuildHiddenLayers(hidden);
   BuildLastLayer(output, bll);
}

//______________________________________________________________________________
void TMultiLayerPerceptron::BuildFirstLayer(TString & input)
{
   // Instanciates the neurons in input
   // Inputs are normalised and the type is set to kOff
   // (simple forward of the formula value)

   const TObjArray *inpL = input.Tokenize(", ");
   const Int_t nneurons =inpL->GetLast()+1;
   TNeuron *neuron = 0;
   Int_t i = 0;
   for (i = 0; i<nneurons; i++) {
      const TString name = ((TObjString *)inpL->At(i))->GetString();
      neuron = new TNeuron(TNeuron::kOff, name);
      fFirstLayer.AddLast(neuron);
      fNetwork.AddLast(neuron);
   }
   delete inpL;
}

//______________________________________________________________________________
void TMultiLayerPerceptron::BuildHiddenLayers(TString & hidden)
{
   // Builds hidden layers.
   Int_t beg = 0;
   Int_t end = hidden.Index(":", beg + 1);
   Int_t prevStart = 0;
   Int_t prevStop = fNetwork.GetEntriesFast();
   Int_t layer = 1;
   while (end != -1) {
      BuildOneHiddenLayer(hidden(beg, end - beg), layer, prevStart, prevStop, false);
      beg = end + 1;
      end = hidden.Index(":", beg + 1);
   }

   BuildOneHiddenLayer(hidden(beg, hidden.Length() - beg), layer, prevStart, prevStop, true);
}

//______________________________________________________________________________
void TMultiLayerPerceptron::BuildOneHiddenLayer(const TString& sNumNodes, Int_t& layer,
                                                  Int_t& prevStart, Int_t& prevStop,
                                                  Bool_t lastLayer)
{
   // Builds a hidden layer, updates the number of layers.
   TNeuron *neuron = 0;
   TSynapse *synapse = 0;
   TString name;
   if (!sNumNodes.IsAlnum() || sNumNodes.IsAlpha()) {
      Error("BuildOneHiddenLayer",
            "The specification '%s' for hidden layer %d must contain only numbers!",
            sNumNodes.Data(), layer - 1);
   } else {
      Int_t num = atoi(sNumNodes.Data());
      for (Int_t i = 0; i < num; i++) {
         name.Form("HiddenL%d:N%d",layer,i);
         neuron = new TNeuron(fType, name, "", (const char*)fextF, (const char*)fextD);
         fNetwork.AddLast(neuron);
         for (Int_t j = prevStart; j < prevStop; j++) {
            synapse = new TSynapse((TNeuron *) fNetwork[j], neuron);
            fSynapses.AddLast(synapse);
         }
      }

      if (!lastLayer) {
         // tell each neuron which ones are in its own layer (for Softmax)
         Int_t nEntries = fNetwork.GetEntriesFast();
         for (Int_t i = prevStop; i < nEntries; i++) {
            neuron = (TNeuron *) fNetwork[i];
            for (Int_t j = prevStop; j < nEntries; j++)
               neuron->AddInLayer((TNeuron *) fNetwork[j]);
         }
      }

      prevStart = prevStop;
      prevStop = fNetwork.GetEntriesFast();
      layer++;
   }
}

//______________________________________________________________________________
void TMultiLayerPerceptron::BuildLastLayer(TString & output, Int_t prev)
{
   // Builds the output layer
   // Neurons are linear combinations of input, by defaul.
   // If the structure ends with "!", neurons are set up for classification,
   // ie. with a sigmoid (1 neuron) or softmax (more neurons) activation function.

   Int_t nneurons = output.CountChar(',')+1;
   if (fStructure.EndsWith("!")) {
      fStructure = TString(fStructure(0, fStructure.Length() - 1));  // remove "!"
      if (nneurons == 1)
         fOutType = TNeuron::kSigmoid;
      else
         fOutType = TNeuron::kSoftmax;
   }
   Int_t prevStop = fNetwork.GetEntriesFast();
   Int_t prevStart = prevStop - prev;
   Ssiz_t pos = 0;
   TNeuron *neuron;
   TSynapse *synapse;
   TString name;
   Int_t i,j;
   for (i = 0; i<nneurons; i++) {
      Ssiz_t nextpos=output.Index(",",pos);
      if (nextpos!=kNPOS)
         name=output(pos,nextpos-pos);
      else name=output(pos,output.Length());
      pos+=nextpos+1;
      neuron = new TNeuron(fOutType, name);
      for (j = prevStart; j < prevStop; j++) {
         synapse = new TSynapse((TNeuron *) fNetwork[j], neuron);
         fSynapses.AddLast(synapse);
      }
      fLastLayer.AddLast(neuron);
      fNetwork.AddLast(neuron);
   }
   // tell each neuron which ones are in its own layer (for Softmax)
   Int_t nEntries = fNetwork.GetEntriesFast();
   for (i = prevStop; i < nEntries; i++) {
      neuron = (TNeuron *) fNetwork[i];
      for (j = prevStop; j < nEntries; j++)
         neuron->AddInLayer((TNeuron *) fNetwork[j]);
   }

}

//______________________________________________________________________________
void TMultiLayerPerceptron::DrawResult(Int_t index, Option_t * option) const
{
   // Draws the neural net output
   // It produces an histogram with the output for the two datasets.
   // Index is the number of the desired output neuron.
   // "option" can contain:
   // - test or train to select a dataset
   // - comp to produce a X-Y comparison plot
   // - nocanv to not create a new TCanvas for the plot

   TString opt = option;
   opt.ToLower();
   TNeuron *out = (TNeuron *) (fLastLayer.At(index));
   if (!out) {
      Error("DrawResult()","no such output.");
      return;
   }
   //TCanvas *canvas = new TCanvas("NNresult", "Neural Net output");
   if (!opt.Contains("nocanv"))
      new TCanvas("NNresult", "Neural Net output");
   const Double_t *norm = out->GetNormalisation();
   TEventList *events = 0;
   TString setname;
   Int_t i;
   if (opt.Contains("train")) {
      events = fTraining;
      setname = Form("train%d",index);
   } else if (opt.Contains("test")) {
      events = fTest;
      setname = Form("test%d",index);
   }
   if ((!fData) || (!events)) {
      Error("DrawResult()","no dataset.");
      return;
   }
   if (opt.Contains("comp")) {
      //comparison plot
      TString title = "Neural Net Output control. ";
      title += setname;
      setname = "MLP_" + setname + "_comp";
      TH2D *hist = ((TH2D *) gDirectory->Get(setname.Data()));
      if (!hist)
         hist = new TH2D(setname.Data(), title.Data(), 50, -1, 1, 50, -1, 1);
      hist->Reset();
      Int_t nEvents = events->GetN();
      for (i = 0; i < nEvents; i++) {
         GetEntry(events->GetEntry(i));
         hist->Fill(out->GetValue(), (out->GetBranch() - norm[1]) / norm[0]);
      }
      hist->Draw();
   } else {
      //output plot
      TString title = "Neural Net Output. ";
      title += setname;
      setname = "MLP_" + setname;
      TH1D *hist = ((TH1D *) gDirectory->Get(setname.Data()));
      if (!hist)
         hist = new TH1D(setname, title, 50, 1, -1);
      hist->Reset();
      Int_t nEvents = events->GetN();
      for (i = 0; i < nEvents; i++)
         hist->Fill(Result(events->GetEntry(i), index));
      hist->Draw();
      if (opt.Contains("train") && opt.Contains("test")) {
         events = fTraining;
         setname = "train";
         hist = ((TH1D *) gDirectory->Get("MLP_test"));
         if (!hist)
            hist = new TH1D(setname, title, 50, 1, -1);
         hist->Reset();
         nEvents = events->GetN();
         for (i = 0; i < nEvents; i++)
            hist->Fill(Result(events->GetEntry(i), index));
         hist->Draw("same");
      }
   }
}

//______________________________________________________________________________
void TMultiLayerPerceptron::DumpWeights(Option_t * filename) const
{
   // Dumps the weights to a text file.
   // Set filename to "-" (default) to dump to the standard output
   TString filen = filename;
   ostream * output;
   if (filen == "")
      return;
   if (filen == "-")
      output = &cout;
   else
      output = new ofstream(filen.Data());
   TNeuron *neuron = 0;
   *output << "#input normalization" << endl;
   Int_t nentries = fFirstLayer.GetEntriesFast();
   Int_t j=0;
   for (j=0;j<nentries;j++) {
      neuron = (TNeuron *) fFirstLayer.UncheckedAt(j);
      *output << neuron->GetNormalisation()[0] << " "
              << neuron->GetNormalisation()[1] << endl;
   }
   *output << "#output normalization" << endl;
   nentries = fLastLayer.GetEntriesFast();
   for (j=0;j<nentries;j++) {
      neuron = (TNeuron *) fLastLayer.UncheckedAt(j);
      *output << neuron->GetNormalisation()[0] << " "
              << neuron->GetNormalisation()[1] << endl;
   }
   *output << "#neurons weights" << endl;
   TObjArrayIter *it = (TObjArrayIter *) fNetwork.MakeIterator();
   while ((neuron = (TNeuron *) it->Next()))
      *output << neuron->GetWeight() << endl;
   delete it;
   it = (TObjArrayIter *) fSynapses.MakeIterator();
   TSynapse *synapse = 0;
   *output << "#synapses weights" << endl;
   while ((synapse = (TSynapse *) it->Next()))
      *output << synapse->GetWeight() << endl;
   delete it;
   if (filen != "-") {
      ((ofstream *) output)->close();
      delete output;
   }
}

//______________________________________________________________________________
void TMultiLayerPerceptron::LoadWeights(Option_t * filename)
{
   // Loads the weights from a text file conforming to the format
   // defined by DumpWeights.
   TString filen = filename;
   Double_t w;
   if (filen == "")
      return;
   char *buff = new char[100];
   ifstream input(filen.Data());
   // input normalzation
   input.getline(buff, 100);
   TObjArrayIter *it = (TObjArrayIter *) fFirstLayer.MakeIterator();
   Float_t n1,n2;
   TNeuron *neuron = 0;
   while ((neuron = (TNeuron *) it->Next())) {
      input >> n1 >> n2;
      neuron->SetNormalisation(n2,n1);
   }
   input.getline(buff, 100);
   // output normalization
   input.getline(buff, 100);
   delete it;
   it = (TObjArrayIter *) fLastLayer.MakeIterator();
   while ((neuron = (TNeuron *) it->Next())) {
      input >> n1 >> n2;
      neuron->SetNormalisation(n2,n1);
   }
   input.getline(buff, 100);
   // neuron weights
   input.getline(buff, 100);
   delete it;
   it = (TObjArrayIter *) fNetwork.MakeIterator();
   while ((neuron = (TNeuron *) it->Next())) {
      input >> w;
      neuron->SetWeight(w);
   }
   delete it;
   input.getline(buff, 100);
   // synapse weights
   input.getline(buff, 100);
   it = (TObjArrayIter *) fSynapses.MakeIterator();
   TSynapse *synapse = 0;
   while ((synapse = (TSynapse *) it->Next())) {
      input >> w;
      synapse->SetWeight(w);
   }
   delete it;
   delete[] buff;
}

//______________________________________________________________________________
Double_t TMultiLayerPerceptron::Evaluate(Int_t index, Double_t *params) const
{
   // Returns the Neural Net for a given set of input parameters
   // #parameters must equal #input neurons

   TObjArrayIter *it = (TObjArrayIter *) fNetwork.MakeIterator();
   TNeuron *neuron;
   while ((neuron = (TNeuron *) it->Next()))
      neuron->SetNewEvent();
   delete it;
   it = (TObjArrayIter *) fFirstLayer.MakeIterator();
   Int_t i=0;
   while ((neuron = (TNeuron *) it->Next()))
      neuron->ForceExternalValue(params[i++]);
   delete it;
   TNeuron *out = (TNeuron *) (fLastLayer.At(index));
   if (out)
      return out->GetValue();
   else
      return 0;
}

//______________________________________________________________________________
void TMultiLayerPerceptron::Export(Option_t * filename, Option_t * language) const
{
   // Exports the NN as a function for any non-ROOT-dependant code
   // Supported languages are: only C++ , FORTRAN and Python (yet)
   // This feature is also usefull if you want to plot the NN as
   // a function (TF1 or TF2).

   TString lg = language;
   lg.ToUpper();
   Int_t i;
   if(GetType()==TNeuron::kExternal) {
      Warning("TMultiLayerPerceptron::Export","Request to export a network using an external function");
   }
   if (lg == "C++") {
      TString basefilename = filename;
      Int_t slash = basefilename.Last('/')+1;
      if (slash) basefilename = TString(basefilename(slash, basefilename.Length()-slash));

      TString classname = basefilename;
      TString header = filename;
      header += ".h";
      TString source = filename;
      source += ".cxx";
      ofstream headerfile(header);
      ofstream sourcefile(source);
      headerfile << "#ifndef " << basefilename << "_h" << endl;
      headerfile << "#define " << basefilename << "_h" << endl << endl;
      headerfile << "class " << classname << " { " << endl;
      headerfile << "public:" << endl;
      headerfile << "   " << classname << "() {}" << endl;
      headerfile << "   ~" << classname << "() {}" << endl;
      sourcefile << "#include \"" << header << "\"" << endl;
      sourcefile << "#include <cmath>" << endl << endl;
      headerfile << "   double Value(int index";
      sourcefile << "double " << classname << "::Value(int index";
      for (i = 0; i < fFirstLayer.GetEntriesFast(); i++) {
         headerfile << ",double in" << i;
         sourcefile << ",double in" << i;
      }
      headerfile << ");" << endl;
      sourcefile << ") {" << endl;
      for (i = 0; i < fFirstLayer.GetEntriesFast(); i++)
         sourcefile << "   input" << i << " = (in" << i << " - "
             << ((TNeuron *) fFirstLayer[i])->GetNormalisation()[1] << ")/"
             << ((TNeuron *) fFirstLayer[i])->GetNormalisation()[0] << ";"
             << endl;
      sourcefile << "   switch(index) {" << endl;
      TNeuron *neuron;
      TObjArrayIter *it = (TObjArrayIter *) fLastLayer.MakeIterator();
      Int_t idx = 0;
      while ((neuron = (TNeuron *) it->Next()))
         sourcefile << "     case " << idx++ << ":" << endl
                    << "         return neuron" << neuron << "();" << endl;
      sourcefile << "     default:" << endl
                 << "         return 0.;" << endl << "   }"
                 << endl;
      sourcefile << "}" << endl << endl;
      headerfile << "   double Value(int index, double* input);" << endl;
      sourcefile << "double " << classname << "::Value(int index, double* input) {" << endl;
      for (i = 0; i < fFirstLayer.GetEntriesFast(); i++)
         sourcefile << "   input" << i << " = (input[" << i << "] - "
             << ((TNeuron *) fFirstLayer[i])->GetNormalisation()[1] << ")/"
             << ((TNeuron *) fFirstLayer[i])->GetNormalisation()[0] << ";"
             << endl;
      sourcefile << "   switch(index) {" << endl;
      delete it;
      it = (TObjArrayIter *) fLastLayer.MakeIterator();
      idx = 0;
      while ((neuron = (TNeuron *) it->Next()))
         sourcefile << "     case " << idx++ << ":" << endl
                    << "         return neuron" << neuron << "();" << endl;
      sourcefile << "     default:" << endl
                 << "         return 0.;" << endl << "   }"
                 << endl;
      sourcefile << "}" << endl << endl;
      headerfile << "private:" << endl;
      for (i = 0; i < fFirstLayer.GetEntriesFast(); i++)
         headerfile << "   double input" << i << ";" << endl;
      delete it;
      it = (TObjArrayIter *) fNetwork.MakeIterator();
      idx = 0;
      while ((neuron = (TNeuron *) it->Next())) {
         if (!neuron->GetPre(0)) {
            headerfile << "   double neuron" << neuron << "();" << endl;
            sourcefile << "double " << classname << "::neuron" << neuron
                       << "() {" << endl;
            sourcefile << "   return input" << idx++ << ";" << endl;
            sourcefile << "}" << endl << endl;
         } else {
            headerfile << "   double input" << neuron << "();" << endl;
            sourcefile << "double " << classname << "::input" << neuron
                       << "() {" << endl;
            sourcefile << "   double input = " << neuron->GetWeight()
                       << ";" << endl;
            TSynapse *syn = 0;
            Int_t n = 0;
            while ((syn = neuron->GetPre(n++))) {
               sourcefile << "   input += synapse" << syn << "();" << endl;
            }
            sourcefile << "   return input;" << endl;
            sourcefile << "}" << endl << endl;

            headerfile << "   double neuron" << neuron << "();" << endl;
            sourcefile << "double " << classname << "::neuron" << neuron << "() {" << endl;
            sourcefile << "   double input = input" << neuron << "();" << endl;
            switch(neuron->GetType()) {
               case (TNeuron::kSigmoid):
                  {
                     sourcefile << "   return ((input < -709. ? 0. : (1/(1+exp(-input)))) * ";
                     break;
                  }
               case (TNeuron::kLinear):
                  {
                     sourcefile << "   return (input * ";
                     break;
                  }
               case (TNeuron::kTanh):
                  {
                     sourcefile << "   return (tanh(input) * ";
                     break;
                  }
               case (TNeuron::kGauss):
                  {
                     sourcefile << "   return (exp(-input*input) * ";
                     break;
                  }
               case (TNeuron::kSoftmax):
                  {
                     sourcefile << "   return (exp(input) / (";
                     Int_t nn = 0;
                     TNeuron* side = neuron->GetInLayer(nn++);
                     sourcefile << "exp(input" << side << "())";
                     while ((side = neuron->GetInLayer(nn++)))
                        sourcefile << " + exp(input" << side << "())";
                     sourcefile << ") * ";
                     break;
                  }
               default:
                  {
                     sourcefile << "   return (0.0 * ";
                  }
            }
            sourcefile << neuron->GetNormalisation()[0] << ")+" ;
            sourcefile << neuron->GetNormalisation()[1] << ";" << endl;
            sourcefile << "}" << endl << endl;
         }
      }
      delete it;
      TSynapse *synapse = 0;
      it = (TObjArrayIter *) fSynapses.MakeIterator();
      while ((synapse = (TSynapse *) it->Next())) {
         headerfile << "   double synapse" << synapse << "();" << endl;
         sourcefile << "double " << classname << "::synapse"
                    << synapse << "() {" << endl;
         sourcefile << "   return (neuron" << synapse->GetPre()
                    << "()*" << synapse->GetWeight() << ");" << endl;
         sourcefile << "}" << endl << endl;
      }
      delete it;
      headerfile << "};" << endl << endl;
      headerfile << "#endif // " << basefilename << "_h" << endl << endl;
      headerfile.close();
      sourcefile.close();
      cout << header << " and " << source << " created." << endl;
   }
   else if(lg == "FORTRAN") {
      TString implicit = "      implicit double precision (a-h,n-z)\n";
      ofstream sigmoid("sigmoid.f");
      sigmoid         << "      double precision FUNCTION SIGMOID(X)"        << endl
                    << implicit
                << "      IF(X.GT.37.) THEN"                        << endl
                    << "         SIGMOID = 1."                        << endl
                << "      ELSE IF(X.LT.-709.) THEN"                << endl
                    << "         SIGMOID = 0."                        << endl
                    << "      ELSE"                                        << endl
                    << "         SIGMOID = 1./(1.+EXP(-X))"                << endl
                    << "      ENDIF"                                << endl
                    << "      END"                                        << endl;
      sigmoid.close();
      TString source = filename;
      source += ".f";
      ofstream sourcefile(source);

      // Header
      sourcefile << "      double precision function " << filename
                 << "(x, index)" << endl;
      sourcefile << implicit;
      sourcefile << "      double precision x(" <<
      fFirstLayer.GetEntriesFast() << ")" << endl << endl;

      // Last layer
      sourcefile << "C --- Last Layer" << endl;
      TNeuron *neuron;
      TObjArrayIter *it = (TObjArrayIter *) fLastLayer.MakeIterator();
      Int_t idx = 0;
      TString ifelseif = "      if (index.eq.";
      while ((neuron = (TNeuron *) it->Next())) {
         sourcefile << ifelseif.Data() << idx++ << ") then" << endl
                    << "          " << filename
                    << "=neuron" << neuron << "(x);" << endl;
         ifelseif = "      else if (index.eq.";
      }
      sourcefile << "      else" << endl
                 << "          " << filename << "=0.d0" << endl
                 << "      endif" << endl;
      sourcefile << "      end" << endl;

      // Network
      sourcefile << "C --- First and Hidden layers" << endl;
      delete it;
      it = (TObjArrayIter *) fNetwork.MakeIterator();
      idx = 0;
      while ((neuron = (TNeuron *) it->Next())) {
         sourcefile << "      double precision function neuron"
                    << neuron << "(x)" << endl
                    << implicit;
         sourcefile << "      double precision x("
                    << fFirstLayer.GetEntriesFast() << ")" << endl << endl;
         if (!neuron->GetPre(0)) {
            sourcefile << "      neuron" << neuron
             << " = (x(" << idx+1 << ") - "
             << ((TNeuron *) fFirstLayer[idx])->GetNormalisation()[1]
             << "d0)/"
             << ((TNeuron *) fFirstLayer[idx])->GetNormalisation()[0]
             << "d0" << endl;
            idx++;
         } else {
            sourcefile << "      neuron" << neuron
                       << " = " << neuron->GetWeight() << "d0" << endl;
            TSynapse *syn;
            Int_t n = 0;
            while ((syn = neuron->GetPre(n++)))
               sourcefile << "      neuron" << neuron
                              << " = neuron" << neuron
                          << " + synapse" << syn << "(x)" << endl;
            switch(neuron->GetType()) {
               case (TNeuron::kSigmoid):
                  {
                     sourcefile << "      neuron" << neuron
                                << "= (sigmoid(neuron" << neuron << ")*";
                     break;
                  }
               case (TNeuron::kLinear):
                  {
                     break;
                  }
               case (TNeuron::kTanh):
                  {
                     sourcefile << "      neuron" << neuron
                                << "= (tanh(neuron" << neuron << ")*";
                     break;
                  }
               case (TNeuron::kGauss):
                  {
                     sourcefile << "      neuron" << neuron
                                << "= (exp(-neuron" << neuron << "*neuron"
                                << neuron << "))*";
                     break;
                  }
               case (TNeuron::kSoftmax):
                  {
                     Int_t nn = 0;
                     TNeuron* side = neuron->GetInLayer(nn++);
                     sourcefile << "      div = exp(neuron" << side << "())" << endl;
                     while ((side = neuron->GetInLayer(nn++)))
                        sourcefile << "      div = div + exp(neuron" << side << "())" << endl;
                     sourcefile << "      neuron"  << neuron ;
                     sourcefile << "= (exp(neuron" << neuron << ") / div * ";
                     break;
                  }
               default:
                  {
                     sourcefile << "   neuron " << neuron << "= 0.";
                  }
            }
            sourcefile << neuron->GetNormalisation()[0] << "d0)+" ;
            sourcefile << neuron->GetNormalisation()[1] << "d0" << endl;
         }
         sourcefile << "      end" << endl;
      }
      delete it;

      // Synapses
      sourcefile << "C --- Synapses" << endl;
      TSynapse *synapse = 0;
      it = (TObjArrayIter *) fSynapses.MakeIterator();
      while ((synapse = (TSynapse *) it->Next())) {
         sourcefile << "      double precision function " << "synapse"
                    << synapse << "(x)\n" << implicit;
         sourcefile << "      double precision x("
                    << fFirstLayer.GetEntriesFast() << ")" << endl << endl;
         sourcefile << "      synapse" << synapse
                    << "=neuron" << synapse->GetPre()
                    << "(x)*" << synapse->GetWeight() << "d0" << endl;
         sourcefile << "      end" << endl << endl;
      }
      delete it;
      sourcefile.close();
      cout << source << " created." << endl;
   }
   else if(lg == "PYTHON") {
      TString classname = filename;
      TString pyfile = filename;
      pyfile += ".py";
      ofstream pythonfile(pyfile);
      pythonfile << "from math import exp" << endl << endl;
      pythonfile << "from math import tanh" << endl << endl;
      pythonfile << "class " << classname << ":" << endl;
      pythonfile << "\tdef value(self,index";
      for (i = 0; i < fFirstLayer.GetEntriesFast(); i++) {
         pythonfile << ",in" << i;
      }
      pythonfile << "):" << endl;
      for (i = 0; i < fFirstLayer.GetEntriesFast(); i++)
         pythonfile << "\t\tself.input" << i << " = (in" << i << " - "
             << ((TNeuron *) fFirstLayer[i])->GetNormalisation()[1] << ")/"
             << ((TNeuron *) fFirstLayer[i])->GetNormalisation()[0] << endl;
      TNeuron *neuron;
      TObjArrayIter *it = (TObjArrayIter *) fLastLayer.MakeIterator();
      Int_t idx = 0;
      while ((neuron = (TNeuron *) it->Next()))
         pythonfile << "\t\tif index==" << idx++
                    << ": return self.neuron" << neuron << "();" << endl;
      pythonfile << "\t\treturn 0." << endl;
      delete it;
      it = (TObjArrayIter *) fNetwork.MakeIterator();
      idx = 0;
      while ((neuron = (TNeuron *) it->Next())) {
         pythonfile << "\tdef neuron" << neuron << "(self):" << endl;
         if (!neuron->GetPre(0))
            pythonfile << "\t\treturn self.input" << idx++ << endl;
         else {
            pythonfile << "\t\tinput = " << neuron->GetWeight() << endl;
            TSynapse *syn;
            Int_t n = 0;
            while ((syn = neuron->GetPre(n++)))
               pythonfile << "\t\tinput = input + self.synapse"
                          << syn << "()" << endl;
            switch(neuron->GetType()) {
               case (TNeuron::kSigmoid):
                  {
                     pythonfile << "\t\tif input<-709. : return " << neuron->GetNormalisation()[1] << endl;
                     pythonfile << "\t\treturn ((1/(1+exp(-input)))*";
                     break;
                  }
               case (TNeuron::kLinear):
                  {
                     pythonfile << "\t\treturn (input*";
                     break;
                  }
               case (TNeuron::kTanh):
                  {
                     pythonfile << "\t\treturn (tanh(input)*";
                     break;
                  }
               case (TNeuron::kGauss):
                  {
                     pythonfile << "\t\treturn (exp(-input*input)*";
                     break;
                  }
               case (TNeuron::kSoftmax):
                  {
                     pythonfile << "\t\treturn (exp(input) / (";
                     Int_t nn = 0;
                     TNeuron* side = neuron->GetInLayer(nn++);
                     pythonfile << "exp(self.neuron" << side << "())";
                     while ((side = neuron->GetInLayer(nn++)))
                        pythonfile << " + exp(self.neuron" << side << "())";
                     pythonfile << ") * ";
                     break;
                  }
               default:
                  {
                     pythonfile << "\t\treturn 0.";
                  }
            }
            pythonfile << neuron->GetNormalisation()[0] << ")+" ;
            pythonfile << neuron->GetNormalisation()[1] << endl;
         }
      }
      delete it;
      TSynapse *synapse = 0;
      it = (TObjArrayIter *) fSynapses.MakeIterator();
      while ((synapse = (TSynapse *) it->Next())) {
         pythonfile << "\tdef synapse" << synapse << "(self):" << endl;
         pythonfile << "\t\treturn (self.neuron" << synapse->GetPre()
                    << "()*" << synapse->GetWeight() << ")" << endl;
      }
      delete it;
      pythonfile.close();
      cout << pyfile << " created." << endl;
   }
}

//______________________________________________________________________________
void TMultiLayerPerceptron::Shuffle(Int_t * index, Int_t n) const
{
   // Shuffle the Int_t index[n] in input.
   // Input:
   //   index: the array to shuffle
   //   n: the size of the array
   // Output:
   //   index: the shuffled indexes
   // This method is used for stochastic training

   TTimeStamp ts;
   TRandom3 rnd(ts.GetSec());
   Int_t j, k;
   Int_t a = n - 1;
   for (Int_t i = 0; i < n; i++) {
      j = (Int_t) (rnd.Rndm() * a);
      k = index[j];
      index[j] = index[i];
      index[i] = k;
   }
   return;
}

//______________________________________________________________________________
void TMultiLayerPerceptron::MLP_Stochastic(Double_t * buffer)
{
   // One step for the stochastic method
   // buffer should contain the previous dw vector and will be updated

   Int_t nEvents = fTraining->GetN();
   Int_t *index = new Int_t[nEvents];
   Int_t i,j,nentries;
   for (i = 0; i < nEvents; i++)
      index[i] = i;
   fEta *= fEtaDecay;
   Shuffle(index, nEvents);
   TNeuron *neuron;
   TSynapse *synapse;
   for (i = 0; i < nEvents; i++) {
      GetEntry(fTraining->GetEntry(index[i]));
      // First compute DeDw for all neurons: force calculation before
      // modifying the weights.
      nentries = fFirstLayer.GetEntriesFast();
      for (j=0;j<nentries;j++) {
         neuron = (TNeuron *) fFirstLayer.UncheckedAt(j);
         neuron->GetDeDw();
      }
      Int_t cnt = 0;
      // Step for all neurons
      nentries = fNetwork.GetEntriesFast();
      for (j=0;j<nentries;j++) {
         neuron = (TNeuron *) fNetwork.UncheckedAt(j);
         buffer[cnt] = (-fEta) * (neuron->GetDeDw() + fDelta)
                       + fEpsilon * buffer[cnt];
         neuron->SetWeight(neuron->GetWeight() + buffer[cnt++]);
      }
      // Step for all synapses
      nentries = fSynapses.GetEntriesFast();
      for (j=0;j<nentries;j++) {
         synapse = (TSynapse *) fSynapses.UncheckedAt(j);
         buffer[cnt] = (-fEta) * (synapse->GetDeDw() + fDelta)
                       + fEpsilon * buffer[cnt];
         synapse->SetWeight(synapse->GetWeight() + buffer[cnt++]);
      }
   }
   delete[]index;
}

//______________________________________________________________________________
void TMultiLayerPerceptron::MLP_Batch(Double_t * buffer)
{
   // One step for the batch (stochastic) method.
   // DEDw should have been updated before calling this.

   fEta *= fEtaDecay;
   Int_t cnt = 0;
   TObjArrayIter *it = (TObjArrayIter *) fNetwork.MakeIterator();
   TNeuron *neuron = 0;
   // Step for all neurons
   while ((neuron = (TNeuron *) it->Next())) {
      buffer[cnt] = (-fEta) * (neuron->GetDEDw() + fDelta)
                    + fEpsilon * buffer[cnt];
      neuron->SetWeight(neuron->GetWeight() + buffer[cnt++]);
   }
   delete it;
   it = (TObjArrayIter *) fSynapses.MakeIterator();
   TSynapse *synapse = 0;
   // Step for all synapses
   while ((synapse = (TSynapse *) it->Next())) {
      buffer[cnt] = (-fEta) * (synapse->GetDEDw() + fDelta)
                    + fEpsilon * buffer[cnt];
      synapse->SetWeight(synapse->GetWeight() + buffer[cnt++]);
   }
   delete it;
}

//______________________________________________________________________________
void TMultiLayerPerceptron::MLP_Line(Double_t * origin, Double_t * dir, Double_t dist)
{
   // Sets the weights to a point along a line
   // Weights are set to [origin + (dist * dir)].

   Int_t idx = 0;
   TNeuron *neuron = 0;
   TSynapse *synapse = 0;
   TObjArrayIter *it = (TObjArrayIter *) fNetwork.MakeIterator();
   while ((neuron = (TNeuron *) it->Next())) {
      neuron->SetWeight(origin[idx] + (dir[idx] * dist));
      idx++;
   }
   delete it;
   it = (TObjArrayIter *) fSynapses.MakeIterator();
   while ((synapse = (TSynapse *) it->Next())) {
      synapse->SetWeight(origin[idx] + (dir[idx] * dist));
      idx++;
   }
   delete it;
}

//______________________________________________________________________________
void TMultiLayerPerceptron::SteepestDir(Double_t * dir)
{
   // Sets the search direction to steepest descent.
   Int_t idx = 0;
   TNeuron *neuron = 0;
   TSynapse *synapse = 0;
   TObjArrayIter *it = (TObjArrayIter *) fNetwork.MakeIterator();
   while ((neuron = (TNeuron *) it->Next()))
      dir[idx++] = -neuron->GetDEDw();
   delete it;
   it = (TObjArrayIter *) fSynapses.MakeIterator();
   while ((synapse = (TSynapse *) it->Next()))
      dir[idx++] = -synapse->GetDEDw();
   delete it;
}

//______________________________________________________________________________
bool TMultiLayerPerceptron::LineSearch(Double_t * direction, Double_t * buffer)
{
   // Search along the line defined by direction.
   // buffer is not used but is updated with the new dw
   // so that it can be used by a later stochastic step.
   // It returns true if the line search fails.

   Int_t idx = 0;
   Int_t j,nentries;
   TNeuron *neuron = 0;
   TSynapse *synapse = 0;
   // store weights before line search
   Double_t *origin = new Double_t[fNetwork.GetEntriesFast() +
                                   fSynapses.GetEntriesFast()];
   nentries = fNetwork.GetEntriesFast();
   for (j=0;j<nentries;j++) {
      neuron = (TNeuron *) fNetwork.UncheckedAt(j);
      origin[idx++] = neuron->GetWeight();
   }
   nentries = fSynapses.GetEntriesFast();
   for (j=0;j<nentries;j++) {
      synapse = (TSynapse *) fSynapses.UncheckedAt(j);
      origin[idx++] = synapse->GetWeight();
   }
   // try to find a triplet (alpha1, alpha2, alpha3) such that
   // Error(alpha1)>Error(alpha2)<Error(alpha3)
   Double_t err1 = GetError(kTraining);
   Double_t alpha1 = 0.;
   Double_t alpha2 = fLastAlpha;
   if (alpha2 < 0.01)
      alpha2 = 0.01;
   if (alpha2 > 2.0)
      alpha2 = 2.0;
   Double_t alpha3 = alpha2;
   MLP_Line(origin, direction, alpha2);
   Double_t err2 = GetError(kTraining);
   Double_t err3 = err2;
   Bool_t bingo = false;
   Int_t icount;
   if (err1 > err2) {
      for (icount = 0; icount < 100; icount++) {
         alpha3 *= fTau;
         MLP_Line(origin, direction, alpha3);
         err3 = GetError(kTraining);
         if (err3 > err2) {
            bingo = true;
            break;
         }
         alpha1 = alpha2;
         err1 = err2;
         alpha2 = alpha3;
         err2 = err3;
      }
      if (!bingo) {
         MLP_Line(origin, direction, 0.);
         delete[]origin;
         return true;
      }
   } else {
      for (icount = 0; icount < 100; icount++) {
         alpha2 /= fTau;
         MLP_Line(origin, direction, alpha2);
         err2 = GetError(kTraining);
         if (err1 > err2) {
            bingo = true;
            break;
         }
         alpha3 = alpha2;
         err3 = err2;
      }
      if (!bingo) {
         MLP_Line(origin, direction, 0.);
         delete[]origin;
         fLastAlpha = 0.05;
         return true;
      }
   }
   // Sets the weights to the bottom of parabola
   fLastAlpha = 0.5 * (alpha1 + alpha3 -
                (err3 - err1) / ((err3 - err2) / (alpha3 - alpha2)
                - (err2 - err1) / (alpha2 - alpha1)));
   fLastAlpha = fLastAlpha < 10000 ? fLastAlpha : 10000;
   MLP_Line(origin, direction, fLastAlpha);
   GetError(kTraining);
   // Stores weight changes (can be used by a later stochastic step)
   idx = 0;
   nentries = fNetwork.GetEntriesFast();
   for (j=0;j<nentries;j++) {
      neuron = (TNeuron *) fNetwork.UncheckedAt(j);
      buffer[idx] = neuron->GetWeight() - origin[idx];
      idx++;
   }
   nentries = fSynapses.GetEntriesFast();
   for (j=0;j<nentries;j++) {
      synapse = (TSynapse *) fSynapses.UncheckedAt(j);
      buffer[idx] = synapse->GetWeight() - origin[idx];
      idx++;
   }
   delete[]origin;
   return false;
}

//______________________________________________________________________________
void TMultiLayerPerceptron::ConjugateGradientsDir(Double_t * dir, Double_t beta)
{
   // Sets the search direction to conjugate gradient direction
   // beta should be:
   //  ||g_{(t+1)}||^2 / ||g_{(t)}||^2                   (Fletcher-Reeves)
   //  g_{(t+1)} (g_{(t+1)}-g_{(t)}) / ||g_{(t)}||^2     (Ribiere-Polak)

   Int_t idx = 0;
   Int_t j,nentries;
   TNeuron *neuron = 0;
   TSynapse *synapse = 0;
   nentries = fNetwork.GetEntriesFast();
   for (j=0;j<nentries;j++) {
      neuron = (TNeuron *) fNetwork.UncheckedAt(j);
      dir[idx] = -neuron->GetDEDw() + beta * dir[idx];
      idx++;
   }
   nentries = fSynapses.GetEntriesFast();
   for (j=0;j<nentries;j++) {
      synapse = (TSynapse *) fSynapses.UncheckedAt(j);
      dir[idx] = -synapse->GetDEDw() + beta * dir[idx];
      idx++;
   }
}

//______________________________________________________________________________
bool TMultiLayerPerceptron::GetBFGSH(TMatrixD & bfgsh, TMatrixD & gamma, TMatrixD & delta)
{
   // Computes the hessian matrix using the BFGS update algorithm.
   // from gamma (g_{(t+1)}-g_{(t)}) and delta (w_{(t+1)}-w_{(t)}).
   // It returns true if such a direction could not be found
   // (if gamma and delta are orthogonal).

   TMatrixD gd(gamma, TMatrixD::kTransposeMult, delta);
   if ((Double_t) gd[0][0] == 0.)
      return true;
   TMatrixD aHg(bfgsh, TMatrixD::kMult, gamma);
   TMatrixD tmp(gamma, TMatrixD::kTransposeMult, bfgsh);
   TMatrixD gHg(gamma, TMatrixD::kTransposeMult, aHg);
   Double_t a = 1 / (Double_t) gd[0][0];
   Double_t f = 1 + ((Double_t) gHg[0][0] * a);
   TMatrixD res( TMatrixD(delta, TMatrixD::kMult,
                TMatrixD(TMatrixD::kTransposed, delta)));
   res *= f;
   res -= (TMatrixD(delta, TMatrixD::kMult, tmp) +
           TMatrixD(aHg, TMatrixD::kMult,
                   TMatrixD(TMatrixD::kTransposed, delta)));
   res *= a;
   bfgsh += res;
   return false;
}

//______________________________________________________________________________
void TMultiLayerPerceptron::SetGammaDelta(TMatrixD & gamma, TMatrixD & delta,
                                          Double_t * buffer)
{
   // Sets the gamma (g_{(t+1)}-g_{(t)}) and delta (w_{(t+1)}-w_{(t)}) vectors
   // Gamma is computed here, so ComputeDEDw cannot have been called before,
   // and delta is a direct translation of buffer into a TMatrixD.

   Int_t els = fNetwork.GetEntriesFast() + fSynapses.GetEntriesFast();
   Int_t idx = 0;
   Int_t j,nentries;
   TNeuron *neuron = 0;
   TSynapse *synapse = 0;
   nentries = fNetwork.GetEntriesFast();
   for (j=0;j<nentries;j++) {
      neuron = (TNeuron *) fNetwork.UncheckedAt(j);
      gamma[idx++][0] = -neuron->GetDEDw();
   }
   nentries = fSynapses.GetEntriesFast();
   for (j=0;j<nentries;j++) {
      synapse = (TSynapse *) fSynapses.UncheckedAt(j);
      gamma[idx++][0] = -synapse->GetDEDw();
   }
   for (Int_t i = 0; i < els; i++)
      delta[i] = buffer[i];
   //delta.SetElements(buffer,"F");
   ComputeDEDw();
   idx = 0;
   nentries = fNetwork.GetEntriesFast();
   for (j=0;j<nentries;j++) {
      neuron = (TNeuron *) fNetwork.UncheckedAt(j);
      gamma[idx++][0] += neuron->GetDEDw();
   }
   nentries = fSynapses.GetEntriesFast();
   for (j=0;j<nentries;j++) {
      synapse = (TSynapse *) fSynapses.UncheckedAt(j);
      gamma[idx++][0] += synapse->GetDEDw();
   }
}

//______________________________________________________________________________
Double_t TMultiLayerPerceptron::DerivDir(Double_t * dir)
{
   // scalar product between gradient and direction
   // = derivative along direction

   Int_t idx = 0;
   Int_t j,nentries;
   Double_t output = 0;
   TNeuron *neuron = 0;
   TSynapse *synapse = 0;
   nentries = fNetwork.GetEntriesFast();
   for (j=0;j<nentries;j++) {
      neuron = (TNeuron *) fNetwork.UncheckedAt(j);
      output += neuron->GetDEDw() * dir[idx++];
   }
   nentries = fSynapses.GetEntriesFast();
   for (j=0;j<nentries;j++) {
      synapse = (TSynapse *) fSynapses.UncheckedAt(j);
      output += synapse->GetDEDw() * dir[idx++];
   }
   return output;
}

//______________________________________________________________________________
void TMultiLayerPerceptron::BFGSDir(TMatrixD & bfgsh, Double_t * dir)
{
   // Computes the direction for the BFGS algorithm as the product
   // between the Hessian estimate (bfgsh) and the dir.

   Int_t els = fNetwork.GetEntriesFast() + fSynapses.GetEntriesFast();
   TMatrixD dedw(els, 1);
   Int_t idx = 0;
   Int_t j,nentries;
   TNeuron *neuron = 0;
   TSynapse *synapse = 0;
   nentries = fNetwork.GetEntriesFast();
   for (j=0;j<nentries;j++) {
      neuron = (TNeuron *) fNetwork.UncheckedAt(j);
      dedw[idx++][0] = neuron->GetDEDw();
   }
   nentries = fSynapses.GetEntriesFast();
   for (j=0;j<nentries;j++) {
      synapse = (TSynapse *) fSynapses.UncheckedAt(j);
      dedw[idx++][0] = synapse->GetDEDw();
   }
   TMatrixD direction(bfgsh, TMatrixD::kMult, dedw);
   for (Int_t i = 0; i < els; i++)
      dir[i] = -direction[i][0];
   //direction.GetElements(dir,"F");
}

//______________________________________________________________________________
void TMultiLayerPerceptron::Draw(Option_t * /*option*/)
{
  // Draws the network structure.
  // Neurons are depicted by a blue disk, and synapses by
  // lines connecting neurons.
  // The line width is proportionnal to the weight.

#define NeuronSize 2.5

   Int_t nLayers = fStructure.CountChar(':')+1;
   Float_t xStep = 1./(nLayers+1.);
   Int_t layer;
   for(layer=0; layer< nLayers-1; layer++) {
      Float_t nNeurons_this = 0;
      if(layer==0) {
         TString input      = TString(fStructure(0, fStructure.First(':')));
         nNeurons_this = input.CountChar(',')+1;
      }
      else {
         Int_t cnt=0;
         TString hidden = TString(fStructure(fStructure.First(':') + 1,fStructure.Last(':') - fStructure.First(':') - 1));
         Int_t beg = 0;
         Int_t end = hidden.Index(":", beg + 1);
         while (end != -1) {
            Int_t num = atoi(TString(hidden(beg, end - beg)).Data());
            cnt++;
            beg = end + 1;
            end = hidden.Index(":", beg + 1);
            if(layer==cnt) nNeurons_this = num;
         }
         Int_t num = atoi(TString(hidden(beg, hidden.Length() - beg)).Data());
         cnt++;
         if(layer==cnt) nNeurons_this = num;
      }
      Float_t nNeurons_next = 0;
      if(layer==nLayers-2) {
         TString output = TString(fStructure(fStructure.Last(':') + 1,fStructure.Length() - fStructure.Last(':')));
         nNeurons_next = output.CountChar(',')+1;
      }
      else {
         Int_t cnt=0;
         TString hidden = TString(fStructure(fStructure.First(':') + 1,fStructure.Last(':') - fStructure.First(':') - 1));
         Int_t beg = 0;
         Int_t end = hidden.Index(":", beg + 1);
         while (end != -1) {
            Int_t num = atoi(TString(hidden(beg, end - beg)).Data());
            cnt++;
            beg = end + 1;
            end = hidden.Index(":", beg + 1);
            if(layer+1==cnt) nNeurons_next = num;
         }
         Int_t num = atoi(TString(hidden(beg, hidden.Length() - beg)).Data());
         cnt++;
         if(layer+1==cnt) nNeurons_next = num;
      }
      Float_t yStep_this = 1./(nNeurons_this+1.);
      Float_t yStep_next = 1./(nNeurons_next+1.);
      TObjArrayIter* it = (TObjArrayIter *) fSynapses.MakeIterator();
      TSynapse *theSynapse = 0;
      Float_t maxWeight = 0;
      while ((theSynapse = (TSynapse *) it->Next()))
         maxWeight = maxWeight < theSynapse->GetWeight() ? theSynapse->GetWeight() : maxWeight;
      delete it;
      it = (TObjArrayIter *) fSynapses.MakeIterator();
      for(Int_t neuron1=0; neuron1<nNeurons_this; neuron1++) {
         for(Int_t neuron2=0; neuron2<nNeurons_next; neuron2++) {
            TLine* synapse = new TLine(xStep*(layer+1),yStep_this*(neuron1+1),xStep*(layer+2),yStep_next*(neuron2+1));
            synapse->Draw();
            theSynapse = (TSynapse *) it->Next();
            if (!theSynapse) continue;
            synapse->SetLineWidth(Int_t((theSynapse->GetWeight()/maxWeight)*10.));
            synapse->SetLineStyle(1);
            if(((TMath::Abs(theSynapse->GetWeight())/maxWeight)*10.)<0.5) synapse->SetLineStyle(2);
            if(((TMath::Abs(theSynapse->GetWeight())/maxWeight)*10.)<0.25) synapse->SetLineStyle(3);
         }
      }
      delete it;
   }
   for(layer=0; layer< nLayers; layer++) {
      Float_t nNeurons = 0;
      if(layer==0) {
         TString input      = TString(fStructure(0, fStructure.First(':')));
         nNeurons = input.CountChar(',')+1;
      }
      else if(layer==nLayers-1) {
         TString output = TString(fStructure(fStructure.Last(':') + 1,fStructure.Length() - fStructure.Last(':')));
         nNeurons = output.CountChar(',')+1;
      }
      else {
         Int_t cnt=0;
         TString hidden = TString(fStructure(fStructure.First(':') + 1,fStructure.Last(':') - fStructure.First(':') - 1));
         Int_t beg = 0;
         Int_t end = hidden.Index(":", beg + 1);
         while (end != -1) {
            Int_t num = atoi(TString(hidden(beg, end - beg)).Data());
            cnt++;
            beg = end + 1;
            end = hidden.Index(":", beg + 1);
            if(layer==cnt) nNeurons = num;
         }
         Int_t num = atoi(TString(hidden(beg, hidden.Length() - beg)).Data());
         cnt++;
         if(layer==cnt) nNeurons = num;
      }
      Float_t yStep = 1./(nNeurons+1.);
      for(Int_t neuron=0; neuron<nNeurons; neuron++) {
         TMarker* m = new TMarker(xStep*(layer+1),yStep*(neuron+1),20);
         m->SetMarkerColor(4);
         m->SetMarkerSize(NeuronSize);
         m->Draw();
      }
   }
   const TString input = TString(fStructure(0, fStructure.First(':')));
   const TObjArray *inpL = input.Tokenize(" ,");
   const Int_t nrItems = inpL->GetLast()+1;
   Float_t yStep = 1./(nrItems+1);
   for (Int_t item = 0; item < nrItems; item++) {
      const TString brName = ((TObjString *)inpL->At(item))->GetString();
      TText* label = new TText(0.5*xStep,yStep*(item+1),brName.Data());
      label->Draw();
   }
   delete inpL;

   Int_t numOutNodes=fLastLayer.GetEntriesFast();
   yStep=1./(numOutNodes+1);
   for (Int_t outnode=0; outnode<numOutNodes; outnode++) {
      TNeuron* neuron=(TNeuron*)fLastLayer[outnode];
      if (neuron && neuron->GetName()) {
         TText* label = new TText(xStep*nLayers,
                                  yStep*(outnode+1),
                                  neuron->GetName());
         label->Draw();
      }
   }
}<|MERGE_RESOLUTION|>--- conflicted
+++ resolved
@@ -33,15 +33,9 @@
 //   * the algorithms are globally the same
 //   * in TMultilayerPerceptron, there is no limitation on the number of
 //     layers/neurons, while MLPFIT was limited to 2 hidden layers
-<<<<<<< HEAD
-//   * TMultilayerPerceptron allows you to save the network in a root file, and 
-//     provides more export functionalities
-//   * TMultilayerPerceptron gives more flexibility regarding the normalization of 
-=======
 //   * TMultilayerPerceptron allows you to save the network in a root file, and
 //     provides more export functionalities
 //   * TMultilayerPerceptron gives more flexibility regarding the normalization of
->>>>>>> 84c4c19c
 //     inputs/outputs
 //   * TMultilayerPerceptron provides, thanks to Andrea Bocci, the possibility to
 //     use cross-entropy errors, which allows to train a network for pattern
@@ -617,13 +611,8 @@
    // Those events will not be used for the minimization but for control.
    // Note that the tree must be already defined.
    if(fTest && fTestOwner) {delete fTest; fTest=0;}
-<<<<<<< HEAD
-   if(fTest) if(strncmp(fTest->GetName(),Form("fTestList_%i",this),10)) delete fTest;
-   fTest = new TEventList(Form("fTestList_%i",this));
-=======
    if(fTest) if(strncmp(fTest->GetName(),Form("fTestList_%lu",(ULong_t)this),10)) delete fTest;
    fTest = new TEventList(Form("fTestList_%lu",(ULong_t)this));
->>>>>>> 84c4c19c
    fTestOwner = true;
    if (fData) {
       fData->Draw(Form(">>fTestList_%lu",(ULong_t)this),test,"goff");
