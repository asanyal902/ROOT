# Module.mk for mathcore module
# Copyright (c) 2000 Rene Brun and Fons Rademakers
#
# Author: Fons Rademakers, 20/6/2005

MODNAME       := genvector
MODDIR        := $(ROOT_SRCDIR)/math/$(MODNAME)
MODDIRS       := $(MODDIR)/src
MODDIRI       := $(MODDIR)/inc

GENVECTORDIR  := $(MODDIR)
GENVECTORDIRS := $(GENVECTORDIR)/src
GENVECTORDIRI := $(GENVECTORDIR)/inc
GENVECTORDIRT := $(call stripsrc,$(GENVECTORDIR)/test)

##### libGenvector #####
GENVECTORL    := $(MODDIRI)/Math/LinkDef_GenVector.h
GENVECTORL32  := $(MODDIRI)/Math/LinkDef_GenVector32.h
GENVECTORLINC :=  \
                $(MODDIRI)/Math/LinkDef_Point3D.h \
                $(MODDIRI)/Math/LinkDef_Vector3D.h \
                $(MODDIRI)/Math/LinkDef_Vector4D.h \
                $(MODDIRI)/Math/LinkDef_GenVector2.h \
                $(MODDIRI)/Math/LinkDef_Rotation.h
GENVECTORDS   := $(call stripsrc,$(MODDIRS)/G__GenVector.cxx)
GENVECTORDS32 := $(call stripsrc,$(MODDIRS)/G__GenVector32.cxx)
GENVECTORDO   := $(GENVECTORDS:.cxx=.o)
GENVECTORDO32 := $(GENVECTORDS32:.cxx=.o)
GENVECTORDH   := $(GENVECTORDS:.cxx=.h)
GENVECTORDH32 := $(GENVECTORDS32:.cxx=.h)

GENVECTORDH1  := $(MODDIRI)/Math/Vector2D.h \
                 $(MODDIRI)/Math/Point2D.h \
                 $(MODDIRI)/Math/Vector3D.h \
                 $(MODDIRI)/Math/Point3D.h \
                 $(MODDIRI)/Math/Vector4D.h \
                 $(MODDIRI)/Math/Rotation3D.h \
                 $(MODDIRI)/Math/RotationZYX.h \
                 $(MODDIRI)/Math/RotationX.h \
                 $(MODDIRI)/Math/RotationY.h \
                 $(MODDIRI)/Math/RotationZ.h \
                 $(MODDIRI)/Math/LorentzRotation.h \
                 $(MODDIRI)/Math/Boost.h    \
                 $(MODDIRI)/Math/BoostX.h    \
                 $(MODDIRI)/Math/BoostY.h    \
                 $(MODDIRI)/Math/BoostZ.h    \
                 $(MODDIRI)/Math/EulerAngles.h \
                 $(MODDIRI)/Math/AxisAngle.h \
                 $(MODDIRI)/Math/Quaternion.h \
                 $(MODDIRI)/Math/Transform3D.h \
                 $(MODDIRI)/Math/Translation3D.h \
                 $(MODDIRI)/Math/Plane3D.h \
                 $(MODDIRI)/Math/VectorUtil.h \
                 $(MODDIRI)/Math/VectorUtil_Cint.h  

GENVECTORDH132:= $(MODDIRI)/Math/Vector2D.h \
	         $(MODDIRI)/Math/Point2D.h \
	         $(MODDIRI)/Math/Vector3D.h \
                 $(MODDIRI)/Math/Point3D.h \
                 $(MODDIRI)/Math/Vector4D.h \

GENVECTORAH   := $(filter-out $(MODDIRI)/Math/LinkDef%, $(wildcard $(MODDIRI)/Math/*.h))
GENVECTORGVH  := $(filter-out $(MODDIRI)/Math/GenVector/LinkDef%, $(wildcard $(MODDIRI)/Math/GenVector/*.h))
GENVECTORH    := $(GENVECTORAH) $(GENVECTORGVH)
GENVECTORS    := $(filter-out $(MODDIRS)/G__%,$(wildcard $(MODDIRS)/*.cxx))
GENVECTORO    := $(call stripsrc,$(GENVECTORS:.cxx=.o))

GENVECTORDEP  := $(GENVECTORO:.o=.d)  $(GENVECTORDO:.o=.d) $(GENVECTORDO32:.o=.d)

GENVECTORLIB  := $(LPATH)/libGenVector.$(SOEXT)
GENVECTORMAP  := $(GENVECTORLIB:.$(SOEXT)=.rootmap)

# used in the main Makefile
ALLHDRS      += $(patsubst $(MODDIRI)/Math/%.h,include/Math/%.h,$(GENVECTORH))
ALLLIBS      += $(GENVECTORLIB)
ALLMAPS      += $(GENVECTORMAP)

# include all dependency files
INCLUDEFILES += $(GENVECTORDEP)

##### local rules #####
.PHONY:         all-$(MODNAME) clean-$(MODNAME) distclean-$(MODNAME) \
                test-$(MODNAME)

include/Math/%.h: $(GENVECTORDIRI)/Math/%.h
		@(if [ ! -d "include/Math/GenVector" ]; then   \
		   mkdir -p include/Math/GenVector;       \
		fi)
		cp $< $@

# build lib genvector: use also obj  from math and fit directory 
$(GENVECTORLIB): $(GENVECTORO) $(GENVECTORDO) $(GENVECTORDO32) $(ORDER_) $(MAINLIBS)
		@$(MAKELIB) $(PLATFORM) $(LD) "$(LDFLAGS)"  \
		   "$(SOFLAGS)" libGenVector.$(SOEXT) $@     \
		   "$(GENVECTORO) $(GENVECTORDO) $(GENVECTORDO32)"    \
		   "$(GENVECTORLIBEXTRA)"

$(GENVECTORDS):  $(GENVECTORDH1) $(GENVECTORL) $(GENVECTORLINC) $(ROOTCINTTMPDEP)
		$(MAKEDIR)
		@echo "Generating dictionary $@..."
		$(MAKEDIR)
		$(ROOTCINTTMP) -f $@ -c $(GENVECTORDH1) $(GENVECTORL)

$(GENVECTORDS32): $(GENVECTORDH132) $(GENVECTORL32) $(GENVECTORLINC) $(ROOTCINTTMPDEP)
		$(MAKEDIR)
		@echo "Generating dictionary $@..."
		$(MAKEDIR)
		$(ROOTCINTTMP) -f $@ -c $(GENVECTORDH132) $(GENVECTORL32)

$(GENVECTORMAP): $(RLIBMAP) $(MAKEFILEDEP) $(GENVECTORL) $(GENVECTORLINC) $(GENVECTORL32)
		$(RLIBMAP) -o $@ -l $(GENVECTORLIB) \
		   -d $(GENVECTORLIBDEPM) -c $(GENVECTORL) $(GENVECTORLINC) $(GENVECTORL32)

all-$(MODNAME): $(GENVECTORLIB) $(GENVECTORMAP)

clean-$(MODNAME):
		@rm -f $(GENVECTORO) $(GENVECTORDO) $(GENVECTORDO32)

clean::         clean-$(MODNAME)

distclean-$(MODNAME): clean-$(MODNAME)
		@rm -f $(GENVECTORDEP) $(GENVECTORDS) $(GENVECTORDS32) \
		   $(GENVECTORDH) $(GENVECTORDH32) \
		   $(GENVECTORLIB) $(GENVECTORMAP)
		@rm -rf include/Math
<<<<<<< HEAD
		@cd $(GENVECTORDIR)/test; $(MAKE) distclean ROOTCONFIG=../../../bin/root-config
=======
ifneq ($(ROOT_OBJDIR),$(ROOT_SRCDIR))
		@rm -rf $(GENVECTORDIRT)
else
		@cd $(GENVECTORDIRT); $(MAKE) distclean ROOTCONFIG=../../../bin/root-config
endif
>>>>>>> 84c4c19c

distclean::     distclean-$(MODNAME)

test-$(MODNAME): all-$(MODNAME)
<<<<<<< HEAD
		@cd $(GENVECTORDIR)/test; $(MAKE) ROOTCONFIG=../../../bin/root-config
=======
ifneq ($(ROOT_OBJDIR),$(ROOT_SRCDIR))
		@$(INSTALL) $(GENVECTORDIR)/test $(GENVECTORDIRT)
endif
		@cd $(GENVECTORDIRT); $(MAKE) ROOTCONFIG=../../../bin/root-config
>>>>>>> 84c4c19c

##### extra rules ######

# Optimize dictionary with stl containers.
$(GENVECTORDO): NOOPT = $(OPT)
$(GENVECTORDO32): NOOPT = $(OPT)<|MERGE_RESOLUTION|>--- conflicted
+++ resolved
@@ -123,27 +123,19 @@
 		   $(GENVECTORDH) $(GENVECTORDH32) \
 		   $(GENVECTORLIB) $(GENVECTORMAP)
 		@rm -rf include/Math
-<<<<<<< HEAD
-		@cd $(GENVECTORDIR)/test; $(MAKE) distclean ROOTCONFIG=../../../bin/root-config
-=======
 ifneq ($(ROOT_OBJDIR),$(ROOT_SRCDIR))
 		@rm -rf $(GENVECTORDIRT)
 else
 		@cd $(GENVECTORDIRT); $(MAKE) distclean ROOTCONFIG=../../../bin/root-config
 endif
->>>>>>> 84c4c19c
 
 distclean::     distclean-$(MODNAME)
 
 test-$(MODNAME): all-$(MODNAME)
-<<<<<<< HEAD
-		@cd $(GENVECTORDIR)/test; $(MAKE) ROOTCONFIG=../../../bin/root-config
-=======
 ifneq ($(ROOT_OBJDIR),$(ROOT_SRCDIR))
 		@$(INSTALL) $(GENVECTORDIR)/test $(GENVECTORDIRT)
 endif
 		@cd $(GENVECTORDIRT); $(MAKE) ROOTCONFIG=../../../bin/root-config
->>>>>>> 84c4c19c
 
 ##### extra rules ######
 
