// @(#)root/foam:$Id$
// Author: S. Jadach <mailto:Stanislaw.jadach@ifj.edu.pl>, P.Sawicki <mailto:Pawel.Sawicki@ifj.edu.pl>

//______________________________________________________________________________
//
// FOAM  Version 1.02M
// ===================
// Authors:
//   S. Jadach and P.Sawicki
//   Institute of Nuclear Physics, Cracow, Poland
//   Stanislaw. Jadach@ifj.edu.pl, Pawel.Sawicki@ifj.edu.pl
//
// What is FOAM for?
// =================
// * Suppose you want to generate randomly points (vectors) according to
//   an arbitrary probability distribution  in n dimensions,
//   for which you supply your own subprogram. FOAM can do it for you!
//   Even if your distributions has quite strong peaks and is discontinuous!
// * FOAM generates random points with weight one or with variable weight.
// * FOAM is capable to integrate using efficient "adaptive" MC method.
//   (The distribution does not need to be normalized to one.)
// How does it work?
// =================
// FOAM is the simplified version of the multi-dimensional general purpose
// Monte Carlo event generator (integrator) FOAM.
// It creates hyper-rectangular "foam of cells", which is more dense around its peaks.
// See the following 2-dim. example of the map of 1000 cells for doubly peaked distribution:
//BEGIN_HTML <!--
/* -->
<img src="gif/foam_MapCamel1000.gif">
<!--*/
// -->END_HTML
// FOAM is now fully integrated with the ROOT package.
// The important bonus of the ROOT use is persistency of the FOAM objects!
//
// For more sophisticated problems full version of FOAM may be more appropriate:
//BEGIN_HTML <!--
/* -->
  See <A HREF="http://jadach.home.cern.ch/jadach/Foam/Index.html"> full version of FOAM</A>
<!--*/
// -->END_HTML
// Simple example of the use of FOAM:
// ==================================
// Int_t kanwa(){
//   gSystem->Load("libFoam");
//   TH2D  *hst_xy = new TH2D("hst_xy" ,  "x-y plot", 50,0,1.0, 50,0,1.0);
//   Double_t *MCvect =new Double_t[2]; // 2-dim vector generated in the MC run
//   TRandom3  *PseRan   = new TRandom3();  // Create random number generator
//   PseRan->SetSeed(4357);                // Set seed
//   TFoam   *FoamX    = new TFoam("FoamX");   // Create Simulator
//   FoamX->SetkDim(2);          // No. of dimensions, obligatory!
//   FoamX->SetnCells(500);      // No. of cells, can be omitted, default=2000
//   FoamX->SetRhoInt(Camel2);   // Set 2-dim distribution, included below
//   FoamX->SetPseRan(PseRan);   // Set random number generator
//   FoamX->Initialize();        // Initialize simulator, takes a few seconds...
//   // From now on FoamX is ready to generate events according to Camel2(x,y)
//   for(Long_t loop=0; loop<100000; loop++){
//     FoamX->MakeEvent();          // generate MC event
//     FoamX->GetMCvect( MCvect);   // get generated vector (x,y)
//     Double_t x=MCvect[0];
//     Double_t y=MCvect[1];
//     if(loop<10) cout<<"(x,y) =  ( "<< x <<", "<< y <<" )"<<endl;
//     hst_xy->Fill(x,y);           // fill scattergram
//   }// loop
//   Double_t mcResult, mcError;
//   FoamX->GetIntegMC( mcResult, mcError);  // get MC integral, should be one
//   cout << " mcResult= " << mcResult << " +- " << mcError <<endl;
//   // now hst_xy will be plotted visualizing generated distribution
//   TCanvas *cKanwa = new TCanvas("cKanwa","Canvas for plotting",600,600);
//   cKanwa->cd();
//   hst_xy->Draw("lego2");
// }//kanwa
// Double_t sqr(Double_t x){return x*x;};
// Double_t Camel2(Int_t nDim, Double_t *Xarg){
// // 2-dimensional distribution for FOAM, normalized to one (within 1e-5)
//   Double_t x=Xarg[0];
//   Double_t y=Xarg[1];
//   Double_t GamSq= sqr(0.100e0);
//   Double_t Dist=exp(-(sqr(x-1./3) +sqr(y-1./3))/GamSq)/GamSq/TMath::Pi();
//   Dist        +=exp(-(sqr(x-2./3) +sqr(y-2./3))/GamSq)/GamSq/TMath::Pi();
//   return 0.5*Dist;
// }// Camel2
// Two-dim. histogram of the MC points generated with the above program looks as follows:
//BEGIN_HTML <!--
/* -->
<img src="gif/foam_cKanwa.gif">
<!--*/
// -->END_HTML
// Canonical nine steering parameters of FOAM
// ===========================================
//------------------------------------------------------------------------------
//  Name     | default  | Description
//------------------------------------------------------------------------------
//  kDim     | 0        | Dimension of the integration space. Must be redefined!
//  nCells   | 1000     | No of allocated number of cells,
//  nSampl   | 200      | No. of MC events in the cell MC exploration
//  nBin     | 8        | No. of bins in edge-histogram in cell exploration
//  OptRej   | 1        | OptRej = 0, weighted; OptRej=1, wt=1 MC events
//  OptDrive | 2        | Maximum weight reduction, =1 for variance reduction
//  EvPerBin | 25       | Maximum number of the effective wt=1 events/bin,
//           |          | EvPerBin=0 deactivates this option
//  Chat     | 1        | =0,1,2 is the ``chat level'' in the standard output
//  MaxWtRej | 1.1      | Maximum weight used to get w=1 MC events
//------------------------------------------------------------------------------
// The above can be redefined before calling 'Initialize()' method,
// for instance FoamObject->SetkDim(15) sets dimension of the distribution to 15.
// Only kDim HAS TO BE redefined, the other parameters may be left at their defaults.
// nCell may be increased up to about million cells for wildly peaked distributions.
// Increasing nSampl sometimes helps, but it may cost CPU time.
// MaxWtRej may need to be increased for wild a distribution, while using OptRej=0.
//
// --------------------------------------------------------------------
// Past versions of FOAM: August 2003, v.1.00; September 2003 v.1.01
// Adopted starting from FOAM-2.06 by P. Sawicki
// --------------------------------------------------------------------
// Users of FOAM are kindly requested to cite the following work:
// S. Jadach, Computer Physics Communications 152 (2003) 55.
//
//______________________________________________________________________________

#include "TFoam.h"
#include "TFoamIntegrand.h"
#include "TFoamMaxwt.h"
#include "TFoamVect.h"
#include "TFoamCell.h"
#include "Riostream.h"
#include "TH1.h"
#include "TRefArray.h"
#include "TMethodCall.h"
#include "TRandom.h"
#include "TMath.h"
#include "TInterpreter.h"

ClassImp(TFoam);

//FFFFFF  BoX-FORMATs for nice and flexible outputs
#define BXOPE cout<<\
"FFFFFFFFFFFFFFFFFFFFFFFFFFFFFFFFFFFFFFFFFFFFFFFFFFFFFFFFFFFFFFFFFFFFFFFFFFFFFFFF"<<endl<<\
"F                                                                              F"<<endl
#define BXTXT(text) cout<<\
"F                   "<<setw(40)<<         text           <<"                   F"<<endl
#define BX1I(name,numb,text) cout<<\
"F "<<setw(10)<<name<<" = "<<setw(10)<<numb<<" = "          <<setw(50)<<text<<" F"<<endl
#define BX1F(name,numb,text)     cout<<"F "<<setw(10)<<name<<\
          " = "<<setw(15)<<setprecision(8)<<numb<<"   =    "<<setw(40)<<text<<" F"<<endl
#define BX2F(name,numb,err,text) cout<<"F "<<setw(10)<<name<<\
" = "<<setw(15)<<setprecision(8)<<numb<<" +- "<<setw(15)<<setprecision(8)<<err<<\
                                                      "  = "<<setw(25)<<text<<" F"<<endl
#define BXCLO cout<<\
"F                                                                              F"<<endl<<\
"FFFFFFFFFFFFFFFFFFFFFFFFFFFFFFFFFFFFFFFFFFFFFFFFFFFFFFFFFFFFFFFFFFFFFFFFFFFFFFFF"<<endl
  //FFFFFF  BoX-FORMATs ends here

static const Double_t gHigh= 1.0e150;
static const Double_t gVlow=-1.0e150;

#define SW2 setprecision(7) << setw(12)

//________________________________________________________________________________________________
TFoam::TFoam() : 
   fDim(0), fNCells(0), fRNmax(0), 
   fOptDrive(0), fChat(0), fOptRej(0), 
   fNBin(0), fNSampl(0), fEvPerBin(0), 
   fMaskDiv(0), fInhiDiv(0), fOptPRD(0), fXdivPRD(0), 
   fNoAct(0), fLastCe(0), fCells(0), 
   fMCMonit(0), fMaxWtRej(0), fCellsAct(0), fPrimAcu(0), 
   fHistEdg(0), fHistDbg(0), fHistWt(0), 
   fMCvect(0), fMCwt(0), fRvec(0), 
   fRho(0), fMethodCall(0), fPseRan(0), 
   fNCalls(0), fNEffev(0), 
   fSumWt(0), fSumWt2(0), 
   fSumOve(0), fNevGen(0), 
   fWtMax(0), fWtMin(0), 
   fPrime(0), fMCresult(0), fMCerror(0), 
   fAlpha(0)
{
  // Default constructor for streamer, user should not use it.
}
//_________________________________________________________________________________________________
TFoam::TFoam(const Char_t* Name) :
   fDim(0), fNCells(0), fRNmax(0), 
   fOptDrive(0), fChat(0), fOptRej(0), 
   fNBin(0), fNSampl(0), fEvPerBin(0), 
   fMaskDiv(0), fInhiDiv(0), fOptPRD(0), fXdivPRD(0), 
   fNoAct(0), fLastCe(0), fCells(0), 
   fMCMonit(0), fMaxWtRej(0), fCellsAct(0), fPrimAcu(0), 
   fHistEdg(0), fHistDbg(0), fHistWt(0), 
   fMCvect(0), fMCwt(0), fRvec(0), 
   fRho(0), fMethodCall(0), fPseRan(0), 
   fNCalls(0), fNEffev(0), 
   fSumWt(0), fSumWt2(0), 
   fSumOve(0), fNevGen(0), 
   fWtMax(0), fWtMin(0), 
   fPrime(0), fMCresult(0), fMCerror(0), 
   fAlpha(0)
{
// User constructor, to be employed by the user

   if(strlen(Name)  >129) {
      Error("TFoam","Name too long %s \n",Name);
   }
   fName=Name;                                            // Class name
   fDate="  Release date:  2005.04.10";                   // Release date
   fVersion= "1.02M";                                     // Release version
   fMaskDiv  = 0;             // Dynamic Mask for  cell division, h-cubic
   fInhiDiv  = 0;             // Flag allowing to inhibit cell division in certain projection/edge
   fXdivPRD  = 0;             // Lists of division values encoded in one vector per direction
   fCells    = 0;
   fAlpha    = 0;
   fCellsAct = 0;
   fPrimAcu  = 0;
   fHistEdg  = 0;
   fHistWt   = 0;
   fHistDbg  = 0;
   fDim     = 0;                // dimension of hyp-cubical space
   fNCells   = 1000;             // Maximum number of Cells,    is usually re-set
   fNSampl   = 200;              // No of sampling when dividing cell
   fOptPRD   = 0;                // General Option switch for PRedefined Division, for quick check
   fOptDrive = 2;                // type of Drive =1,2 for TrueVol,Sigma,WtMax
   fChat     = 1;                // Chat=0,1,2 chat level in output, Chat=1 normal level
   fOptRej   = 1;                // OptRej=0, wted events; OptRej=1, wt=1 events
   //------------------------------------------------------
   fNBin     = 8;                // binning of edge-histogram in cell exploration
   fEvPerBin =25;                // maximum no. of EFFECTIVE event per bin, =0 option is inactive
   //------------------------------------------------------
   fNCalls = 0;                  // No of function calls
   fNEffev = 0;                  // Total no of eff. wt=1 events in build=up
   fLastCe =-1;                  // Index of the last cell
   fNoAct  = 0;                  // No of active cells (used in MC generation)
   fWtMin = gHigh;               // Minimal weight
   fWtMax = gVlow;               // Maximal weight
   fMaxWtRej =1.10;              // Maximum weight in rejection for getting wt=1 events
   fPseRan   = 0;                // Initialize private copy of random number generator
   fMCMonit  = 0;                // MC efficiency monitoring
   fRho = 0;                     // pointer to abstract class providing function to integrate
   fMCvect   = 0;
   fRvec     = 0;
   fPseRan   = 0;                // generator of pseudorandom numbers
   fMethodCall=0;                // ROOT's pointer to global distribution function
}

//_______________________________________________________________________________________________
TFoam::~TFoam()
{
// Default destructor
//  cout<<" DESTRUCTOR entered "<<endl;
   Int_t i;

   if(fCells!= 0) {
      for(i=0; i<fNCells; i++) delete fCells[i]; // TFoamCell*[]
      delete [] fCells;
   }
   if (fCellsAct) delete fCellsAct ; // WVE FIX LEAK
<<<<<<< HEAD
   delete [] fRvec;    //double[]
   delete [] fAlpha;   //double[]
   delete [] fMCvect;  //double[]
   delete [] fPrimAcu; //double[]
   delete [] fMaskDiv; //int[]
   delete [] fInhiDiv; //int[]
=======
   if (fRvec)    delete [] fRvec;    //double[]
   if (fAlpha)   delete [] fAlpha;   //double[]
   if (fMCvect)  delete [] fMCvect;  //double[]
   if (fPrimAcu) delete [] fPrimAcu; //double[]
   if (fMaskDiv) delete [] fMaskDiv; //int[]
   if (fInhiDiv) delete [] fInhiDiv; //int[]
>>>>>>> 84c4c19c
 
   if( fXdivPRD!= 0) {
      for(i=0; i<fDim; i++) delete fXdivPRD[i]; // TFoamVect*[]
      delete [] fXdivPRD;
   }
<<<<<<< HEAD
   delete fMCMonit;
   delete fHistWt;
=======
   if (fMCMonit) delete fMCMonit;
   if (fHistWt)  delete fHistWt;
>>>>>>> 84c4c19c

   // delete histogram arrays
   if (fHistEdg) { 
      fHistEdg->Delete(); 
      delete fHistEdg; 
   }
   if (fHistDbg) { 
      fHistDbg->Delete(); 
      delete fHistDbg; 
   }
}


//_____________________________________________________________________________________________
TFoam::TFoam(const TFoam &From): TObject(From)
{
// Copy Constructor  NOT IMPLEMENTED (NEVER USED)
   Error("TFoam", "COPY CONSTRUCTOR NOT IMPLEMENTED \n");
}

//_____________________________________________________________________________________________
void TFoam::Initialize(TRandom *PseRan, TFoamIntegrand *fun )
{
// Basic initialization of FOAM invoked by the user. Mandatory!
// ============================================================
// This method starts the process of the cell build-up.
// User must invoke Initialize with two arguments or Initialize without arguments.
// This is done BEFORE generating first MC event and AFTER allocating FOAM object
// and reseting (optionally) its internal parameters/switches.
// The overall operational scheme of the FOAM is the following:
//BEGIN_HTML <!--
/* -->
<img src="gif/foam_schema2.gif">
<!--*/
// -->END_HTML
//
// This method invokes several other methods:
// ==========================================
// InitCells initializes memory storage for cells and begins exploration process
// from the root cell. The empty cells are allocated/filled using  CellFill.
// The procedure Grow which loops over cells, picks up the cell with the biggest
// ``driver integral'', see Comp. Phys. Commun. 152 152 (2003) 55 for explanations,
// with the help of PeekMax procedure. The chosen cell is split using Divide.
// Subsequently, the procedure Explore called by the Divide
// (and by InitCells for the root cell) does the most important
// job in the FOAM object build-up: it performs a small MC run for each
// newly allocated daughter cell.
// Explore calculates how profitable the future split of the cell will be
// and defines the optimal cell division geometry with the help of Carver or Varedu
// procedures, for maximum weight or variance optimization respectively.
// All essential results of the exploration are written into
// the explored cell object. At the very end of the foam build-up,
// Finally, MakeActiveList is invoked to create a list of pointers to
// all active cells, for the purpose of the quick access during the MC generation.
// The procedure Explore employs MakeAlpha to generate random coordinates
// inside a given cell with the uniform distribution.
// The above sequence of the procedure calls is depicted in the following figure:
//BEGIN_HTML <!--
/* -->
<img src="gif/foam_Initialize_schema.gif">
<!--*/
// -->END_HTML

   SetPseRan(PseRan);
   SetRho(fun);
   Initialize();
}

//_______________________________________________________________________________________
void TFoam::Initialize()
{
// Basic initialization of FOAM invoked by the user.
// IMPORTANT: Random number generator and the distribution object has to be
// provided using SetPseRan and SetRho prior to invoking this initializator!

   Bool_t addStatus = TH1::AddDirectoryStatus();
   TH1::AddDirectory(kFALSE);
   Int_t i;

   if(fChat>0){
      BXOPE;
      BXTXT("****************************************");
      BXTXT("******      TFoam::Initialize    ******");
      BXTXT("****************************************");
      BXTXT(fName);
      BX1F("  Version",fVersion,  fDate);
      BX1I("     kDim",fDim,     " Dimension of the hyper-cubical space             ");
      BX1I("   nCells",fNCells,   " Requested number of Cells (half of them active)  ");
      BX1I("   nSampl",fNSampl,   " No of MC events in exploration of a cell         ");
      BX1I("     nBin",fNBin,     " No of bins in histograms, MC exploration of cell ");
      BX1I(" EvPerBin",fEvPerBin, " Maximum No effective_events/bin, MC exploration  ");
      BX1I(" OptDrive",fOptDrive, " Type of Driver   =1,2 for Sigma,WtMax            ");
      BX1I("   OptRej",fOptRej,   " MC rejection on/off for OptRej=0,1               ");
      BX1F(" MaxWtRej",fMaxWtRej, " Maximum wt in rejection for wt=1 evts");
      BXCLO;
   }

   if(fPseRan==0) Error("Initialize", "Random number generator not set \n");
   if(fRho==0 && fMethodCall==0 ) Error("Initialize", "Distribution function not set \n");
   if(fDim==0) Error("Initialize", "Zero dimension not allowed \n");

   /////////////////////////////////////////////////////////////////////////
   //                   ALLOCATE SMALL LISTS                              //
   //  it is done globally, not for each cell, to save on allocation time //
   /////////////////////////////////////////////////////////////////////////
   fRNmax= fDim+1;
   fRvec = new Double_t[fRNmax];   // Vector of random numbers
   if(fRvec==0)  Error("Initialize", "Cannot initialize buffer fRvec \n");

   if(fDim>0){
      fAlpha = new Double_t[fDim];    // sum<1 for internal parametrization of the simplex
      if(fAlpha==0)  Error("Initialize", "Cannot initialize buffer fAlpha \n" );
   }
   fMCvect = new Double_t[fDim]; // vector generated in the MC run
   if(fMCvect==0)  Error("Initialize", "Cannot initialize buffer fMCvect  \n" );

   //====== List of directions inhibited for division
   if(fInhiDiv == 0){
      fInhiDiv = new Int_t[fDim];
      for(i=0; i<fDim; i++) fInhiDiv[i]=0;
   }
   //====== Dynamic mask used in Explore for edge determination
   if(fMaskDiv == 0){
      fMaskDiv = new Int_t[fDim];
      for(i=0; i<fDim; i++) fMaskDiv[i]=1;
   }
   //====== List of predefined division values in all directions (initialized as empty)
   if(fXdivPRD == 0){
      fXdivPRD = new TFoamVect*[fDim];
      for(i=0; i<fDim; i++)  fXdivPRD[i]=0; // Artificially extended beyond fDim
   }
   //====== Initialize list of histograms
   fHistWt  = new TH1D("HistWt","Histogram of MC weight",100,0.0, 1.5*fMaxWtRej); // MC weight
   fHistEdg = new TObjArray(fDim);           // Initialize list of histograms
   TString hname;
   TString htitle;
   for(i=0;i<fDim;i++){
      hname=fName+TString("_HistEdge_");
      hname+=i;
      htitle=TString("Edge Histogram No. ");
      htitle+=i;
      //cout<<"i= "<<i<<"  hname= "<<hname<<"  htitle= "<<htitle<<endl;
      (*fHistEdg)[i] = new TH1D(hname.Data(),htitle.Data(),fNBin,0.0, 1.0); // Initialize histogram for each edge
      ((TH1D*)(*fHistEdg)[i])->Sumw2();
   }
   //======  extra histograms for debug purposes
   fHistDbg = new TObjArray(fDim);         // Initialize list of histograms
   for(i=0;i<fDim;i++){
      hname=fName+TString("_HistDebug_");
      hname+=i;
      htitle=TString("Debug Histogram ");
      htitle+=i;
      (*fHistDbg)[i] = new TH1D(hname.Data(),htitle.Data(),fNBin,0.0, 1.0); // Initialize histogram for each edge
   }

   // ||||||||||||||||||||||||||||||||||||||||||||||||||||||||||||||||||| //
   //                     BUILD-UP of the FOAM                            //
   // ||||||||||||||||||||||||||||||||||||||||||||||||||||||||||||||||||| //
   //
   //        Define and explore root cell(s)
   InitCells();
   //        PrintCells(); cout<<" ===== after InitCells ====="<<endl;
   Grow();
   //        PrintCells(); cout<<" ===== after Grow      ====="<<endl;

   MakeActiveList(); // Final Preperations for the M.C. generation

   // Preperations for the M.C. generation
   fSumWt  = 0.0;               // M.C. generation sum of Wt
   fSumWt2 = 0.0;               // M.C. generation sum of Wt**2
   fSumOve = 0.0;               // M.C. generation sum of overweighted
   fNevGen = 0.0;               // M.C. generation sum of 1d0
   fWtMax  = gVlow;               // M.C. generation maximum wt
   fWtMin  = gHigh;               // M.C. generation minimum wt
   fMCresult=fCells[0]->GetIntg(); // M.C. Value of INTEGRAL,temporary assignment
   fMCresult=fCells[0]->GetIntg(); // M.C. Value of INTEGRAL,temporary assignment
   fMCerror =fCells[0]->GetIntg(); // M.C. Value of ERROR   ,temporary assignment
   fMCMonit = new TFoamMaxwt(5.0,1000);  // monitoring M.C. efficiency
   //
   if(fChat>0){
      Double_t driver = fCells[0]->GetDriv();
      BXOPE;
      BXTXT("***  TFoam::Initialize FINISHED!!!  ***");
      BX1I("    nCalls",fNCalls,  "Total number of function calls         ");
      BX1F("    XPrime",fPrime,   "Primary total integral                 ");
      BX1F("    XDiver",driver,    "Driver  total integral                 ");
      BX1F("  mcResult",fMCresult,"Estimate of the true MC Integral       ");
      BXCLO;
   }
   if(fChat==2) PrintCells();
   TH1::AddDirectory(addStatus);
} // Initialize

//_______________________________________________________________________________________
void TFoam::InitCells()
{
// Internal subprogram used by Initialize.
// It initializes "root part" of the FOAM of the tree of cells.

   Int_t i;

   fLastCe =-1;                             // Index of the last cell
   if(fCells!= 0) {
      for(i=0; i<fNCells; i++) delete fCells[i];
      delete [] fCells;
   }
   //
   fCells = new TFoamCell*[fNCells];
   for(i=0;i<fNCells;i++){
      fCells[i]= new TFoamCell(fDim); // Allocate BIG list of cells
      fCells[i]->SetSerial(i);
   }
   if(fCells==0) Error("InitCells", "Cannot initialize CELLS \n"  );

   /////////////////////////////////////////////////////////////////////////////
   //              Single Root Hypercube                                      //
   /////////////////////////////////////////////////////////////////////////////
   CellFill(1,   0);  //  0-th cell ACTIVE

   // Exploration of the root cell(s)
   for(Long_t iCell=0; iCell<=fLastCe; iCell++){
      Explore( fCells[iCell] );               // Exploration of root cell(s)
   }
}//InitCells

//_______________________________________________________________________________________
Int_t TFoam::CellFill(Int_t Status, TFoamCell *parent)
{
// Internal subprogram used by Initialize.
// It initializes content of the newly allocated active cell.

   TFoamCell *cell;
   if (fLastCe==fNCells){
      Error( "CellFill", "Too many cells\n");
   }
   fLastCe++;   // 0-th cell is the first
   if (Status==1) fNoAct++;

   cell = fCells[fLastCe];

   cell->Fill(Status, parent, 0, 0);

   cell->SetBest( -1);         // pointer for planning division of the cell
   cell->SetXdiv(0.5);         // factor for division
   Double_t xInt2,xDri2;
   if(parent!=0){
      xInt2  = 0.5*parent->GetIntg();
      xDri2  = 0.5*parent->GetDriv();
      cell->SetIntg(xInt2);
      cell->SetDriv(xDri2);
   }else{
      cell->SetIntg(0.0);
      cell->SetDriv(0.0);
   }
   return fLastCe;
}

//______________________________________________________________________________________
void TFoam::Explore(TFoamCell *cell)
{
// Internal subprogram used by Initialize.
// It explores newly defined cell with help of special short MC sampling.
// As a result, estimates of true and drive volume is defined/determined
// Average and dispersion of the weight distribution will is found along
// each edge and the best edge (minimum dispersion, best maximum weight)
// is memorized for future use.
// The optimal division point for eventual future cell division is
// determined/recorded. Recorded are also minimum and maximum weight etc.
// The volume estimate in all (inactive) parent cells is updated.
// Note that links to parents and initial volume = 1/2 parent has to be
// already defined prior to calling this routine.

   Double_t wt, dx, xBest=0, yBest=0;
   Double_t intOld, driOld;

   Long_t iev;
   Double_t nevMC;
   Int_t i, j, k;
   Int_t nProj, kBest;
   Double_t ceSum[5], xproj;

   TFoamVect  cellSize(fDim);
   TFoamVect  cellPosi(fDim);

   cell->GetHcub(cellPosi,cellSize);

   TFoamCell  *parent;

   Double_t *xRand = new Double_t[fDim];

   Double_t *volPart=0;

   cell->CalcVolume();
   dx = cell->GetVolume();
   intOld = cell->GetIntg(); //memorize old values,
   driOld = cell->GetDriv(); //will be needed for correcting parent cells


   /////////////////////////////////////////////////////
   //    Special Short MC sampling to probe cell      //
   /////////////////////////////////////////////////////
   ceSum[0]=0;
   ceSum[1]=0;
   ceSum[2]=0;
   ceSum[3]=gHigh;  //wtmin
   ceSum[4]=gVlow;  //wtmax
   //
   for(i=0;i<fDim;i++) ((TH1D *)(*fHistEdg)[i])->Reset(); // Reset histograms
   fHistWt->Reset();
   //
   // ||||||||||||||||||||||||||BEGIN MC LOOP|||||||||||||||||||||||||||||
   Double_t nevEff=0.;
   for(iev=0;iev<fNSampl;iev++){
      MakeAlpha();               // generate uniformly vector inside hypercube

      if(fDim>0){
      for(j=0; j<fDim; j++)
         xRand[j]= cellPosi[j] +fAlpha[j]*(cellSize[j]);
      }

      wt=dx*Eval(xRand);

      nProj = 0;
      if(fDim>0) {
         for(k=0; k<fDim; k++) {
            xproj =fAlpha[k];
            ((TH1D *)(*fHistEdg)[nProj])->Fill(xproj,wt);
            nProj++;
         }
      }
      //
      fNCalls++;
      ceSum[0] += wt;    // sum of weights
      ceSum[1] += wt*wt; // sum of weights squared
      ceSum[2]++;        // sum of 1
      if (ceSum[3]>wt) ceSum[3]=wt;  // minimum weight;
      if (ceSum[4]<wt) ceSum[4]=wt;  // maximum weight
      // test MC loop exit condition
      nevEff = ceSum[0]*ceSum[0]/ceSum[1];
      if( nevEff >= fNBin*fEvPerBin) break;
   }   // ||||||||||||||||||||||||||END MC LOOP|||||||||||||||||||||||||||||
   //------------------------------------------------------------------
   //---  predefine logics of searching for the best division edge ---
   for(k=0; k<fDim;k++){
      fMaskDiv[k] =1;                       // default is all
      if( fInhiDiv[k]==1) fMaskDiv[k] =0; // inhibit some...
   }
   // Note that predefined division below overrule inhibition above
   kBest=-1;
   Double_t rmin,rmax,rdiv;
   if(fOptPRD) {          // quick check
      for(k=0; k<fDim; k++) {
         rmin= cellPosi[k];
         rmax= cellPosi[k] +cellSize[k];
         if( fXdivPRD[k] != 0) {
            Int_t n= (fXdivPRD[k])->GetDim();
            for(j=0; j<n; j++) {
               rdiv=(*fXdivPRD[k])[j];
               // check predefined divisions is available in this cell
               if( (rmin +1e-99 <rdiv) && (rdiv< rmax -1e-99)) {
                  kBest=k;
                  xBest= (rdiv-cellPosi[k])/cellSize[k] ;
                  goto ee05;
               }
            }
         }
      }//k
   }
   ee05:
   //------------------------------------------------------------------
   fNEffev += (Long_t)nevEff;
   nevMC          = ceSum[2];
   Double_t intTrue = ceSum[0]/(nevMC+0.000001);
   Double_t intDriv=0.;
   Double_t intPrim=0.;

   switch(fOptDrive){
   case 1:                       // VARIANCE REDUCTION
      if(kBest == -1) Varedu(ceSum,kBest,xBest,yBest); // determine the best edge,
      //intDriv =sqrt( ceSum[1]/nevMC -intTrue*intTrue ); // Older ansatz, numerically not bad
      intDriv =sqrt(ceSum[1]/nevMC) -intTrue; // Foam build-up, sqrt(<w**2>) -<w>
      intPrim =sqrt(ceSum[1]/nevMC);          // MC gen. sqrt(<w**2>) =sqrt(<w>**2 +sigma**2)
      break;
   case 2:                       // WTMAX  REDUCTION
      if(kBest == -1) Carver(kBest,xBest,yBest);  // determine the best edge
      intDriv =ceSum[4] -intTrue; // Foam build-up, wtmax-<w>
      intPrim =ceSum[4];          // MC generation, wtmax!
      break;
   default:
      Error("Explore", "Wrong fOptDrive = \n" );
   }//switch
   //=================================================================================
   //hist_Neff_distrib.Fill( fLastCe/2.0+0.01, nevEff+0.01);  //
   //hist_kBest_distrib.Fill( kBest+0.50, 1.0 ); //  debug
   //hist_xBest_distrib.Fill( xBest+0.01, 1.0 ); //  debug
   //=================================================================================
   cell->SetBest(kBest);
   cell->SetXdiv(xBest);
   cell->SetIntg(intTrue);
   cell->SetDriv(intDriv);
   cell->SetPrim(intPrim);
   // correct/update integrals in all parent cells to the top of the tree
   Double_t  parIntg, parDriv;
   for(parent = cell->GetPare(); parent!=0; parent = parent->GetPare()){
      parIntg = parent->GetIntg();
      parDriv = parent->GetDriv();
      parent->SetIntg( parIntg   +intTrue -intOld );
      parent->SetDriv( parDriv   +intDriv -driOld );
   }
   delete [] volPart;
   delete [] xRand;
   //cell->Print();
} // TFoam::Explore

//______________________________________________________________________________________
void TFoam::Varedu(Double_t ceSum[5], Int_t &kBest, Double_t &xBest, Double_t &yBest)
{
// Internal subrogram used by Initialize.
// In determines the best edge candidate and the position of the cell division plane
// in case of the variance reduction for future cell division,
// using results of the MC exploration run stored in fHistEdg

   Double_t nent   = ceSum[2];
   Double_t swAll  = ceSum[0];
   Double_t sswAll = ceSum[1];
   Double_t ssw    = sqrt(sswAll)/sqrt(nent);
   //
   Double_t swIn,swOut,sswIn,sswOut,xLo,xUp;
   kBest =-1;
   xBest =0.5;
   yBest =1.0;
   Double_t maxGain=0.0;
   // Now go over all projections kProj
   for(Int_t kProj=0; kProj<fDim; kProj++) {
      if( fMaskDiv[kProj]) {
         // initialize search over bins
         Double_t sigmIn =0.0; Double_t sigmOut =0.0;
         Double_t sswtBest = gHigh;
         Double_t gain =0.0;
         Double_t xMin=0.0; Double_t xMax=0.0;
         // Double loop over all pairs jLo<jUp
         for(Int_t jLo=1; jLo<=fNBin; jLo++) {
            Double_t aswIn=0;  Double_t asswIn=0;
            for(Int_t jUp=jLo; jUp<=fNBin;jUp++) {
               aswIn  +=     ((TH1D *)(*fHistEdg)[kProj])->GetBinContent(jUp);
               asswIn += Sqr(((TH1D *)(*fHistEdg)[kProj])->GetBinError(  jUp));
               xLo=(jLo-1.0)/fNBin;
               xUp=(jUp*1.0)/fNBin;
               swIn  =        aswIn/nent;
               swOut = (swAll-aswIn)/nent;
               sswIn = sqrt(asswIn)       /sqrt(nent*(xUp-xLo))     *(xUp-xLo);
               sswOut= sqrt(sswAll-asswIn)/sqrt(nent*(1.0-xUp+xLo)) *(1.0-xUp+xLo);
               if( (sswIn+sswOut) < sswtBest) {
                  sswtBest = sswIn+sswOut;
                  gain     = ssw-sswtBest;
                  sigmIn   = sswIn -swIn;  // Debug
                  sigmOut  = sswOut-swOut; // Debug
                  xMin    = xLo;
                  xMax    = xUp;
               }
            }//jUp
         }//jLo
         Int_t iLo = (Int_t) (fNBin*xMin);
         Int_t iUp = (Int_t) (fNBin*xMax);
         //----------DEBUG printout
         //cout<<"@@@@@  xMin xMax = "<<xMin   <<" "<<xMax<<"  iLo= "<<iLo<<"  iUp= "<<iUp;
         //cout<<"  sswtBest/ssw= "<<sswtBest/ssw<<"  Gain/ssw= "<< Gain/ssw<<endl;
         //----------DEBUG auxilary Plot
         for(Int_t iBin=1;iBin<=fNBin;iBin++) {
            if( ((iBin-0.5)/fNBin > xMin) && ((iBin-0.5)/fNBin < xMax) ){
               ((TH1D *)(*fHistDbg)[kProj])->SetBinContent(iBin,sigmIn/(xMax-xMin));
            } else {
               ((TH1D *)(*fHistDbg)[kProj])->SetBinContent(iBin,sigmOut/(1-xMax+xMin));
            }
         }
         if(gain>=maxGain) {
            maxGain=gain;
            kBest=kProj; // <--- !!!!! The best edge
            xBest=xMin;
            yBest=xMax;
            if(iLo == 0)     xBest=yBest; // The best division point
            if(iUp == fNBin) yBest=xBest; // this is not really used
         }
      }
   } //kProj
   //----------DEBUG printout
   //cout<<"@@@@@@@>>>>> kBest= "<<kBest<<"  maxGain/ssw= "<< maxGain/ssw<<endl;
   if( (kBest >= fDim) || (kBest<0) ) Error("Varedu", "Something wrong with kBest \n" );
}          //TFoam::Varedu

//________________________________________________________________________________________
void TFoam::Carver(Int_t &kBest, Double_t &xBest, Double_t &yBest)
{
// Internal subrogram used by Initialize.
// Determines the best edge-candidate and the position of the division plane
// for the future cell division, in the case of the optimization of the maximum weight.
// It exploits results of the cell MC exploration run stored in fHistEdg.

   Int_t    kProj,iBin;
   Double_t carve,carvTot,carvMax,carvOne,binMax,binTot,primTot,primMax;
   Int_t    jLow,jUp,iLow,iUp;
   Double_t theBin;
   Int_t    jDivi; // TEST
   Int_t j;

   Double_t *bins  = new Double_t[fNBin];      // bins of histogram for single  PROJECTION
   if(bins==0)    Error("Carver", "Cannot initialize buffer Bins \n" );

   kBest =-1;
   xBest =0.5;
   yBest =1.0;
   carvMax = gVlow;
   primMax = gVlow;
   for(kProj=0; kProj<fDim; kProj++)
      if( fMaskDiv[kProj] ){
      //if( kProj==1 ){
      //cout<<"==================== Carver histogram: kProj ="<<kProj<<"==================="<<endl;
      //((TH1D *)(*fHistEdg)[kProj])->Print("all");
      binMax = gVlow;
      for(iBin=0; iBin<fNBin;iBin++){
         bins[iBin]= ((TH1D *)(*fHistEdg)[kProj])->GetBinContent(iBin+1);
         binMax = TMath::Max( binMax, bins[iBin]);       // Maximum content/bin
      }
      if(binMax < 0 ) {       //case of empty cell
         delete [] bins;
         return;
      }
      carvTot = 0.0;
      binTot  = 0.0;
      for(iBin=0;iBin<fNBin;iBin++){
         carvTot = carvTot + (binMax-bins[iBin]);     // Total Carve (more stable)
         binTot  +=bins[iBin];
      }
      primTot = binMax*fNBin;
      //cout <<"Carver:  CarvTot "<<CarvTot<< "    primTot "<<primTot<<endl;
      jLow =0;
      jUp  =fNBin-1;
      carvOne = gVlow;
      Double_t yLevel = gVlow;
      for(iBin=0; iBin<fNBin;iBin++) {
         theBin = bins[iBin];
         //-----  walk to the left and find first bin > theBin
         iLow = iBin;
         for(j=iBin; j>-1; j-- ) {
            if(theBin< bins[j]) break;
            iLow = j;
         }
         //iLow = iBin;
         //if(iLow>0)     while( (theBin >= bins[iLow-1])&&(iLow >0) ){iLow--;} // horror!!!
         //------ walk to the right and find first bin > theBin
         iUp  = iBin;
         for(j=iBin; j<fNBin; j++) {
            if(theBin< bins[j]) break;
            iUp = j;
         }
         //iUp  = iBin;
         //if(iUp<fNBin-1) while( (theBin >= bins[iUp+1])&&( iUp<fNBin-1 ) ){iUp++;} // horror!!!
         //
         carve = (iUp-iLow+1)*(binMax-theBin);
         if( carve > carvOne) {
            carvOne = carve;
            jLow = iLow;
            jUp  = iUp;
            yLevel = theBin;
         }
      }//iBin
      if( carvTot > carvMax) {
         carvMax   = carvTot;
         primMax   = primTot;
         //cout <<"Carver:   primMax "<<primMax<<endl;
         kBest = kProj;    // Best edge
         xBest = ((Double_t)(jLow))/fNBin;
         yBest = ((Double_t)(jUp+1))/fNBin;
         if(jLow == 0 )       xBest = yBest;
         if(jUp  == fNBin-1) yBest = xBest;
         // division ratio in units of 1/fNBin, testing
         jDivi = jLow;
         if(jLow == 0 )     jDivi=jUp+1;
      }
      //======  extra histograms for debug purposes
      //cout<<"kProj= "<<kProj<<" jLow= "<<jLow<<" jUp= "<<jUp<<endl;
      for(iBin=0;    iBin<fNBin;  iBin++)
         ((TH1D *)(*fHistDbg)[kProj])->SetBinContent(iBin+1,binMax);
      for(iBin=jLow; iBin<jUp+1;   iBin++)
         ((TH1D *)(*fHistDbg)[kProj])->SetBinContent(iBin+1,yLevel);
   }//kProj
   if( (kBest >= fDim) || (kBest<0) ) Error("Carver", "Something wrong with kBest \n" );
   delete [] bins;
}          //TFoam::Carver

//______________________________________________________________________________________________
void TFoam::MakeAlpha()
{
// Internal subrogram used by Initialize.
// Provides random vector Alpha  0< Alpha(i) < 1
   Int_t k;
   if(fDim<1) return;

   // simply generate and load kDim uniform random numbers
   fPseRan->RndmArray(fDim,fRvec);   // kDim random numbers needed
   for(k=0; k<fDim; k++) fAlpha[k] = fRvec[k];
} //MakeAlpha


//_____________________________________________________________________________________________
void TFoam::Grow()
{
// Internal subrogram used by Initialize.
// It grow new cells by the binary division process.

   Long_t iCell;
   TFoamCell* newCell;

   while ( (fLastCe+2) < fNCells ) {  // this condition also checked inside Divide
      iCell   = PeekMax();            // peek up cell with maximum driver integral
      if( (iCell<0) || (iCell>fLastCe) ) Error("Grow", "Wrong iCell \n");
      newCell = fCells[iCell];

      if(fLastCe !=0) {
         Int_t kEcho=10;
         if(fLastCe>=10000) kEcho=100;
         if( (fLastCe%kEcho)==0) {
	   if (fChat>0) {
	     if(fDim<10)
	       cout<<fDim<<flush;
             else
	       cout<<"."<<flush;
	     if( (fLastCe%(100*kEcho))==0)  cout<<"|"<<fLastCe<<endl<<flush;
	   }
	 }
      }
      if( Divide( newCell )==0) break;  // and divide it into two
   }
   if (fChat>0) {
     cout<<endl<<flush;
   }
   CheckAll(0);   // set arg=1 for more info
}// Grow

//_____________________________________________________________________________________________
Long_t  TFoam::PeekMax()
{
// Internal subprogram used by Initialize.
// It finds cell with maximal driver integral for the purpose of the division.

   Long_t  i;
   Long_t iCell = -1;
   Double_t  drivMax, driv;

   drivMax = gVlow;
   for(i=0; i<=fLastCe; i++) {//without root
      if( fCells[i]->GetStat() == 1 ) {
         driv =  TMath::Abs( fCells[i]->GetDriv());
         //cout<<"PeekMax: Driv = "<<driv<<endl;
         if(driv > drivMax) {
            drivMax = driv;
            iCell = i;
         }
      }
   }
   //  cout << 'TFoam_PeekMax: iCell=' << iCell << endl;
   if (iCell == -1)
      cout << "STOP in TFoam::PeekMax: not found iCell=" <<  iCell << endl;
   return(iCell);
}                 // TFoam_PeekMax

//_____________________________________________________________________________________________
Int_t TFoam::Divide(TFoamCell *cell)
{
// Internal subrogram used by Initialize.
// It divides cell iCell into two daughter cells.
// The iCell is retained and tagged as inactive, daughter cells are appended
// at the end of the buffer.
// New vertex is added to list of vertices.
// List of active cells is updated, iCell removed, two daughters added
// and their properties set with help of MC sampling (TFoam_Explore)
// Returns Code RC=-1 of buffer limit is reached,  fLastCe=fnBuf.

   Double_t xdiv;
   Int_t   kBest;

   if(fLastCe+1 >= fNCells) Error("Divide", "Buffer limit is reached, fLastCe=fnBuf \n");

   cell->SetStat(0); // reset cell as inactive
   fNoAct--;

   xdiv  = cell->GetXdiv();
   kBest = cell->GetBest();
   if( kBest<0 || kBest>=fDim ) Error("Divide", "Wrong kBest \n");

   //////////////////////////////////////////////////////////////////
   //           define two daughter cells (active)                 //
   //////////////////////////////////////////////////////////////////

   Int_t d1 = CellFill(1,   cell);
   Int_t d2 = CellFill(1,   cell);
   cell->SetDau0((fCells[d1]));
   cell->SetDau1((fCells[d2]));
   Explore( (fCells[d1]) );
   Explore( (fCells[d2]) );
   return 1;
} // TFoam_Divide


//_________________________________________________________________________________________
void TFoam::MakeActiveList()
{
// Internal subrogram used by Initialize.
// It finds out number of active cells fNoAct,
// creates list of active cell fCellsAct and primary cumulative fPrimAcu.
// They are used during the MC generation to choose randomly an active cell.

   Long_t n, iCell;
   Double_t sum;
   // flush previous result
   if(fPrimAcu  != 0) delete [] fPrimAcu;
   if(fCellsAct != 0) delete fCellsAct;

   // Allocate tables of active cells
   fCellsAct = new TRefArray();

   // Count Active cells and find total Primary
   // Fill-in tables of active cells

   fPrime = 0.0; n = 0;
   for(iCell=0; iCell<=fLastCe; iCell++) { 
      if (fCells[iCell]->GetStat()==1) {
         fPrime += fCells[iCell]->GetPrim();
         fCellsAct->Add(fCells[iCell]);
         n++;
      }
   }

   if(fNoAct != n)  Error("MakeActiveList", "Wrong fNoAct               \n"  );
   if(fPrime == 0.) Error("MakeActiveList", "Integrand function is zero  \n"  );

   fPrimAcu  = new  Double_t[fNoAct]; // cumulative primary for MC generation
   if( fCellsAct==0 || fPrimAcu==0 ) Error("MakeActiveList", "Cant allocate fCellsAct or fPrimAcu \n");

   sum =0.0;
   for(iCell=0; iCell<fNoAct; iCell++) {
      sum = sum + ( (TFoamCell *) (fCellsAct->At(iCell)) )->GetPrim()/fPrime;
      fPrimAcu[iCell]=sum;
   }

} //MakeActiveList

//__________________________________________________________________________________________
void TFoam::ResetPseRan(TRandom *PseRan)
{
// User may optionally reset random number generator using this method
// Usually it is done when FOAM object is restored from the disk.
// IMPORTANT: this method deletes existing  random number generator registered in the FOAM object.
// In particular such an object is created by the streamer during the disk-read operation.

   if(fPseRan) {
      Info("ResetPseRan", "Resetting random number generator  \n");
      delete fPseRan;
   }
   SetPseRan(PseRan);
}

//__________________________________________________________________________________________
void TFoam::SetRho(TFoamIntegrand *fun)
{
// User may use this method to set (register) random number generator used by
// the given instance of the FOAM event generator. Note that single r.n. generator
// may serve several FOAM objects.

   if (fun)
      fRho=fun;
   else
      Error("SetRho", "Bad function \n" );
}

//__________________________________________________________________________________________
void TFoam::ResetRho(TFoamIntegrand *fun)
{
// User may optionally reset the distribution using this method
// Usually it is done when FOAM object is restored from the disk.
// IMPORTANT: this method deletes existing  distribution object registered in the FOAM object.
// In particular such an object is created by the streamer diring the disk-read operation.
// This method is used only in very special cases, because the distribution in most cases
// should be "owned" by the FOAM object and should not be replaced by another one after initialization.

   if(fRho) {
      Info("ResetRho", "!!! Resetting distribution function  !!!\n");
      delete fRho;
   }
   SetRho(fun);
}

//__________________________________________________________________________________________
void TFoam::SetRhoInt(void *fun)
{
// User may use this to set pointer to the global function (not descending
// from TFoamIntegrand) serving as a distribution for FOAM.
// It is useful for simple interactive applications.
// Note that persistency for FOAM object will not work in the case of such
// a distribution.

   const char *namefcn = gCint->Getp2f2funcname(fun); //name of integrand function
   if(namefcn) {
      fMethodCall=new TMethodCall();
      fMethodCall->InitWithPrototype(namefcn, "Int_t, Double_t *");
   }
   fRho=0;
}

//__________________________________________________________________________________________
Double_t TFoam::Eval(Double_t *xRand)
{
// Internal subprogram.
// Evaluates distribution to be generated.

   Double_t result;

   if(!fRho) {   //interactive mode
      Long_t paramArr[3];
      paramArr[0]=(Long_t)fDim;
      paramArr[1]=(Long_t)xRand;
      fMethodCall->SetParamPtrs(paramArr);
      fMethodCall->Execute(result);
   } else {       //compiled mode
      result=fRho->Density(fDim,xRand);
   }

   return result;
}

//___________________________________________________________________________________________
void TFoam::GenerCel2(TFoamCell *&pCell)
{
// Internal subprogram.
// Return randomly chosen active cell with probability equal to its
// contribution into total driver integral using interpolation search.

   Long_t  lo, hi, hit;
   Double_t fhit, flo, fhi;
   Double_t random;

   random=fPseRan->Rndm();
   lo  = 0;              hi =fNoAct-1;
   flo = fPrimAcu[lo];  fhi=fPrimAcu[hi];
   while(lo+1<hi) {
      hit = lo + (Int_t)( (hi-lo)*(random-flo)/(fhi-flo)+0.5);
      if (hit<=lo)
         hit = lo+1;
      else if(hit>=hi)
         hit = hi-1;
      fhit=fPrimAcu[hit];
      if (fhit>random) {
         hi = hit;
         fhi = fhit;
      } else {
         lo = hit;
         flo = fhit;
      }
   }
   if (fPrimAcu[lo]>random)
      pCell = (TFoamCell *) fCellsAct->At(lo);
   else
      pCell = (TFoamCell *) fCellsAct->At(hi);
}       // TFoam::GenerCel2


//___________________________________________________________________________________________
void TFoam::MakeEvent(void)
{
// User subprogram.
// It generates randomly point/vector according to user-defined distribution.
// Prior initialization with help of Initialize() is mandatory.
// Generated MC point/vector is available using GetMCvect and the MC weight with GetMCwt.
// MC point is generated with wt=1 or with variable weight, see OptRej switch.

   Int_t      j;
   Double_t   wt,dx,mcwt;
   TFoamCell *rCell;
   //
   //********************** MC LOOP STARS HERE **********************
ee0:
   GenerCel2(rCell);   // choose randomly one cell

   MakeAlpha();

   TFoamVect  cellPosi(fDim); TFoamVect  cellSize(fDim);
   rCell->GetHcub(cellPosi,cellSize);
   for(j=0; j<fDim; j++)
      fMCvect[j]= cellPosi[j] +fAlpha[j]*cellSize[j];
   dx = rCell->GetVolume();      // Cartesian volume of the Cell
   //  weight average normalized to PRIMARY integral over the cell

   wt=dx*Eval(fMCvect);

   mcwt = wt / rCell->GetPrim();  // PRIMARY controls normalization
   fNCalls++;
   fMCwt   =  mcwt;
   // accumulation of statistics for the main MC weight
   fSumWt  += mcwt;           // sum of Wt
   fSumWt2 += mcwt*mcwt;      // sum of Wt**2
   fNevGen++;                 // sum of 1d0
   fWtMax  =  TMath::Max(fWtMax, mcwt);   // maximum wt
   fWtMin  =  TMath::Min(fWtMin, mcwt);   // minimum wt
   fMCMonit->Fill(mcwt);
   fHistWt->Fill(mcwt,1.0);          // histogram
   //*******  Optional rejection ******
   if(fOptRej == 1) {
      Double_t random;
      random=fPseRan->Rndm();
      if( fMaxWtRej*random > fMCwt) goto ee0;  // Wt=1 events, internal rejection
      if( fMCwt<fMaxWtRej ) {
         fMCwt = 1.0;                  // normal Wt=1 event
      } else {
         fMCwt = fMCwt/fMaxWtRej;    // weight for overweighted events! kept for debug
         fSumOve += fMCwt-fMaxWtRej; // contribution of overweighted
      }
   }
   //********************** MC LOOP ENDS HERE **********************
} // MakeEvent

//_________________________________________________________________________________
void TFoam::GetMCvect(Double_t *MCvect)
{
// User may get generated MC point/vector with help of this method

   for ( Int_t k=0 ; k<fDim ; k++) *(MCvect +k) = fMCvect[k];
}//GetMCvect

//___________________________________________________________________________________
Double_t TFoam::GetMCwt(void)
{
// User may get weight MC weight using this method

   return(fMCwt);
}
//___________________________________________________________________________________
void TFoam::GetMCwt(Double_t &mcwt)
{
// User may get weight MC weight using this method

   mcwt=fMCwt;
}

//___________________________________________________________________________________
Double_t TFoam::MCgenerate(Double_t *MCvect)
{
// User subprogram which generates MC event and returns MC weight

   MakeEvent();
   GetMCvect(MCvect);
   return(fMCwt);
}//MCgenerate

//___________________________________________________________________________________
void TFoam::GetIntegMC(Double_t &mcResult, Double_t &mcError)
{
// User subprogram.
// It provides the value of the integral calculated from the averages of the MC run
// May be called after (or during) the MC run.

   Double_t mCerelat;
   mcResult = 0.0;
   mCerelat = 1.0;
   if (fNevGen>0) {
      mcResult = fPrime*fSumWt/fNevGen;
      mCerelat = sqrt( fSumWt2/(fSumWt*fSumWt) - 1/fNevGen);
   }
   mcError = mcResult *mCerelat;
}//GetIntegMC

//____________________________________________________________________________________
void  TFoam::GetIntNorm(Double_t& IntNorm, Double_t& Errel )
{
// User subprogram.
// It returns NORMALIZATION integral to be combined with the average weights
// and content of the histograms in order to get proper absolute normalization
// of the integrand and distributions.
// It can be called after initialization, before or during the MC run.

   if(fOptRej == 1) {    // Wt=1 events, internal rejection
      Double_t intMC,errMC;
      GetIntegMC(intMC,errMC);
      IntNorm = intMC;
      Errel   = errMC;
   } else {                // Wted events, NO internal rejection
      IntNorm = fPrime;
      Errel   = 0;
   }
}//GetIntNorm

//______________________________________________________________________________________
void  TFoam::GetWtParams(Double_t eps, Double_t &aveWt, Double_t &wtMax, Double_t &sigma)
{
// May be called optionally after the MC run.
// Returns various parameters of the MC weight for efficiency evaluation

   Double_t mCeff, wtLim;
   fMCMonit->GetMCeff(eps, mCeff, wtLim);
   wtMax = wtLim;
   aveWt = fSumWt/fNevGen;
   sigma = sqrt( fSumWt2/fNevGen -aveWt*aveWt );
}//GetmCeff

//_______________________________________________________________________________________
void TFoam::Finalize(Double_t& IntNorm, Double_t& Errel)
{
// May be called optionally by the user after the MC run.
// It provides normalization and also prints some information/statistics on the MC run.

   GetIntNorm(IntNorm,Errel);
   Double_t mcResult,mcError;
   GetIntegMC(mcResult,mcError);
   Double_t mCerelat= mcError/mcResult;
   //
   if(fChat>0) {
      Double_t eps = 0.0005;
      Double_t mCeff, mcEf2, wtMax, aveWt, sigma;
      GetWtParams(eps, aveWt, wtMax, sigma);
      mCeff=0;
      if(wtMax>0.0) mCeff=aveWt/wtMax;
      mcEf2 = sigma/aveWt;
      Double_t driver = fCells[0]->GetDriv();
      //
      BXOPE;
      BXTXT("****************************************");
      BXTXT("******     TFoam::Finalize       ******");
      BXTXT("****************************************");
      BX1I("    NevGen",fNevGen, "Number of generated events in the MC generation   ");
      BX1I("    nCalls",fNCalls, "Total number of function calls                    ");
      BXTXT("----------------------------------------");
      BX1F("     AveWt",aveWt,    "Average MC weight                      ");
      BX1F("     WtMin",fWtMin,  "Minimum MC weight (absolute)           ");
      BX1F("     WtMax",fWtMax,  "Maximum MC weight (absolute)           ");
      BXTXT("----------------------------------------");
      BX1F("    XPrime",fPrime,  "Primary total integral, R_prime        ");
      BX1F("    XDiver",driver,   "Driver  total integral, R_loss         ");
      BXTXT("----------------------------------------");
      BX2F("    IntMC", mcResult,  mcError,      "Result of the MC Integral");
      BX1F(" mCerelat", mCerelat,  "Relative error of the MC integral      ");
      BX1F(" <w>/WtMax",mCeff,     "MC efficiency, acceptance rate");
      BX1F(" Sigma/<w>",mcEf2,     "MC efficiency, variance/ave_wt");
      BX1F("     WtMax",wtMax,     "WtMax(esp= 0.0005)            ");
      BX1F("     Sigma",sigma,     "variance of MC weight         ");
      if(fOptRej==1) {
         Double_t avOve=fSumOve/fSumWt;
         BX1F("<OveW>/<W>",avOve,     "Contrib. of events wt>MaxWtRej");
      }
      BXCLO;
   }
}  // Finalize

//_____________________________________________________________________________________
void  TFoam::SetInhiDiv(Int_t iDim, Int_t InhiDiv)
{
// This can be called before Initialize, after setting kDim
// It defines which variables are excluded in the process of the cell division.
// For example 'FoamX->SetInhiDiv(1, 1);' inhibits division of y-variable.
// The resulting map of cells in 2-dim. case will look as follows:
//BEGIN_HTML <!--
/* -->
<img src="gif/foam_Map2.gif">
<!--*/
// -->END_HTML

   if(fDim==0) Error("TFoam","SetInhiDiv: fDim=0 \n");
   if(fInhiDiv == 0) {
      fInhiDiv = new Int_t[ fDim ];
      for(Int_t i=0; i<fDim; i++) fInhiDiv[i]=0;
   }
   //
   if( ( 0<=iDim) && (iDim<fDim)) {
      fInhiDiv[iDim] = InhiDiv;
   } else
      Error("SetInhiDiv:","Wrong iDim \n");
}//SetInhiDiv

//______________________________________________________________________________________
void  TFoam::SetXdivPRD(Int_t iDim, Int_t len, Double_t xDiv[])
{
// This should be called before Initialize, after setting  kDim
// It predefines values of the cell division for certain variable iDim.
// For example setting 3 predefined division lines using:
//     xDiv[0]=0.30; xDiv[1]=0.40; xDiv[2]=0.65;
//     FoamX->SetXdivPRD(0,3,xDiv);
// results in the following 2-dim. pattern of the cells:
//BEGIN_HTML <!--
/* -->
<img src="gif/foam_Map3.gif">
<!--*/
// -->END_HTML

   Int_t i;

   if(fDim<=0)  Error("SetXdivPRD", "fDim=0 \n");
   if(   len<1 )  Error("SetXdivPRD", "len<1 \n");
   // allocate list of pointers, if it was not done before
   if(fXdivPRD == 0) {
      fXdivPRD = new TFoamVect*[fDim];
      for(i=0; i<fDim; i++)  fXdivPRD[i]=0;
   }
  // set division list for direction iDim in H-cubic space!!!
   if( ( 0<=iDim) && (iDim<fDim)) {
      fOptPRD =1;      // !!!!
      if( fXdivPRD[iDim] != 0)
         Error("SetXdivPRD", "Second allocation of XdivPRD not allowed \n");
      fXdivPRD[iDim] = new TFoamVect(len); // allocate list of division points
      for(i=0; i<len; i++) {
         (*fXdivPRD[iDim])[i]=xDiv[i]; // set list of division points
      }
   } else {
      Error("SetXdivPRD", "Wrong iDim  \n");
   }
   // Priting predefined division points
   cout<<" SetXdivPRD, idim= "<<iDim<<"  len= "<<len<<"   "<<endl;
   for(i=0; i<len; i++) {
      if (iDim < fDim) cout<< (*fXdivPRD[iDim])[i] <<"  ";
   }
   cout<<endl;
   for(i=0; i<len; i++)  cout<< xDiv[i] <<"   ";
   cout<<endl;
   //
}//SetXdivPRD

//_______________________________________________________________________________________
void TFoam::CheckAll(Int_t level)
{
//  User utility, miscellaneous and debug.
//  Checks all pointers in the tree of cells. This is useful autodiagnostic.
//  level=0, no printout, failures causes STOP
//  level=1, printout, failures lead to WARNINGS only

   Int_t errors, warnings;
   TFoamCell *cell;
   Long_t iCell;

   errors = 0; warnings = 0;
   if (level==1) cout << "///////////////////////////// FOAM_Checks /////////////////////////////////" << endl;
   for(iCell=1; iCell<=fLastCe; iCell++) {
      cell = fCells[iCell];
      //  checking general rules
      if( ((cell->GetDau0()==0) && (cell->GetDau1()!=0) ) ||
         ((cell->GetDau1()==0) && (cell->GetDau0()!=0) ) ) {
         errors++;
         if (level==1) Error("CheckAll","ERROR: Cell's no %ld has only one daughter \n",iCell);
      }
      if( (cell->GetDau0()==0) && (cell->GetDau1()==0) && (cell->GetStat()==0) ) {
         errors++;
         if (level==1) Error("CheckAll","ERROR: Cell's no %ld  has no daughter and is inactive \n",iCell);
      }
      if( (cell->GetDau0()!=0) && (cell->GetDau1()!=0) && (cell->GetStat()==1) ) {
         errors++;
         if (level==1) Error("CheckAll","ERROR: Cell's no %ld has two daughters and is active \n",iCell);
      }

      // checking parents
      if( (cell->GetPare())!=fCells[0] ) { // not child of the root
         if ( (cell != cell->GetPare()->GetDau0()) && (cell != cell->GetPare()->GetDau1()) ) {
            errors++;
            if (level==1) Error("CheckAll","ERROR: Cell's no %ld parent not pointing to this cell\n ",iCell);
         }
      }

      // checking daughters
      if(cell->GetDau0()!=0) {
         if(cell != (cell->GetDau0())->GetPare()) {
            errors++;
            if (level==1)  Error("CheckAll","ERROR: Cell's no %ld daughter 0 not pointing to this cell \n",iCell);
         }
      }
      if(cell->GetDau1()!=0) {
         if(cell != (cell->GetDau1())->GetPare()) {
            errors++;
            if (level==1) Error("CheckAll","ERROR: Cell's no %ld daughter 1 not pointing to this cell \n",iCell);
         }
      }
   }// loop after cells;

   // Check for empty cells
   for(iCell=0; iCell<=fLastCe; iCell++) {
      cell = fCells[iCell];
      if( (cell->GetStat()==1) && (cell->GetDriv()==0) ) {
         warnings++;
         if(level==1) Warning("CheckAll", "Warning: Cell no. %ld is active but empty \n", iCell);
      }
   }
   // summary
   if(level==1){
      Info("CheckAll","Check has found %d errors and %d warnings \n",errors, warnings);
   }
   if(errors>0){
      Info("CheckAll","Check - found total %d  errors \n",errors);
   }
} // Check

//________________________________________________________________________________________
void TFoam::PrintCells(void)
{
// Prints geometry of ALL cells of the FOAM

   Long_t iCell;

   for(iCell=0; iCell<=fLastCe; iCell++) {
      cout<<"Cell["<<iCell<<"]={ ";
      //cout<<"  "<< fCells[iCell]<<"  ";  // extra DEBUG
      cout<<endl;
      fCells[iCell]->Print("1");
      cout<<"}"<<endl;
   }
}

//_________________________________________________________________________________________
void TFoam::RootPlot2dim(Char_t *filename)
{
// Debugging tool which plots 2-dimensional cells as rectangles
// in C++ format readable for root

   ofstream outfile(filename, ios::out);
   Double_t   x1,y1,x2,y2,x,y;
   Long_t    iCell;
   Double_t offs =0.1;
   Double_t lpag   =1-2*offs;
   outfile<<"{" << endl;
   outfile<<"cMap = new TCanvas(\"Map1\",\" Cell Map \",600,600);"<<endl;
   //
   outfile<<"TBox*a=new TBox();"<<endl;
   outfile<<"a->SetFillStyle(0);"<<endl;  // big frame
   outfile<<"a->SetLineWidth(4);"<<endl;
   outfile<<"a->SetLineColor(2);"<<endl;
   outfile<<"a->DrawBox("<<offs<<","<<offs<<","<<(offs+lpag)<<","<<(offs+lpag)<<");"<<endl;
   //
   outfile<<"TText*t=new TText();"<<endl;  // text for numbering
   outfile<<"t->SetTextColor(4);"<<endl;
   if(fLastCe<51)
      outfile<<"t->SetTextSize(0.025);"<<endl;  // text for numbering
   else if(fLastCe<251)
      outfile<<"t->SetTextSize(0.015);"<<endl;
   else
      outfile<<"t->SetTextSize(0.008);"<<endl;
   //
   outfile<<"TBox*b=new TBox();"<<endl;  // single cell
   outfile <<"b->SetFillStyle(0);"<<endl;
   //
   if(fDim==2 && fLastCe<=2000) {
      TFoamVect  cellPosi(fDim); TFoamVect  cellSize(fDim);
      outfile << "// =========== Rectangular cells  ==========="<< endl;
      for(iCell=1; iCell<=fLastCe; iCell++) {
         if( fCells[iCell]->GetStat() == 1) {
            fCells[iCell]->GetHcub(cellPosi,cellSize);
            x1 = offs+lpag*(        cellPosi[0]); y1 = offs+lpag*(        cellPosi[1]);
            x2 = offs+lpag*(cellPosi[0]+cellSize[0]); y2 = offs+lpag*(cellPosi[1]+cellSize[1]);
            //     cell rectangle
            if(fLastCe<=2000)
            outfile<<"b->DrawBox("<<x1<<","<<y1<<","<<x2<<","<<y2<<");"<<endl;
            //     cell number
            if(fLastCe<=250) {
               x = offs+lpag*(cellPosi[0]+0.5*cellSize[0]); y = offs+lpag*(cellPosi[1]+0.5*cellSize[1]);
               outfile<<"t->DrawText("<<x<<","<<y<<","<<"\""<<iCell<<"\""<<");"<<endl;
            }
         }
      }
      outfile<<"// ============== End Rectangles ==========="<< endl;
   }//kDim=2
   //
   //
   outfile << "}" << endl;
   outfile.close();
}

void TFoam::LinkCells()
{
// Void function for backward compatibility

   Info("LinkCells", "VOID function for backward compatibility \n");
   return;
}

////////////////////////////////////////////////////////////////////////////////
//       End of Class TFoam                                                   //
////////////////////////////////////////////////////////////////////////////////
<|MERGE_RESOLUTION|>--- conflicted
+++ resolved
@@ -251,33 +251,19 @@
       delete [] fCells;
    }
    if (fCellsAct) delete fCellsAct ; // WVE FIX LEAK
-<<<<<<< HEAD
-   delete [] fRvec;    //double[]
-   delete [] fAlpha;   //double[]
-   delete [] fMCvect;  //double[]
-   delete [] fPrimAcu; //double[]
-   delete [] fMaskDiv; //int[]
-   delete [] fInhiDiv; //int[]
-=======
    if (fRvec)    delete [] fRvec;    //double[]
    if (fAlpha)   delete [] fAlpha;   //double[]
    if (fMCvect)  delete [] fMCvect;  //double[]
    if (fPrimAcu) delete [] fPrimAcu; //double[]
    if (fMaskDiv) delete [] fMaskDiv; //int[]
    if (fInhiDiv) delete [] fInhiDiv; //int[]
->>>>>>> 84c4c19c
  
    if( fXdivPRD!= 0) {
       for(i=0; i<fDim; i++) delete fXdivPRD[i]; // TFoamVect*[]
       delete [] fXdivPRD;
    }
-<<<<<<< HEAD
-   delete fMCMonit;
-   delete fHistWt;
-=======
    if (fMCMonit) delete fMCMonit;
    if (fHistWt)  delete fHistWt;
->>>>>>> 84c4c19c
 
    // delete histogram arrays
    if (fHistEdg) { 
