// @(#)root/minuit:$Id$
// Author: Anna Kreshuk 04/03/2005

/*************************************************************************
 * Copyright (C) 1995-2005, Rene Brun and Fons Rademakers.               *
 * All rights reserved.                                                  *
 *                                                                       *
 * For the licensing terms see $ROOTSYS/LICENSE.                         *
 * For the list of contributors see $ROOTSYS/README/CREDITS.             *
 *************************************************************************/

#include "TLinearFitter.h"
#include "TMath.h"
#include "TDecompChol.h"
#include "TGraph.h"
#include "TGraph2D.h"
#include "TMultiGraph.h"
#include "TRandom2.h"
#include "TObjString.h"
#include "TF2.h"
#include "TH1.h"
#include "TList.h"


ClassImp(TLinearFitter)

//////////////////////////////////////////////////////////////////////////
//
// The Linear Fitter - fitting functions that are LINEAR IN PARAMETERS
//
// Linear fitter is used to fit a set of data points with a linear
// combination of specified functions. Note, that "linear" in the name
// stands only for the model dependency on parameters, the specified
// functions can be nonlinear.
// The general form of this kind of model is
//
//          y(x) = a[0] + a[1]*f[1](x)+...a[n]*f[n](x)
//
// Functions f are fixed functions of x. For example, fitting with a
// polynomial is linear fitting in this sense.
//
//                         The fitting method
//
// The fit is performed using the Normal Equations method with Cholesky
// decomposition.
//
//                         Why should it be used?
//
// The linear fitter is considerably faster than general non-linear
// fitters and doesn't require to set the initial values of parameters.
//
//                          Using the fitter:
//
// 1.Adding the data points:
//  1.1 To store or not to store the input data?
//      - There are 2 options in the constructor - to store or not
//        store the input data. The advantages of storing the data
//        are that you'll be able to reset the fitting model without
//        adding all the points again, and that for very large sets
//        of points the chisquare is calculated more precisely.
//        The obvious disadvantage is the amount of memory used to
//        keep all the points.
//      - Before you start adding the points, you can change the
//        store/not store option by StoreData() method.
//  1.2 The data can be added:
//      - simply point by point - AddPoint() method
//      - an array of points at once:
//        If the data is already stored in some arrays, this data
//        can be assigned to the linear fitter without physically
//        coping bytes, thanks to the Use() method of
//        TVector and TMatrix classes - AssignData() method
//
// 2.Setting the formula
//  2.1 The linear formula syntax:
//      -Additive parts are separated by 2 plus signes "++"
//       --for example "1 ++ x" - for fitting a straight line
//      -All standard functions, undrestood by TFormula, can be used
//       as additive parts
//       --TMath functions can be used too
//      -Functions, used as additive parts, shouldn't have any parameters,
//       even if those parameters are set.
//       --for example, if normalizing a sum of a gaus(0, 1) and a
//         gaus(0, 2), don't use the built-in "gaus" of TFormula,
//         because it has parameters, take TMath::Gaus(x, 0, 1) instead.
//      -Polynomials can be used like "pol3", .."polN"
//      -If fitting a more than 3-dimensional formula, variables should
//       be numbered as follows:
//       -- x[0], x[1], x[2]... For example, to fit  "1 ++ x[0] ++ x[1] ++ x[2] ++ x[3]*x[3]"
//  2.2 Setting the formula:
//    2.2.1 If fitting a 1-2-3-dimensional formula, one can create a
//          TF123 based on a linear expression and pass this function
//          to the fitter:
//          --Example:
//            TLinearFitter *lf = new TLinearFitter();
//            TF2 *f2 = new TF2("f2", "x ++ y ++ x*x*y*y", -2, 2, -2, 2);
//            lf->SetFormula(f2);
//          --The results of the fit are then stored in the function,
//            just like when the TH1::Fit or TGraph::Fit is used
//          --A linear function of this kind is by no means different
//            from any other function, it can be drawn, evaluated, etc.
//
//          --For multidimensional fitting, TFormulas of the form:
//            x[0]++...++x[n] can be used
//    2.2.2 There is no need to create the function if you don't want to,
//          the formula can be set by expression:
//          --Example:
//            // 2 is the number of dimensions
//            TLinearFitter *lf = new TLinearFitter(2);
//            lf->SetFormula("x ++ y ++ x*x*y*y");
//
//    2.2.3 The fastest functions to compute are polynomials and hyperplanes.
//          --Polynomials are set the usual way: "pol1", "pol2",...
//          --Hyperplanes are set by expression "hyp3", "hyp4", ...
//          ---The "hypN" expressions only work when the linear fitter
//             is used directly, not through TH1::Fit or TGraph::Fit.
//             To fit a graph or a histogram with a hyperplane, define
//             the function as "1++x++y".
//          ---A constant term is assumed for a hyperplane, when using
//             the "hypN" expression, so "hyp3" is in fact fitting with
//             "1++x++y++z" function.
//          --Fitting hyperplanes is much faster than fitting other
//            expressions so if performance is vital, calculate the
//            function values beforehand and give them to the fitter
//            as variables
//          --Example:
//            You want to fit "sin(x)|cos(2*x)" very fast. Calculate
//            sin(x) and cos(2*x) beforehand and store them in array *data.
//            Then:
//            TLinearFitter *lf=new TLinearFitter(2, "hyp2");
//            lf->AssignData(npoint, 2, data, y);
//
//  2.3 Resetting the formula
//    2.3.1 If the input data is stored (or added via AssignData() function),
//          the fitting formula can be reset without re-adding all the points.
//          --Example:
//            TLinearFitter *lf=new TLinearFitter("1++x++x*x");
//            lf->AssignData(n, 1, x, y, e);
//            lf->Eval()
//            //looking at the parameter significance, you see,
//            // that maybe the fit will improve, if you take out
//            // the constant term
//            lf->SetFormula("x++x*x");
//            lf->Eval();
//            ...
//    2.3.2 If the input data is not stored, the fitter will have to be
//          cleared and the data will have to be added again to try a
//          different formula.
//
// 3.Accessing the fit results
//  3.1 There are methods in the fitter to access all relevant information:
//      --GetParameters, GetCovarianceMatrix, etc
//      --the t-values of parameters and their significance can be reached by
//        GetParTValue() and GetParSignificance() methods
//  3.2 If fitting with a pre-defined TF123, the fit results are also
//      written into this function.
//
///////////////////////////////////////////////////////////////////////////
// 4.Robust fitting - Least Trimmed Squares regression (LTS)
//   Outliers are atypical(by definition), infrequant observations; data points
//   which do not appear to follow the characteristic distribution of the rest
//   of the data. These may reflect genuine properties of the underlying
//   phenomenon(variable), or be due to measurement errors or anomalies which
//   shouldn't be modelled. (StatSoft electronic textbook)
//
//   Even a single gross outlier can greatly influence the results of least-
//   squares fitting procedure, and in this case use of robust(resistant) methods
//   is recommended.
//
//   The method implemented here is based on the article and algorithm:
//   "Computing LTS Regression for Large Data Sets" by
//   P.J.Rousseeuw and Katrien Van Driessen
//   The idea of the method is to find the fitting coefficients for a subset
//   of h observations (out of n) with the smallest sum of squared residuals.
//   The size of the subset h should lie between (npoints + nparameters +1)/2
//   and n, and represents the minimal number of good points in the dataset.
//   The default value is set to (npoints + nparameters +1)/2, but of course
//   if you are sure that the data contains less outliers it's better to change
//   h according to your data.
//
//   To perform a robust fit, call EvalRobust() function instead of Eval() after
//   adding the points and setting the fitting function.
//   Note, that standard errors on parameters are not computed!
//
//////////////////////////////////////////////////////////////////////////



//______________________________________________________________________________
TLinearFitter::TLinearFitter() :
TVirtualFitter(),
   fParams(),
   fParCovar(),
   fTValues(),
   fDesign(),
   fDesignTemp(),
   fDesignTemp2(),
   fDesignTemp3(),
   fAtb(),
   fAtbTemp(),
   fAtbTemp2(),
   fAtbTemp3(),
   fFunctions(),
   fY(),
   fX(),
   fE(),
   fVal()
{
   //default c-tor, input data is stored
   //If you don't want to store the input data,
   //run the function StoreData(kFALSE) after constructor

   fChisquare =0;
   fNpoints   =0;
   fNdim      =0;
   fY2        =0;
   fY2Temp    =0;
   fNfixed    =0;
   fIsSet     =kFALSE;
   fFormula   =0;
   fFixedParams=0;
   fSpecial   =0;
   fInputFunction=0;
   fStoreData =kTRUE;
   fRobust    =kFALSE;
   fNfunctions = 0;
   fFormulaSize = 0;
   fH = 0; 
}

//______________________________________________________________________________
TLinearFitter::TLinearFitter(Int_t ndim) : 
   fVal() 
{
   //The parameter stands for number of dimensions in the fitting formula
   //The input data is stored. If you don't want to store the input data,
   //run the function StoreData(kFALSE) after constructor

   fNdim    =ndim;
   fNpoints =0;
   fY2      =0;
   fY2Temp  =0;
   fNfixed  =0;
   fFixedParams=0;
   fFormula =0;
   fIsSet   =kFALSE;
   fChisquare=0;
   fSpecial  =0;
   fInputFunction=0;
   fStoreData=kTRUE;
   fRobust = kFALSE;
   fNfunctions = 0;
   fFormulaSize = 0;
   fH = 0; 
}

//______________________________________________________________________________
TLinearFitter::TLinearFitter(Int_t ndim, const char *formula, Option_t *opt)
{
   //First parameter stands for number of dimensions in the fitting formula
   //Second parameter is the fitting formula: see class description for formula syntax
   //Options:
   //The option is to store or not to store the data
   //If you don't want to store the data, choose "" for the option, or run
   //StoreData(kFalse) member function after the constructor

   fNdim=ndim;
   fNpoints=0;
   fChisquare=0;
   fY2=0;
   fNfixed=0;
   fFixedParams=0;
   fSpecial=0;
   fInputFunction=0;
   fFormula = 0;
   TString option=opt;
   option.ToUpper();
   if (option.Contains("D"))
      fStoreData=kTRUE;
   else
      fStoreData=kFALSE;
   fRobust=kFALSE;
   SetFormula(formula);
}

//______________________________________________________________________________
TLinearFitter::TLinearFitter(TFormula *function, Option_t *opt)
{
   //This constructor uses a linear function. How to create it?
   //TFormula now accepts formulas of the following kind:
   //TFormula("f", "x++y++z++x*x") or
   //TFormula("f", "x[0]++x[1]++x[2]*x[2]");
   //Other than the look, it's in no
   //way different from the regular formula, it can be evaluated,
   //drawn, etc.
   //The option is to store or not to store the data
   //If you don't want to store the data, choose "" for the option, or run
   //StoreData(kFalse) member function after the constructor

   fNdim=function->GetNdim();
   if (!function->IsLinear()){
      Int_t number=function->GetNumber();
      if (number<299 || number>310){
         Error("TLinearFitter", "Trying to fit with a nonlinear function");
         return;
      }
   }
   fNpoints=0;
   fChisquare=0;
   fY2=0;
   fNfixed=0;
   fFixedParams=0;
   fSpecial=0;
   fFormula = 0;
   TString option=opt;
   option.ToUpper();
   if (option.Contains("D"))
      fStoreData=kTRUE;
   else
      fStoreData=kFALSE;
   fIsSet=kTRUE;
   fRobust=kFALSE;
   fInputFunction=0;

   SetFormula(function);
}

//______________________________________________________________________________
TLinearFitter::TLinearFitter(const TLinearFitter& tlf) :
   TVirtualFitter(tlf),
   fParams(tlf.fParams),
   fParCovar(tlf.fParCovar),
   fTValues(tlf.fTValues),
   fParSign(tlf.fParSign),
   fDesign(tlf.fDesign),
   fDesignTemp(tlf.fDesignTemp),
   fDesignTemp2(tlf.fDesignTemp2),
   fDesignTemp3(tlf.fDesignTemp3),
   fAtb(tlf.fAtb),
   fAtbTemp(tlf.fAtbTemp),
   fAtbTemp2(tlf.fAtbTemp2),
   fAtbTemp3(tlf.fAtbTemp3),
   fFunctions( * (TObjArray *)tlf.fFunctions.Clone()), 
   fY(tlf.fY),
   fY2(tlf.fY2),
   fY2Temp(tlf.fY2Temp),
   fX(tlf.fX),
   fE(tlf.fE),
   fInputFunction(tlf.fInputFunction), 
   fNpoints(tlf.fNpoints),
   fNfunctions(tlf.fNfunctions),
   fFormulaSize(tlf.fFormulaSize),
   fNdim(tlf.fNdim),
   fNfixed(tlf.fNfixed),
   fSpecial(tlf.fSpecial),
   fFormula(0),
   fIsSet(tlf.fIsSet),
   fStoreData(tlf.fStoreData),
   fChisquare(tlf.fChisquare),
   fH(tlf.fH),
   fRobust(tlf.fRobust),
   fFitsample(tlf.fFitsample), 
   fFixedParams(0)
{
   // Copy ctor

   // make a deep  copy of managed objects
   // fFormula, fFixedParams and fFunctions

   if ( tlf.fFixedParams && fNfixed > 0 ) {
      fFixedParams=new Bool_t[fNfixed];
      for(Int_t i=0; i<fNfixed; ++i) 
         fFixedParams[i]=tlf.fFixedParams[i];
   }
   if (tlf.fFormula) { 
      fFormula = new char[fFormulaSize+1]; 
<<<<<<< HEAD
      strcpy(fFormula,tlf.fFormula);
=======
      strlcpy(fFormula,tlf.fFormula,fFormulaSize+1);
>>>>>>> 84c4c19c
   }

}


//______________________________________________________________________________
TLinearFitter::~TLinearFitter()
{
   // Linear fitter cleanup.

   if (fFormula) { 
      delete [] fFormula;
      fFormula = 0;
   }
   if (fFixedParams) { 
      delete [] fFixedParams;
      fFixedParams = 0;
   }
   fInputFunction = 0;
   fFunctions.Delete();

}

//______________________________________________________________________________
TLinearFitter& TLinearFitter::operator=(const TLinearFitter& tlf) 
{
   // Assignment operator

   if(this!=&tlf) {
      TVirtualFitter::operator=(tlf);
      fParams.ResizeTo(tlf.fParams);      fParams=tlf.fParams;
      fParCovar.ResizeTo(tlf.fParCovar);  fParCovar=tlf.fParCovar;
      fTValues.ResizeTo(tlf.fTValues);    fTValues=tlf.fTValues;
      fParSign.ResizeTo(tlf.fParSign);    fParSign=tlf.fParSign;
      fDesign.ResizeTo(tlf.fDesign);                fDesign=tlf.fDesign;
      fDesignTemp.ResizeTo(tlf.fDesignTemp);        fDesignTemp=tlf.fDesignTemp;
      fDesignTemp2.ResizeTo(tlf.fDesignTemp2);      fDesignTemp2=tlf.fDesignTemp2;
      fDesignTemp3.ResizeTo(tlf.fDesignTemp3);      fDesignTemp3=tlf.fDesignTemp3;
      fAtb.ResizeTo(tlf.fAtb);            fAtb=tlf.fAtb;
      fAtbTemp.ResizeTo(tlf.fAtbTemp);    fAtbTemp=tlf.fAtbTemp;
      fAtbTemp2.ResizeTo(tlf.fAtbTemp2);    fAtbTemp2=tlf.fAtbTemp2;
      fAtbTemp3.ResizeTo(tlf.fAtbTemp3);    fAtbTemp3=tlf.fAtbTemp3;
      
      if (fFormula) delete [] fFormula;  
      fFormula = 0; 
      if (tlf.fFormula) { 
         fFormula = new char[fFormulaSize+1]; 
<<<<<<< HEAD
         strcpy(fFormula,tlf.fFormula);
=======
         strlcpy(fFormula,tlf.fFormula,fFormulaSize+1);
>>>>>>> 84c4c19c
      }

      if (fFixedParams)   delete [] fFixedParams;
      fFixedParams = 0; 
      if ( tlf.fFixedParams && fNfixed > 0 ) {
         fFixedParams=new Bool_t[tlf.fNfixed];
         for(Int_t i=0; i<tlf.fNfixed; ++i) 
            fFixedParams[i]=tlf.fFixedParams[i];
      }

      fFunctions.Delete(); 
      fFunctions= *(TObjArray*) tlf.fFunctions.Clone();
      fY=tlf.fY;
      fY2=tlf.fY2;
      fY2Temp=tlf.fY2Temp;
      fX=tlf.fX;
      fE=tlf.fE;
      fInputFunction=(TFormula*)tlf.fInputFunction;
      fNpoints=tlf.fNpoints;
      fNfunctions=tlf.fNfunctions;
      fFormulaSize=tlf.fFormulaSize;
      fNdim=tlf.fNdim;
      fNfixed=tlf.fNfixed;
      fSpecial=tlf.fSpecial;
      fIsSet=tlf.fIsSet;
      fStoreData=tlf.fStoreData;
      fChisquare=tlf.fChisquare;
      fH=tlf.fH;
      fRobust=tlf.fRobust;
      fFitsample=tlf.fFitsample;
   } 
   return *this;
}

//______________________________________________________________________________
void TLinearFitter::Add(TLinearFitter *tlf)
{
//Add another linear fitter to this linear fitter. Points and Design matrices
//are added, but the previos fitting results (if any) are deleted.
//Fitters must have same formulas (this is not checked). Fixed parameters are not changed

   fParams.Zero();
   fParCovar.Zero();
   fTValues.Zero();
   fParSign.Zero();

   fDesign += tlf->fDesign;

   fDesignTemp += tlf->fDesignTemp;
   fDesignTemp2 += tlf->fDesignTemp2;
   fDesignTemp3 += tlf->fDesignTemp3;
   fAtb += tlf->fAtb;
   fAtbTemp += tlf->fAtbTemp;
   fAtbTemp2 += tlf->fAtbTemp2;
   fAtbTemp3 += tlf->fAtbTemp3;

   if (fStoreData){
      Int_t size=fY.GetNoElements();
      Int_t newsize = fNpoints+tlf->fNpoints;
      if (size<newsize){
         fY.ResizeTo(newsize);
         fE.ResizeTo(newsize);
         fX.ResizeTo(newsize, fNdim);
      }
      for (Int_t i=fNpoints; i<newsize; i++){
         fY(i)=tlf->fY(i-fNpoints);
         fE(i)=tlf->fE(i-fNpoints);
         for (Int_t j=0; j<fNdim; j++){
            fX(i,j)=tlf->fX(i-fNpoints, j);
         }
      }
   }
   fY2 += tlf->fY2;
   fY2Temp += tlf->fY2Temp;
   fNpoints += tlf->fNpoints;  
   //fInputFunction=(TFormula*)tlf.fInputFunction->Clone();

   fChisquare=0;
   fH=0;
   fRobust=0;   
}

//______________________________________________________________________________
void TLinearFitter::AddPoint(Double_t *x, Double_t y, Double_t e)
{
   //Adds 1 point to the fitter.
   //First parameter stands for the coordinates of the point, where the function is measured
   //Second parameter - the value being fitted
   //Third parameter - weight(measurement error) of this point (=1 by default)

   Int_t size;
   fNpoints++;
   if (fStoreData){
      size=fY.GetNoElements();
      if (size<fNpoints){
         fY.ResizeTo(fNpoints+fNpoints/2);
         fE.ResizeTo(fNpoints+fNpoints/2);
         fX.ResizeTo(fNpoints+fNpoints/2, fNdim);
      }

      Int_t j=fNpoints-1;
      fY(j)=y;
      fE(j)=e;
      for (Int_t i=0; i<fNdim; i++)
         fX(j,i)=x[i];
   }
   //add the point to the design matrix, if the formula has been set
   // (LM: why condition !fRobust ?? - remove it to fix Coverity 11602)
   // when 100< fSpecial < 200 (Polynomial) fFunctions is not empty
   // (see implementation of SetFormula method)
   if (fFunctions.IsEmpty()&&(!fInputFunction)&&(fSpecial<=200)){
      Error("AddPoint", "Point can't be added, because the formula hasn't been set");
      return; 
   }
   if (!fRobust) AddToDesign(x, y, e);
}

//______________________________________________________________________________
void TLinearFitter::AssignData(Int_t npoints, Int_t xncols, Double_t *x, Double_t *y, Double_t *e)
{
   //This function is to use when you already have all the data in arrays
   //and don't want to copy them into the fitter. In this function, the Use() method
   //of TVectorD and TMatrixD is used, so no bytes are physically moved around.
   //First parameter - number of points to fit
   //Second parameter - number of variables in the model
   //Third parameter - the variables of the model, stored in the following way:
   //(x0(0), x1(0), x2(0), x3(0), x0(1), x1(1), x2(1), x3(1),...

   if (npoints<fNpoints){
      Error("AddData", "Those points are already added");
      return;
   }
   Bool_t same=kFALSE;
   if (fX.GetMatrixArray()==x && fY.GetMatrixArray()==y){
      if (e){
         if (fE.GetMatrixArray()==e)
            same=kTRUE;
      }
   }

   fX.Use(npoints, xncols, x);
   fY.Use(npoints, y);
   if (e)
      fE.Use(npoints, e);
   else {
      fE.ResizeTo(npoints);
      fE=1;
   }
   Int_t xfirst;
   if (!fFunctions.IsEmpty() || fInputFunction ||  fSpecial>200) {
      if (same)
         xfirst=fNpoints;

      else
         xfirst=0;
      for (Int_t i=xfirst; i<npoints; i++)
         AddToDesign(TMatrixDRow(fX, i).GetPtr(), fY(i), fE(i));
   }
   fNpoints=npoints;
}

//______________________________________________________________________________
void TLinearFitter::AddToDesign(Double_t *x, Double_t y, Double_t e)
{
   //Add a point to the AtA matrix and to the Atb vector.



   Int_t i, j, ii;
   y/=e;

//   Double_t fVal[1000];

   if ((fSpecial>100)&&(fSpecial<200)){
      //polynomial fitting
      Int_t npar=fSpecial-100;
      fVal[0]=1;
      for (i=1; i<npar; i++)
         fVal[i]=fVal[i-1]*x[0];
<<<<<<< HEAD
      for (i=0; i<npar; i++)
         fVal[i]/=e;
   } else {
      if (fSpecial>200){
         //Hyperplane fitting. Constant term is added
         Int_t npar=fSpecial-201;
         fVal[0]=1./e;
         for (i=0; i<npar; i++)
            fVal[i+1]=x[i]/e;
      } else {
         //general case
         for (ii=0; ii<fNfunctions; ii++){
            if (!fFunctions.IsEmpty()){
               TFormula *f1 = (TFormula*)(fFunctions.UncheckedAt(ii));
               fVal[ii]=f1->EvalPar(x)/e;
            } else {
               TFormula *f=(TFormula*)fInputFunction->GetLinearPart(ii);
               fVal[ii]=f->EvalPar(x)/e;
            }
=======
      for (i=0; i<npar; i++)
         fVal[i]/=e;
   } else if (fSpecial>200){
      //Hyperplane fitting. Constant term is added
      Int_t npar=fSpecial-201;
      fVal[0]=1./e;
      for (i=0; i<npar; i++)
         fVal[i+1]=x[i]/e;
   } else {
      //general case
      for (ii=0; ii<fNfunctions; ii++){
         if (!fFunctions.IsEmpty()){
            TFormula *f1 = (TFormula*)(fFunctions.UncheckedAt(ii));
            fVal[ii]=f1->EvalPar(x)/e;
         } else {
            TFormula *f=(TFormula*)fInputFunction->GetLinearPart(ii);
            fVal[ii]=f->EvalPar(x)/e;
>>>>>>> 84c4c19c
         }
      }
   }
   //additional matrices for numerical stability
   for (i=0; i<fNfunctions; i++){
      for (j=0; j<i; j++)
         fDesignTemp3(j, i)+=fVal[i]*fVal[j];
      fDesignTemp3(i, i)+=fVal[i]*fVal[i];
      fAtbTemp3(i)+=fVal[i]*y;

   }
   fY2Temp+=y*y;
   fIsSet=kTRUE;

   if (fNpoints % 100 == 0 && fNpoints>100){
      fDesignTemp2+=fDesignTemp3;
      fDesignTemp3.Zero();
      fAtbTemp2+=fAtbTemp3;
      fAtbTemp3.Zero();
      if (fNpoints % 10000 == 0 && fNpoints>10000){
         fDesignTemp+=fDesignTemp2;
         fDesignTemp2.Zero();
         fAtbTemp+=fAtbTemp2;
         fAtbTemp2.Zero();
         fY2+=fY2Temp;
         fY2Temp=0;
         if (fNpoints % 1000000 == 0 && fNpoints>1000000){
            fDesign+=fDesignTemp;
            fDesignTemp.Zero();
            fAtb+=fAtbTemp;
            fAtbTemp.Zero();
         }
      }
   }
}

//______________________________________________________________________________
void TLinearFitter::AddTempMatrices()
{
   if (fDesignTemp3.GetNrows()>0){
      fDesignTemp2+=fDesignTemp3;
      fDesignTemp+=fDesignTemp2;
      fDesign+=fDesignTemp;
      fDesignTemp3.Zero();
      fDesignTemp2.Zero();
      fDesignTemp.Zero();
      fAtbTemp2+=fAtbTemp3;
      fAtbTemp+=fAtbTemp2;
      fAtb+=fAtbTemp;
      fAtbTemp3.Zero();
      fAtbTemp2.Zero();
      fAtbTemp.Zero();
      
      fY2+=fY2Temp;
      fY2Temp=0;
      }
}

//______________________________________________________________________________
void TLinearFitter::Clear(Option_t * /*option*/)
{
   //Clears everything. Used in TH1::Fit and TGraph::Fit().

   fParams.Clear();
   fParCovar.Clear();
   fTValues.Clear();
   fParSign.Clear();
   fDesign.Clear();
   fDesignTemp.Clear();
   fDesignTemp2.Clear();
   fDesignTemp3.Clear();
   fAtb.Clear();
   fAtbTemp.Clear();
   fAtbTemp2.Clear();
   fAtbTemp3.Clear();
   fFunctions.Clear();
   fInputFunction=0;
   fY.Clear();
   fX.Clear();
   fE.Clear();

   fNpoints=0;
   fNfunctions=0;
   fFormulaSize=0;
   fNdim=0;
   if (fFormula) delete [] fFormula;
   fFormula=0;
   fIsSet=0;
   if (fFixedParams) delete [] fFixedParams;
   fFixedParams=0;

   fChisquare=0;
   fY2=0;
   fSpecial=0;
   fRobust=kFALSE;
   fFitsample.Clear();
}

//______________________________________________________________________________
void TLinearFitter::ClearPoints()
{
   //To be used when different sets of points are fitted with the same formula.

   fDesign.Zero();
   fAtb.Zero();
   fDesignTemp.Zero();
   fDesignTemp2.Zero();
   fDesignTemp3.Zero();
   fAtbTemp.Zero();
   fAtbTemp2.Zero();
   fAtbTemp3.Zero();

   fParams.Zero();
   fParCovar.Zero();
   fTValues.Zero();
   fParSign.Zero();

   for (Int_t i=0; i<fNfunctions; i++)
      fFixedParams[i]=0;
   fChisquare=0;
   fNpoints=0;

}

//______________________________________________________________________________
void TLinearFitter::Chisquare()
{
   //Calculates the chisquare.

   Int_t i, j;
   Double_t sumtotal2;
   Double_t temp, temp2;

   if (!fStoreData){
      sumtotal2 = 0;
      for (i=0; i<fNfunctions; i++){
         for (j=0; j<i; j++){
            sumtotal2 += 2*fParams(i)*fParams(j)*fDesign(j, i);
         }
         sumtotal2 += fParams(i)*fParams(i)*fDesign(i, i);
         sumtotal2 -= 2*fParams(i)*fAtb(i);
      }
      sumtotal2 += fY2;
   } else {
      sumtotal2 = 0;
      if (fInputFunction){
         for (i=0; i<fNpoints; i++){
            temp = fInputFunction->EvalPar(TMatrixDRow(fX, i).GetPtr());
            temp2 = (fY(i)-temp)*(fY(i)-temp);
            temp2 /= fE(i)*fE(i);
            sumtotal2 += temp2;
         }
      } else {
         sumtotal2 = 0;
         Double_t val[100];
         for (Int_t point=0; point<fNpoints; point++){
            temp = 0;
            if ((fSpecial>100)&&(fSpecial<200)){
               Int_t npar = fSpecial-100;
               val[0] = 1;
               for (i=1; i<npar; i++)
                  val[i] = val[i-1]*fX(point, 0);
               for (i=0; i<npar; i++)
                  temp += fParams(i)*val[i];
            } else {
               if (fSpecial>200) {
                  //hyperplane case
                  Int_t npar = fSpecial-201;
                  temp+=fParams(0);
                  for (i=0; i<npar; i++)
                     temp += fParams(i+1)*fX(point, i);
               } else {
                  for (j=0; j<fNfunctions; j++) {
                     TFormula *f1 = (TFormula*)(fFunctions.UncheckedAt(j));
                     val[j] = f1->EvalPar(TMatrixDRow(fX, point).GetPtr());
                     temp += fParams(j)*val[j];
                  }
               }
            }
         temp2 = (fY(point)-temp)*(fY(point)-temp);
         temp2 /= fE(point)*fE(point);
         sumtotal2 += temp2;
         }
      }
   }
   fChisquare = sumtotal2;

}

//______________________________________________________________________________
void TLinearFitter::ComputeTValues()
{
   // Computes parameters' t-values and significance

   for (Int_t i=0; i<fNfunctions; i++){
      fTValues(i) = fParams(i)/(TMath::Sqrt(fParCovar(i, i)));
      fParSign(i) = 2*(1-TMath::StudentI(TMath::Abs(fTValues(i)),fNpoints-fNfunctions+fNfixed));
   }
}

//______________________________________________________________________________
Int_t TLinearFitter::Eval()
{
   // Perform the fit and evaluate the parameters
   // Returns 0 if the fit is ok, 1 if there are errors

   Double_t e;
   if (fFunctions.IsEmpty()&&(!fInputFunction)&&(fSpecial<=200)){
      Error("TLinearFitter::Eval", "The formula hasn't been set");
      return 1;
   }
   //
   fParams.ResizeTo(fNfunctions);
   fTValues.ResizeTo(fNfunctions);
   fParSign.ResizeTo(fNfunctions);
   fParCovar.ResizeTo(fNfunctions,fNfunctions);

   fChisquare=0;

   if (!fIsSet){
      Bool_t update = UpdateMatrix();
      if (!update){
         //no points to fit
         fParams.Zero();
         fParCovar.Zero();
         fTValues.Zero();
         fParSign.Zero();
         fChisquare=0;
         if (fInputFunction){
            fInputFunction->SetParameters(fParams.GetMatrixArray());
            for (Int_t i=0; i<fNfunctions; i++)
               ((TF1*)fInputFunction)->SetParError(i, 0);
            ((TF1*)fInputFunction)->SetChisquare(0);
            ((TF1*)fInputFunction)->SetNDF(0);
            ((TF1*)fInputFunction)->SetNumberFitPoints(0);
         }
         return 1;
      }
   }
  
   AddTempMatrices();

//fixing fixed parameters, if there are any
   Int_t i, ii, j=0;
   if (fNfixed>0){
      for (ii=0; ii<fNfunctions; ii++)
         fDesignTemp(ii, fNfixed) = fAtb(ii);
      for (i=0; i<fNfunctions; i++){
         if (fFixedParams[i]){
            for (ii=0; ii<i; ii++)
               fDesignTemp(ii, j) = fDesign(ii, i);
            for (ii=i; ii<fNfunctions; ii++)
               fDesignTemp(ii, j) = fDesign(i, ii);
            j++;
            for (ii=0; ii<fNfunctions; ii++){
               fAtb(ii)-=fParams(i)*(fDesignTemp(ii, j-1));
            }
         }
      }
      for (i=0; i<fNfunctions; i++){
         if (fFixedParams[i]){
            for (ii=0; ii<fNfunctions; ii++){
               fDesign(ii, i) = 0;
               fDesign(i, ii) = 0;
            }
            fDesign (i, i) = 1;
            fAtb(i) = fParams(i);
         }
      }
   }

   TDecompChol chol(fDesign);
   Bool_t ok;
   TVectorD coef(fNfunctions);
   coef=chol.Solve(fAtb, ok);
   if (!ok){
      Error("Eval","Matrix inversion failed");
      fParams.Zero();
      fParCovar.Zero();
      fTValues.Zero();
      fParSign.Zero();
      if (fInputFunction){
         fInputFunction->SetParameters(fParams.GetMatrixArray());
         if (fInputFunction->InheritsFrom(TF1::Class())){
            ((TF1*)fInputFunction)->SetChisquare(0);
            ((TF1*)fInputFunction)->SetNDF(fNpoints-fNfunctions+fNfixed);
            ((TF1*)fInputFunction)->SetNumberFitPoints(fNpoints);
         }
      }
      return 1;
   }
   fParams=coef;
   fParCovar=chol.Invert();

   if (fInputFunction){
      fInputFunction->SetParameters(fParams.GetMatrixArray());
      if (fInputFunction->InheritsFrom(TF1::Class())){
         for (i=0; i<fNfunctions; i++){
            e = TMath::Sqrt(fParCovar(i, i));
            ((TF1*)fInputFunction)->SetParError(i, e);
         }
         if (!fObjectFit)
            ((TF1*)fInputFunction)->SetChisquare(GetChisquare());
         ((TF1*)fInputFunction)->SetNDF(fNpoints-fNfunctions+fNfixed);
         ((TF1*)fInputFunction)->SetNumberFitPoints(fNpoints);
         }
   }

   //if parameters were fixed, change the design matrix back as it was before fixing
   j = 0;
   if (fNfixed>0){
      for (i=0; i<fNfunctions; i++){
         if (fFixedParams[i]){
            for (ii=0; ii<i; ii++){
               fDesign(ii, i) = fDesignTemp(ii, j);
               fAtb(ii) = fDesignTemp(ii, fNfixed);
            }
            for (ii=i; ii<fNfunctions; ii++){
               fDesign(i, ii) = fDesignTemp(ii, j);
               fAtb(ii) = fDesignTemp(ii, fNfixed);
            }
            j++;
         }
      }
   }
   return 0;
}

//______________________________________________________________________________
void TLinearFitter::FixParameter(Int_t ipar)
{
   //Fixes paramter #ipar at its current value.

   if (fParams.NonZeros()<1){
      Error("FixParameter", "no value available to fix the parameter");
      return;
   }
   if (ipar>fNfunctions || ipar<0){
      Error("FixParameter", "illegal parameter value");
      return;
   }
   if (fNfixed==fNfunctions) {
      Error("FixParameter", "no free parameters left");
      return;
   }
   if (!fFixedParams)
      fFixedParams = new Bool_t[fNfunctions];
   fFixedParams[ipar] = 1;
   fNfixed++;
}

//______________________________________________________________________________
void TLinearFitter::FixParameter(Int_t ipar, Double_t parvalue)
{
   //Fixes parameter #ipar at value parvalue.

   if (ipar>fNfunctions || ipar<0){
      Error("FixParameter", "illegal parameter value");
      return;
   }
   if (fNfixed==fNfunctions) {
      Error("FixParameter", "no free parameters left");
      return;
   }
   if(!fFixedParams)
      fFixedParams = new Bool_t[fNfunctions];
   fFixedParams[ipar] = 1;
   if (fParams.GetNoElements()<fNfunctions)
      fParams.ResizeTo(fNfunctions);
   fParams(ipar) = parvalue;
   fNfixed++;
}

//______________________________________________________________________________
void TLinearFitter::ReleaseParameter(Int_t ipar)
{
   //Releases parameter #ipar.

   if (ipar>fNfunctions || ipar<0){
      Error("ReleaseParameter", "illegal parameter value");
      return;
   }
   if (!fFixedParams[ipar]){
      Warning("ReleaseParameter","This parameter is not fixed\n");
      return;
   } else {
      fFixedParams[ipar] = 0;
      fNfixed--;
   }
}

//______________________________________________________________________________
void TLinearFitter::GetAtbVector(TVectorD &v)
{
   //Get the Atb vector - a vector, used for internal computations
   
   if (v.GetNoElements()!=fAtb.GetNoElements())
      v.ResizeTo(fAtb.GetNoElements());
   v = fAtb;
}

//______________________________________________________________________________
Double_t TLinearFitter::GetChisquare()
{
   // Get the Chisquare.

   if (fChisquare > 1e-16)
      return fChisquare;
   else {
      Chisquare();
      return fChisquare;
   }
}

//______________________________________________________________________________
void TLinearFitter::GetConfidenceIntervals(Int_t n, Int_t ndim, const Double_t *x, Double_t *ci, Double_t cl)
{
//Computes point-by-point confidence intervals for the fitted function
//Parameters:
//n - number of points
//ndim - dimensions of points
//x - points, at which to compute the intervals, for ndim > 1
//    should be in order: (x0,y0, x1, y1, ... xn, yn)
//ci - computed intervals are returned in this array
//cl - confidence level, default=0.95
//
//NOTE, that this method can only be used when the fitting function inherits from a TF1,
//so it's not possible when the fitting function was set as a string or as a pure TFormula

   if (fInputFunction){
      Double_t *grad = new Double_t[fNfunctions];
      Double_t *sum_vector = new Double_t[fNfunctions];
      Double_t c=0;
      Int_t df = fNpoints-fNfunctions+fNfixed;
      Double_t t = TMath::StudentQuantile(0.5 + cl/2, df);
      Double_t chidf = TMath::Sqrt(fChisquare/df);

      for (Int_t ipoint=0; ipoint<n; ipoint++){
         c=0;
         ((TF1*)(fInputFunction))->GradientPar(x+ndim*ipoint, grad);
         //multiply the covariance matrix by gradient
         for (Int_t irow=0; irow<fNfunctions; irow++){
            sum_vector[irow]=0;
            for (Int_t icol=0; icol<fNfunctions; icol++){
               sum_vector[irow]+=fParCovar(irow,icol)*grad[icol];
            }
         }
         for (Int_t i=0; i<fNfunctions; i++)
            c+=grad[i]*sum_vector[i];
         c=TMath::Sqrt(c);
         ci[ipoint]=c*t*chidf;
      }

      delete [] grad;
      delete [] sum_vector;
   }
}

//______________________________________________________________________________
void TLinearFitter::GetConfidenceIntervals(TObject *obj, Double_t cl)
{
//Computes confidence intervals at level cl. Default is 0.95
//The TObject parameter can be a TGraphErrors, a TGraph2DErrors or a TH123.
//For Graphs, confidence intervals are computed for each point,
//the value of the graph at that point is set to the function value at that
//point, and the graph y-errors (or z-errors) are set to the value of
//the confidence interval at that point
//For Histograms, confidence intervals are computed for each bin center
//The bin content of this bin is then set to the function value at the bin
//center, and the bin error is set to the confidence interval value.
//Allowed combinations:
//Fitted object               Passed object
//TGraph                      TGraphErrors, TH1
//TGraphErrors, AsymmErrors   TGraphErrors, TH1
//TH1                         TGraphErrors, TH1
//TGraph2D                    TGraph2DErrors, TH2
//TGraph2DErrors              TGraph2DErrors, TH2
//TH2                         TGraph2DErrors, TH2
//TH3                         TH3

   if (!fInputFunction) {
      Error("GetConfidenceIntervals", "The case of fitting not with a TFormula is not yet implemented");
      return;
   }

   //TGraph//////////////////

   if (obj->InheritsFrom(TGraph::Class())) {
      TGraph *gr = (TGraph*)obj;
      if (!gr->GetEY()){
         Error("GetConfidenceIntervals", "A TGraphErrors should be passed instead of a graph");
         return;
      }
      if (fObjectFit->InheritsFrom(TGraph2D::Class())){
         Error("GetConfidenceIntervals", "A TGraph2DErrors should be passed instead of a graph");
         return;
      }
      if (fObjectFit->InheritsFrom(TH1::Class())){
         if (((TH1*)(fObjectFit))->GetDimension()>1){
            Error("GetConfidenceIntervals", "A TGraph2DErrors or a TH23 should be passed instead of a graph");
            return;
         }
      }

      GetConfidenceIntervals(gr->GetN(),1,gr->GetX(), gr->GetEY(), cl);
      for (Int_t i=0; i<gr->GetN(); i++)
         gr->SetPoint(i, gr->GetX()[i], fInputFunction->Eval(gr->GetX()[i]));
   }

   //TGraph2D///////////////
   else if (obj->InheritsFrom(TGraph2D::Class())) {
      TGraph2D *gr2 = (TGraph2D*)obj;
      if (!gr2->GetEZ()){
         Error("GetConfidenceIntervals", "A TGraph2DErrors should be passed instead of a TGraph2D");
         return;
      }
      if (fObjectFit->InheritsFrom(TGraph::Class())){
         Error("GetConfidenceIntervals", "A TGraphErrors should be passed instead of a TGraph2D");
         return;
      }
      if (fObjectFit->InheritsFrom(TH1::Class())){
         if (((TH1*)(fObjectFit))->GetDimension()==1){
            Error("GetConfidenceIntervals", "A TGraphErrors or a TH1 should be passed instead of a graph");
            return;
         }
      }
      Double_t xy[2];
      Int_t np = gr2->GetN();
      Double_t *grad = new Double_t[fNfunctions];
      Double_t *sum_vector = new Double_t[fNfunctions];
      Double_t *x = gr2->GetX();
      Double_t *y = gr2->GetY();
      Double_t t = TMath::StudentQuantile(0.5 + cl/2, ((TF1*)(fInputFunction))->GetNDF());
      Double_t chidf = TMath::Sqrt(fChisquare/((TF1*)(fInputFunction))->GetNDF());
      Double_t c = 0;
      for (Int_t ipoint=0; ipoint<np; ipoint++){
         c=0;
         xy[0]=x[ipoint];
         xy[1]=y[ipoint];
         ((TF1*)(fInputFunction))->GradientPar(xy, grad);
         for (Int_t irow=0; irow<fNfunctions; irow++){
            sum_vector[irow]=0;
            for (Int_t icol=0; icol<fNfunctions; icol++)
               sum_vector[irow]+=fParCovar(irow, icol)*grad[icol];
         }
         for (Int_t i=0; i<fNfunctions; i++)
            c+=grad[i]*sum_vector[i];
         c=TMath::Sqrt(c);
         gr2->SetPoint(ipoint, xy[0], xy[1], fInputFunction->EvalPar(xy));
         gr2->GetEZ()[ipoint]=c*t*chidf;
      }
      delete [] grad;
      delete [] sum_vector;
   }

   //TH1////////////////////////
   else if (obj->InheritsFrom(TH1::Class())) {
      if (fObjectFit->InheritsFrom(TGraph::Class())){
         if (((TH1*)obj)->GetDimension()>1){
            Error("GetConfidenceIntervals", "Fitted graph and passed histogram have different number of dimensions");
            return;
         }
      }
      if (fObjectFit->InheritsFrom(TGraph2D::Class())){
         if (((TH1*)obj)->GetDimension()!=2){
            Error("GetConfidenceIntervals", "Fitted graph and passed histogram have different number of dimensions");
            return;
         }
      }
      if (fObjectFit->InheritsFrom(TH1::Class())){
         if (((TH1*)(fObjectFit))->GetDimension()!=((TH1*)(obj))->GetDimension()){
            Error("GetConfidenceIntervals", "Fitted and passed histograms have different number of dimensions");
            return;
         }
      }


      TH1 *hfit = (TH1*)obj;
      Double_t *grad = new Double_t[fNfunctions];
      Double_t *sum_vector = new Double_t[fNfunctions];
      Double_t x[3];
      Int_t hxfirst = hfit->GetXaxis()->GetFirst();
      Int_t hxlast  = hfit->GetXaxis()->GetLast();
      Int_t hyfirst = hfit->GetYaxis()->GetFirst();
      Int_t hylast  = hfit->GetYaxis()->GetLast();
      Int_t hzfirst = hfit->GetZaxis()->GetFirst();
      Int_t hzlast  = hfit->GetZaxis()->GetLast();

      TAxis *xaxis  = hfit->GetXaxis();
      TAxis *yaxis  = hfit->GetYaxis();
      TAxis *zaxis  = hfit->GetZaxis();
      Double_t t = TMath::StudentQuantile(0.5 + cl/2, ((TF1*)(fInputFunction))->GetNDF());
      Double_t chidf = TMath::Sqrt(fChisquare/((TF1*)(fInputFunction))->GetNDF());
      Double_t c=0;
      for (Int_t binz=hzfirst; binz<=hzlast; binz++){
         x[2]=zaxis->GetBinCenter(binz);
         for (Int_t biny=hyfirst; biny<=hylast; biny++) {
            x[1]=yaxis->GetBinCenter(biny);
            for (Int_t binx=hxfirst; binx<=hxlast; binx++) {
               x[0]=xaxis->GetBinCenter(binx);
               ((TF1*)(fInputFunction))->GradientPar(x, grad);
               c=0;
               for (Int_t irow=0; irow<fNfunctions; irow++){
                  sum_vector[irow]=0;
                  for (Int_t icol=0; icol<fNfunctions; icol++)
                     sum_vector[irow]+=fParCovar(irow, icol)*grad[icol];
               }
               for (Int_t i=0; i<fNfunctions; i++)
                  c+=grad[i]*sum_vector[i];
               c=TMath::Sqrt(c);
               hfit->SetBinContent(binx, biny, binz, fInputFunction->EvalPar(x));
               hfit->SetBinError(binx, biny, binz, c*t*chidf);
            }
         }
      }
      delete [] grad;
      delete [] sum_vector;
   }
   else {
      Error("GetConfidenceIntervals", "This object type is not supported");
      return;
   }
}

//______________________________________________________________________________
Double_t* TLinearFitter::GetCovarianceMatrix() const
{
//Returns covariance matrix

   Double_t *p = const_cast<Double_t*>(fParCovar.GetMatrixArray());
   return p;
}

//______________________________________________________________________________
void TLinearFitter::GetCovarianceMatrix(TMatrixD &matr)
{
//Returns covariance matrix

   if (matr.GetNrows()!=fNfunctions || matr.GetNcols()!=fNfunctions){
      matr.ResizeTo(fNfunctions, fNfunctions);
   }
   matr = fParCovar;
}

//______________________________________________________________________________
void TLinearFitter::GetDesignMatrix(TMatrixD &matr)
{
//Returns the internal design matrix
   if (matr.GetNrows()!=fNfunctions || matr.GetNcols()!=fNfunctions){
      matr.ResizeTo(fNfunctions, fNfunctions);
   }
   matr = fDesign;
}

//______________________________________________________________________________
void TLinearFitter::GetErrors(TVectorD &vpar)
{
//Returns parameter errors

   if (vpar.GetNoElements()!=fNfunctions) {
      vpar.ResizeTo(fNfunctions);
   }
   for (Int_t i=0; i<fNfunctions; i++)
      vpar(i) = TMath::Sqrt(fParCovar(i, i));

}

//______________________________________________________________________________
void TLinearFitter::GetParameters(TVectorD &vpar)
{
//Returns parameter values

   if (vpar.GetNoElements()!=fNfunctions) {
      vpar.ResizeTo(fNfunctions);
   }
   vpar=fParams;
}

//______________________________________________________________________________
Int_t TLinearFitter::GetParameter(Int_t ipar,char* name,Double_t& value,Double_t& /*verr*/,Double_t& /*vlow*/, Double_t& /*vhigh*/) const
{
//Returns the value and the name of the parameter #ipar
//NB: In the calling function he argument name must be set large enough

   if (ipar<0 || ipar>fNfunctions) {
      Error("GetParError", "illegal value of parameter");
      return 0;
   }
   value = fParams(ipar);
   if (fInputFunction)
      strcpy(name, fInputFunction->GetParName(ipar));
   else
      name = 0;
   return 1;
}


//______________________________________________________________________________
Double_t TLinearFitter::GetParError(Int_t ipar) const
{
//Returns the error of parameter #ipar

   if (ipar<0 || ipar>fNfunctions) {
      Error("GetParError", "illegal value of parameter");
      return 0;
   }

   return TMath::Sqrt(fParCovar(ipar, ipar));
}


//______________________________________________________________________________
const char *TLinearFitter::GetParName(Int_t ipar) const
{
//Returns name of parameter #ipar

   if (ipar<0 || ipar>fNfunctions) {
      Error("GetParError", "illegal value of parameter");
      return 0;
   }
   if (fInputFunction)
      return fInputFunction->GetParName(ipar);
   return "";
}

//______________________________________________________________________________
Double_t TLinearFitter::GetParTValue(Int_t ipar)
{
//Returns the t-value for parameter #ipar

   if (ipar<0 || ipar>fNfunctions) {
      Error("GetParTValue", "illegal value of parameter");
      return 0;
   }
   if (!fTValues.NonZeros())
      ComputeTValues();
   return fTValues(ipar);
}

//______________________________________________________________________________
Double_t TLinearFitter::GetParSignificance(Int_t ipar)
{
//Returns the significance of parameter #ipar

   if (ipar<0 || ipar>fNfunctions) {
      Error("GetParSignificance", "illegal value of parameter");
      return 0;
   }
   if (!fParSign.NonZeros())
      ComputeTValues();
   return fParSign(ipar);
}

//______________________________________________________________________________
void TLinearFitter::GetFitSample(TBits &bits)
{
//For robust lts fitting, returns the sample, on which the best fit was based

   if (!fRobust){
      Error("GetFitSample", "there is no fit sample in ordinary least-squares fit");
      return;
   }
   for (Int_t i=0; i<fNpoints; i++)
      bits.SetBitNumber(i, fFitsample.TestBitNumber(i));

}

//______________________________________________________________________________
Int_t TLinearFitter::Merge(TCollection *list)
{
   //Merge objects in list
   if (!list) return -1;
   TIter next(list);
   TLinearFitter *lfit = 0;
   while ((lfit = (TLinearFitter*)next())) {
      if (!lfit->InheritsFrom(TLinearFitter::Class())) {
         Error("Add","Attempt to add object of class: %s to a %s",lfit->ClassName(),this->ClassName());
         return -1;
      }
      Add(lfit);
   }
   return 0;   
}
//______________________________________________________________________________
void TLinearFitter::SetBasisFunctions(TObjArray * functions)
{
   //set the basis functions in case the fitting function is not 
   // set directly
   // The TLinearFitter will manage and delete the functions contained in the list

   fFunctions = *(functions);
   int size = fFunctions.GetEntries();

   fNfunctions=size;
   //change the size of design matrix
   fDesign.ResizeTo(size, size);
   fAtb.ResizeTo(size);
   fDesignTemp.ResizeTo(size, size);
   fDesignTemp2.ResizeTo(size, size);
   fDesignTemp3.ResizeTo(size, size);
   fAtbTemp.ResizeTo(size);
   fAtbTemp2.ResizeTo(size);
   fAtbTemp3.ResizeTo(size);
   if (fFixedParams)
      delete [] fFixedParams;
   fFixedParams=new Bool_t[size];
   fDesign.Zero();
   fAtb.Zero();
   fDesignTemp.Zero();
   fDesignTemp2.Zero();
   fDesignTemp3.Zero();
   fAtbTemp.Zero();
   fAtbTemp2.Zero();
   fAtbTemp3.Zero();
   fY2Temp=0;
   fY2=0;
   for (int i=0; i<size; i++)
      fFixedParams[i]=0;
   fIsSet=kFALSE;
   fChisquare=0;

}
   

//______________________________________________________________________________
void TLinearFitter::SetDim(Int_t ndim)
{
   //set the number of dimensions

   fNdim=ndim;
   fY.ResizeTo(ndim+1);
   fX.ResizeTo(ndim+1, ndim);
   fE.ResizeTo(ndim+1);

   fNpoints=0;
   fIsSet=kFALSE;
}

//______________________________________________________________________________
void TLinearFitter::SetFormula(const char *formula)
{
  //Additive parts should be separated by "++".
  //Examples (ai are parameters to fit):
  //1.fitting function: a0*x0 + a1*x1 + a2*x2
  //  input formula "x[0]++x[1]++x[2]"
  //2.TMath functions can be used:
  //  fitting function: a0*TMath::Gaus(x, 0, 1) + a1*y
  //  input formula:    "TMath::Gaus(x, 0, 1)++y"
  //fills the array of functions

   Int_t size, special = 0;
   Int_t i;
   Bool_t isHyper = kFALSE;
   //Int_t len = strlen(formula);
   if (fInputFunction)
      fInputFunction = 0;
   fFormulaSize = strlen(formula);
   fFormula = new char[fFormulaSize+1];
   strlcpy(fFormula, formula,fFormulaSize+1);
   fSpecial = 0;
   //in case of a hyperplane:
   char *fstring;
   fstring = (char *)strstr(fFormula, "hyp");
   if (fstring!=0){
      isHyper = kTRUE;
      fstring+=3;
      sscanf(fstring, "%d", &size);
      //+1 for the constant term
      size++;
      fSpecial=200+size;
   }

   if (fSpecial==0) {
      //in case it's not a hyperplane
      TString sstring(fFormula);
      sstring = sstring.ReplaceAll("++", 2, "|", 1);
      TString replaceformula;

      //count the number of functions

      TObjArray *oa = sstring.Tokenize("|");

      //change the size of functions array and clear it
      if (!fFunctions.IsEmpty())
         fFunctions.Clear();

      fNfunctions = oa->GetEntriesFast();
      fFunctions.Expand(fNfunctions);

      //check if the old notation of xi is used somewhere instead of x[i]
      char pattern[5];
      char replacement[6];
      for (i=0; i<fNdim; i++){
         snprintf(pattern,5, "x%d", i);
         snprintf(replacement,6, "x[%d]", i);
         sstring = sstring.ReplaceAll(pattern, Int_t(i/10)+2, replacement, Int_t(i/10)+4);
      }

      //fill the array of functions
      oa = sstring.Tokenize("|");
      for (i=0; i<fNfunctions; i++) {
         replaceformula = ((TObjString *)oa->UncheckedAt(i))->GetString();
         TFormula *f = new TFormula("f", replaceformula.Data());
         if (!f) {
            Error("TLinearFitter", "f_linear not allocated");
            return;
         }
         special=f->GetNumber();
         fFunctions.Add(f);
      }

      if ((fNfunctions==1)&&(special>299)&&(special<310)){
         //if fitting a polynomial
         size=special-299;
         fSpecial=100+size;
      } else
         size=fNfunctions;
      oa->Delete();
      delete oa;
   }
   fNfunctions=size;
   //change the size of design matrix
   fDesign.ResizeTo(size, size);
   fAtb.ResizeTo(size);
   fDesignTemp.ResizeTo(size, size);
   fDesignTemp2.ResizeTo(size, size);
   fDesignTemp3.ResizeTo(size, size);
   fAtbTemp.ResizeTo(size);
   fAtbTemp2.ResizeTo(size);
   fAtbTemp3.ResizeTo(size);
   if (fFixedParams)
      delete [] fFixedParams;
   fFixedParams=new Bool_t[size];
   fDesign.Zero();
   fAtb.Zero();
   fDesignTemp.Zero();
   fDesignTemp2.Zero();
   fDesignTemp3.Zero();
   fAtbTemp.Zero();
   fAtbTemp2.Zero();
   fAtbTemp3.Zero();
   fY2Temp=0;
   fY2=0;
   for (i=0; i<size; i++)
      fFixedParams[i]=0;
   fIsSet=kFALSE;
   fChisquare=0;

}

//______________________________________________________________________________
void TLinearFitter::SetFormula(TFormula *function)
{
   //Set the fitting function.

   Int_t special, size;
   fInputFunction=function;
   fNfunctions=fInputFunction->GetNpar();
   fSpecial = 0;
   special=fInputFunction->GetNumber();
   if (!fFunctions.IsEmpty())
      fFunctions.Delete();

   if ((special>299)&&(special<310)){
      //if fitting a polynomial
      size=special-299;
      fSpecial=100+size;
   } else
      size=fNfunctions;

   fNfunctions=size;
   //change the size of design matrix
   fDesign.ResizeTo(size, size);
   fAtb.ResizeTo(size);
   fDesignTemp.ResizeTo(size, size);
   fAtbTemp.ResizeTo(size);

   fDesignTemp2.ResizeTo(size, size);
   fDesignTemp3.ResizeTo(size, size);

   fAtbTemp2.ResizeTo(size);
   fAtbTemp3.ResizeTo(size);
   //
   if (fFixedParams)
      delete [] fFixedParams;
   fFixedParams=new Bool_t[size];
   fDesign.Zero();
   fAtb.Zero();
   fDesignTemp.Zero();
   fAtbTemp.Zero();

   fDesignTemp2.Zero();
   fDesignTemp3.Zero();

   fAtbTemp2.Zero();
   fAtbTemp3.Zero();
   fY2Temp=0;
   fY2=0;
   for (Int_t i=0; i<size; i++)
      fFixedParams[i]=0;
   //check if any parameters are fixed (not for pure TFormula)

   if (function->InheritsFrom(TF1::Class())){
      Double_t al,bl;
      for (Int_t i=0;i<fNfunctions;i++) {
         ((TF1*)function)->GetParLimits(i,al,bl);
         if (al*bl !=0 && al >= bl) {
            FixParameter(i, function->GetParameter(i));
         }
      }
   }

   fIsSet=kFALSE;
   fChisquare=0;

}

//______________________________________________________________________________
Bool_t TLinearFitter::UpdateMatrix()
{
   //Update the design matrix after the formula has been changed.

   if (fStoreData) {
      for (Int_t i=0; i<fNpoints; i++) {
         AddToDesign(TMatrixDRow(fX, i).GetPtr(), fY(i), fE(i));
      }
      return 1;
   } else
      return 0;

}

//______________________________________________________________________________
Int_t TLinearFitter::ExecuteCommand(const char *command, Double_t *args, Int_t /*nargs*/)
{
   //To use in TGraph::Fit and TH1::Fit().

   if (!strcmp(command, "FitGraph")){
      if (args)      return GraphLinearFitter(args[0]);
      else           return GraphLinearFitter(0);
   }
   if (!strcmp(command, "FitGraph2D")){
      if (args)      return Graph2DLinearFitter(args[0]);
      else           return Graph2DLinearFitter(0);
   }
   if (!strcmp(command, "FitMultiGraph")){
      if (args)     return  MultiGraphLinearFitter(args[0]);
      else          return  MultiGraphLinearFitter(0);
   }
   if (!strcmp(command, "FitHist"))       return HistLinearFitter();
//   if (!strcmp(command, "FitMultiGraph")) MultiGraphLinearFitter();

   return 0;
}

//______________________________________________________________________________
void TLinearFitter::PrintResults(Int_t level, Double_t /*amin*/) const
{
   // Level = 3 (to be consistent with minuit)  prints parameters and parameter
   // errors.

   if (level==3){
      if (!fRobust){
         printf("Fitting results:\nParameters:\nNO.\t\tVALUE\t\tERROR\n");
         for (Int_t i=0; i<fNfunctions; i++){
            printf("%d\t%e\t%e\n", i, fParams(i), TMath::Sqrt(fParCovar(i, i)));
         }
      } else {
         printf("Fitting results:\nParameters:\nNO.\t\tVALUE\n");
         for (Int_t i=0; i<fNfunctions; i++){
            printf("%d\t%e\n", i, fParams(i));
         }
      }
   }
}

//______________________________________________________________________________
Int_t TLinearFitter::GraphLinearFitter(Double_t h)
{
   //Used in TGraph::Fit().

   StoreData(kFALSE);
   TGraph *grr=(TGraph*)GetObjectFit();
   TF1 *f1=(TF1*)GetUserFunc();
   Foption_t fitOption=GetFitOption();

   //Int_t np=0;
   Double_t *x=grr->GetX();
   Double_t *y=grr->GetY();
   Double_t e;

   Int_t fitResult = 0;
   //set the fitting formula
   SetDim(1);
   SetFormula(f1);

   if (fitOption.Robust){
      fRobust=kTRUE;
      StoreData(kTRUE);
   }
   //put the points into the fitter
   Int_t n=grr->GetN();
   for (Int_t i=0; i<n; i++){
      if (!f1->IsInside(&x[i])) continue;
      e=grr->GetErrorY(i);
      if (e<0 || fitOption.W1)
         e=1;
      AddPoint(&x[i], y[i], e);
   }

   if (fitOption.Robust){
      return EvalRobust(h);
   }

   fitResult = Eval();

   //calculate the precise chisquare
   if (!fitResult){
      if (!fitOption.Nochisq){
         Double_t temp, temp2, sumtotal=0;
         for (Int_t i=0; i<n; i++){
            if (!f1->IsInside(&x[i])) continue;
            temp=f1->Eval(x[i]);
            temp2=(y[i]-temp)*(y[i]-temp);
            e=grr->GetErrorY(i);
            if (e<0 || fitOption.W1)
               e=1;
            temp2/=(e*e);
            
            sumtotal+=temp2;
         }
         fChisquare=sumtotal;
         f1->SetChisquare(fChisquare);
      }
   }
   return fitResult;
}

//______________________________________________________________________________
Int_t TLinearFitter::Graph2DLinearFitter(Double_t h)
{
   //Minimisation function for a TGraph2D
   StoreData(kFALSE);

   TGraph2D *gr=(TGraph2D*)GetObjectFit();
   TF2 *f2=(TF2*)GetUserFunc();

   Foption_t fitOption=GetFitOption();
   Int_t n        = gr->GetN();
   Double_t *gx   = gr->GetX();
   Double_t *gy   = gr->GetY();
   Double_t *gz   = gr->GetZ();
   Double_t x[2];
   Double_t z, e;
   Int_t fitResult=0;
   SetDim(2);
   SetFormula(f2);

   if (fitOption.Robust){
      fRobust=kTRUE;
      StoreData(kTRUE);
   }

   for (Int_t bin=0;bin<n;bin++) {
      x[0] = gx[bin];
      x[1] = gy[bin];
      if (!f2->IsInside(x)) {
         continue;
      }
      z   = gz[bin];
      e=gr->GetErrorZ(bin);
      if (e<0 || fitOption.W1)
         e=1;
      AddPoint(x, z, e);
   }

   if (fitOption.Robust){
      return EvalRobust(h);
   }

   fitResult = Eval();

   if (!fitResult){
      if (!fitOption.Nochisq){
         //calculate the precise chisquare
         Double_t temp, temp2, sumtotal=0;
         for (Int_t bin=0; bin<n; bin++){
            x[0] = gx[bin];
            x[1] = gy[bin];
            if (!f2->IsInside(x)) {
               continue;
            }
            z   = gz[bin];
            
            temp=f2->Eval(x[0], x[1]);
            temp2=(z-temp)*(z-temp);
            e=gr->GetErrorZ(bin);
            if (e<0 || fitOption.W1)
               e=1;
            temp2/=(e*e);
            
            sumtotal+=temp2;
         }
         fChisquare=sumtotal;
         f2->SetChisquare(fChisquare);
      }
   }
   return fitResult;
}

//______________________________________________________________________________
Int_t TLinearFitter::MultiGraphLinearFitter(Double_t h)
{
   //Minimisation function for a TMultiGraph
   Int_t n, i;
   Double_t *gx, *gy;
   Double_t e;
   TVirtualFitter *grFitter = TVirtualFitter::GetFitter();
   TMultiGraph *mg     = (TMultiGraph*)grFitter->GetObjectFit();
   TF1 *f1   = (TF1*)grFitter->GetUserFunc();
   Foption_t fitOption = grFitter->GetFitOption();
   Int_t fitResult=0;
   SetDim(1);

   if (fitOption.Robust){
      fRobust=kTRUE;
      StoreData(kTRUE);
   }
   SetFormula(f1);

   TGraph *gr;
   TIter next(mg->GetListOfGraphs());
   while ((gr = (TGraph*) next())) {
      n        = gr->GetN();
      gx   = gr->GetX();
      gy   = gr->GetY();
      for (i=0; i<n; i++){
         if (!f1->IsInside(&gx[i])) continue;
         e=gr->GetErrorY(i);
         if (e<0 || fitOption.W1)
            e=1;
         AddPoint(&gx[i], gy[i], e);
      }
   }

   if (fitOption.Robust){
      return EvalRobust(h);
   }

   fitResult = Eval();

   //calculate the chisquare
   if (!fitResult){
      if (!fitOption.Nochisq){
         Double_t temp, temp2, sumtotal=0;
         next.Reset();
         while((gr = (TGraph*)next())) {
            n        = gr->GetN();
            gx   = gr->GetX();
            gy   = gr->GetY();
            for (i=0; i<n; i++){
               if (!f1->IsInside(&gx[i])) continue;
               temp=f1->Eval(gx[i]);
               temp2=(gy[i]-temp)*(gy[i]-temp);
               e=gr->GetErrorY(i);
               if (e<0 || fitOption.W1)
                  e=1;
               temp2/=(e*e);
               
               sumtotal+=temp2;
            }
            
         }
         fChisquare=sumtotal;
         f1->SetChisquare(fChisquare);
      }
   }
   return fitResult;
}

//______________________________________________________________________________
Int_t TLinearFitter::HistLinearFitter()
{
   // Minimization function for H1s using a Chisquare method.

   StoreData(kFALSE);
   Double_t cu,eu;
   // Double_t dersum[100], grad[100];
   Double_t x[3];
   Int_t bin,binx,biny,binz;
   //   Axis_t binlow, binup, binsize;

   TH1 *hfit = (TH1*)GetObjectFit();
   TF1 *f1   = (TF1*)GetUserFunc();
   Int_t fitResult;
   Foption_t fitOption = GetFitOption();
   //SetDim(hfit->GetDimension());
   SetDim(f1->GetNdim());
   SetFormula(f1);

   Int_t hxfirst = GetXfirst();
   Int_t hxlast  = GetXlast();
   Int_t hyfirst = GetYfirst();
   Int_t hylast  = GetYlast();
   Int_t hzfirst = GetZfirst();
   Int_t hzlast  = GetZlast();
   TAxis *xaxis  = hfit->GetXaxis();
   TAxis *yaxis  = hfit->GetYaxis();
   TAxis *zaxis  = hfit->GetZaxis();

   for (binz=hzfirst;binz<=hzlast;binz++) {
      x[2]  = zaxis->GetBinCenter(binz);
      for (biny=hyfirst;biny<=hylast;biny++) {
         x[1]  = yaxis->GetBinCenter(biny);
         for (binx=hxfirst;binx<=hxlast;binx++) {
            x[0]  = xaxis->GetBinCenter(binx);
            if (!f1->IsInside(x)) continue;
            bin = hfit->GetBin(binx,biny,binz);
            cu  = hfit->GetBinContent(bin);
            if (f1->GetNdim() < hfit->GetDimension()) {
               if (hfit->GetDimension() > 2) cu = x[2];
               else                          cu = x[1];
            }
            if (fitOption.W1) {
               if (fitOption.W1==1 && cu == 0) continue;
               eu = 1;
            } else {
               eu  = hfit->GetBinError(bin);
               if (eu <= 0) continue;
            }
            AddPoint(x, cu, eu);
         }
      }
   }

   fitResult = Eval();

   if (!fitResult){
      if (!fitOption.Nochisq){
         Double_t temp, temp2, sumtotal=0;
         for (binz=hzfirst;binz<=hzlast;binz++) {
            x[2]  = zaxis->GetBinCenter(binz);
            for (biny=hyfirst;biny<=hylast;biny++) {
               x[1]  = yaxis->GetBinCenter(biny);
               for (binx=hxfirst;binx<=hxlast;binx++) {
                  x[0]  = xaxis->GetBinCenter(binx);
                  if (!f1->IsInside(x)) continue;
                  bin = hfit->GetBin(binx,biny,binz);
                  cu  = hfit->GetBinContent(bin);
                  
                  if (fitOption.W1) {
                     if (fitOption.W1==1 && cu == 0) continue;
                     eu = 1;
                  } else {
                     eu  = hfit->GetBinError(bin);
                     if (eu <= 0) continue;
                  }
                  temp=f1->EvalPar(x);
                  temp2=(cu-temp)*(cu-temp);
                  temp2/=(eu*eu);
                  sumtotal+=temp2;
               }
            }
         }
         
         fChisquare=sumtotal;
         f1->SetChisquare(fChisquare);
      }
   }
   return fitResult;
}

//____________________________________________________________________________
void TLinearFitter::Streamer(TBuffer &R__b)
{
   if (R__b.IsReading()) {
      Int_t old_matr_size = fNfunctions;
      R__b.ReadClassBuffer(TLinearFitter::Class(),this); 
      if (old_matr_size < fNfunctions) {
         fDesignTemp.ResizeTo(fNfunctions, fNfunctions);
         fAtbTemp.ResizeTo(fNfunctions);
         
         fDesignTemp2.ResizeTo(fNfunctions, fNfunctions);
         fDesignTemp3.ResizeTo(fNfunctions, fNfunctions);
         
         fAtbTemp2.ResizeTo(fNfunctions);
         fAtbTemp3.ResizeTo(fNfunctions);
      }
   } else {
      if (fAtb.NonZeros()==0) AddTempMatrices();
      R__b.WriteClassBuffer(TLinearFitter::Class(),this);
   }
} 

//______________________________________________________________________________
Int_t TLinearFitter::EvalRobust(Double_t h)
{
   //Finds the parameters of the fitted function in case data contains
   //outliers.
   //Parameter h stands for the minimal fraction of good points in the
   //dataset (h < 1, i.e. for 70% of good points take h=0.7).
   //The default value of h*Npoints is  (Npoints + Nparameters+1)/2
   //If the user provides a value of h smaller than above, default is taken
   //See class description for the algorithm details

   fRobust = kTRUE;
   Double_t kEps = 1e-13;
   Int_t nmini = 300;
   Int_t i, j, maxind=0, k, k1 = 500;
   Int_t nbest = 10;
   Double_t chi2 = -1;

   if (fFunctions.IsEmpty()&&(!fInputFunction)&&(fSpecial<=200)){
      Error("TLinearFitter::EvalRobust", "The formula hasn't been set");
      return 1;
   }


   Double_t *bestchi2 = new Double_t[nbest];
   for (i=0; i<nbest; i++)
      bestchi2[i]=1e30;

   Int_t hdef=Int_t((fNpoints+fNfunctions+1)/2);

   if (h<0.000001) fH = hdef;
   else if (h>0 && h<1 && fNpoints*h > hdef)
      fH = Int_t(fNpoints*h);
   else {
      Warning("Fitting:", "illegal value of H, default is taken");
      fH=hdef;
   }

   fDesign.ResizeTo(fNfunctions, fNfunctions);
   fAtb.ResizeTo(fNfunctions);
   fParams.ResizeTo(fNfunctions);

   Int_t *index = new Int_t[fNpoints];
   Double_t *residuals = new Double_t[fNpoints];

   if (fNpoints < 2*nmini) {
      //when number of cases is small

      //to store the best coefficients (columnwise)
      TMatrixD cstock(fNfunctions, nbest);
      for (k = 0; k < k1; k++) {
         CreateSubset(fNpoints, fH, index);
         chi2 = CStep(1, fH, residuals,index, index, -1, -1);
         chi2 = CStep(2, fH, residuals,index, index, -1, -1);
         maxind = TMath::LocMax(nbest, bestchi2);
         if (chi2 < bestchi2[maxind]) {
            bestchi2[maxind] = chi2;
            for (i=0; i<fNfunctions; i++)
               cstock(i, maxind) = fParams(i);
         }
      }

      //for the nbest best results, perform CSteps until convergence
      Int_t *bestindex = new Int_t[fH];
      Double_t currentbest;
      for (i=0; i<nbest; i++) {
         for (j=0; j<fNfunctions; j++)
            fParams(j) = cstock(j, i);
         chi2 = 1;
         while (chi2 > kEps) {
            chi2 = CStep(2, fH, residuals,index, index, -1, -1);
            if (TMath::Abs(chi2 - bestchi2[i]) < kEps)
               break;
            else
               bestchi2[i] = chi2;
         }
         currentbest = TMath::MinElement(nbest, bestchi2);
         if (chi2 <= currentbest + kEps) {
            for (j=0; j<fH; j++){
               bestindex[j]=index[j];
            }
            maxind = i;
         }
         for (j=0; j<fNfunctions; j++)
            cstock(j, i) = fParams(j);
      }
      //report the result with the lowest chisquare
      for (j=0; j<fNfunctions; j++)
         fParams(j) = cstock(j, maxind);
      fFitsample.SetBitNumber(fNpoints, kFALSE);
      for (j=0; j<fH; j++){
         //printf("bestindex[%d]=%d\n", j, bestindex[j]);
         fFitsample.SetBitNumber(bestindex[j]);
      }
      if (fInputFunction && fInputFunction->InheritsFrom(TF1::Class())) {
         ((TF1*)fInputFunction)->SetChisquare(bestchi2[maxind]);
         ((TF1*)fInputFunction)->SetNumberFitPoints(fH);
         ((TF1*)fInputFunction)->SetNDF(fH-fNfunctions);
      }
      delete [] index;
      delete [] bestindex;
      delete [] residuals;
      delete [] bestchi2;
      return 0;
   }
   //if n is large, the dataset should be partitioned
   Int_t indsubdat[5];
   for (i=0; i<5; i++)
      indsubdat[i] = 0;

   Int_t nsub = Partition(nmini, indsubdat);
   Int_t hsub;

   Int_t sum = TMath::Min(nmini*5, fNpoints);

   Int_t *subdat = new Int_t[sum]; //to store the indices of selected cases
   RDraw(subdat, indsubdat);

   TMatrixD cstockbig(fNfunctions, nbest*5);
   Int_t *beststock = new Int_t[nbest];
   Int_t i_start = 0;
   Int_t i_end = indsubdat[0];
   Int_t k2 = Int_t(k1/nsub);
   for (Int_t kgroup = 0; kgroup < nsub; kgroup++) {

      hsub = Int_t(fH * indsubdat[kgroup]/fNpoints);
      for (i=0; i<nbest; i++)
         bestchi2[i] = 1e16;
      for (k=0; k<k2; k++) {
         CreateSubset(indsubdat[kgroup], hsub, index);
         chi2 = CStep(1, hsub, residuals, index, subdat, i_start, i_end);
         chi2 = CStep(2, hsub, residuals, index, subdat, i_start, i_end);
         maxind = TMath::LocMax(nbest, bestchi2);
         if (chi2 < bestchi2[maxind]){
            for (i=0; i<fNfunctions; i++)
               cstockbig(i, nbest*kgroup + maxind) = fParams(i);
            bestchi2[maxind] = chi2;
         }
      }
      if (kgroup != nsub - 1){
         i_start += indsubdat[kgroup];
         i_end += indsubdat[kgroup+1];
      }
   }

   for (i=0; i<nbest; i++)
      bestchi2[i] = 1e30;
   //on the pooled subset
   Int_t hsub2 = Int_t(fH*sum/fNpoints);
   for (k=0; k<nbest*5; k++) {
      for (i=0; i<fNfunctions; i++)
         fParams(i)=cstockbig(i, k);
      chi2 = CStep(1, hsub2, residuals, index, subdat, 0, sum);
      chi2 = CStep(2, hsub2, residuals, index, subdat, 0, sum);
      maxind = TMath::LocMax(nbest, bestchi2);
      if (chi2 < bestchi2[maxind]){
         beststock[maxind] = k;
         bestchi2[maxind] = chi2;
      }
   }

   //now the array beststock keeps indices of 10 best candidates in cstockbig matrix
   for (k=0; k<nbest; k++) {
      for (i=0; i<fNfunctions; i++)
         fParams(i) = cstockbig(i, beststock[k]);
      chi2 = CStep(1, fH, residuals, index, index, -1, -1);
      chi2 = CStep(2, fH, residuals, index, index, -1, -1);
      bestchi2[k] = chi2;
   }

   maxind = TMath::LocMin(nbest, bestchi2);
   for (i=0; i<fNfunctions; i++)
      fParams(i)=cstockbig(i, beststock[maxind]);

   chi2 = 1;
   while (chi2 > kEps) {
      chi2 = CStep(2, fH, residuals, index, index, -1, -1);
      if (TMath::Abs(chi2 - bestchi2[maxind]) < kEps)
         break;
      else
         bestchi2[maxind] = chi2;
   }

   fFitsample.SetBitNumber(fNpoints, kFALSE);
   for (j=0; j<fH; j++)
      fFitsample.SetBitNumber(index[j]);
   if (fInputFunction){
      ((TF1*)fInputFunction)->SetChisquare(bestchi2[maxind]);
      ((TF1*)fInputFunction)->SetNumberFitPoints(fH);
      ((TF1*)fInputFunction)->SetNDF(fH-fNfunctions);
   }

   delete [] subdat;
   delete [] beststock;
   delete [] bestchi2;
   delete [] residuals;
   delete [] index;

   return 0;
}

//____________________________________________________________________________
void TLinearFitter::CreateSubset(Int_t ntotal, Int_t h, Int_t *index)
{
   //Creates a p-subset to start
   //ntotal - total number of points from which the subset is chosen

   Int_t i, j;
   Bool_t repeat=kFALSE;
   Int_t nindex=0;
   Int_t num;
   for(i=0; i<ntotal; i++)
      index[i] = ntotal+1;

   TRandom2 r;
   //create a p-subset
   for (i=0; i<fNfunctions; i++) {
      num=Int_t(r.Uniform(0, 1)*(ntotal-1));
      if (i>0){
         for(j=0; j<=i-1; j++) {
            if(index[j]==num)
               repeat = kTRUE;
         }
      }
      if(repeat==kTRUE) {
         i--;
         repeat = kFALSE;
      } else {
         index[i] = num;
         nindex++;
      }
   }

   //compute the coefficients of a hyperplane through the p-subset
   fDesign.Zero();
   fAtb.Zero();
   for (i=0; i<fNfunctions; i++){
      AddToDesign(TMatrixDRow(fX, index[i]).GetPtr(), fY(index[i]), fE(index[i]));
   }
   Bool_t ok;

   ok = Linf();

   //if the chosen points don't define a hyperplane, add more
   while (!ok && (nindex < h)) {
      repeat=kFALSE;
      do{
         num=Int_t(r.Uniform(0,1)*(ntotal-1));
         repeat=kFALSE;
         for(i=0; i<nindex; i++) {
            if(index[i]==num) {
               repeat=kTRUE;
               break;
            }
         }
      } while(repeat==kTRUE);

      index[nindex] = num;
      nindex++;
      //check if the system is of full rank now
      AddToDesign(TMatrixDRow(fX, index[nindex-1]).GetPtr(), fY(index[nindex-1]), fE(index[nindex-1]));
      ok = Linf();
   }
}

//____________________________________________________________________________
Double_t TLinearFitter::CStep(Int_t step, Int_t h, Double_t *residuals, Int_t *index, Int_t *subdat, Int_t start, Int_t end)
{
   //The CStep procedure, as described in the article

   R__ASSERT( !fFunctions.IsEmpty() || fInputFunction ||  fSpecial>200);

   Int_t i, j, itemp, n;
   Double_t func;
   Double_t val[100];
   Int_t npar;
   if (start > -1) {
      n = end - start;
      for (i=0; i<n; i++) {
         func = 0;
         itemp = subdat[start+i];
         if (fInputFunction){
            fInputFunction->SetParameters(fParams.GetMatrixArray());
            func=fInputFunction->EvalPar(TMatrixDRow(fX, itemp).GetPtr());
         } else {
            func=0;
            if ((fSpecial>100)&&(fSpecial<200)){
                  npar = fSpecial-100;
                  val[0] = 1;
                  for (j=1; j<npar; j++)
                     val[j] = val[j-1]*fX(itemp, 0);
                  for (j=0; j<npar; j++)
                     func += fParams(j)*val[j];
            } else if (fSpecial>200) {
               //hyperplane case
               npar = fSpecial-201;
               func+=fParams(0);
               for (j=0; j<npar; j++)
                  func += fParams(j+1)*fX(itemp, j);
            } else {
               // general case
               for (j=0; j<fNfunctions; j++) {
                  TF1 *f1 = (TF1*)(fFunctions.UncheckedAt(j));
                  val[j] = f1->EvalPar(TMatrixDRow(fX, itemp).GetPtr());
                  func += fParams(j)*val[j];
               }
            }
         }
         residuals[i] = (fY(itemp) - func)*(fY(itemp) - func)/(fE(i)*fE(i));
      }
   } else {
      n=fNpoints;
      for (i=0; i<fNpoints; i++) {
         func = 0;
         if (fInputFunction){
            fInputFunction->SetParameters(fParams.GetMatrixArray());
            func=fInputFunction->EvalPar(TMatrixDRow(fX, i).GetPtr());
         } else {
            func=0;
            if ((fSpecial>100)&&(fSpecial<200)){
               npar = fSpecial-100;
               val[0] = 1;
               for (j=1; j<npar; j++)
                  val[j] = val[j-1]*fX(i, 0);
               for (j=0; j<npar; j++)
                  func += fParams(j)*val[j];
            } else if (fSpecial>200) {
               //hyperplane case
               npar = fSpecial-201;
               func+=fParams(0);
               for (j=0; j<npar; j++)
                  func += fParams(j+1)*fX(i, j);
            } else {
               for (j=0; j<fNfunctions; j++) {
                  TF1 *f1 = (TF1*)(fFunctions.UncheckedAt(j));
                  val[j] = f1->EvalPar(TMatrixDRow(fX, i).GetPtr());
                  func += fParams(j)*val[j];
               }
            }
         }
         residuals[i] = (fY(i) - func)*(fY(i) - func)/(fE(i)*fE(i));
      }
   }
   //take h with smallest residuals
   TMath::KOrdStat(n, residuals, h-1, index);
   //add them to the design matrix
   fDesign.Zero();
   fAtb.Zero();
   for (i=0; i<h; i++)
      AddToDesign(TMatrixDRow(fX, index[i]).GetPtr(), fY(index[i]), fE(index[i]));

   Linf();

   //don't calculate the chisquare at the 1st cstep
   if (step==1) return 0;
   Double_t sum=0;


   if (start > -1) {
      for (i=0; i<h; i++) {
         itemp = subdat[start+index[i]];
         if (fInputFunction){
            fInputFunction->SetParameters(fParams.GetMatrixArray());
            func=fInputFunction->EvalPar(TMatrixDRow(fX, itemp).GetPtr());
         } else {
            func=0;
            if ((fSpecial>100)&&(fSpecial<200)){
                  npar = fSpecial-100;
                  val[0] = 1;
                  for (j=1; j<npar; j++)
                     val[j] = val[j-1]*fX(itemp, 0);
                  for (j=0; j<npar; j++)
                     func += fParams(j)*val[j];
            } else if (fSpecial>200) {
               //hyperplane case
               npar = fSpecial-201;
               func+=fParams(0);
               for (j=0; j<npar; j++)
                  func += fParams(j+1)*fX(itemp, j);
            } else {
               for (j=0; j<fNfunctions; j++) {
                  TF1 *f1 = (TF1*)(fFunctions.UncheckedAt(j));
                  val[j] = f1->EvalPar(TMatrixDRow(fX, itemp).GetPtr());
                  func += fParams(j)*val[j];
               }
            }
         }
         sum+=(fY(itemp)-func)*(fY(itemp)-func)/(fE(itemp)*fE(itemp));
      }
   } else {
      for (i=0; i<h; i++) {
         if (fInputFunction){
            fInputFunction->SetParameters(fParams.GetMatrixArray());
            func=fInputFunction->EvalPar(TMatrixDRow(fX, index[i]).GetPtr());
         } else {
            func=0;
            if ((fSpecial>100)&&(fSpecial<200)){
               npar = fSpecial-100;
               val[0] = 1;
               for (j=1; j<npar; j++)
                  val[j] = val[j-1]*fX(index[i], 0);
               for (j=0; j<npar; j++)
                  func += fParams(j)*val[j];
            } else {
               if (fSpecial>200) {
                  //hyperplane case
                  npar = fSpecial-201;
                  func+=fParams(0);
                  for (j=0; j<npar; j++)
                     func += fParams(j+1)*fX(index[i], j);
               } else {
                  for (j=0; j<fNfunctions; j++) {
                     TF1 *f1 = (TF1*)(fFunctions.UncheckedAt(j));
                     val[j] = f1->EvalPar(TMatrixDRow(fX, index[i]).GetPtr());
                     func += fParams(j)*val[j];
                  }
               }
            }
         }

         sum+=(fY(index[i])-func)*(fY(index[i])-func)/(fE(index[i])*fE(index[i]));
      }
   }

   return sum;
}

//____________________________________________________________________________
Bool_t TLinearFitter::Linf()
{

   //currently without the intercept term
   fDesignTemp2+=fDesignTemp3;
   fDesignTemp+=fDesignTemp2;
   fDesign+=fDesignTemp;
   fDesignTemp3.Zero();
   fDesignTemp2.Zero();
   fDesignTemp.Zero();
   fAtbTemp2+=fAtbTemp3;
   fAtbTemp+=fAtbTemp2;
   fAtb+=fAtbTemp;
   fAtbTemp3.Zero();
   fAtbTemp2.Zero();
   fAtbTemp.Zero();

   fY2+=fY2Temp;
   fY2Temp=0;


   TDecompChol chol(fDesign);
   TVectorD temp(fNfunctions);
   Bool_t ok;
   temp = chol.Solve(fAtb, ok);
   if (!ok){
      Error("Linf","Matrix inversion failed");
      //fDesign.Print();
      fParams.Zero();
      return kFALSE;
   }
   fParams = temp;
   return ok;
}

//____________________________________________________________________________
Int_t TLinearFitter::Partition(Int_t nmini, Int_t *indsubdat)
{
   //divides the elements into approximately equal subgroups
   //number of elements in each subgroup is stored in indsubdat
   //number of subgroups is returned

   Int_t nsub;

   if ((fNpoints>=2*nmini) && (fNpoints<=(3*nmini-1))) {
      if (fNpoints%2==1){
         indsubdat[0]=Int_t(fNpoints*0.5);
         indsubdat[1]=Int_t(fNpoints*0.5)+1;
      } else
         indsubdat[0]=indsubdat[1]=Int_t(fNpoints/2);
      nsub=2;
   }
   else{
      if((fNpoints>=3*nmini) && (fNpoints<(4*nmini -1))) {
         if(fNpoints%3==0){
            indsubdat[0]=indsubdat[1]=indsubdat[2]=Int_t(fNpoints/3);
         } else {
            indsubdat[0]=Int_t(fNpoints/3);
            indsubdat[1]=Int_t(fNpoints/3)+1;
            if (fNpoints%3==1) indsubdat[2]=Int_t(fNpoints/3);
            else indsubdat[2]=Int_t(fNpoints/3)+1;
         }
         nsub=3;
      }
      else{
         if((fNpoints>=4*nmini)&&(fNpoints<=(5*nmini-1))){
            if (fNpoints%4==0) indsubdat[0]=indsubdat[1]=indsubdat[2]=indsubdat[3]=Int_t(fNpoints/4);
            else {
               indsubdat[0]=Int_t(fNpoints/4);
               indsubdat[1]=Int_t(fNpoints/4)+1;
               if(fNpoints%4==1) indsubdat[2]=indsubdat[3]=Int_t(fNpoints/4);
               if(fNpoints%4==2) {
                  indsubdat[2]=Int_t(fNpoints/4)+1;
                  indsubdat[3]=Int_t(fNpoints/4);
               }
               if(fNpoints%4==3) indsubdat[2]=indsubdat[3]=Int_t(fNpoints/4)+1;
            }
            nsub=4;
         } else {
            for(Int_t i=0; i<5; i++)
               indsubdat[i]=nmini;
            nsub=5;
         }
      }
   }
   return nsub;
}

//____________________________________________________________________________
void TLinearFitter::RDraw(Int_t *subdat, Int_t *indsubdat)
{
   //Draws ngroup nonoverlapping subdatasets out of a dataset of size n
   //such that the selected case numbers are uniformly distributed from 1 to n

   Int_t jndex = 0;
   Int_t nrand;
   Int_t i, k, m, j;
   Int_t ngroup=0;
   for (i=0; i<5; i++) {
      if (indsubdat[i]!=0)
         ngroup++;
   }
   TRandom r;
   for (k=1; k<=ngroup; k++) {
      for (m=1; m<=indsubdat[k-1]; m++) {
         nrand = Int_t(r.Uniform(0, 1) * (fNpoints-jndex)) + 1;
         jndex++;
         if (jndex==1) {
            subdat[0] = nrand;
         } else {
            subdat[jndex-1] = nrand + jndex - 2;
            for (i=1; i<=jndex-1; i++) {
               if(subdat[i-1] > nrand+i-2) {
                  for(j=jndex; j>=i+1; j--) {
                     subdat[j-1] = subdat[j-2];
                  }
                  subdat[i-1] = nrand+i-2;
                  break;  //breaking the loop for(i=1...
               }
            }
         }
      }
   }
}

<|MERGE_RESOLUTION|>--- conflicted
+++ resolved
@@ -373,11 +373,7 @@
    }
    if (tlf.fFormula) { 
       fFormula = new char[fFormulaSize+1]; 
-<<<<<<< HEAD
-      strcpy(fFormula,tlf.fFormula);
-=======
       strlcpy(fFormula,tlf.fFormula,fFormulaSize+1);
->>>>>>> 84c4c19c
    }
 
 }
@@ -425,11 +421,7 @@
       fFormula = 0; 
       if (tlf.fFormula) { 
          fFormula = new char[fFormulaSize+1]; 
-<<<<<<< HEAD
-         strcpy(fFormula,tlf.fFormula);
-=======
          strlcpy(fFormula,tlf.fFormula,fFormulaSize+1);
->>>>>>> 84c4c19c
       }
 
       if (fFixedParams)   delete [] fFixedParams;
@@ -609,27 +601,6 @@
       fVal[0]=1;
       for (i=1; i<npar; i++)
          fVal[i]=fVal[i-1]*x[0];
-<<<<<<< HEAD
-      for (i=0; i<npar; i++)
-         fVal[i]/=e;
-   } else {
-      if (fSpecial>200){
-         //Hyperplane fitting. Constant term is added
-         Int_t npar=fSpecial-201;
-         fVal[0]=1./e;
-         for (i=0; i<npar; i++)
-            fVal[i+1]=x[i]/e;
-      } else {
-         //general case
-         for (ii=0; ii<fNfunctions; ii++){
-            if (!fFunctions.IsEmpty()){
-               TFormula *f1 = (TFormula*)(fFunctions.UncheckedAt(ii));
-               fVal[ii]=f1->EvalPar(x)/e;
-            } else {
-               TFormula *f=(TFormula*)fInputFunction->GetLinearPart(ii);
-               fVal[ii]=f->EvalPar(x)/e;
-            }
-=======
       for (i=0; i<npar; i++)
          fVal[i]/=e;
    } else if (fSpecial>200){
@@ -647,7 +618,6 @@
          } else {
             TFormula *f=(TFormula*)fInputFunction->GetLinearPart(ii);
             fVal[ii]=f->EvalPar(x)/e;
->>>>>>> 84c4c19c
          }
       }
    }
