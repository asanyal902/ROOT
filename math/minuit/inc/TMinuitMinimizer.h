// @(#)root/minuit:$Id$
// Author: L. Moneta Wed Oct 25 16:28:55 2006

/**********************************************************************
 *                                                                    *
 * Copyright (c) 2006  LCG ROOT Math Team, CERN/PH-SFT                *
 *                                                                    *
 *                                                                    *
 **********************************************************************/

// Header file for class TMinuitMinimizer

#ifndef ROOT_TMinuitMinimizer
#define ROOT_TMinuitMinimizer

#ifndef ROOT_Math_Minimizer
#include "Math/Minimizer.h"
#endif

#ifndef ROOT_Rtypes
#include "Rtypes.h"
#endif

class TMinuit; 



namespace ROOT { 

   namespace Minuit { 


      // enumeration specifying the type of TMinuit minimizers
      enum EMinimizerType { 
         kMigrad, 
         kSimplex, 
         kCombined, 
         kMigradImproved, 
         kScan, 
         kSeek
      };

   }
}

 

/** 
   TMinuitMinimizer class: minimizer implementation based on TMinuit.
*/ 
class TMinuitMinimizer  : public ROOT::Math::Minimizer {

public: 

   /** 
      Default constructor
   */ 
   TMinuitMinimizer ( ROOT::Minuit::EMinimizerType type = ROOT::Minuit::kMigrad, unsigned int ndim = 0); 

   /** 
      Constructor from a char * (used by PM)
   */ 
   TMinuitMinimizer ( const char * type , unsigned int ndim = 0); 

   /** 
      Destructor (no operations)
   */ 
   ~TMinuitMinimizer (); 

private:
   // usually copying is non trivial, so we make this unaccessible

   /** 
      Copy constructor
   */ 
   TMinuitMinimizer(const TMinuitMinimizer &); 

   /** 
      Assignment operator
   */ 
   TMinuitMinimizer & operator = (const TMinuitMinimizer & rhs); 

public: 

   /// set the function to minimize
   virtual void SetFunction(const ROOT::Math::IMultiGenFunction & func); 

   /// set the function to minimize
   virtual void SetFunction(const ROOT::Math::IMultiGradFunction & func); 

   /// set free variable 
   virtual bool SetVariable(unsigned int ivar, const std::string & name, double val, double step); 

   /// set upper/lower limited variable (override if minimizer supports them )
   virtual bool SetLimitedVariable(unsigned int ivar , const std::string & name , double val , double step , double /* lower */, double /* upper */); 

#ifdef LATER
   /// set lower limit variable  (override if minimizer supports them )
   virtual bool SetLowerLimitedVariable(unsigned int  ivar , const std::string & name , double val , double step , double lower );
   /// set upper limit variable (override if minimizer supports them )
   virtual bool SetUpperLimitedVariable(unsigned int ivar , const std::string & name , double val , double step , double upper );
#endif

   /// set fixed variable (override if minimizer supports them )
   virtual bool SetFixedVariable(unsigned int /* ivar */, const std::string & /* name */, double /* val */);  

   /// set the value of an existing variable 
   virtual bool SetVariableValue(unsigned int , double );
 
   /// method to perform the minimization
   virtual  bool Minimize(); 

   /// return minimum function value
   virtual double MinValue() const;  

   /// return expected distance reached from the minimum
   virtual double Edm() const; 

   /// return  pointer to X values at the minimum 
   virtual const double *  X() const { return &fParams.front(); }

   /// return pointer to gradient values at the minimum 
   virtual const double *  MinGradient() const { return 0; } // not available in Minuit2 

   /// number of function calls to reach the minimum 
   virtual unsigned int NCalls() const;

   /// this is <= Function().NDim() which is the total 
   /// number of variables (free+ constrained ones) 
   virtual unsigned int NDim() const { return fDim; }   

   /// number of free variables (real dimension of the problem) 
   /// this is <= Function().NDim() which is the total 
   virtual unsigned int NFree() const; 

   /// minimizer provides error and error matrix
   virtual bool ProvidesError() const { return true; } 

   /// return errors at the minimum 
   virtual const double * Errors() const { return  &fErrors.front(); }

   /** return covariance matrices elements 
       if the variable is fixed the matrix is zero
       The ordering of the variables is the same as in errors
   */ 
   virtual double CovMatrix(unsigned int i, unsigned int j) const { 
      return ( fCovar.size() > (i + fDim* j) ) ? fCovar[i + fDim* j] : 0; 
 }

   ///return status of covariance matrix 
   virtual int CovMatrixStatus() const; 

   ///global correlation coefficient for variable i
   virtual double GlobalCC(unsigned int ) const; 

   /// minos error for variable i, return false if Minos failed
   virtual bool GetMinosError(unsigned int i, double & errLow, double & errUp, int = 0); 

   /**
      perform a full calculation of the Hessian matrix for error calculation
    */
   virtual bool Hesse(); 

   /**
      scan a parameter i around the minimum. A minimization must have been done before, 
      return false if it is not the case
    */
   virtual bool Scan(unsigned int i, unsigned int &nstep, double * x, double * y, double xmin = 0, double xmax = 0); 

   /**
      find the contour points (xi,xj) of the function for parameter i and j around the minimum
      The contour will be find for value of the function = Min + ErrorUp();
    */
   virtual bool Contour(unsigned int i, unsigned int j, unsigned int & npoints, double *xi, double *xj); 


   virtual void PrintResults();

   /// return reference to the objective function
   ///virtual const ROOT::Math::IGenFunction & Function() const; 

   /// get name of variables (override if minimizer support storing of variable names)
   virtual std::string VariableName(unsigned int ivar) const;

   /// get index of variable given a variable given a name
   /// return always -1 . (It is Not implemented)
   virtual int VariableIndex(const std::string & name) const;
<<<<<<< HEAD
=======

   /// static function to switch on/off usage of static global TMinuit instance (gMinuit)
   /// By default it is used (i.e. is on). Method returns the previous state
   bool static UseStaticMinuit(bool on = true); 
>>>>>>> 84c4c19c
   

protected: 

   /// implementation of FCN for Minuit
   static void Fcn( int &, double * , double & f, double * , int);
   /// implementation of FCN for Minuit when user provided gradient is used
   static void FcnGrad( int &, double * g, double & f, double * , int);

   /// initialize the TMinuit instance
   void InitTMinuit(int ndim); 

   /// reset 
   void DoClear(); 

   ///release a parameter that is fixed  when it is redefined
   void DoReleaseFixParameter( int ivar); 

   /// retrieve minimum parameters and errors from TMinuit
   void RetrieveParams(); 

   /// retrieve error matrix from TMinuit
   void RetrieveErrorMatrix(); 

private: 

   bool fUsed;
   bool fMinosRun; 
   unsigned int fDim; 
   unsigned int fStrategy;
   std::vector<double> fParams;
   std::vector<double> fErrors;
   std::vector<double> fCovar; 

   ROOT::Minuit::EMinimizerType fType; 
   TMinuit * fMinuit; 

   // need to have a static copy of the function 
   //NOTE: This is NOT thread safe.
   static ROOT::Math::IMultiGenFunction * fgFunc;

   static TMinuit * fgMinuit; 

   static bool fgUsed;  // flag to control if static instance has done minimization
<<<<<<< HEAD
=======
   static bool fgUseStaticMinuit; // flag to control if using global TMInuit instance (gMinuit)
>>>>>>> 84c4c19c

   ClassDef(TMinuitMinimizer,1)  //Implementation of Minimizer interface using TMinuit 

}; 



#endif /* ROOT_TMinuitMinimizer */<|MERGE_RESOLUTION|>--- conflicted
+++ resolved
@@ -185,13 +185,10 @@
    /// get index of variable given a variable given a name
    /// return always -1 . (It is Not implemented)
    virtual int VariableIndex(const std::string & name) const;
-<<<<<<< HEAD
-=======
 
    /// static function to switch on/off usage of static global TMinuit instance (gMinuit)
    /// By default it is used (i.e. is on). Method returns the previous state
    bool static UseStaticMinuit(bool on = true); 
->>>>>>> 84c4c19c
    
 
 protected: 
@@ -236,10 +233,7 @@
    static TMinuit * fgMinuit; 
 
    static bool fgUsed;  // flag to control if static instance has done minimization
-<<<<<<< HEAD
-=======
    static bool fgUseStaticMinuit; // flag to control if using global TMInuit instance (gMinuit)
->>>>>>> 84c4c19c
 
    ClassDef(TMinuitMinimizer,1)  //Implementation of Minimizer interface using TMinuit 
 
