# Module.mk for mathcore module
# Copyright (c) 2000 Rene Brun and Fons Rademakers
#
# Author: Fons Rademakers, 20/6/2005

MODNAME      := mathcore
MODDIR       := $(ROOT_SRCDIR)/math/$(MODNAME)
MODDIRS      := $(MODDIR)/src
MODDIRI      := $(MODDIR)/inc

MATHCOREDIR  := $(MODDIR)
MATHCOREDIRS := $(MATHCOREDIR)/src
MATHCOREDIRI := $(MATHCOREDIR)/inc
MATHCOREDIRT := $(call stripsrc,$(MATHCOREDIR)/test)

##### libMathCore #####
MATHCOREL1   := $(MODDIRI)/LinkDef1.h
MATHCOREL2   := $(MODDIRI)/LinkDef2.h
MATHCORELINC := $(MODDIRI)/LinkDef_Func.h
MATHCOREL3   := $(MODDIRI)/LinkDef3.h
MATHCOREDS1  := $(call stripsrc,$(MODDIRS)/G__Math.cxx)
MATHCOREDS2  := $(call stripsrc,$(MODDIRS)/G__MathCore.cxx)
MATHCOREDS3  := $(call stripsrc,$(MODDIRS)/G__MathFit.cxx)
MATHCOREDO1  := $(MATHCOREDS1:.cxx=.o)
MATHCOREDO2  := $(MATHCOREDS2:.cxx=.o)
MATHCOREDO3  := $(MATHCOREDS3:.cxx=.o)
MATHCOREL    := $(MATHCOREL1) $(MATHCOREL2) $(MATHCOREL3)
MATHCOREDS   := $(MATHCOREDS1) $(MATHCOREDS2) $(MATHCOREDS3)
MATHCOREDO   := $(MATHCOREDO1) $(MATHCOREDO2) $(MATHCOREDO3)
MATHCOREDH   := $(MATHCOREDS:.cxx=.h)

MATHCOREDH1  := $(MODDIRI)/TComplex.h \
                $(MODDIRI)/TMath.h 
MATHCOREDH2  := $(MODDIRI)/TRandom.h \
                $(MODDIRI)/TRandom1.h \
                $(MODDIRI)/TRandom2.h \
		$(MODDIRI)/TRandom3.h \
                $(MODDIRI)/TVirtualFitter.h \
                $(MODDIRI)/TKDTree.h \
                $(MODDIRI)/Math/IParamFunction.h \
                $(MODDIRI)/Math/IFunction.h \
                $(MODDIRI)/Math/ParamFunctor.h \
                $(MODDIRI)/Math/Functor.h \
                $(MODDIRI)/Math/Minimizer.h \
                $(MODDIRI)/Math/MinimizerOptions.h \
                $(MODDIRI)/Math/IntegratorOptions.h \
                $(MODDIRI)/Math/IOptions.h \
                $(MODDIRI)/Math/Integrator.h \
                $(MODDIRI)/Math/VirtualIntegrator.h \
                $(MODDIRI)/Math/AllIntegrationTypes.h \
                $(MODDIRI)/Math/AdaptiveIntegratorMultiDim.h \
                $(MODDIRI)/Math/IntegratorMultiDim.h \
                $(MODDIRI)/Math/Factory.h \
                $(MODDIRI)/Math/FitMethodFunction.h \
                $(MODDIRI)/Math/GaussIntegrator.h \
                $(MODDIRI)/Math/GaussLegendreIntegrator.h \
                $(MODDIRI)/Math/RootFinder.h \
                $(MODDIRI)/Math/IRootFinderMethod.h \
                $(MODDIRI)/Math/RichardsonDerivator.h \
                $(MODDIRI)/Math/BrentMethods.h \
                $(MODDIRI)/Math/BrentMinimizer1D.h \
                $(MODDIRI)/Math/BrentRootFinder.h \
                $(MODDIRI)/Math/DistSampler.h \
                $(MODDIRI)/Math/GoFTest.h \
                $(MODDIRI)/Math/SpecFuncMathCore.h \
                $(MODDIRI)/Math/DistFuncMathCore.h
MATHCOREDH3  := $(filter-out $(MODDIRI)/Fit/Chi2Grad%,$(wildcard $(MODDIRI)/Fit/*.h))
MATHCOREDH3  := $(filter-out $(MODDIRI)/Fit/LinkDef%,$(MATHCOREDH3))

MATHCOREH1   := $(filter-out $(MODDIRI)/LinkDef%,$(wildcard $(MODDIRI)/*.h))
MATHCOREH2   := $(filter-out $(MODDIRI)/Math/LinkDef%,$(wildcard $(MODDIRI)/Math/*.h))
MATHCOREH3   := $(filter-out $(MODDIRI)/Fit/LinkDef%,$(wildcard $(MODDIRI)/Fit/*.h))
MATHCOREH    := $(MATHCOREH1) $(MATHCOREH2) $(MATHCOREH3)

MATHCORES    := $(filter-out $(MODDIRS)/G__%,$(wildcard $(MODDIRS)/*.cxx))
MATHCOREO    := $(call stripsrc,$(MATHCORES:.cxx=.o))

MATHCOREDEP  := $(MATHCOREO:.o=.d) $(MATHCOREDO:.o=.d)

MATHCORELIB  := $(LPATH)/libMathCore.$(SOEXT)
MATHCOREMAP  := $(MATHCORELIB:.$(SOEXT)=.rootmap)

# used in the main Makefile
ALLHDRS      += $(patsubst $(MODDIRI)/%.h,include/%.h,$(MATHCOREH))
ALLLIBS      += $(MATHCORELIB)
ALLMAPS      += $(MATHCOREMAP)

# include all dependency files
INCLUDEFILES += $(MATHCOREDEP)


##### local rules #####
.PHONY:         all-$(MODNAME) clean-$(MODNAME) distclean-$(MODNAME) \
                test-$(MODNAME)

include/Math/%.h: $(MATHCOREDIRI)/Math/%.h
		@(if [ ! -d "include/Math" ]; then    \
		   mkdir -p include/Math;             \
		fi)
		cp $< $@

include/Fit/%.h: $(MATHCOREDIRI)/Fit/%.h
		@(if [ ! -d "include/Fit" ]; then     \
		   mkdir -p include/Fit;              \
		fi)
		cp $< $@

include/%.h:    $(MATHCOREDIRI)/%.h
		cp $< $@

$(MATHCORELIB): $(MATHCOREO) $(MATHCOREDO) $(ORDER_) $(MAINLIBS)
		@$(MAKELIB) $(PLATFORM) $(LD) "$(LDFLAGS)"  \
		   "$(SOFLAGS)" libMathCore.$(SOEXT) $@     \
		   "$(MATHCOREO) $(MATHCOREDO)" \
		   "$(MATHCORELIBEXTRA)"

$(MATHCOREDS1): $(MATHCOREDH1) $(MATHCOREL1) $(ROOTCINTTMPDEP)
		$(MAKEDIR)
		@echo "Generating dictionary $@..."
		$(ROOTCINTTMP) -f $@ -c $(MATHCOREDH1) $(MATHCOREL1)

$(MATHCOREDS2): $(MATHCOREDH2) $(MATHCOREL2) $(MATHCORELINC) $(ROOTCINTTMPDEP)
		$(MAKEDIR)
		@echo "Generating dictionary $@..."
		$(ROOTCINTTMP) -f $@ -c $(MATHCOREDH2) $(MATHCOREL2)

$(MATHCOREDS3): $(MATHCOREDH3) $(MATHCOREL3) $(ROOTCINTTMPDEP)
		$(MAKEDIR)
		@echo "Generating dictionary $@..."
		$(ROOTCINTTMP) -f $@ -c $(MATHCOREDH3) $(MATHCOREL3)

$(MATHCOREMAP): $(RLIBMAP) $(MAKEFILEDEP) $(ALLMATHCOREL)
		$(RLIBMAP) -o $@ -l $(MATHCORELIB) \
		   -d $(MATHCORELIBDEPM) -c $(MATHCOREL) $(MATHCORELINC)

all-$(MODNAME): $(MATHCORELIB) $(MATHCOREMAP)

clean-$(MODNAME):
		@rm -f $(MATHCOREO) $(MATHCOREDO)

clean::         clean-$(MODNAME)

distclean-$(MODNAME): clean-$(MODNAME)
		@rm -f $(MATHCOREDEP) $(MATHCOREDS) $(MATHCOREDH) \
		   $(MATHCORELIB) $(MATHCOREMAP)
		@rm -rf include/Math include/Fit
<<<<<<< HEAD
		@cd $(MATHCOREDIR)/test; $(MAKE) distclean ROOTCONFIG=../../../bin/root-config
		@cd $(MATHCOREDIR)/test/fit; $(MAKE) distclean ROOTCONFIG=../../../../bin/root-config
=======
ifneq ($(ROOT_OBJDIR),$(ROOT_SRCDIR))
		@rm -rf $(MATHCOREDIRT)
else
		@cd $(MATHCOREDIRT); $(MAKE) distclean ROOTCONFIG=../../../bin/root-config
		@cd $(MATHCOREDIRT)/fit; $(MAKE) distclean ROOTCONFIG=../../../../bin/root-config
endif
>>>>>>> 84c4c19c

distclean::     distclean-$(MODNAME)

test-$(MODNAME): all-$(MODNAME)
<<<<<<< HEAD
		@cd $(MATHCOREDIR)/test; $(MAKE) ROOTCONFIG=../../../bin/root-config
		@cd $(MATHCOREDIR)/test/fit; $(MAKE) ROOTCONFIG=../../../bin/root-config
=======
ifneq ($(ROOT_OBJDIR),$(ROOT_SRCDIR))
		@$(INSTALL) $(MATHCOREDIR)/test $(MATHCOREDIRT)
endif
		@cd $(MATHCOREDIRT) && $(MAKE) ROOTCONFIG=../../../bin/root-config
		@cd $(MATHCOREDIRT)/fit && $(MAKE) ROOTCONFIG=../../../../bin/root-config
>>>>>>> 84c4c19c

##### extra rules ######
$(MATHCOREO): CXXFLAGS += -DUSE_ROOT_ERROR
$(MATHCOREDO): CXXFLAGS += -DUSE_ROOT_ERROR 
# add optimization to G__Math compilation
# Optimize dictionary with stl containers.
$(MATHCOREDO1) : NOOPT = $(OPT)
$(MATHCOREDO2) : NOOPT = $(OPT)
$(MATHCOREDO3) : NOOPT = $(OPT)<|MERGE_RESOLUTION|>--- conflicted
+++ resolved
@@ -144,31 +144,21 @@
 		@rm -f $(MATHCOREDEP) $(MATHCOREDS) $(MATHCOREDH) \
 		   $(MATHCORELIB) $(MATHCOREMAP)
 		@rm -rf include/Math include/Fit
-<<<<<<< HEAD
-		@cd $(MATHCOREDIR)/test; $(MAKE) distclean ROOTCONFIG=../../../bin/root-config
-		@cd $(MATHCOREDIR)/test/fit; $(MAKE) distclean ROOTCONFIG=../../../../bin/root-config
-=======
 ifneq ($(ROOT_OBJDIR),$(ROOT_SRCDIR))
 		@rm -rf $(MATHCOREDIRT)
 else
 		@cd $(MATHCOREDIRT); $(MAKE) distclean ROOTCONFIG=../../../bin/root-config
 		@cd $(MATHCOREDIRT)/fit; $(MAKE) distclean ROOTCONFIG=../../../../bin/root-config
 endif
->>>>>>> 84c4c19c
 
 distclean::     distclean-$(MODNAME)
 
 test-$(MODNAME): all-$(MODNAME)
-<<<<<<< HEAD
-		@cd $(MATHCOREDIR)/test; $(MAKE) ROOTCONFIG=../../../bin/root-config
-		@cd $(MATHCOREDIR)/test/fit; $(MAKE) ROOTCONFIG=../../../bin/root-config
-=======
 ifneq ($(ROOT_OBJDIR),$(ROOT_SRCDIR))
 		@$(INSTALL) $(MATHCOREDIR)/test $(MATHCOREDIRT)
 endif
 		@cd $(MATHCOREDIRT) && $(MAKE) ROOTCONFIG=../../../bin/root-config
 		@cd $(MATHCOREDIRT)/fit && $(MAKE) ROOTCONFIG=../../../../bin/root-config
->>>>>>> 84c4c19c
 
 ##### extra rules ######
 $(MATHCOREO): CXXFLAGS += -DUSE_ROOT_ERROR
