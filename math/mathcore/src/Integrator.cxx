--- conflicted
+++ resolved
@@ -115,8 +115,6 @@
 VirtualIntegratorOneDim * IntegratorOneDim::CreateIntegrator(IntegrationOneDim::Type type , double absTol, double relTol, unsigned int size, int rule) { 
    // create the concrete class for one-dimensional integration. Use the plug-in manager if needed 
 
-<<<<<<< HEAD
-=======
    if (type == IntegrationOneDim::kDEFAULT) type = IntegratorOneDimOptions::DefaultIntegratorType();
    if (absTol <= 0) absTol = IntegratorOneDimOptions::DefaultAbsTolerance(); 
    if (relTol <= 0) relTol = IntegratorOneDimOptions::DefaultRelTolerance(); 
@@ -127,7 +125,6 @@
 
    
 
->>>>>>> 84c4c19c
 #ifndef R__HAS_MATHMORE   
    // default type is GAUSS when Mathmore is not built
    if (type == IntegrationOneDim::kADAPTIVE ||  
@@ -137,16 +134,10 @@
 #endif
 
    if (type == IntegrationOneDim::kGAUSS)
-<<<<<<< HEAD
-      return new GaussIntegrator();
-   if (type == IntegrationOneDim::kLEGENDRE)
-      return new GaussLegendreIntegrator();
-=======
       return new GaussIntegrator(relTol);
    if (type == IntegrationOneDim::kLEGENDRE) { 
       return new GaussLegendreIntegrator(rule,relTol);
    }
->>>>>>> 84c4c19c
 
    VirtualIntegratorOneDim * ig = 0; 
 
@@ -170,18 +161,7 @@
       }
       
       // plugin manager requires a string
-<<<<<<< HEAD
-      std::string typeName = "Undefined";
-      if (type == IntegrationOneDim::kADAPTIVE) 
-         typeName = "ADAPTIVE";
-      if (type == IntegrationOneDim::kADAPTIVESINGULAR) 
-         typeName = "ADAPTIVESINGULAR";
-      if (type == IntegrationOneDim::kNONADAPTIVE) 
-         typeName = "NONADAPTIVE";
-
-=======
       std::string typeName = GetName(type);
->>>>>>> 84c4c19c
             
       ig = reinterpret_cast<ROOT::Math::VirtualIntegratorOneDim *>( h->ExecPlugin(5,typeName.c_str(), rule, absTol, relTol, size ) ); 
       assert(ig != 0);
@@ -211,11 +191,6 @@
    type = IntegrationMultiDim::kADAPTIVE; 
 #endif
 
-#ifndef R__HAS_MATHMORE   
-   // default type is Adaptive when Mathmore is not built
-   type = IntegrationMultiDim::kADAPTIVE; 
-#endif
-
    // no need for PM in the adaptive  case using Genz method (class is in MathCore)
    if (type == IntegrationMultiDim::kADAPTIVE)
       return new AdaptiveIntegratorMultiDim(absTol, relTol, ncall, size);
