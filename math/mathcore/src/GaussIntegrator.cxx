--- conflicted
+++ resolved
@@ -163,8 +163,6 @@
    fFunction = &function;
    // reset fUsedOne flag
    fUsedOnce = false; 
-<<<<<<< HEAD
-=======
 }
 
 double GaussIntegrator::Integral (const std::vector< double > &/*pts*/)
@@ -195,7 +193,6 @@
    opt.SetWKSize(0); 
    opt.SetNPoints(0); 
    return opt; 
->>>>>>> 84c4c19c
 }
 
 
