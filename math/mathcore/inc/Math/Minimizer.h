// @(#)root/mathcore:$Id$
// Author: L. Moneta Fri Sep 22 15:06:47 2006

/**********************************************************************
 *                                                                    *
 * Copyright (c) 2006  LCG ROOT Math Team, CERN/PH-SFT                *
 *                                                                    *
 *                                                                    *
 **********************************************************************/

// Header file for class Minimizer

#ifndef ROOT_Math_Minimizer
#define ROOT_Math_Minimizer

#ifndef ROOT_Math_IFunction
#include "Math/IFunction.h"
#endif

<<<<<<< HEAD
// #ifndef ROOT_Math_Util
// #include "Math/Util.h"
// #endif
=======
#ifndef ROOT_Math_MinimizerOptions
#include "Math/MinimizerOptions.h"
#endif
>>>>>>> 84c4c19c


#include <vector> 
#include <string> 

#include <limits> 
#include <cmath>


namespace ROOT { 
   

   namespace Math { 

/**
   @defgroup MultiMin Multi-dimensional Minimization
   @ingroup NumAlgo

   Classes implementing algorithms for multi-dimensional minimization 
 */



//_______________________________________________________________________________
/** 
   Abstract Minimizer class, defining  the interface for the various minimizer
   (like Minuit2, Minuit, GSL, etc..) 
   Plug-in's exist in ROOT to be able to instantiate the derived classes like 
   ROOT::Math::GSLMinimizer or ROOT::Math::Minuit2Minimizer via the 
   plug-in manager.

   Provides interface for setting the function to be minimized. 
   The function must  implemente the multi-dimensional generic interface
   ROOT::Math::IBaseFunctionMultiDim. 
   If the function provides gradient calculation 
   (implements the ROOT::Math::IGradientFunctionMultiDim interface) this will be 
   used by the Minimizer. 

   It Defines also interface for setting the initial values for the function variables (which are the parameters in 
   of the model function in case of solving for fitting) and especifying their limits. 

   It defines the interface to set and retrieve basic minimization parameters 
   (for specific Minimizer parameters one must use the derived classes). 

   Then it defines the interface to retrieve the result of minimization ( minimum X values, function value, 
   gradient, error on the mimnimum, etc...)

   @ingroup MultiMin
*/
 
class Minimizer {

public: 

   /** 
      Default constructor
   */ 
   Minimizer () : 
      fValidError(false),
      fDebug(MinimizerOptions::DefaultPrintLevel()), 
      fStrategy(MinimizerOptions::DefaultStrategy()), 
      fStatus(-1),
<<<<<<< HEAD
      fMaxCalls(0), 
      fMaxIter(0),
      fTol(1.E-6), 
      fPrec(-1),
      fUp(1.)
=======
      fMaxCalls(MinimizerOptions::DefaultMaxFunctionCalls()), 
      fMaxIter(MinimizerOptions::DefaultMaxIterations()), 
      fTol(MinimizerOptions::DefaultTolerance()), 
      fPrec(MinimizerOptions::DefaultPrecision()), 
      fUp(MinimizerOptions::DefaultErrorDef() )
>>>>>>> 84c4c19c
   {} 

   /** 
      Destructor (no operations)
   */ 
   virtual ~Minimizer ()  {}  




private:
   // usually copying is non trivial, so we make this unaccessible

   /** 
      Copy constructor
   */ 
   Minimizer(const Minimizer &) {} 

   /** 
      Assignment operator
   */ 
   Minimizer & operator = (const Minimizer & rhs)  {
      if (this == &rhs) return *this;  // time saving self-test
      return *this;
   }

public: 
   
   /// reset for consecutive minimizations - implement if needed 
   virtual void Clear() {}

   /// set the function to minimize
   virtual void SetFunction(const ROOT::Math::IMultiGenFunction & func) = 0; 

   /// set a function to minimize using gradient 
   virtual void SetFunction(const ROOT::Math::IMultiGradFunction & func) 
   {
      SetFunction(static_cast<const ::ROOT::Math::IMultiGenFunction &> (func));
   }
   

   /// add variables  . Return number of variables succesfully added
   template<class VariableIterator> 
   int SetVariables(const VariableIterator & begin, const VariableIterator & end) { 
      unsigned int ivar = 0; 
      for ( VariableIterator vitr = begin; vitr != end; ++vitr) { 
         bool iret = false; 
         if (vitr->IsFixed() )
            iret = SetFixedVariable(ivar,  vitr->Name(), vitr->Value() ); 
         else if (vitr->IsDoubleBound() )
            iret = SetLimitedVariable(ivar,  vitr->Name(), vitr->Value(), vitr->StepSize(), vitr->LowerLimit(), vitr->UpperLimit() );
         else if (vitr->HasLowerLimit() )
            iret = SetLowerLimitedVariable(ivar,  vitr->Name(), vitr->Value(), vitr->StepSize(), vitr->LowerLimit() );
         else if (vitr->HasUpperLimit() )
            iret = SetUpperLimitedVariable(ivar,  vitr->Name(), vitr->Value(), vitr->StepSize(), vitr->UpperLimit() );
         else 
            iret = SetVariable( ivar, vitr->Name(), vitr->Value(), vitr->StepSize() ); 

         if (iret) ivar++; 

         // an error message should be eventually be reported in the virtual single SetVariable methods
      }
      return ivar; 
   }
   /// set free variable 
   virtual bool SetVariable(unsigned int ivar, const std::string & name, double val, double step) = 0; 
   /// set lower limit variable  (override if minimizer supports them )
   virtual bool SetLowerLimitedVariable(unsigned int  ivar , const std::string & name , double val , double step , double lower ) { 
      return SetLimitedVariable(ivar, name, val, step, lower, std::numeric_limits<double>::infinity() );  
   } 
   /// set upper limit variable (override if minimizer supports them )
   virtual bool SetUpperLimitedVariable(unsigned int ivar , const std::string & name , double val , double step , double upper ) { 
      return SetLimitedVariable(ivar, name, val, step, - std::numeric_limits<double>::infinity(), upper );  
   } 
   /// set upper/lower limited variable (override if minimizer supports them )
   virtual bool SetLimitedVariable(unsigned int /* ivar */ , const std::string & /* name */ , double /*val */ , double /* step  */, double /* lower */, double /* upper */) { 
      return false;  
   }
   /// set fixed variable (override if minimizer supports them )
   virtual bool SetFixedVariable(unsigned int /* ivar */ , const std::string & /* name */ , double /* val */ ) { 
      return false; 
   }
   /// set the value of an existing variable 
   virtual bool SetVariableValue(unsigned int , double ) { return false;  }
   /// set the values of all existing variables (array must be dimensioned to the size of the existing parameters)
   virtual bool SetVariableValues(const double * x) { 
      bool ret = true; 
      unsigned int i = 0;
      while ( i <= NDim() && ret) { 
         SetVariableValue(i,x[i] ); i++; 
      }
      return ret; 
   }

   /// method to perform the minimization
   virtual  bool Minimize() = 0; 

   /// return minimum function value
   virtual double MinValue() const = 0; 

   /// return expected distance reached from the minimum
   virtual double Edm() const = 0; 

   /// return  pointer to X values at the minimum 
   virtual const double *  X() const = 0; 

   /// return pointer to gradient values at the minimum 
   virtual const double *  MinGradient() const = 0;  

   /// number of function calls to reach the minimum 
   virtual unsigned int NCalls() const = 0;    

   /// this is <= Function().NDim() which is the total 
   /// number of variables (free+ constrained ones) 
   virtual unsigned int NDim() const = 0;  

   /// number of free variables (real dimension of the problem) 
   /// this is <= Function().NDim() which is the total 
   virtual unsigned int NFree() const = 0;  

   /// minimizer provides error and error matrix
   virtual bool ProvidesError() const = 0; 

   /// return errors at the minimum 
   virtual const double * Errors() const = 0;

   /** return covariance matrices elements 
       if the variable is fixed the matrix is zero
       The ordering of the variables is the same as in errors
   */ 
   virtual double CovMatrix(unsigned int i, unsigned int j) const = 0;  

   ///return status of covariance matrix 
   /// using Minuit convention {0 not calculated 1 approximated 2 made pos def , 3 accurate}
   /// Minimizer who implements covariance matrix calculation will re-implement the method
   virtual int CovMatrixStatus() const {  return 0; }

   /**
      return correlation coefficient between variable i and j.
      If the variable is fixed or const the return value is zero
    */
   virtual double Correlation(unsigned int i, unsigned int j ) const { 
      double tmp = CovMatrix(i,i) * CovMatrix(j,j);
      return ( tmp < 0) ? 0 : CovMatrix(i,j) / std::sqrt( tmp );  
   }

   /**
      return global correlation coefficient for variable i
      This is a number between zero and one which gives 
      the correlation between the i-th parameter  and that linear combination of all 
      other parameters which is most strongly correlated with i.
      Minimizer must overload method if implemented 
    */
   virtual double GlobalCC(unsigned int ) const { return -1; }

   /**
      minos error for variable i, return false if Minos failed or not supported 
      and the lower and upper errors are returned in errLow and errUp
      An extra flag  specifies if only the lower (runopt=-1) or the upper (runopt=+1) error calculation is run
      (This feature isnot yet implemented)
   */
   virtual bool GetMinosError(unsigned int /* i */, double & errLow, double & errUp, int  = 0) { 
      errLow = 0; errUp = 0; 
      return false; 
   }  

   /**
      perform a full calculation of the Hessian matrix for error calculation
    */
   virtual bool Hesse() { return false; }

   /**
      scan function minimum for variable i. Variable and function must be set before using Scan 
      Return false if an error or if minimizer does not support this functionality
    */
   virtual bool Scan(unsigned int /* i */, unsigned int & /* nstep */, double * /* x */, double * /* y */, 
                     double /*xmin */ = 0, double /*xmax*/ = 0) {
      return false; 
   }

   /**
      find the contour points (xi,xj) of the function for parameter i and j around the minimum
      The contour will be find for value of the function = Min + ErrorUp();
    */
   virtual bool Contour(unsigned int /* i */, unsigned int /* j */, unsigned int &/* np */, 
                        double * /* xi */, double * /* xj */) { 
      return false; 
   }

   /// return reference to the objective function
   ///virtual const ROOT::Math::IGenFunction & Function() const = 0; 

   /// print the result according to set level (implemented for TMinuit for mantaining Minuit-style printing)
   virtual void PrintResults() {}

   /// get name of variables (override if minimizer support storing of variable names)
   /// return an empty string if variable is not found
   virtual std::string VariableName(unsigned int ) const { return std::string();}  // return empty string 

   /// get index of variable given a variable given a name
   /// return -1 if variable is not found
   virtual int VariableIndex(const std::string &) const { return -1; }
      
   /** minimizer configuration parameters **/

   /// set print level
   int PrintLevel() const { return fDebug; }

   ///  max number of function calls
   unsigned int MaxFunctionCalls() { return fMaxCalls; } 

   /// max iterations
   unsigned int MaxIterations() { return fMaxIter; } 

   /// absolute tolerance 
   double Tolerance() const { return  fTol; }

   /// precision of minimizer in the evaluation of the objective function
   /// ( a value <=0 corresponds to the let the minimizer choose its default one)
   double Precision() const { return fPrec; }
   
   /// strategy 
   int Strategy() const { return fStrategy; }

   /// status code of minimizer 
   int Status() const { return fStatus; } 

   /// return the statistical scale used for calculate the error
   /// is typically 1 for Chi2 and 0.5 for likelihood minimization
   double ErrorDef() const { return fUp; } 

   ///return true if Minimizer has performed a detailed error validation (e.g. run Hesse for Minuit)
   bool IsValidError() const { return fValidError; }

   /// retrieve the minimizer options (implement derived class if needed)
   virtual MinimizerOptions  Options() const { 
      MinimizerOptions opt; 
      opt.SetPrintLevel(fDebug);
      opt.SetStrategy(fStrategy);
      opt.SetMaxFunctionCalls(fMaxCalls);
      opt.SetMaxIterations(fMaxIter);
      opt.SetTolerance(fTol);
      opt.SetPrecision(fPrec);
      opt.SetErrorDef(fUp);
      return opt;
   }

   /// set print level
   void SetPrintLevel(int level) { fDebug = level; }

   ///set maximum of function calls 
   void SetMaxFunctionCalls(unsigned int maxfcn) { if (maxfcn > 0) fMaxCalls = maxfcn; }

   /// set maximum iterations (one iteration can have many function calls) 
   void SetMaxIterations(unsigned int maxiter) { if (maxiter > 0) fMaxIter = maxiter; } 

   /// set the tolerance
   void SetTolerance(double tol) { fTol = tol; }

   /// set in the minimizer the objective function evaluation precision 
   /// ( a value <=0 means the minimizer will choose its optimal value automatically, i.e. default case)
   void SetPrecision(double prec) { fPrec = prec; }

   ///set the strategy 
   void SetStrategy(int strategyLevel) { fStrategy = strategyLevel; }  

   /// set scale for calculating the errors
   void SetErrorDef(double up) { fUp = up; }

   /// flag to check if minimizer needs to perform accurate error analysis (e.g. run Hesse for Minuit)
   void SetValidError(bool on) { fValidError = on; } 

   /// set all options in one go
   void SetOptions(const MinimizerOptions & opt) { 
      fDebug = opt.PrintLevel();
      fStrategy = opt.Strategy();
      fMaxCalls = opt.MaxFunctionCalls();
      fMaxIter = opt.MaxIterations();
      fTol = opt.Tolerance();
      fPrec = opt.Precision();
      fUp = opt.ErrorDef();
   }

   /// reset the defaut options (defined in MinimizerOptions)
   void SetDefaultOptions() { 
      fDebug = MinimizerOptions::DefaultPrintLevel();
      fStrategy = MinimizerOptions::DefaultStrategy();
      fMaxCalls = MinimizerOptions::DefaultMaxFunctionCalls();
      fMaxIter = MinimizerOptions::DefaultMaxIterations();
      fTol = MinimizerOptions::DefaultTolerance();
      fPrec = MinimizerOptions::DefaultPrecision();
      fUp = MinimizerOptions::DefaultErrorDef();
   }

protected: 


//private: 


   // keep protected to be accessible by the derived classes 
 

   bool fValidError;            // flag to control if errors have been validated (Hesse has been run in case of Minuit)
   int fDebug;                  // print level
   int fStrategy;               // minimizer strategy
   int fStatus;                 // status of minimizer    
   unsigned int fMaxCalls;      // max number of function calls 
   unsigned int fMaxIter;       // max number or iterations used to find the minimum
   double fTol;                 // tolerance (absolute)
   double fPrec;                // precision
   double fUp;                  // error scale 

}; 

   } // end namespace Math

} // end namespace ROOT


#endif /* ROOT_Math_Minimizer */<|MERGE_RESOLUTION|>--- conflicted
+++ resolved
@@ -17,15 +17,9 @@
 #include "Math/IFunction.h"
 #endif
 
-<<<<<<< HEAD
-// #ifndef ROOT_Math_Util
-// #include "Math/Util.h"
-// #endif
-=======
 #ifndef ROOT_Math_MinimizerOptions
 #include "Math/MinimizerOptions.h"
 #endif
->>>>>>> 84c4c19c
 
 
 #include <vector> 
@@ -88,19 +82,11 @@
       fDebug(MinimizerOptions::DefaultPrintLevel()), 
       fStrategy(MinimizerOptions::DefaultStrategy()), 
       fStatus(-1),
-<<<<<<< HEAD
-      fMaxCalls(0), 
-      fMaxIter(0),
-      fTol(1.E-6), 
-      fPrec(-1),
-      fUp(1.)
-=======
       fMaxCalls(MinimizerOptions::DefaultMaxFunctionCalls()), 
       fMaxIter(MinimizerOptions::DefaultMaxIterations()), 
       fTol(MinimizerOptions::DefaultTolerance()), 
       fPrec(MinimizerOptions::DefaultPrecision()), 
       fUp(MinimizerOptions::DefaultErrorDef() )
->>>>>>> 84c4c19c
    {} 
 
    /** 
