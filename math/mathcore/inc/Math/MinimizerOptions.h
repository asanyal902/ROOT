--- conflicted
+++ resolved
@@ -71,16 +71,11 @@
    // destructor  
    ~MinimizerOptions();
 
-<<<<<<< HEAD
-   // constructor using the default options 
-   MinimizerOptions();
-=======
    // copy constructor 
    MinimizerOptions(const MinimizerOptions & opt);
 
    /// assignment operators 
    MinimizerOptions & operator=(const MinimizerOptions & opt);
->>>>>>> 84c4c19c
 
    /** non-static methods for  retrivieng options */
 
@@ -145,13 +140,10 @@
 
    /// set minimizer algorithm
    void SetMinimizerAlgorithm(const char *type) { fAlgoType = type; }
-<<<<<<< HEAD
-=======
 
    /// set extra options (in this case pointer is cloned)
    void  SetExtraOptions(const IOptions & opt); 
 
->>>>>>> 84c4c19c
 
 private:
 
@@ -161,11 +153,7 @@
    int fStrategy;            // minimizer strategy (used by Minuit)
    double fErrorDef;         // error definition (=1. for getting 1 sigma error for chi2 fits)
    double fTolerance;        // minimize tolerance to reach solution
-<<<<<<< HEAD
-   double fPrecision;        // precision of the objective funciton evaluation (value <=0 means left to default)
-=======
    double fPrecision;        // precision of the objective function evaluation (value <=0 means left to default)
->>>>>>> 84c4c19c
    std::string fMinimType;   // Minimizer type (Minuit, Minuit2, etc..
    std::string fAlgoType;    // Minimizer algorithmic specification (Migrad, Minimize, ...)
 
