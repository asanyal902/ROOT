// @(#)root/mathcore:$Id$
// Authors: David Gonzalez Maline    01/2008 

/**********************************************************************
 *                                                                    *
 * Copyright (c) 2006 , LCG ROOT MathLib Team                         *
 *                                                                    *
 *                                                                    *
 **********************************************************************/

// Header file for GaussIntegrator
// 
// Created by: David Gonzalez Maline  : Wed Jan 16 2008
// 

#ifndef ROOT_Math_GaussIntegrator
#define ROOT_Math_GaussIntegrator

#ifndef ROOT_Math_IFunction
#include "Math/IFunction.h"
#endif

#ifndef ROOT_Math_VirtualIntegrator
#include "Math/VirtualIntegrator.h"
#endif


namespace ROOT {
namespace Math {


//___________________________________________________________________________________________
/**
   User class for performing function integration. 

   It will use the Gauss Method for function integration in a given interval. 
   This class is implemented from TF1::Integral().

   @ingroup Integration
  
 */

class GaussIntegrator: public VirtualIntegratorOneDim {

   
public:
<<<<<<< HEAD
   /** Destructor */
   ~GaussIntegrator();
=======

   /** Destructor */
   virtual ~GaussIntegrator();
>>>>>>> 84c4c19c

   /** Default Constructor. */
   GaussIntegrator(double relTol = 1.E-12);
   

   /** Static function: set the fgAbsValue flag.
       By default TF1::Integral uses the original function value to compute the integral
       However, TF1::Moment, CentralMoment require to compute the integral
       using the absolute value of the function. 
   */
   void AbsValue(bool flag);


   // Implementing VirtualIntegrator Interface

   /** Set the desired relative Error. */
   virtual void SetRelTolerance (double);

   /** This method is not implemented. */
   virtual void SetAbsTolerance (double);

   /** Returns the result of the last Integral calculation. */
   double Result () const;

   /** Return the estimate of the absolute Error of the last Integral calculation. */
   double Error () const;

   /** return the status of the last integration - 0 in case of success */
   int Status () const;

   // Implementing VirtualIntegratorOneDim Interface

   /** 
     Returns Integral of function between a and b. 
     Based on original CERNLIB routine DGAUSS by Sigfried Kolbig 
     converted to C++ by Rene Brun
     
     This function computes, to an attempted specified accuracy, the value
     of the integral.
    
    Method:
       For any interval [a,b] we define g8(a,b) and g16(a,b) to be the 8-point
       and 16-point Gaussian quadrature approximations to
   Begin_Latex
      I = #int^{b}_{a} f(x)dx
   End_Latex
      and define
   Begin_Latex
      r(a,b) = #frac{#||{g_{16}(a,b)-g_{8}(a,b)}}{1+#||{g_{16}(a,b)}}
   End_Latex
      Then,
   Begin_Latex
      G = #sum_{i=1}^{k}g_{16}(x_{i-1},x_{i})
   End_Latex
      where, starting with x0 = A and finishing with xk = B,
      the subdivision points xi(i=1,2,...) are given by
   Begin_Latex
      x_{i} = x_{i-1} + #lambda(B-x_{i-1})
   End_Latex
   Begin_Latex 
      #lambda
   End_Latex
      is equal to the first member of the
      sequence 1,1/2,1/4,... for which r(xi-1, xi) < EPS.
      If, at any stage in the process of subdivision, the ratio
  Begin_Latex
      q = #||{#frac{x_{i}-x_{i-1}}{B-A}}
  End_Latex
      is so small that 1+0.005q is indistinguishable from 1 to
      machine accuracy, an error exit occurs with the function value
      set equal to zero.

   Accuracy:
      Unless there is severe cancellation of positive and negative values of
      f(x) over the interval [A,B], the relative error may be considered as
      specifying a bound on the <I>relative</I> error of I in the case
      |I|&gt;1, and a bound on the absolute error in the case |I|&lt;1. More
      precisely, if k is the number of sub-intervals contributing to the
      approximation (see Method), and if
      Begin_Latex
      I_{abs} = #int^{B}_{A} #||{f(x)}dx
      End_Latex
      then the relation
   Begin_Latex
    #frac{#||{G-I}}{I_{abs}+k} < EPS
   End_Latex
      will nearly always be true, provided the routine terminates without
      printing an error message. For functions f having no singularities in
      the closed interval [A,B] the accuracy will usually be much higher than
      this.

    Error handling:
      The requested accuracy cannot be obtained (see Method).
      The function value is set equal to zero.

    Note 1:
      Values of the function f(x) at the interval end-points A and B are not
      required. The subprogram may therefore be used when these values are
      undefined
   */
   double Integral (double a, double b);
   
   /** Returns Integral of function on an infinite interval. 
      This function computes, to an attempted specified accuracy, the value of the integral:
   Begin_Latex
      I = #int^{#infinity}_{-#infinity} f(x)dx
   End_Latex
      Usage:
        In any arithmetic expression, this function has the approximate value
        of the integral I.
    
      The integral is mapped onto [0,1] using a transformation then integral computation is surrogated to DoIntegral.
   */
   double Integral ();
   
   /** Returns Integral of function on an upper semi-infinite interval. 
      This function computes, to an attempted specified accuracy, the value of the integral:
   Begin_Latex
      I = #int^{#infinity}_{A} f(x)dx
   End_Latex
      Usage:
        In any arithmetic expression, this function has the approximate value
        of the integral I.
        - A: lower end-point of integration interval.
   
      The integral is mapped onto [0,1] using a transformation then integral computation is surrogated to DoIntegral.
   */
   double IntegralUp (double a);
   
   /** Returns Integral of function on a lower semi-infinite interval. 
       This function computes, to an attempted specified accuracy, the value of the integral:
   Begin_Latex
      I = #int^{B}_{#infinity} f(x)dx
   End_Latex
      Usage:
         In any arithmetic expression, this function has the approximate value
         of the integral I.
         - B: upper end-point of integration interval.

      The integral is mapped onto [0,1] using a transformation then integral computation is surrogated to DoIntegral.
   */
   double IntegralLow (double b);
   

   /** Set integration function (flag control if function must be copied inside).
       \@param f Function to be used in the calculations.
   */
   void SetFunction (const IGenFunction &);

   /** This method is not implemented. */
   double Integral (const std::vector< double > &pts);

   /** This method is not implemented. */
   double IntegralCauchy (double a, double b, double c);

   ///  get the option used for the integration 
   virtual ROOT::Math::IntegratorOneDimOptions Options() const; 

   // set the options 
   virtual void SetOptions(const ROOT::Math::IntegratorOneDimOptions & opt);

private:

   /**
      Integration surrugate method. Return integral of passed function in  interval [a,b]
      Derived class (like GaussLegendreIntegrator)  can re-implement this method to modify to use 
      an improved algorithm 
   */
   virtual double DoIntegral (double a, double b, const IGenFunction* func);

protected:

   static bool fgAbsValue;          // AbsValue used for the calculation of the integral
   double fEpsilon;                 // Relative error.
   bool fUsedOnce;                  // Bool value to check if the function was at least called once.
   double fLastResult;              // Result from the last stimation.
   double fLastError;               // Error from the last stimation.
   const IGenFunction* fFunction;   // Pointer to function used.

};

/**
   Auxillary inner class for mapping infinite and semi-infinite integrals
*/            
class IntegrandTransform : public IGenFunction {
public:
   enum ESemiInfinitySign {kMinus = -1, kPlus = +1};
   IntegrandTransform(const IGenFunction* integrand);
   IntegrandTransform(const double boundary, ESemiInfinitySign sign, const IGenFunction* integrand);
   double operator()(double x) const;
   double DoEval(double x) const;
   IGenFunction* Clone() const;
private:
   ESemiInfinitySign fSign;
   const IGenFunction* fIntegrand;
   double fBoundary;
   bool fInfiniteInterval;
   double DoEval(double x, double boundary, int sign) const;
};
   


} // end namespace Math
   
} // end namespace ROOT

#endif /* ROOT_Math_GaussIntegrator */<|MERGE_RESOLUTION|>--- conflicted
+++ resolved
@@ -44,14 +44,9 @@
 
    
 public:
-<<<<<<< HEAD
-   /** Destructor */
-   ~GaussIntegrator();
-=======
 
    /** Destructor */
    virtual ~GaussIntegrator();
->>>>>>> 84c4c19c
 
    /** Default Constructor. */
    GaussIntegrator(double relTol = 1.E-12);
