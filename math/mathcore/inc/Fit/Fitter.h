// @(#)root/mathcore:$Id$
// Author: L. Moneta Wed Aug 30 11:05:19 2006

/**********************************************************************
 *                                                                    *
 * Copyright (c) 2006  LCG ROOT Math Team, CERN/PH-SFT                *
 *                                                                    *
 *                                                                    *
 **********************************************************************/

// Header file for class Fitter

#ifndef ROOT_Fit_Fitter
#define ROOT_Fit_Fitter

/**
@defgroup Fit Fitting and Parameter Estimation

Classes used for fitting (regression analysis) and estimation of parameter values given a data sample. 
*/

#ifndef ROOT_Fit_DataVectorfwd
#include "Fit/DataVectorfwd.h"
#endif

#ifndef ROOT_Fit_FitConfig
#include "Fit/FitConfig.h"
#endif

#ifndef ROOT_Fit_FitResult
#include "Fit/FitResult.h"
#endif

#ifndef ROOT_Math_IParamFunctionfwd
#include "Math/IParamFunctionfwd.h"
#endif

#include <memory>


namespace ROOT { 


   namespace Math { 
      class Minimizer;
   } 

   /**
      Namespace for the fitting classes
      @ingroup Fit
    */

   namespace Fit { 

/**
   @defgroup FitMain User Fitting classes

   Main Classes used for fitting a given data set
   @ingroup Fit
*/

//___________________________________________________________________________________
/** 
   Fitter class, entry point for performing all type of fits. 
   Fits are performed using the generic ROOT::Fit::Fitter::Fit method. 
   The inputs are the data points and a model function (using a ROOT::Math::IParamFunction)
   The result of the fit is returned and kept internally in the  ROOT::Fit::FitResult class. 
   The configuration of the fit (parameters, options, etc...) are specified in the 
   ROOT::Math::FitConfig class. 

   @ingroup FitMain
*/ 
class Fitter {

public: 

   typedef ROOT::Math::IParamMultiFunction       IModelFunction; 
   typedef ROOT::Math::IParamMultiGradFunction   IGradModelFunction;
   typedef ROOT::Math::IParamFunction            IModel1DFunction; 
   typedef ROOT::Math::IParamGradFunction        IGradModel1DFunction; 

   typedef ROOT::Math::IMultiGenFunction BaseFunc; 
   typedef ROOT::Math::IMultiGradFunction BaseGradFunc; 


   /** 
      Default constructor
   */ 
   Fitter (); 

   /** 
      Destructor
   */ 
   ~Fitter (); 

private: 

   /** 
      Copy constructor (disabled, class is not copyable)
   */ 
   Fitter(const Fitter &);

   /** 
      Assignment operator (disabled, class is not copyable) 
   */ 
   Fitter & operator = (const Fitter & rhs);  


public: 

   /** 
       fit a data set using any  generic model  function
       Pre-requisite on the function: 
   */ 
   template < class Data , class Function> 
   bool Fit( const Data & data, const Function & func) { 
      SetFunction(func);
      return Fit(data);
   }

   /** 
       fit a binned data set (default method: use chi2)
       To be implemented option to do likelihood bin fit
   */ 
   bool Fit(const BinData & data) { 
      return DoLeastSquareFit(data); 
   } 
   /** 
       fit an binned data set using loglikelihood method
   */ 
   bool Fit(const UnBinData & data) { 
      return DoLikelihoodFit(data); 
   } 

   /**
      Likelihood fit 
    */
   template <class Data> 
   bool LikelihoodFit(const Data & data) { 
      return DoLikelihoodFit(data);
   }

   /** 
       fit a data set using any  generic model  function
       Pre-requisite on the function: 
   */ 
   template < class Data , class Function> 
   bool LikelihoodFit( const Data & data, const Function & func) { 
      SetFunction(func);
      return DoLikelihoodFit(data);
   }

   /**
      Fit using the a generic FCN function as a C++ callable object implementing 
      double () (const double *) 
<<<<<<< HEAD
      The function dimension (i.e. the number of parameter) is needed in this case
      For the other arguments same consideration as in the previous methods
    */
   template <class Function>
   bool FitFCN(unsigned int npar, Function  & fcn, const double * params = 0, unsigned int dataSize = 0);

   /**
      fit using the given FCN function represented by a multi-dimensional function interface 
      (ROOT::Math::IMultiGenFunction). 
      Give optionally initial the parameter values and data size to have the fit Ndf correctly 
      set in the FitResult. 
      If the parameters values are not given (parameter pointers=0) the 
      current parameter settings are used. The parameter settings can be created before 
      by using the FitConfig::SetParamsSetting. If they have not been created they are created 
      automatically when the params pointer is not zero
    */
   bool FitFCN(const ROOT::Math::IMultiGenFunction & fcn, const double * params = 0, unsigned int dataSize = 0 ); 
=======
      Note that the function dimension (i.e. the number of parameter) is needed in this case
      For the options see documentation for following methods FitFCN(IMultiGenFunction & fcn,..)
    */
   template <class Function>
   bool FitFCN(unsigned int npar, Function  & fcn, const double * params = 0, unsigned int dataSize = 0, bool chi2fit = false);

   /**
      Fit using the given FCN function represented by a multi-dimensional function interface 
      (ROOT::Math::IMultiGenFunction). 
      Give optionally the initial arameter values, data size to have the fit Ndf correctly 
      set in the FitResult and flag specifying if it is a chi2 fit. 
      Note that if the parameters values are not given (params=0) the 
      current parameter settings are used. The parameter settings can be created before 
      by using the FitConfig::SetParamsSetting. If they have not been created they are created 
      automatically when the params pointer is not zero. 
      Note that passing a params != 0 will set the parameter settings to the new value AND also the 
      step sizes to some pre-defined value (stepsize = 0.3 * abs(parameter_value) )
    */
   bool FitFCN(const ROOT::Math::IMultiGenFunction & fcn, const double * params = 0, unsigned int dataSize = 0, bool chi2fit = false); 
>>>>>>> 84c4c19c

   /**
      Fit using the given FCN function representing a multi-dimensional gradient function 
      interface (ROOT::Math::IMultiGradFunction). In this case the minimizer will use the 
      gradient information provided by the function. 
<<<<<<< HEAD
      For the other arguments same consideration as in the previous method
=======
      For the options same consideration as in the previous method
>>>>>>> 84c4c19c
    */
   bool FitFCN(const ROOT::Math::IMultiGradFunction & fcn, const double * params = 0, unsigned int dataSize = 0, bool chi2fit = false); 

      
   /**
      fit using user provided FCN with Minuit-like interface
      If npar = 0 it is assumed that the parameters are specified in the parameter settings created before
      For the options same consideration as in the previous method
    */
   typedef  void (* MinuitFCN_t )(int &npar, double *gin, double &f, double *u, int flag);
   bool FitFCN( MinuitFCN_t fcn, int npar = 0, const double * params = 0, unsigned int dataSize = 0, bool chi2fit = false);

   /**
      do a linear fit on a set of bin-data
    */
   bool LinearFit(const BinData & data) { return DoLinearFit(data); }

   /** 
       Set the fitted function (model function) from a parametric function interface
   */ 
   void  SetFunction(const IModelFunction & func); 
   /**
      Set the fitted function from a parametric 1D function interface
    */
   void  SetFunction(const IModel1DFunction & func); 

   /** 
       Set the fitted function (model function) from a parametric gradient function interface
   */ 
   void  SetFunction(const IGradModelFunction & func); 
   /**
      Set the fitted function from 1D gradient parametric function interface
    */
   void  SetFunction(const IGradModel1DFunction & func); 


   /**
      get fit result
   */
   const FitResult & Result() const { 
      assert( fResult.get() );
      return *fResult; 
   } 

   /**
      perform an error analysis on the result using the Hessian
      Errors are obtaied from the inverse of the Hessian matrix
      To be called only after fitting and when a minimizer supporting the Hessian calculations is used 
      otherwise an error (false) is returned.
      A new  FitResult with the Hessian result will be produced
    */
   bool CalculateHessErrors();  

   /**
      perform an error analysis on the result using MINOS
      To be called only after fitting and when a minimizer supporting MINOS is used 
      otherwise an error (false) is returned.
      The result will be appended in the fit result class 
      Optionally a vector of parameter indeces can be passed for selecting 
      the parameters to analyse using FitConfig::SetMinosErrors 
    */
   bool CalculateMinosErrors();  

   /**
      access to the fit configuration (const method)
   */
   const FitConfig & Config() const { return fConfig; } 

   /**
      access to the configuration (non const method)
   */
   FitConfig & Config() { return fConfig; } 

   /**
      query if fit is binned. In cse of false teh fit can be unbinned 
      or is not defined (like in case of fitting through a ::FitFCN)
    */
   bool IsBinFit() const { return fBinFit; } 

   /**
      return pointer to last used minimizer 
      (is NULL in case fit is not yet done)
      This pointer will be valid as far as the data, the objective function
      and the fitter class  have not been deleted.  
      To be used only after fitting.
      The pointer should not be stored and will be invalided after performing a new fitting.  
      In this case a new instance of ROOT::Math::Minimizer will be re-created and can be 
      obtained calling again GetMinimizer()
    */
<<<<<<< HEAD
   ROOT::Math::Minimizer * GetMinimizer() { return fMinimizer.get(); } 
=======
   ROOT::Math::Minimizer * GetMinimizer() const { return fMinimizer.get(); } 
>>>>>>> 84c4c19c

   /**
      return pointer to last used objective function 
      (is NULL in case fit is not yet done)
      This pointer will be valid as far as the data and the fitter class
      have not been deleted. To be used after the fitting.
      The pointer should not be stored and will be invalided after performing a new fitting.
      In this case a new instance of the function pointer will be re-created and can be 
      obtained calling again GetFCN()  
    */
<<<<<<< HEAD
   ROOT::Math::IMultiGenFunction * GetFCN() { return fObjFunction.get(); } 
=======
   ROOT::Math::IMultiGenFunction * GetFCN() const { return fObjFunction.get(); } 
>>>>>>> 84c4c19c


protected: 

   /// least square fit 
   bool DoLeastSquareFit(const BinData & data); 
   /// binned likelihood fit
   bool DoLikelihoodFit(const BinData & data); 
   /// un-binned likelihood fit
   bool DoLikelihoodFit(const UnBinData & data); 
   /// linear least square fit 
   bool DoLinearFit(const BinData & data);

   /// do minimization
   template<class ObjFunc> 
   bool DoMinimization(const ObjFunc & f, unsigned int dataSize, const ROOT::Math::IMultiGenFunction * chifunc = 0); 

private: 

   bool fUseGradient;       // flag to indicate if using gradient or not

   bool fBinFit;            // flag to indicate if fit is binned (in case of false the fit is unbinned or undefined)

   IModelFunction * fFunc;  // copy of the fitted  function containing on output the fit result (managed by FitResult)

   FitConfig fConfig;       // fitter configuration (options and parameter settings)

   std::auto_ptr<ROOT::Fit::FitResult>  fResult;  //! pointer to the object containing the result of the fit

   std::auto_ptr<ROOT::Math::Minimizer>  fMinimizer;  //! pointer to used minimizer

   std::auto_ptr<ROOT::Math::IMultiGenFunction>  fObjFunction;  //! pointer to used objective function

}; 

   } // end namespace Fit

} // end namespace ROOT

// implementation of inline methods


#ifndef __CINT__


#ifndef ROOT_Math_WrappedFunction
#include "Math/WrappedFunction.h"
#endif

template<class Function>
<<<<<<< HEAD
bool ROOT::Fit::Fitter::FitFCN(unsigned int npar, Function & f, const double * par, unsigned int datasize) {
   ROOT::Math::WrappedMultiFunction<Function &> wf(f,npar); 
   return FitFCN(wf,par,datasize);
=======
bool ROOT::Fit::Fitter::FitFCN(unsigned int npar, Function & f, const double * par, unsigned int datasize,bool chi2fit) {
   ROOT::Math::WrappedMultiFunction<Function &> wf(f,npar); 
   return FitFCN(wf,par,datasize,chi2fit);
>>>>>>> 84c4c19c
}

#endif  // endif __CINT__

#endif /* ROOT_Fit_Fitter */<|MERGE_RESOLUTION|>--- conflicted
+++ resolved
@@ -153,25 +153,6 @@
    /**
       Fit using the a generic FCN function as a C++ callable object implementing 
       double () (const double *) 
-<<<<<<< HEAD
-      The function dimension (i.e. the number of parameter) is needed in this case
-      For the other arguments same consideration as in the previous methods
-    */
-   template <class Function>
-   bool FitFCN(unsigned int npar, Function  & fcn, const double * params = 0, unsigned int dataSize = 0);
-
-   /**
-      fit using the given FCN function represented by a multi-dimensional function interface 
-      (ROOT::Math::IMultiGenFunction). 
-      Give optionally initial the parameter values and data size to have the fit Ndf correctly 
-      set in the FitResult. 
-      If the parameters values are not given (parameter pointers=0) the 
-      current parameter settings are used. The parameter settings can be created before 
-      by using the FitConfig::SetParamsSetting. If they have not been created they are created 
-      automatically when the params pointer is not zero
-    */
-   bool FitFCN(const ROOT::Math::IMultiGenFunction & fcn, const double * params = 0, unsigned int dataSize = 0 ); 
-=======
       Note that the function dimension (i.e. the number of parameter) is needed in this case
       For the options see documentation for following methods FitFCN(IMultiGenFunction & fcn,..)
     */
@@ -191,17 +172,12 @@
       step sizes to some pre-defined value (stepsize = 0.3 * abs(parameter_value) )
     */
    bool FitFCN(const ROOT::Math::IMultiGenFunction & fcn, const double * params = 0, unsigned int dataSize = 0, bool chi2fit = false); 
->>>>>>> 84c4c19c
 
    /**
       Fit using the given FCN function representing a multi-dimensional gradient function 
       interface (ROOT::Math::IMultiGradFunction). In this case the minimizer will use the 
       gradient information provided by the function. 
-<<<<<<< HEAD
-      For the other arguments same consideration as in the previous method
-=======
       For the options same consideration as in the previous method
->>>>>>> 84c4c19c
     */
    bool FitFCN(const ROOT::Math::IMultiGradFunction & fcn, const double * params = 0, unsigned int dataSize = 0, bool chi2fit = false); 
 
@@ -291,11 +267,7 @@
       In this case a new instance of ROOT::Math::Minimizer will be re-created and can be 
       obtained calling again GetMinimizer()
     */
-<<<<<<< HEAD
-   ROOT::Math::Minimizer * GetMinimizer() { return fMinimizer.get(); } 
-=======
    ROOT::Math::Minimizer * GetMinimizer() const { return fMinimizer.get(); } 
->>>>>>> 84c4c19c
 
    /**
       return pointer to last used objective function 
@@ -306,11 +278,7 @@
       In this case a new instance of the function pointer will be re-created and can be 
       obtained calling again GetFCN()  
     */
-<<<<<<< HEAD
-   ROOT::Math::IMultiGenFunction * GetFCN() { return fObjFunction.get(); } 
-=======
    ROOT::Math::IMultiGenFunction * GetFCN() const { return fObjFunction.get(); } 
->>>>>>> 84c4c19c
 
 
 protected: 
@@ -361,15 +329,9 @@
 #endif
 
 template<class Function>
-<<<<<<< HEAD
-bool ROOT::Fit::Fitter::FitFCN(unsigned int npar, Function & f, const double * par, unsigned int datasize) {
-   ROOT::Math::WrappedMultiFunction<Function &> wf(f,npar); 
-   return FitFCN(wf,par,datasize);
-=======
 bool ROOT::Fit::Fitter::FitFCN(unsigned int npar, Function & f, const double * par, unsigned int datasize,bool chi2fit) {
    ROOT::Math::WrappedMultiFunction<Function &> wf(f,npar); 
    return FitFCN(wf,par,datasize,chi2fit);
->>>>>>> 84c4c19c
 }
 
 #endif  // endif __CINT__
