// @(#)root/mathcore:$Id$
// Author: L. Moneta Wed Aug 30 11:05:34 2006

/**********************************************************************
 *                                                                    *
 * Copyright (c) 2006  LCG ROOT Math Team, CERN/PH-SFT                *
 *                                                                    *
 *                                                                    *
 **********************************************************************/

// Header file for class FitResult

#ifndef ROOT_Fit_FitResult
#define ROOT_Fit_FitResult

#ifndef ROOT_Fit_IFunctionfwd
#include "Math/IFunctionfwd.h"
#endif
#ifndef ROOT_Fit_IParamFunctionfwd
#include "Math/IParamFunctionfwd.h"
#endif

#include <vector>
#include <map>
#include <string>
#include <cmath>
#include <cassert>

namespace ROOT { 

   namespace Math { 
      class Minimizer; 
   }


   namespace Fit { 

      class FitConfig; 
      class BinData;

//___________________________________________________________________________________
/** 
   class containg the result of the fit and all the related information 
   (fitted parameter values, error, covariance matrix and minimizer result information)
   Contains a pointer also to the fitted (model) function, modified with the fit parameter values.  
   When the fit is valid, it is constructed from a  Minimizer and a model function pointer 

   @ingroup FitMain
*/ 
class FitResult {

public: 

   typedef  ROOT::Math::IParamMultiFunction IModelFunction; 

   /** 
      Default constructor for an empty (non valid) fit result
   */ 
   FitResult (); 

   /**
      Construct from a Minimizer instance after fitting
      Run also Minos if requested from the configuration
    */
   FitResult(ROOT::Math::Minimizer & min, const FitConfig & fconfig, const IModelFunction * f, bool isValid, unsigned int sizeOfData = 0, bool binFit = true, const ROOT::Math::IMultiGenFunction * chi2func = 0, unsigned int ncalls = 0);

   /** 
      Copy constructor. 
   */ 
   FitResult(const FitResult &);

   /** 
      Assignment operator
   */ 
   FitResult & operator = (const FitResult & rhs);  

   /** 
      Destructor 
   */ 
   ~FitResult (); 


public: 

   /**
      Update the fit result with a new minimization status
      To be run only if same fit is performed with same configuration 
      Note that in this case MINOS is not re-run. If one wants to run also MINOS
      a new result must be created 
    */
   bool Update(const ROOT::Math::Minimizer & min, bool isValid, unsigned int ncalls = 0 );

   /** minimization quantities **/

   /// minimizer type 
   const std::string & MinimizerType() const { return fMinimType; } 

   /// True if fit successful, otherwise false.
   bool IsValid() const { return fValid; }

   /// True if a fit result does not exist (even invalid) with parameter values 
   bool IsEmpty() const { return (fParams.size() == 0);  }
 
   /// Return value of the objective function (chi2 or likelihood) used in the fit
   double MinFcnValue() const { return fVal; } 

   ///Number of function calls to find minimum
   unsigned int NCalls() const { return fNCalls; }
   
   ///Expected distance from minimum 
   double Edm() const { return fEdm; }

   ///   get total number of parameters 
   unsigned int NTotalParameters() const { return fParams.size(); } 
   /// total number of parameters (abbreviation)
   unsigned int NPar() const { return NTotalParameters(); }
   
   /// get total number of free parameters
   unsigned int NFreeParameters() const { return fNFree; }

   /// minimizer status code 
   int Status() const { return fStatus; } 

   ///covariance matrix status code
   /// using Minuit convention : =0 not calculated, =1 approximated, =2 made pos def , =3 accurate

   int CovMatrixStatus() const { return fCovStatus; }
 
   /** fitting quantities **/

   /// Return pointer to model (fit) function with fitted parameter values.
   const IModelFunction * FittedFunction() const { return fFitFunc; }

   /// Chi2 fit value
   /// in case of likelihood must be computed ? 
   double Chi2() const { return fChi2; } 

   /// Number of degree of freedom
   unsigned int Ndf() const { return fNdf; } 

   /// p value of the fit (chi2 probability)
   double Prob() const;  

   /// parameter errors (return st::vector) 
   const std::vector<double> & Errors() const { return fErrors; }
   /// parameter errors (return const pointer)
<<<<<<< HEAD
   const double * GetErrors() const { return &fErrors.front(); }
=======
   const double * GetErrors() const { return (fErrors.empty()) ? 0 : &fErrors.front(); }
>>>>>>> 84c4c19c

   /// parameter values (return std::vector)
   const std::vector<double> & Parameters() const { return fParams; }
   /// parameter values (return const pointer)
<<<<<<< HEAD
   const double * GetParams() const { return &fParams.front();}
=======
   const double * GetParams() const { return &fParams.front(); }
>>>>>>> 84c4c19c

   /// parameter value by index
   double Value(unsigned int i) const { return fParams[i]; }
   /// parameter value by index 
   double Parameter(unsigned int i) const { return fParams[i]; }

   /// parameter error by index 
   // (NOTE: this due to conflict with TObject::Error cannot used in derived class which 
   // inherits from TObject. Use instead ParError (or Errors()[i] )
   double Error(unsigned int i) const { 
      return (i < fErrors.size() ) ? fErrors[i] : 0; 
   } 
   /// parameter error by index 
   double ParError(unsigned int i) const {
      return (i < fErrors.size() ) ? fErrors[i] : 0; 
   }

   /// name of the parameter
   std::string ParName(unsigned int i) const; 

   /// set the Minos errors for parameter i (called by the Fitter class when running Minos)
   void SetMinosError(unsigned int i, double elow, double eup);

   /// lower Minos error. If Minos has not run for parameter i return the parabolic error 
   double LowerError(unsigned int i) const;

   /// upper Minos error. If Minos has not run for parameter i return the parabolic error 
   double UpperError(unsigned int i) const;

   /// parameter global correlation coefficient 
   double GlobalCC(unsigned int i) const { 
      return (i < fGlobalCC.size() ) ? fGlobalCC[i] : -1; 
   } 


   /// retrieve covariance matrix element 
   double CovMatrix (unsigned int i, unsigned int j) const { 
      if ( i >= fErrors.size() || j >= fErrors.size() ) return 0; 
      if (fCovMatrix.size() == 0) return 0; // no matrix is available in case of non-valid fits
      if ( j < i ) 
         return fCovMatrix[j + i* (i+1) / 2];
      else 
         return fCovMatrix[i + j* (j+1) / 2];
   }

   /// retrieve correlation elements 
   double Correlation(unsigned int i, unsigned int j ) const { 
      if ( i >= fErrors.size() || j >= fErrors.size() ) return 0; 
      if (fCovMatrix.size() == 0) return 0; // no matrix is available in case of non-valid fits
      double tmp = CovMatrix(i,i)*CovMatrix(j,j); 
      return ( tmp > 0) ? CovMatrix(i,j)/ std::sqrt(tmp) : 0; 
   }
   
   /// fill covariance matrix elements using a generic matrix class implementing operator(i,j)
   /// the matrix must be previously allocates with right size (npar * npar) 
   template<class Matrix> 
   void GetCovarianceMatrix(Matrix & mat) const { 
      unsigned int npar = fErrors.size();
      if (fCovMatrix.size() != npar*(npar+1)/2 ) return; // do nothing 
      for (unsigned int i = 0; i< npar; ++i) { 
         for (unsigned int j = 0; j<=i; ++j) { 
            mat(i,j) = fCovMatrix[j + i*(i+1)/2 ];
            if (i != j) mat(j,i) = mat(i,j);  
         }
      }
   }

   /// fill a correlation matrix elements using a generic symmetric matrix class implementing operator(i,j)
   /// the matrix must be previously allocates with right size (npar * npar) 
   template<class Matrix> 
   void GetCorrelationMatrix(Matrix & mat) const { 
      unsigned int npar = fErrors.size(); 
      if (fCovMatrix.size() != npar*(npar+1)/2) return; // do nothing
      for (unsigned int i = 0; i< npar; ++i) { 
         for (unsigned int j = 0; j<=i; ++j) { 
            double tmp = fCovMatrix[i * (i +3)/2 ] * fCovMatrix[ j * (j+3)/2 ]; 
            mat(i,j) = (tmp > 0) ? fCovMatrix[j + i*(i+1)/2 ] / std::sqrt(tmp) : 0; 
            if (i != j) mat(j,i) = mat(i,j); 
         }
      }
   }

   /**
      get confidence intervals for an array of n points x. 
      stride1 indicates the stride in the coordinate space while stride2 the stride in dimension space. 
      For 1-dim points : stride1=1, stride2=1
      for multi-dim points arranged as (x0,x1,...,xN,y0,....yN)          stride1=1      stride2=n
      for multi-dim points arraged  as (x0,y0,..,x1,y1,...,xN,yN,..)     stride1=ndim,  stride2=1
      
      the confidence interval are returned in the array ci
      cl is the desired confidedence interval value
      
    */
   void GetConfidenceIntervals(unsigned int n, unsigned int stride1, unsigned int stride2, const double * x,  double * ci, double cl=0.95 ) const;     

   /**
      evaluate confidence interval for the point specified in the passed data sets
      the confidence interval are returned in the array ci
      cl is the desired confidence interval value
    */
   void GetConfidenceIntervals(const BinData & data, double * ci, double cl=0.95 ) const;


   /// get index for parameter name (return -1 if not found)
   int Index(const std::string & name) const; 


   ///normalize errors using chi2/ndf for chi2 fits
   void NormalizeErrors();

   /// flag to chek if errors are normalized
   bool NormalizedErrors() { return fNormalized; }

   /// print the result and optionaly covariance matrix and correlations
   void Print(std::ostream & os, bool covmat = false) const;

   ///print error matrix and correlations
   void PrintCovMatrix(std::ostream & os) const; 

   /// query if a parameter is bound 
   bool IsParameterBound(unsigned int ipar) const; 

   /// query if a parameter is fixed 
   bool IsParameterFixed(unsigned int ipar) const; 

   /// get name of parameter (deprecated)
   std::string GetParameterName(unsigned int ipar) const { 
      return ParName(ipar);
   }


protected: 


   /// Return pointer non const pointer to model (fit) function with fitted parameter values.
   /// used by Fitter class 
   IModelFunction * ModelFunction()  { return fFitFunc; }
   void SetModelFunction(IModelFunction * func) { fFitFunc = func; }

   friend class Fitter; 


   bool fValid;             // flag for indicating valid fit
   bool fNormalized;        // flag for indicating is errors are normalized
   unsigned int fNFree;     // number of fit free parameters (total parameters are in size of parameter vector)  
   unsigned int fNdf;       // number of degree of freedom
   unsigned int fNCalls;    // number of function calls
   int fStatus;             // minimizer status code
   int fCovStatus;          // covariance matrix status code
   double fVal;             // minimum function value
   double fEdm;             // expected distance from mimimum
   double fChi2;            // fit chi2 value (different than fval in case of chi2 fits)
   IModelFunction * fFitFunc; //! model function resulting  from the fit. It is given by Fitter but it is managed by FitResult
   std::vector<unsigned int>   fFixedParams; // list of fixed parameters
   std::vector<unsigned int>   fBoundParams; // list of limited parameters
   std::vector<double>         fParams;  // parameter values. Size is total number of parameters
   std::vector<double>         fErrors;  // errors 
   std::vector<double>         fCovMatrix;  // covariance matrix (size is npar*(npar+1)/2) where npar is total parameters
   std::vector<double>         fGlobalCC;   // global Correlation coefficient
   std::map<unsigned int, std::pair<double,double> > fMinosErrors;   // map contains the two Minos errors
   std::string fMinimType;              // string indicating type of minimizer
   std::vector<std::string> fParNames;  // parameter names (only with FCN only fits, when fFitFunc=0)

}; 

   } // end namespace Fit

} // end namespace ROOT


#endif /* ROOT_Fit_FitResult */<|MERGE_RESOLUTION|>--- conflicted
+++ resolved
@@ -144,20 +144,12 @@
    /// parameter errors (return st::vector) 
    const std::vector<double> & Errors() const { return fErrors; }
    /// parameter errors (return const pointer)
-<<<<<<< HEAD
-   const double * GetErrors() const { return &fErrors.front(); }
-=======
    const double * GetErrors() const { return (fErrors.empty()) ? 0 : &fErrors.front(); }
->>>>>>> 84c4c19c
 
    /// parameter values (return std::vector)
    const std::vector<double> & Parameters() const { return fParams; }
    /// parameter values (return const pointer)
-<<<<<<< HEAD
-   const double * GetParams() const { return &fParams.front();}
-=======
    const double * GetParams() const { return &fParams.front(); }
->>>>>>> 84c4c19c
 
    /// parameter value by index
    double Value(unsigned int i) const { return fParams[i]; }
