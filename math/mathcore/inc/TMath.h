// @(#)root/mathcore:$Id$
// Authors: Rene Brun, Anna Kreshuk, Eddy Offermann, Fons Rademakers   29/07/95

/*************************************************************************
 * Copyright (C) 1995-2004, Rene Brun and Fons Rademakers.               *
 * All rights reserved.                                                  *
 *                                                                       *
 * For the licensing terms see $ROOTSYS/LICENSE.                         *
 * For the list of contributors see $ROOTSYS/README/CREDITS.             *
 *************************************************************************/

#ifndef ROOT_TMath
#define ROOT_TMath


//////////////////////////////////////////////////////////////////////////
//                                                                      //
// TMath                                                                //
//                                                                      //
// Encapsulate most frequently used Math functions.                     //
// NB. The basic functions Min, Max, Abs and Sign are defined           //
// in TMathBase.                                                        //
//                                                                      //
//////////////////////////////////////////////////////////////////////////

#ifndef ROOT_Rtypes
#include "Rtypes.h"
#endif
#ifndef ROOT_TMathBase
#include "TMathBase.h"
#endif

#include "TError.h"
#include <algorithm>

namespace TMath {

   /* ************************* */
   /* * Fundamental constants * */
   /* ************************* */

   inline Double_t Pi()       { return 3.14159265358979323846; }
   inline Double_t TwoPi()    { return 2.0 * Pi(); }
   inline Double_t PiOver2()  { return Pi() / 2.0; }
   inline Double_t PiOver4()  { return Pi() / 4.0; }
   inline Double_t InvPi()    { return 1.0 / Pi(); }
   inline Double_t RadToDeg() { return 180.0 / Pi(); }
   inline Double_t DegToRad() { return Pi() / 180.0; }
   inline Double_t Sqrt2()    { return 1.4142135623730950488016887242097; }

   // e (base of natural log)
   inline Double_t E()        { return 2.71828182845904523536; }

   // natural log of 10 (to convert log to ln)
   inline Double_t Ln10()     { return 2.30258509299404568402; }

   // base-10 log of e  (to convert ln to log)
   inline Double_t LogE()     { return 0.43429448190325182765; }

   // velocity of light
   inline Double_t C()        { return 2.99792458e8; }        // m s^-1
   inline Double_t Ccgs()     { return 100.0 * C(); }         // cm s^-1
   inline Double_t CUncertainty() { return 0.0; }             // exact

   // gravitational constant
   inline Double_t G()        { return 6.673e-11; }           // m^3 kg^-1 s^-2
   inline Double_t Gcgs()     { return G() / 1000.0; }        // cm^3 g^-1 s^-2
   inline Double_t GUncertainty() { return 0.010e-11; }

   // G over h-bar C
   inline Double_t GhbarC()   { return 6.707e-39; }           // (GeV/c^2)^-2
   inline Double_t GhbarCUncertainty() { return 0.010e-39; }

   // standard acceleration of gravity
   inline Double_t Gn()       { return 9.80665; }             // m s^-2
   inline Double_t GnUncertainty() { return 0.0; }            // exact

   // Planck's constant
   inline Double_t H()        { return 6.62606876e-34; }      // J s
   inline Double_t Hcgs()     { return 1.0e7 * H(); }         // erg s
   inline Double_t HUncertainty() { return 0.00000052e-34; }

   // h-bar (h over 2 pi)
   inline Double_t Hbar()     { return 1.054571596e-34; }     // J s
   inline Double_t Hbarcgs()  { return 1.0e7 * Hbar(); }      // erg s
   inline Double_t HbarUncertainty() { return 0.000000082e-34; }

   // hc (h * c)
   inline Double_t HC()       { return H() * C(); }           // J m
   inline Double_t HCcgs()    { return Hcgs() * Ccgs(); }     // erg cm

   // Boltzmann's constant
   inline Double_t K()        { return 1.3806503e-23; }       // J K^-1
   inline Double_t Kcgs()     { return 1.0e7 * K(); }         // erg K^-1
   inline Double_t KUncertainty() { return 0.0000024e-23; }

   // Stefan-Boltzmann constant
   inline Double_t Sigma()    { return 5.6704e-8; }           // W m^-2 K^-4
   inline Double_t SigmaUncertainty() { return 0.000040e-8; }

   // Avogadro constant (Avogadro's Number)
   inline Double_t Na()       { return 6.02214199e+23; }      // mol^-1
   inline Double_t NaUncertainty() { return 0.00000047e+23; }

   // universal gas constant (Na * K)
   // http://scienceworld.wolfram.com/physics/UniversalGasConstant.html
   inline Double_t R()        { return K() * Na(); }          // J K^-1 mol^-1
   inline Double_t RUncertainty() { return R()*((KUncertainty()/K()) + (NaUncertainty()/Na())); }

   // Molecular weight of dry air
   // 1976 US Standard Atmosphere,
   // also see http://atmos.nmsu.edu/jsdap/encyclopediawork.html
   inline Double_t MWair()    { return 28.9644; }             // kg kmol^-1 (or gm mol^-1)

   // Dry Air Gas Constant (R / MWair)
   // http://atmos.nmsu.edu/education_and_outreach/encyclopedia/gas_constant.htm
   inline Double_t Rgair()    { return (1000.0 * R()) / MWair(); }  // J kg^-1 K^-1

   // Euler-Mascheroni Constant
   inline Double_t EulerGamma() { return 0.577215664901532860606512090082402431042; }

   // Elementary charge
   inline Double_t Qe()       { return 1.602176462e-19; }     // C
   inline Double_t QeUncertainty() { return 0.000000063e-19; }

   /* ************************** */
   /* * Mathematical Functions * */
   /* ************************** */

   /* ***************************** */
   /* * Trigonometrical Functions * */
   /* ***************************** */
   inline Double_t Sin(Double_t);
   inline Double_t Cos(Double_t);
   inline Double_t Tan(Double_t);
   inline Double_t SinH(Double_t);
   inline Double_t CosH(Double_t);
   inline Double_t TanH(Double_t);
   inline Double_t ASin(Double_t);
   inline Double_t ACos(Double_t);
   inline Double_t ATan(Double_t);
   inline Double_t ATan2(Double_t, Double_t);
          Double_t ASinH(Double_t);
          Double_t ACosH(Double_t);
          Double_t ATanH(Double_t);
          Double_t Hypot(Double_t x, Double_t y);


   /* ************************ */
   /* * Elementary Functions * */
   /* ************************ */
   inline Double_t Sqrt(Double_t x);
   inline Double_t Ceil(Double_t x);
   inline Int_t    CeilNint(Double_t x);
   inline Double_t Floor(Double_t x);
   inline Int_t    FloorNint(Double_t x);
   inline Double_t Exp(Double_t x);
   inline Double_t Ldexp(Double_t x, Int_t exp);
          Double_t Factorial(Int_t i);
   inline Double_t Power(Double_t x, Double_t y);
   inline Double_t Log(Double_t x);
          Double_t Log2(Double_t x);
   inline Double_t Log10(Double_t x);
          Int_t    Nint(Float_t x);
          Int_t    Nint(Double_t x);
   inline Int_t    Finite(Double_t x);
   inline Int_t    IsNaN(Double_t x);

   // Some integer math
   Long_t   Hypot(Long_t x, Long_t y);     // sqrt(px*px + py*py)

   // Comparing floating points
   inline Bool_t AreEqualAbs(Double_t af, Double_t bf, Double_t epsilon) {
      //return kTRUE if absolute difference between af and bf is less than epsilon
      return TMath::Abs(af-bf) < epsilon;
   }
   inline Bool_t AreEqualRel(Double_t af, Double_t bf, Double_t relPrec) {
      //return kTRUE if relative difference between af and bf is less than relPrec
<<<<<<< HEAD
      return TMath::Abs(af-bf) < 0.5*relPrec*(TMath::Abs(af)+TMath::Abs(bf));
=======
      return TMath::Abs(af-bf) <= 0.5*relPrec*(TMath::Abs(af)+TMath::Abs(bf));
>>>>>>> 84c4c19c
   }

   /* ******************** */
   /* * Array Algorithms * */
   /* ******************** */
   
   // Min, Max of an array
   template <typename T> T MinElement(Long64_t n, const T *a);
   template <typename T> T MaxElement(Long64_t n, const T *a);

   // Locate Min, Max element number in an array
   template <typename T> Long64_t  LocMin(Long64_t n, const T *a);
   template <typename Iterator> Iterator LocMin(Iterator first, Iterator last);
   template <typename T> Long64_t  LocMax(Long64_t n, const T *a);
   template <typename Iterator> Iterator LocMax(Iterator first, Iterator last);

   // Binary search
   template <typename T> Long64_t BinarySearch(Long64_t n, const T  *array, T value);
   template <typename T> Long64_t BinarySearch(Long64_t n, const T **array, T value);
   template <typename Iterator, typename Element> Iterator BinarySearch(Iterator first, Iterator last, Element value);

   // Hashing
   ULong_t Hash(const void *txt, Int_t ntxt);
   ULong_t Hash(const char *str);

   // Sorting
   template <typename Element, typename Index>
   void Sort(Index n, const Element* a, Index* index, Bool_t down=kTRUE);
   template <typename Iterator, typename IndexIterator>
   void SortItr(Iterator first, Iterator last, IndexIterator index, Bool_t down=kTRUE);

   void BubbleHigh(Int_t Narr, Double_t *arr1, Int_t *arr2);
   void BubbleLow (Int_t Narr, Double_t *arr1, Int_t *arr2);

   Bool_t   Permute(Int_t n, Int_t *a); // Find permutations

   /* ************************* */
   /* * Geometrical Functions * */
   /* ************************* */

   //Sample quantiles
   void      Quantiles(Int_t n, Int_t nprob, Double_t *x, Double_t *quantiles, Double_t *prob,
                       Bool_t isSorted=kTRUE, Int_t *index = 0, Int_t type=7);

   // IsInside
   template <typename T> Bool_t IsInside(T xp, T yp, Int_t np, T *x, T *y);

   // Calculate the Cross Product of two vectors
   template <typename T> T *Cross(const T v1[3],const T v2[3], T out[3]);

   Float_t   Normalize(Float_t v[3]);  // Normalize a vector
   Double_t  Normalize(Double_t v[3]); // Normalize a vector

   //Calculate the Normalized Cross Product of two vectors
   template <typename T> inline T NormCross(const T v1[3],const T v2[3],T out[3]);

   // Calculate a normal vector of a plane
   template <typename T> T *Normal2Plane(const T v1[3],const T v2[3],const T v3[3], T normal[3]);

   /* ************************ */
   /* * Polynomial Functions * */
   /* ************************ */

   Bool_t    RootsCubic(const Double_t coef[4],Double_t &a, Double_t &b, Double_t &c);

   /* *********************** */
   /* * Statistic Functions * */
   /* *********************** */

   Double_t Binomial(Int_t n,Int_t k);  // Calculate the binomial coefficient n over k
   Double_t BinomialI(Double_t p, Int_t n, Int_t k);
   Double_t BreitWigner(Double_t x, Double_t mean=0, Double_t gamma=1);
   Double_t CauchyDist(Double_t x, Double_t t=0, Double_t s=1);
   Double_t ChisquareQuantile(Double_t p, Double_t ndf);
   Double_t FDist(Double_t F, Double_t N, Double_t M);
   Double_t FDistI(Double_t F, Double_t N, Double_t M);
   Double_t Gaus(Double_t x, Double_t mean=0, Double_t sigma=1, Bool_t norm=kFALSE);
   Double_t KolmogorovProb(Double_t z);
   Double_t KolmogorovTest(Int_t na, const Double_t *a, Int_t nb, const Double_t *b, Option_t *option);
   Double_t Landau(Double_t x, Double_t mpv=0, Double_t sigma=1, Bool_t norm=kFALSE);
   Double_t LandauI(Double_t x);
   Double_t LaplaceDist(Double_t x, Double_t alpha=0, Double_t beta=1);
   Double_t LaplaceDistI(Double_t x, Double_t alpha=0, Double_t beta=1);
   Double_t LogNormal(Double_t x, Double_t sigma, Double_t theta=0, Double_t m=1);
   Double_t NormQuantile(Double_t p);
   Double_t Poisson(Double_t x, Double_t par);
   Double_t PoissonI(Double_t x, Double_t par);
   Double_t Prob(Double_t chi2,Int_t ndf);
   Double_t Student(Double_t T, Double_t ndf);
   Double_t StudentI(Double_t T, Double_t ndf);
   Double_t StudentQuantile(Double_t p, Double_t ndf, Bool_t lower_tail=kTRUE);
   Double_t Vavilov(Double_t x, Double_t kappa, Double_t beta2);
   Double_t VavilovI(Double_t x, Double_t kappa, Double_t beta2);
   Double_t Voigt(Double_t x, Double_t sigma, Double_t lg, Int_t R = 4);

   /* ************************** */
   /* * Statistics over arrays * */
   /* ************************** */

   //Mean, Geometric Mean, Median, RMS(sigma)

   template <typename T> Double_t Mean(Long64_t n, const T *a, const Double_t *w=0);
   template <typename Iterator> Double_t Mean(Iterator first, Iterator last);
   template <typename Iterator, typename WeightIterator> Double_t Mean(Iterator first, Iterator last, WeightIterator w);

   template <typename T> Double_t GeomMean(Long64_t n, const T *a);
   template <typename Iterator> Double_t GeomMean(Iterator first, Iterator last);

   template <typename T> Double_t RMS(Long64_t n, const T *a);
   template <typename Iterator> Double_t RMS(Iterator first, Iterator last);

   template <typename T> Double_t Median(Long64_t n, const T *a,  const Double_t *w=0, Long64_t *work=0);

   //k-th order statistic
   template <class Element, typename Size> Element KOrdStat(Size n, const Element *a, Size k, Size *work = 0);

   /* ******************* */
   /* * Special Functions */
   /* ******************* */

   Double_t Beta(Double_t p, Double_t q);
   Double_t BetaCf(Double_t x, Double_t a, Double_t b);
   Double_t BetaDist(Double_t x, Double_t p, Double_t q);
   Double_t BetaDistI(Double_t x, Double_t p, Double_t q);
   Double_t BetaIncomplete(Double_t x, Double_t a, Double_t b);

   // Bessel functions
   Double_t BesselI(Int_t n,Double_t x);  // integer order modified Bessel function I_n(x)
   Double_t BesselK(Int_t n,Double_t x);  // integer order modified Bessel function K_n(x)
   Double_t BesselI0(Double_t x);         // modified Bessel function I_0(x)
   Double_t BesselK0(Double_t x);         // modified Bessel function K_0(x)
   Double_t BesselI1(Double_t x);         // modified Bessel function I_1(x)
   Double_t BesselK1(Double_t x);         // modified Bessel function K_1(x)
   Double_t BesselJ0(Double_t x);         // Bessel function J0(x) for any real x
   Double_t BesselJ1(Double_t x);         // Bessel function J1(x) for any real x
   Double_t BesselY0(Double_t x);         // Bessel function Y0(x) for positive x
   Double_t BesselY1(Double_t x);         // Bessel function Y1(x) for positive x
   Double_t StruveH0(Double_t x);         // Struve functions of order 0
   Double_t StruveH1(Double_t x);         // Struve functions of order 1
   Double_t StruveL0(Double_t x);         // Modified Struve functions of order 0
   Double_t StruveL1(Double_t x);         // Modified Struve functions of order 1

   Double_t DiLog(Double_t x);
   Double_t Erf(Double_t x);
   Double_t ErfInverse(Double_t x);
   Double_t Erfc(Double_t x);
   Double_t ErfcInverse(Double_t x);
   Double_t Freq(Double_t x);
   Double_t Gamma(Double_t z);
   Double_t Gamma(Double_t a,Double_t x);
   Double_t GammaDist(Double_t x, Double_t gamma, Double_t mu=0, Double_t beta=1);
   Double_t LnGamma(Double_t z);
}


//---- Trig and other functions ------------------------------------------------

#include <float.h>

#if defined(R__WIN32) && !defined(__CINT__)
#   ifndef finite
#      define finite _finite
#      define isnan  _isnan
#   endif
#endif
#if defined(R__AIX) || defined(R__SOLARIS_CC50) || \
    defined(R__HPUX11) || defined(R__GLIBC) || \
    (defined(R__MACOSX) && (defined(__INTEL_COMPILER) || defined(__arm__)))
// math functions are defined inline so we have to include them here
#   include <math.h>
#   ifdef R__SOLARIS_CC50
       extern "C" { int finite(double); }
#   endif
#   if defined(R__GLIBC) && defined(__STRICT_ANSI__)
#      ifndef finite
#         define finite __finite
#      endif
#      ifndef isnan
#         define isnan  __isnan
#      endif
#   endif
#else
// don't want to include complete <math.h>
extern "C" {
   extern double sin(double);
   extern double cos(double);
   extern double tan(double);
   extern double sinh(double);
   extern double cosh(double);
   extern double tanh(double);
   extern double asin(double);
   extern double acos(double);
   extern double atan(double);
   extern double atan2(double, double);
   extern double sqrt(double);
   extern double exp(double);
   extern double pow(double, double);
   extern double log(double);
   extern double log10(double);
#ifndef R__WIN32
#   if !defined(finite)
       extern int finite(double);
#   endif
#   if !defined(isnan)
       extern int isnan(double);
#   endif
   extern double ldexp(double, int);
   extern double ceil(double);
   extern double floor(double);
#else
   _CRTIMP double ldexp(double, int);
   _CRTIMP double ceil(double);
   _CRTIMP double floor(double);
#endif
}
#endif

inline Double_t TMath::Sin(Double_t x)
   { return sin(x); }

inline Double_t TMath::Cos(Double_t x)
   { return cos(x); }

inline Double_t TMath::Tan(Double_t x)
   { return tan(x); }

inline Double_t TMath::SinH(Double_t x)
   { return sinh(x); }

inline Double_t TMath::CosH(Double_t x)
   { return cosh(x); }

inline Double_t TMath::TanH(Double_t x)
   { return tanh(x); }

inline Double_t TMath::ASin(Double_t x)
   { if (x < -1.) return -TMath::Pi()/2;
     if (x >  1.) return  TMath::Pi()/2;
     return asin(x);
   }

inline Double_t TMath::ACos(Double_t x)
   { if (x < -1.) return TMath::Pi();
     if (x >  1.) return 0;
     return acos(x);
   }

inline Double_t TMath::ATan(Double_t x)
   { return atan(x); }

inline Double_t TMath::ATan2(Double_t y, Double_t x)
   { if (x != 0) return  atan2(y, x);
     if (y == 0) return  0;
     if (y >  0) return  Pi()/2;
     else        return -Pi()/2;
   }

inline Double_t TMath::Sqrt(Double_t x)
   { return sqrt(x); }

inline Double_t TMath::Ceil(Double_t x)
   { return ceil(x); }

inline Int_t TMath::CeilNint(Double_t x)
   { return TMath::Nint(ceil(x)); }

inline Double_t TMath::Floor(Double_t x)
   { return floor(x); }

inline Int_t TMath::FloorNint(Double_t x)
   { return TMath::Nint(floor(x)); }

inline Double_t TMath::Exp(Double_t x)
   { return exp(x); }

inline Double_t TMath::Ldexp(Double_t x, Int_t exp)
   { return ldexp(x, exp); }

inline Double_t TMath::Power(Double_t x, Double_t y)
   { return pow(x, y); }

inline Double_t TMath::Log(Double_t x)
   { return log(x); }

inline Double_t TMath::Log10(Double_t x)
   { return log10(x); }

inline Int_t TMath::Finite(Double_t x)
#if defined(R__HPUX11)
   { return isfinite(x); }
#elif defined(R__MACOSX) && defined(__arm__)
#ifdef isfinite
   // from math.h
   { return isfinite(x); }
#else
   // from cmath
   { return std::isfinite(x); }
#endif
#else
   { return finite(x); }
#endif

inline Int_t TMath::IsNaN(Double_t x)
#if defined(R__MACOSX) && defined(__arm__)
#ifdef isnan
   // from math.h
   { return isnan(x); }
#else
   // from cmath
   { return std::isnan(x); }
#endif
#else
   { return isnan(x); }
#endif

//-------- Advanced -------------

template <typename T> inline T TMath::NormCross(const T v1[3],const T v2[3],T out[3])
{
   // Calculate the Normalized Cross Product of two vectors
   return Normalize(Cross(v1,v2,out));
}

template <typename T>
T TMath::MinElement(Long64_t n, const T *a) {
   // Return minimum of array a of length n.

   return *std::min_element(a,a+n);
}

template <typename T>
T TMath::MaxElement(Long64_t n, const T *a) {
   // Return maximum of array a of length n.

   return *std::max_element(a,a+n);
}

template <typename T>
Long64_t TMath::LocMin(Long64_t n, const T *a) {
   // Return index of array with the minimum element.
   // If more than one element is minimum returns first found.

   // Implement here since this one is found to be faster (mainly on 64 bit machines)
   // than stl generic implementation.
   // When performing the comparison,  the STL implementation needs to de-reference both the array iterator
   // and the iterator pointing to the resulting minimum location

   if  (n <= 0 || !a) return -1;
   T xmin = a[0];
   Long64_t loc = 0;
   for  (Long64_t i = 1; i < n; i++) {
      if (xmin > a[i])  {
         xmin = a[i];
         loc = i;
      }
   }
   return loc;
}

template <typename Iterator>
Iterator TMath::LocMin(Iterator first, Iterator last) {
   // Return index of array with the minimum element.
   // If more than one element is minimum returns first found.
   return std::min_element(first, last);
}

template <typename T>
Long64_t TMath::LocMax(Long64_t n, const T *a) {
   // Return index of array with the maximum element.
   // If more than one element is maximum returns first found.

   // Implement here since it is faster (see comment in LocMin function)

   if  (n <= 0 || !a) return -1;
   T xmax = a[0];
   Long64_t loc = 0;
   for  (Long64_t i = 1; i < n; i++) {
      if (xmax < a[i])  {
         xmax = a[i];
         loc = i;
      }
   }
   return loc;
}

template <typename Iterator>
Iterator TMath::LocMax(Iterator first, Iterator last)
{
   // Return index of array with the maximum element.
   // If more than one element is maximum returns first found.

   return std::max_element(first, last);
}

template<typename T>
struct CompareDesc {

   CompareDesc(T d) : fData(d) {}

   template<typename Index>
<<<<<<< HEAD
   bool operator()(Index i1, Index i2) { 
=======
   bool operator()(Index i1, Index i2) {
>>>>>>> 84c4c19c
      return *(fData + i1) > *(fData + i2);
   }

   T fData;
};

template<typename T>
struct CompareAsc {

   CompareAsc(T d) : fData(d) {}

   template<typename Index>
<<<<<<< HEAD
   bool operator()(Index i1, Index i2) { 
=======
   bool operator()(Index i1, Index i2) {
>>>>>>> 84c4c19c
      return *(fData + i1) < *(fData + i2);
   }

   T fData;
};

template <typename Iterator>
Double_t TMath::Mean(Iterator first, Iterator last)
{
   // Return the weighted mean of an array defined by the iterators.

   Double_t sum = 0;
   Double_t sumw = 0;
   while ( first != last )
   {
      sum += *first;
      sumw += 1;
      first++;
   }

   return sum/sumw;
}

template <typename Iterator, typename WeightIterator>
Double_t TMath::Mean(Iterator first, Iterator last, WeightIterator w)
{
   // Return the weighted mean of an array defined by the first and
   // last iterators. The w iterator should point to the first element
   // of a vector of weights of the same size as the main array.

   Double_t sum = 0;
   Double_t sumw = 0;
   int i = 0;
   while ( first != last ) {
      if ( *w < 0) {
         ::Error("TMath::Mean","w[%d] = %.4e < 0 ?!",i,*w);
         return 0;
      }
      sum  += (*w) * (*first);
      sumw += (*w) ;
      ++w;
      ++first;
      ++i;
   }
   if (sumw <= 0) {
      ::Error("TMath::Mean","sum of weights == 0 ?!");
      return 0;
   }

   return sum/sumw;
}

template <typename T>
Double_t TMath::Mean(Long64_t n, const T *a, const Double_t *w)
{
   // Return the weighted mean of an array a with length n.

   if (w) {
      return TMath::Mean(a, a+n, w);
   } else {
      return TMath::Mean(a, a+n);
   }
}

template <typename Iterator>
Double_t TMath::GeomMean(Iterator first, Iterator last)
{
   // Return the geometric mean of an array defined by the iterators.
   // geometric_mean = (Prod_i=0,n-1 |a[i]|)^1/n

   Double_t logsum = 0.;
   Long64_t n = 0;
   while ( first != last ) {
      if (*first == 0) return 0.;
      Double_t absa = (Double_t) TMath::Abs(*first);
      logsum += TMath::Log(absa);
      ++first;
      ++n;
   }

   return TMath::Exp(logsum/n);
}

template <typename T>
Double_t TMath::GeomMean(Long64_t n, const T *a)
{
   // Return the geometric mean of an array a of size n.
   // geometric_mean = (Prod_i=0,n-1 |a[i]|)^1/n

   return TMath::GeomMean(a, a+n);
}

template <typename Iterator>
Double_t TMath::RMS(Iterator first, Iterator last)
{
   // Return the Standard Deviation of an array defined by the iterators.
   // Note that this function returns the sigma(standard deviation) and
   // not the root mean square of the array.

   Double_t n = 0;

   Double_t tot = 0, tot2 =0, adouble;
   while ( first != last ) {
      adouble=Double_t(*first);
      tot += adouble; tot2 += adouble*adouble;
      ++first;
      ++n;
   }
   Double_t n1 = 1./n;
   Double_t mean = tot*n1;
   Double_t rms = TMath::Sqrt(TMath::Abs(tot2*n1 -mean*mean));
   return rms;
}

template <typename T>
Double_t TMath::RMS(Long64_t n, const T *a)
{
   // Return the Standard Deviation of an array a with length n.
   // Note that this function returns the sigma(standard deviation) and
   // not the root mean square of the array.

   return TMath::RMS(a, a+n);
}

template <typename Iterator, typename Element>
Iterator TMath::BinarySearch(Iterator first, Iterator last, Element value)
{
   // Binary search in an array defined by its iterators.
   //
   // The values in the iterators range are supposed to be sorted
   // prior to this call.  If match is found, function returns
   // position of element.  If no match found, function gives nearest
   // element smaller than value.

   Iterator pind;
   pind = std::lower_bound(first, last, value);
   if ( (pind != last) && (*pind == value) )
      return pind;
   else
      return ( pind - 1);
}


template <typename T> Long64_t TMath::BinarySearch(Long64_t n, const T  *array, T value)
{
   // Binary search in an array of n values to locate value.
   //
   // Array is supposed  to be sorted prior to this call.
   // If match is found, function returns position of element.
   // If no match found, function gives nearest element smaller than value.

   const T* pind;
   pind = std::lower_bound(array, array + n, value);
   if ( (pind != array + n) && (*pind == value) )
      return (pind - array);
   else
      return ( pind - array - 1);
}

template <typename T> Long64_t TMath::BinarySearch(Long64_t n, const T **array, T value)
{
   // Binary search in an array of n values to locate value.
   //
   // Array is supposed  to be sorted prior to this call.
   // If match is found, function returns position of element.
   // If no match found, function gives nearest element smaller than value.

   const T* pind;
   pind = std::lower_bound(*array, *array + n, value);
   if ( (pind != *array + n) && (*pind == value) )
      return (pind - *array);
   else
      return ( pind - *array - 1);
}

template <typename Iterator, typename IndexIterator>
void TMath::SortItr(Iterator first, Iterator last, IndexIterator index, Bool_t down)
{
   // Sort the n1 elements of the Short_t array defined by its
   // iterators.  In output the array index contains the indices of
   // the sorted array.  If down is false sort in increasing order
   // (default is decreasing order).

   // NOTE that the array index must be created with a length bigger
   // or equal than the main array before calling this function.

   int i = 0;

   IndexIterator cindex = index;
   for ( Iterator cfirst = first; cfirst != last; ++cfirst )
   {
      *cindex = i++;
      ++cindex;
   }

   if ( down )
      std::sort(index, cindex, CompareDesc<Iterator>(first) );
   else
      std::sort(index, cindex, CompareAsc<Iterator>(first) );
}

template <typename Element, typename Index> void TMath::Sort(Index n, const Element* a, Index* index, Bool_t down)
{
   // Sort the n elements of the  array a of generic templated type Element.
   // In output the array index of type Index contains the indices of the sorted array.
   // If down is false sort in increasing order (default is decreasing order).

   // NOTE that the array index must be created with a length >= n
   // before calling this function.
   // NOTE also that the size type for n must be the same type used for the index array
   // (templated type Index)

   for(Index i = 0; i < n; i++) { index[i] = i; }
   if ( down )
      std::sort(index, index + n, CompareDesc<const Element*>(a) );
   else
      std::sort(index, index + n, CompareAsc<const Element*>(a) );
}

template <typename T> T *TMath::Cross(const T v1[3],const T v2[3], T out[3])
{
   // Calculate the Cross Product of two vectors:
   //         out = [v1 x v2]

   out[0] = v1[1] * v2[2] - v1[2] * v2[1];
   out[1] = v1[2] * v2[0] - v1[0] * v2[2];
   out[2] = v1[0] * v2[1] - v1[1] * v2[0];

   return out;
}

template <typename T> T * TMath::Normal2Plane(const T p1[3],const T p2[3],const T p3[3], T normal[3])
{
   // Calculate a normal vector of a plane.
   //
   //  Input:
   //     Float_t *p1,*p2,*p3  -  3 3D points belonged the plane to define it.
   //
   //  Return:
   //     Pointer to 3D normal vector (normalized)

   T v1[3], v2[3];

   v1[0] = p2[0] - p1[0];
   v1[1] = p2[1] - p1[1];
   v1[2] = p2[2] - p1[2];

   v2[0] = p3[0] - p1[0];
   v2[1] = p3[1] - p1[1];
   v2[2] = p3[2] - p1[2];

   NormCross(v1,v2,normal);
   return normal;
}

template <typename T> Bool_t TMath::IsInside(T xp, T yp, Int_t np, T *x, T *y)
{
   // Function which returns kTRUE if point xp,yp lies inside the
   // polygon defined by the np points in arrays x and y, kFALSE otherwise.
   // Note that the polygon may be open or closed.

   Int_t i, j = np-1 ;
   Bool_t oddNodes = kFALSE;

   for (i=0; i<np; i++) {
      if ((y[i]<yp && y[j]>=yp) || (y[j]<yp && y[i]>=yp)) {
         if (x[i]+(yp-y[i])/(y[j]-y[i])*(x[j]-x[i])<xp) {
            oddNodes = !oddNodes;
         }
      }
      j=i;
   }

   return oddNodes;
}

template <typename T> Double_t TMath::Median(Long64_t n, const T *a,  const Double_t *w, Long64_t *work)
{
   // Return the median of the array a where each entry i has weight w[i] .
   // Both arrays have a length of at least n . The median is a number obtained
   // from the sorted array a through
   //
   // median = (a[jl]+a[jh])/2.  where (using also the sorted index on the array w)
   //
   // sum_i=0,jl w[i] <= sumTot/2
   // sum_i=0,jh w[i] >= sumTot/2
   // sumTot = sum_i=0,n w[i]
   //
   // If w=0, the algorithm defaults to the median definition where it is
   // a number that divides the sorted sequence into 2 halves.
   // When n is odd or n > 1000, the median is kth element k = (n + 1) / 2.
   // when n is even and n < 1000the median is a mean of the elements k = n/2 and k = n/2 + 1.
   //
   // If the weights are supplied (w not 0) all weights must be >= 0
   //
   // If work is supplied, it is used to store the sorting index and assumed to be
   // >= n . If work=0, local storage is used, either on the stack if n < kWorkMax
   // or on the heap for n >= kWorkMax .

   const Int_t kWorkMax = 100;

   if (n <= 0 || !a) return 0;
   Bool_t isAllocated = kFALSE;
   Double_t median;
   Long64_t *ind;
   Long64_t workLocal[kWorkMax];

   if (work) {
      ind = work;
   } else {
      ind = workLocal;
      if (n > kWorkMax) {
         isAllocated = kTRUE;
         ind = new Long64_t[n];
      }
   }

   if (w) {
      Double_t sumTot2 = 0;
      for (Int_t j = 0; j < n; j++) {
         if (w[j] < 0) {
            ::Error("TMath::Median","w[%d] = %.4e < 0 ?!",j,w[j]);
            if (isAllocated)  delete [] ind;
            return 0;
         }
         sumTot2 += w[j];
      }

      sumTot2 /= 2.;

      Sort(n, a, ind, kFALSE);

      Double_t sum = 0.;
      Int_t jl;
      for (jl = 0; jl < n; jl++) {
         sum += w[ind[jl]];
         if (sum >= sumTot2) break;
      }

      Int_t jh;
      sum = 2.*sumTot2;
      for (jh = n-1; jh >= 0; jh--) {
         sum -= w[ind[jh]];
         if (sum <= sumTot2) break;
      }

      median = 0.5*(a[ind[jl]]+a[ind[jh]]);

   } else {

      if (n%2 == 1)
         median = KOrdStat(n, a,n/2, ind);
      else {
         median = 0.5*(KOrdStat(n, a, n/2 -1, ind)+KOrdStat(n, a, n/2, ind));
      }
   }

   if (isAllocated)
      delete [] ind;
   return median;
}




template <class Element, typename Size>
Element TMath::KOrdStat(Size n, const Element *a, Size k, Size *work)
{
   // Returns k_th order statistic of the array a of size n
   // (k_th smallest element out of n elements).
   //
   // C-convention is used for array indexing, so if you want
   // the second smallest element, call KOrdStat(n, a, 1).
   //
   // If work is supplied, it is used to store the sorting index and
   // assumed to be >= n. If work=0, local storage is used, either on
   // the stack if n < kWorkMax or on the heap for n >= kWorkMax.
   //
   // Taken from "Numerical Recipes in C++" without the index array
   // implemented by Anna Khreshuk.
   //
   // See also the declarations at the top of this file

   const Int_t kWorkMax = 100;

   typedef Size Index;

   Bool_t isAllocated = kFALSE;
   Size i, ir, j, l, mid;
   Index arr;
   Index *ind;
   Index workLocal[kWorkMax];
   Index temp;

   if (work) {
      ind = work;
   } else {
      ind = workLocal;
      if (n > kWorkMax) {
         isAllocated = kTRUE;
         ind = new Index[n];
      }
   }

   for (Size ii=0; ii<n; ii++) {
      ind[ii]=ii;
   }
   Size rk = k;
   l=0;
   ir = n-1;
   for(;;) {
      if (ir<=l+1) { //active partition contains 1 or 2 elements
         if (ir == l+1 && a[ind[ir]]<a[ind[l]])
            {temp = ind[l]; ind[l]=ind[ir]; ind[ir]=temp;}
         Element tmp = a[ind[rk]];
         if (isAllocated)
            delete [] ind;
         return tmp;
      } else {
         mid = (l+ir) >> 1; //choose median of left, center and right
         {temp = ind[mid]; ind[mid]=ind[l+1]; ind[l+1]=temp;}//elements as partitioning element arr.
         if (a[ind[l]]>a[ind[ir]])  //also rearrange so that a[l]<=a[l+1]
            {temp = ind[l]; ind[l]=ind[ir]; ind[ir]=temp;}

         if (a[ind[l+1]]>a[ind[ir]])
            {temp=ind[l+1]; ind[l+1]=ind[ir]; ind[ir]=temp;}

         if (a[ind[l]]>a[ind[l+1]])
            {temp = ind[l]; ind[l]=ind[l+1]; ind[l+1]=temp;}

         i=l+1;        //initialize pointers for partitioning
         j=ir;
         arr = ind[l+1];
         for (;;){
            do i++; while (a[ind[i]]<a[arr]);
            do j--; while (a[ind[j]]>a[arr]);
            if (j<i) break;  //pointers crossed, partitioning complete
               {temp=ind[i]; ind[i]=ind[j]; ind[j]=temp;}
         }
         ind[l+1]=ind[j];
         ind[j]=arr;
         if (j>=rk) ir = j-1; //keep active the partition that
         if (j<=rk) l=i;      //contains the k_th element
      }
   }
}

#endif<|MERGE_RESOLUTION|>--- conflicted
+++ resolved
@@ -176,17 +176,13 @@
    }
    inline Bool_t AreEqualRel(Double_t af, Double_t bf, Double_t relPrec) {
       //return kTRUE if relative difference between af and bf is less than relPrec
-<<<<<<< HEAD
-      return TMath::Abs(af-bf) < 0.5*relPrec*(TMath::Abs(af)+TMath::Abs(bf));
-=======
       return TMath::Abs(af-bf) <= 0.5*relPrec*(TMath::Abs(af)+TMath::Abs(bf));
->>>>>>> 84c4c19c
    }
 
    /* ******************** */
    /* * Array Algorithms * */
    /* ******************** */
-   
+
    // Min, Max of an array
    template <typename T> T MinElement(Long64_t n, const T *a);
    template <typename T> T MaxElement(Long64_t n, const T *a);
@@ -581,11 +577,7 @@
    CompareDesc(T d) : fData(d) {}
 
    template<typename Index>
-<<<<<<< HEAD
-   bool operator()(Index i1, Index i2) { 
-=======
    bool operator()(Index i1, Index i2) {
->>>>>>> 84c4c19c
       return *(fData + i1) > *(fData + i2);
    }
 
@@ -598,11 +590,7 @@
    CompareAsc(T d) : fData(d) {}
 
    template<typename Index>
-<<<<<<< HEAD
-   bool operator()(Index i1, Index i2) { 
-=======
    bool operator()(Index i1, Index i2) {
->>>>>>> 84c4c19c
       return *(fData + i1) < *(fData + i2);
    }
 
