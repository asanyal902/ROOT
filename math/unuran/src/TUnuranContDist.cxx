--- conflicted
+++ resolved
@@ -47,11 +47,7 @@
 
 TUnuranContDist::TUnuranContDist (TF1 * pdf, TF1 * deriv, bool isLogPdf  ) : 
    fPdf(  (pdf) ? new ROOT::Math::WrappedTF1 ( *pdf) : 0 ), 
-<<<<<<< HEAD
-   fDPdf( (deriv) ?  new ROOT::Math::WrappedTF1 ( *pdf) : 0 ),
-=======
    fDPdf( (deriv) ?  new ROOT::Math::WrappedTF1 ( *deriv) : 0 ),
->>>>>>> 84c4c19c
    fCdf(0), 
    fXmin(1.), 
    fXmax(-1.), 
