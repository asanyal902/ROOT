// @(#)root/mathmore:$Id$
// Author: Magdalena Slawinska  08/2007

 /**********************************************************************
  *                                                                    *
  * Copyright (c) 2007 ROOT Foundation,  CERN/PH-SFT                   *
  *                                                                    *
  * This library is free software; you can redistribute it and/or      *
  * modify it under the terms of the GNU General Public License        *
  * as published by the Free Software Foundation; either version 2     *
  * of the License, or (at your option) any later version.             *
  *                                                                    *
  * This library is distributed in the hope that it will be useful,    *
  * but WITHOUT ANY WARRANTY; without even the implied warranty of     *
  * MERCHANTABILITY or FITNESS FOR A PARTICULAR PURPOSE. See the GNU   *
  * General Public License for more details.                           *
  *                                                                    *
  * You should have received a copy of the GNU General Public License  *
  * along with this library (see file COPYING); if not, write          *
  * to the Free Software Foundation, Inc., 59 Temple Place, Suite      *
  * 330, Boston, MA 02111-1307 USA, or contact the author.             *
  *                                                                    *
  **********************************************************************/
//
// implementation file for class GSLMCIntegrator
// Author: Magdalena Slawinska
// 
//

#include "Math/IFunctionfwd.h"
#include "Math/IFunction.h"
#include "Math/Error.h"
#include <vector>

#include "GSLMonteFunctionWrapper.h"

#include "Math/GSLMCIntegrator.h"
#include "GSLMCIntegrationWorkspace.h"
#include "GSLRngWrapper.h"

#include <algorithm>
#include <functional>
#include <ctype.h>   // need to use c version of tolower defined here


#include "gsl/gsl_monte_vegas.h"
#include "gsl/gsl_monte_miser.h"
#include "gsl/gsl_monte_plain.h"



namespace ROOT {
namespace Math {


                      
// constructors

// GSLMCIntegrator::GSLMCIntegrator():
//    fResult(0),fError(0),fStatus(-1),
//    fWorkspace(0),
//    fFunction(0)
// {
//    // constructor of GSL MCIntegrator.Vegas MC is set as default integration type
//    //set random number generator
//    fRng = new GSLRngWrapper();      
//    fRng->Allocate();
//    // use the default options 
//    ROOT::Math::IntegratorMultiDimOptions opts;  // this create the default options
//    SetOptions(opts); 
// }

    
GSLMCIntegrator::GSLMCIntegrator(MCIntegration::Type type, double absTol, double relTol, unsigned int calls):
   fType(type),
<<<<<<< HEAD
   fMode(MCIntegration::kIMPORTANCE),
   fAbsTol(absTol),
   fRelTol(relTol),
   fDim(0),
   //fr(r),
   fCalls(calls),
=======
   fDim(0),
   fCalls((calls > 0)  ? calls : IntegratorMultiDimOptions::DefaultNCalls()),
   fAbsTol((absTol >0) ? absTol : IntegratorMultiDimOptions::DefaultAbsTolerance() ),
   fRelTol((relTol >0) ? relTol : IntegratorMultiDimOptions::DefaultRelTolerance() ),
>>>>>>> 84c4c19c
   fResult(0),fError(0),fStatus(-1),
   fWorkspace(0),
   fFunction(0)
{
   // constructor of GSL MCIntegrator using enumeration as type 
   SetType(type);
   //set random number generator
   fRng = new GSLRngWrapper();      
   fRng->Allocate();
   // use the default options for the needed extra parameters 
   // use the default options for the needed extra parameters 
   if (fType == MCIntegration::kVEGAS) {    
      IOptions * opts = IntegratorMultiDimOptions::FindDefault("VEGAS");
      if (opts != 0) SetParameters( VegasParameters(*opts) );
   }
   else  if (fType == MCIntegration::kMISER) { 
      IOptions * opts = IntegratorMultiDimOptions::FindDefault("MISER");
      if (opts != 0)  SetParameters( MiserParameters(*opts) );
   }
   
}

GSLMCIntegrator::GSLMCIntegrator(const char * type, double absTol, double relTol, unsigned int calls):
<<<<<<< HEAD
   fMode(MCIntegration::kIMPORTANCE),
   fAbsTol(absTol),
   fRelTol(relTol),
=======
>>>>>>> 84c4c19c
   fDim(0),
   fCalls(calls),
<<<<<<< HEAD
=======
   fAbsTol(absTol),
   fRelTol(relTol),
>>>>>>> 84c4c19c
   fResult(0),fError(0),fStatus(-1),
   fWorkspace(0),
   fFunction(0)
{
   // constructor of GSL MCIntegrator. Vegas MC is set as default integration type if type == 0
   SetTypeName(type);
   
   //set random number generator
   fRng = new GSLRngWrapper();      
   fRng->Allocate();
   // use the default options for the needed extra parameters 
   if (fType == MCIntegration::kVEGAS) {    
      IOptions * opts = IntegratorMultiDimOptions::FindDefault("VEGAS");
      if (opts != 0) SetParameters( VegasParameters(*opts) );
   }
   else  if (fType == MCIntegration::kMISER) { 
      IOptions * opts = IntegratorMultiDimOptions::FindDefault("MISER");
      if (opts != 0)  SetParameters( MiserParameters(*opts) );
   }
                             
}
       
      
      
GSLMCIntegrator::~GSLMCIntegrator()
{
   // delete workspace 
   if (fWorkspace) delete fWorkspace;
   if (fRng != 0) delete fRng;
   if (fFunction != 0) delete fFunction;
   fRng = 0;
   
}
      
      
// disable copy ctrs
  
         
GSLMCIntegrator::GSLMCIntegrator(const GSLMCIntegrator &) : 
   VirtualIntegratorMultiDim()
{}

GSLMCIntegrator & GSLMCIntegrator::operator=(const GSLMCIntegrator &) { return *this; }
      
   
                 
              
         
void GSLMCIntegrator::SetFunction(const IMultiGenFunction &f)
{
   // method to set the a generic integration function
   if(fFunction == 0) fFunction = new  GSLMonteFunctionWrapper();
   fFunction->SetFunction(f);
   fDim = f.NDim();
} 
      
void GSLMCIntegrator::SetFunction( GSLMonteFuncPointer f,  unsigned int dim, void * p  )
{
   // method to set the a generic integration function
   if(fFunction == 0) fFunction = new  GSLMonteFunctionWrapper();
   fFunction->SetFuncPointer( f );
   fFunction->SetParams ( p );
   fDim = dim;
}



double GSLMCIntegrator::Integral(const double* a, const double* b)
{
   // evaluate the Integral of a over the defined interval (a[],b[])
   assert(fRng != 0);
   gsl_rng* fr = fRng->Rng();
   assert(fr != 0);
   if (!CheckFunction()) return 0;  

   // initialize by  creating the right WS 
   // (if dimension and type are different than previous calculation)
   DoInitialize(); 

   if ( fType == MCIntegration::kVEGAS) 
   {
      GSLVegasIntegrationWorkspace * ws = dynamic_cast<GSLVegasIntegrationWorkspace *>(fWorkspace); 
      assert(ws != 0);
<<<<<<< HEAD
      if(fMode == MCIntegration::kIMPORTANCE) ws->GetWS()->mode = GSL_VEGAS_MODE_IMPORTANCE;
      else if(fMode == MCIntegration::kSTRATIFIED) ws->GetWS()->mode = GSL_VEGAS_MODE_STRATIFIED;
      else if(fMode == MCIntegration::kIMPORTANCE_ONLY) ws->GetWS()->mode = GSL_VEGAS_MODE_IMPORTANCE_ONLY;

=======
>>>>>>> 84c4c19c
      fStatus = gsl_monte_vegas_integrate( fFunction->GetFunc(), (double *) a, (double*) b , fDim, fCalls, fr, ws->GetWS(),  &fResult, &fError);
   }
   else if (fType ==  MCIntegration::kMISER) 
   {
      GSLMiserIntegrationWorkspace * ws = dynamic_cast<GSLMiserIntegrationWorkspace *>(fWorkspace); 
      assert(ws != 0); 
      fStatus = gsl_monte_miser_integrate( fFunction->GetFunc(), (double *) a, (double *) b , fDim, fCalls, fr, ws->GetWS(),  &fResult, &fError);
   }
   else if (fType ==  MCIntegration::kPLAIN) 
   {
      GSLPlainIntegrationWorkspace * ws = dynamic_cast<GSLPlainIntegrationWorkspace *>(fWorkspace); 
      assert(ws != 0); 
      fStatus = gsl_monte_plain_integrate( fFunction->GetFunc(), (double *) a, (double *) b , fDim, fCalls, fr, ws->GetWS(),  &fResult, &fError);
   }
   /**/
   else 
   {
      
      fResult = 0;
      fError = 0;
      fStatus = -1;
      std::cerr << "GSLIntegrator - Error: Unknown integration type" << std::endl;
      throw std::exception(); 
   }
   
   return fResult;
   
}

     
double GSLMCIntegrator::Integral(const GSLMonteFuncPointer & f, unsigned int dim, double* a, double* b, void * p )
{
   // evaluate the Integral for a function f over the defined interval (a[],b[])
   SetFunction(f,dim,p);
   return Integral(a,b);
}


/* to be added later           
   double GSLMCIntegrator::Integral(GSLMonteFuncPointer f, void * p, double* a, double* b)
   {

   }
      
*/
//MCIntegration::Type GSLMCIntegrator::MCType() const {return fType;}

/**
   return  the Result of the last Integral calculation
*/
double GSLMCIntegrator::Result() const { return fResult; }
      
/**
   return the estimate of the absolute Error of the last Integral calculation
*/
double GSLMCIntegrator::Error() const { return fError; }
      
/**
   return the Error Status of the last Integral calculation
*/
int GSLMCIntegrator::Status() const { return fStatus; }
      
      
// setter for control Parameters  (getters are not needed so far )
      
/**
   set the desired relative Error
*/
void GSLMCIntegrator::SetRelTolerance(double relTol){ this->fRelTol = relTol; }
           
/**
   set the desired absolute Error
*/
void GSLMCIntegrator::SetAbsTolerance(double absTol){ this->fAbsTol = absTol; }
           
void GSLMCIntegrator::SetGenerator(GSLRngWrapper* r){ this->fRng = r; } 
      
void GSLMCIntegrator::SetType (MCIntegration::Type type)
{
   // create workspace according to the type 
   fType=type;
   if (fWorkspace != 0) { 
      if (type == fWorkspace->Type() ) return; 
      delete fWorkspace;  // delete because is a different type 
      fWorkspace = 0;
   }
   //create Workspace according to type
   if (type == MCIntegration::kPLAIN) { 
      fWorkspace = new  GSLPlainIntegrationWorkspace();
   }
   else if (type == MCIntegration::kMISER) { 
      fWorkspace = new  GSLMiserIntegrationWorkspace();
   }
   else {
       // default: use  VEGAS
      if (type != MCIntegration::kVEGAS) { 
         MATH_WARN_MSG("GSLMCIntegration","Invalid integration type : use Vegas as default");
         fType =  MCIntegration::kVEGAS; 
      }
      fWorkspace = new  GSLVegasIntegrationWorkspace();
   }
}

void GSLMCIntegrator::SetTypeName(const char * type)
{
   // set the integration type using a string
   std::string typeName = (type!=0) ? type : "VEGAS";
   if (type == 0) MATH_INFO_MSG("GSLMCIntegration::SetTypeName","use default Vegas integrator method");
   std::transform(typeName.begin(), typeName.end(), typeName.begin(), (int(*)(int)) toupper ); 

   MCIntegration::Type integType =  MCIntegration::kVEGAS;  // default

   if (typeName == "PLAIN") { 
      integType =  MCIntegration::kPLAIN;
   }
   else if (typeName == "MISER") { 
      integType =  MCIntegration::kMISER;
   }
   else if (typeName != "VEGAS")  {
      MATH_WARN_MSG("GSLMCIntegration::SetTypeName","Invalid integration type : use Vegas as default");
   }

   // create the fWorkspace object
   if (integType != fType) SetType(integType);
}


void GSLMCIntegrator::SetMode(MCIntegration::Mode mode)
{
   //   set integration mode for VEGAS method
   if(fType ==  ROOT::Math::MCIntegration::kVEGAS)
   {  
      GSLVegasIntegrationWorkspace * ws = dynamic_cast<GSLVegasIntegrationWorkspace *>(fWorkspace); 
      assert(ws != 0);
      if(mode == MCIntegration::kIMPORTANCE) ws->GetWS()->mode = GSL_VEGAS_MODE_IMPORTANCE;
      else if(mode == MCIntegration::kSTRATIFIED) ws->GetWS()->mode = GSL_VEGAS_MODE_STRATIFIED;
      else if(mode == MCIntegration::kIMPORTANCE_ONLY) ws->GetWS()->mode = GSL_VEGAS_MODE_IMPORTANCE_ONLY;
   }

   else std::cerr << "Mode not matching integration type";
}

void GSLMCIntegrator::SetOptions(const ROOT::Math::IntegratorMultiDimOptions & opt)
{
   //   set integration options
   SetTypeName(opt.Integrator().c_str() );
   SetAbsTolerance( opt.AbsTolerance() );
   SetRelTolerance( opt.RelTolerance() );
   fCalls = opt.NCalls();

   //std::cout << fType << "   " <<  MCIntegration::kVEGAS << std::endl;

   // specific options
   ROOT::Math::IOptions * extraOpt = opt.ExtraOptions(); 
   if (extraOpt) { 
      if (fType ==  MCIntegration::kVEGAS ) { 
         VegasParameters p(*extraOpt); 
         SetParameters(p);
      }
      else if (fType ==  MCIntegration::kMISER ) { 
         MiserParameters p(fDim); // if possible pass dimension 
         p = (*extraOpt); 
         SetParameters(p);
      }
      else {
         MATH_WARN_MSG("GSLMCIntegrator::SetOptions","Invalid options set for the chosen integration type - ignore them");
      }
   }
}


void GSLMCIntegrator::SetParameters(const VegasParameters &p)
{
   // set method parameters
   if (fType ==  MCIntegration::kVEGAS) 
   {
      GSLVegasIntegrationWorkspace * ws = dynamic_cast<GSLVegasIntegrationWorkspace *>(fWorkspace); 
      assert(ws != 0);
      ws->SetParameters(p);
   }
   else 
      MATH_ERROR_MSG("GSLIntegrator::SetParameters"," Parameters not matching integration type");
}

void GSLMCIntegrator::SetParameters(const MiserParameters &p)
{
   // set method parameters
   if (fType ==  MCIntegration::kMISER) 
   {
      GSLMiserIntegrationWorkspace * ws = dynamic_cast<GSLMiserIntegrationWorkspace *>(fWorkspace); 
      assert(ws != 0); 
      ws->SetParameters(p);
   }
   else
      MATH_ERROR_MSG("GSLIntegrator::SetParameters"," Parameters not matching integration type");
}

	
void GSLMCIntegrator::DoInitialize ( )
{
   //    initialize by setting  integration type 
  
   if (fWorkspace == 0) return; 
   if (fDim == fWorkspace->NDim() && fType == fWorkspace->Type() ) 
      return; // can use previously existing ws

   // otherwise clear workspace 
   fWorkspace->Clear(); 
   // and create a new one
   fWorkspace->Init(fDim);
}  



//----------- methods specific for VEGAS

double GSLMCIntegrator::Sigma()
{
   // returns the error sigma from the last iteration of the VEGAS algorithm
   if(fType == MCIntegration::kVEGAS)
   {
      GSLVegasIntegrationWorkspace * ws = dynamic_cast<GSLVegasIntegrationWorkspace *>(fWorkspace);
      assert (ws != 0);
      return ws->GetWS()->sigma;
   }
   else 
   {  
      std::cerr << "Parameter not mathcing integration type";
      return 0;
   }

}


/**
*/  
double GSLMCIntegrator::ChiSqr()
{
   //   returns chi-squared per degree of freedom for the estimate of the integral
   if(fType == MCIntegration::kVEGAS)
   {
      GSLVegasIntegrationWorkspace * ws = dynamic_cast<GSLVegasIntegrationWorkspace *>(fWorkspace);
      assert(ws != 0);
      return ws->GetWS()->chisq;
   }
   else 
   {
      std::cerr << "Parameter not mathcing integration type";
      return 0;
   }
}



bool GSLMCIntegrator::CheckFunction() 
{ 
   // internal method to check validity of GSL function pointer
   return true;
   /*
   // check if a function has been previously set.
   if (fFunction->IsValid()) return true; 
   fStatus = -1; fResult = 0; fError = 0;
   std::cerr << "GS:Integrator - Error : Function has not been specified " << std::endl; 
   return false; */
}
      
const char * GSLMCIntegrator::GetTypeName() const { 
   if (fType == MCIntegration::kVEGAS) return "VEGAS";
   if (fType == MCIntegration::kMISER) return "MISER";
   if (fType == MCIntegration::kPLAIN) return "PLAIN";
   return "UNDEFINED";
}    

ROOT::Math::IntegratorMultiDimOptions  GSLMCIntegrator::Options() const { 
   IOptions * extraOpts = ExtraOptions(); 
   ROOT::Math::IntegratorMultiDimOptions opt(extraOpts); 
   opt.SetAbsTolerance(fAbsTol); 
   opt.SetRelTolerance(fRelTol); 
   opt.SetNCalls(fCalls); 
   opt.SetWKSize(0);
   opt.SetIntegrator(GetTypeName() );
   return opt; 
}

ROOT::Math::IOptions *  GSLMCIntegrator::ExtraOptions() const { 
   if (!fWorkspace) return 0; 
   return fWorkspace->Options(); 
}


} // namespace Math
} // namespace ROOT


<|MERGE_RESOLUTION|>--- conflicted
+++ resolved
@@ -73,19 +73,10 @@
     
 GSLMCIntegrator::GSLMCIntegrator(MCIntegration::Type type, double absTol, double relTol, unsigned int calls):
    fType(type),
-<<<<<<< HEAD
-   fMode(MCIntegration::kIMPORTANCE),
-   fAbsTol(absTol),
-   fRelTol(relTol),
-   fDim(0),
-   //fr(r),
-   fCalls(calls),
-=======
    fDim(0),
    fCalls((calls > 0)  ? calls : IntegratorMultiDimOptions::DefaultNCalls()),
    fAbsTol((absTol >0) ? absTol : IntegratorMultiDimOptions::DefaultAbsTolerance() ),
    fRelTol((relTol >0) ? relTol : IntegratorMultiDimOptions::DefaultRelTolerance() ),
->>>>>>> 84c4c19c
    fResult(0),fError(0),fStatus(-1),
    fWorkspace(0),
    fFunction(0)
@@ -109,19 +100,10 @@
 }
 
 GSLMCIntegrator::GSLMCIntegrator(const char * type, double absTol, double relTol, unsigned int calls):
-<<<<<<< HEAD
-   fMode(MCIntegration::kIMPORTANCE),
+   fDim(0),
+   fCalls(calls),
    fAbsTol(absTol),
    fRelTol(relTol),
-=======
->>>>>>> 84c4c19c
-   fDim(0),
-   fCalls(calls),
-<<<<<<< HEAD
-=======
-   fAbsTol(absTol),
-   fRelTol(relTol),
->>>>>>> 84c4c19c
    fResult(0),fError(0),fStatus(-1),
    fWorkspace(0),
    fFunction(0)
@@ -205,13 +187,6 @@
    {
       GSLVegasIntegrationWorkspace * ws = dynamic_cast<GSLVegasIntegrationWorkspace *>(fWorkspace); 
       assert(ws != 0);
-<<<<<<< HEAD
-      if(fMode == MCIntegration::kIMPORTANCE) ws->GetWS()->mode = GSL_VEGAS_MODE_IMPORTANCE;
-      else if(fMode == MCIntegration::kSTRATIFIED) ws->GetWS()->mode = GSL_VEGAS_MODE_STRATIFIED;
-      else if(fMode == MCIntegration::kIMPORTANCE_ONLY) ws->GetWS()->mode = GSL_VEGAS_MODE_IMPORTANCE_ONLY;
-
-=======
->>>>>>> 84c4c19c
       fStatus = gsl_monte_vegas_integrate( fFunction->GetFunc(), (double *) a, (double*) b , fDim, fCalls, fr, ws->GetWS(),  &fResult, &fError);
    }
    else if (fType ==  MCIntegration::kMISER) 
