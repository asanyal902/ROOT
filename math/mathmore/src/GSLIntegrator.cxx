// @(#)root/mathmore:$Id$
// Authors: L. Moneta, A. Zsenei   08/2005

 /**********************************************************************
  *                                                                    *
  * Copyright (c) 2004 ROOT Foundation,  CERN/PH-SFT                   *
  *                                                                    *
  * This library is free software; you can redistribute it and/or      *
  * modify it under the terms of the GNU General Public License        *
  * as published by the Free Software Foundation; either version 2     *
  * of the License, or (at your option) any later version.             *
  *                                                                    *
  * This library is distributed in the hope that it will be useful,    *
  * but WITHOUT ANY WARRANTY; without even the implied warranty of     *
  * MERCHANTABILITY or FITNESS FOR A PARTICULAR PURPOSE. See the GNU   *
  * General Public License for more details.                           *
  *                                                                    *
  * You should have received a copy of the GNU General Public License  *
  * along with this library (see file COPYING); if not, write          *
  * to the Free Software Foundation, Inc., 59 Temple Place, Suite      *
  * 330, Boston, MA 02111-1307 USA, or contact the author.             *
  *                                                                    *
  **********************************************************************/

// Implementation file for class GSLIntegrator
//
// Created by: Lorenzo Moneta  at Thu Nov 11 14:22:32 2004
//
// Last update: Thu Nov 11 14:22:32 2004
//

#include "Math/GSLIntegrator.h"

#include "gsl/gsl_integration.h"

#include "Math/IFunction.h"
#include "GSLIntegrationWorkspace.h"
#include "GSLFunctionWrapper.h"

// for toupper
#include <algorithm>
#include <functional>
#include <ctype.h>   // need to use c version of tolower defined here


#include <iostream>



namespace ROOT {
namespace Math {


 

GSLIntegrator::GSLIntegrator(const Integration::Type type , const Integration::GKRule rule, double absTol, double relTol, size_t size) :
   fType(type),
   fRule(rule),
   fAbsTol(absTol),
   fRelTol(relTol),
   fSize(size),
   fMaxIntervals(size),
<<<<<<< HEAD
   fResult(0),fError(0),fStatus(-1),
=======
   fResult(0),fError(0),fStatus(-1),fNEval(-1),
>>>>>>> 84c4c19c
   fFunction(0),
   fWorkspace(0)
{
   // constructor for all types of integrations 
   // allocate workspace (only if not adaptive algorithm)
   if (type !=  Integration::kNONADAPTIVE)
      fWorkspace = new GSLIntegrationWorkspace( fSize);
      
      
}



GSLIntegrator::GSLIntegrator(double absTol, double relTol, size_t size) :
   fType(Integration::kADAPTIVESINGULAR),
   fRule(Integration::kGAUSS31),
   fAbsTol(absTol),
   fRelTol(relTol),
   fSize(size),
   fMaxIntervals(size),
<<<<<<< HEAD
   fResult(0),fError(0),fStatus(-1),
=======
   fResult(0),fError(0),fStatus(-1),fNEval(-1),
>>>>>>> 84c4c19c
   fFunction(0),
   fWorkspace(0)
{
   // constructor with default type (ADaptiveSingular) ,  rule is not needed  
   fWorkspace = new GSLIntegrationWorkspace( fSize);
   
}



GSLIntegrator::GSLIntegrator(const Integration::Type type , double absTol, double relTol, size_t size) :
   fType(type),
   fRule(Integration::kGAUSS31),
   fAbsTol(absTol),
   fRelTol(relTol),
   fSize(size),
   fMaxIntervals(size),
<<<<<<< HEAD
   fResult(0),fError(0),fStatus(-1),
=======
   fResult(0),fError(0),fStatus(-1),fNEval(-1),
>>>>>>> 84c4c19c
   fFunction(0),
   fWorkspace(0)
{

   // constructor with default rule (gauss31) passing the type
   // allocate workspace (only if not adaptive algorithm)
   if (type !=  Integration::kNONADAPTIVE)
      fWorkspace = new GSLIntegrationWorkspace( fSize);
   
}

   GSLIntegrator::GSLIntegrator(const char * type , int rule, double absTol, double relTol, size_t size) :
   fRule(Integration::kGAUSS31),
   fAbsTol(absTol),
   fRelTol(relTol),
   fSize(size),
   fMaxIntervals(size),
<<<<<<< HEAD
   fResult(0),fError(0),fStatus(-1),
=======
   fResult(0),fError(0),fStatus(-1),fNEval(-1),
>>>>>>> 84c4c19c
   fFunction(0),
   fWorkspace(0)
{
   //std::cout << type << std::endl; 

   fType =  Integration::kADAPTIVESINGULAR;  // default
   if (type != 0) {  // use this dafault
      std::string typeName(type); 
      std::transform(typeName.begin(), typeName.end(), typeName.begin(), (int(*)(int)) toupper );  
      if (typeName == "NONADAPTIVE")
         fType =  Integration::kNONADAPTIVE;
      else if (typeName == "ADAPTIVE")
         fType =  Integration::kADAPTIVE;
      else { 
         if (typeName != "ADAPTIVESINGULAR") 
            MATH_WARN_MSG("GSLIntegrator","Use default type: AdaptiveSingular");
      }
   }


   // constructor with default rule (gauss31) passing the type
   // allocate workspace (only if not adaptive algorithm)
   if (fType !=  Integration::kNONADAPTIVE)
      fWorkspace = new GSLIntegrationWorkspace( fSize);

   if (rule >= Integration::kGAUSS15 && rule <= Integration::kGAUSS61) SetIntegrationRule((Integration::GKRule) rule);
   
}


GSLIntegrator::~GSLIntegrator()
{
   // delete workspace and function
   if (fFunction) delete fFunction;
   if (fWorkspace) delete fWorkspace;
}

GSLIntegrator::GSLIntegrator(const GSLIntegrator &)  : 
   VirtualIntegratorOneDim() 
{
   // dummy copy ctr
}

GSLIntegrator & GSLIntegrator::operator = (const GSLIntegrator &rhs)
{
   // dummy operator=
   if (this == &rhs) return *this;  // time saving self-test
   
   return *this;
}




void  GSLIntegrator::SetFunction( GSLFuncPointer  fp, void * p) {
   // fill GSLFunctionWrapper with the pointer to the function 
   if (fFunction ==0) fFunction = new GSLFunctionWrapper();
   fFunction->SetFuncPointer( fp );
   fFunction->SetParams ( p );
}

void  GSLIntegrator::SetFunction(const IGenFunction &f ) {
   // set function (make a copy of it)
   if (fFunction ==0) fFunction = new GSLFunctionWrapper();
   fFunction->SetFunction(f);
}

// evaluation methods

double  GSLIntegrator::Integral(double a, double b) {
   // defined integral evaluation
   // need here look at all types of algorithms
   // find more elegant solution ? Use template OK, but need to chose algorithm statically , t.b.i.

   if (!CheckFunction()) return 0;  
   
   if ( fType == Integration::kNONADAPTIVE) {
      size_t neval = 0; // need to export  this ?
      fStatus = gsl_integration_qng( fFunction->GetFunc(), a, b , fAbsTol, fRelTol, &fResult, &fError, &neval);
      fNEval = neval;
   }
   else if (fType ==  Integration::kADAPTIVE) {
      fStatus = gsl_integration_qag( fFunction->GetFunc(), a, b , fAbsTol, fRelTol, fMaxIntervals, fRule, fWorkspace->GetWS(), &fResult, &fError);
      const int npts[6] = {15,21,31,41,51,61}; 
      assert(fRule>=1 && fRule <=6);
      fNEval = (fWorkspace->GetWS()->size)*npts[fRule-1];   // get size of workspace (number of iterations)
   }
   else if (fType ==  Integration::kADAPTIVESINGULAR) {
      
      // singular integration - look if we know about singular points
      
      
      fStatus = gsl_integration_qags( fFunction->GetFunc(), a, b , fAbsTol, fRelTol, fMaxIntervals, fWorkspace->GetWS(), &fResult, &fError);
      fNEval = (fWorkspace->GetWS()->size) * 21; //since 21 point rule is used in qags
   }
   else {
      
      fResult = 0;
      fError = 0;
      fStatus = -1;
      std::cerr << "GSLIntegrator - Error: Unknown integration type" << std::endl;
      throw std::exception(); //"Unknown integration type");
   }
   
   return fResult;
   
}

//=============================
double  GSLIntegrator::IntegralCauchy(double a, double b, double c) {
   //eval integral with Cauchy principal value defined at the value c
   if (!CheckFunction()) return 0;  
  
   fStatus = gsl_integration_qawc( fFunction->GetFunc(), a, b , c, fAbsTol, fRelTol, fMaxIntervals, fWorkspace->GetWS(), &fResult, &fError);
   fNEval = (fWorkspace->GetWS()->size) * 15; // 15 point rule is used ?

   return fResult;
   
}

double  GSLIntegrator::IntegralCauchy(const IGenFunction & f, double a, double b, double c) {
   //eval integral with Cauchy principal value defined at the value c
   
   if (!CheckFunction()) return 0;  
   SetFunction(f);
   return IntegralCauchy(a, b, c);
   
}

//==============================

double  GSLIntegrator::Integral( const std::vector<double> & pts) {
   // integral eval with singularities

   if (!CheckFunction()) return 0;  

   if (fType == Integration::kADAPTIVESINGULAR && pts.size() >= 2 ) {
      // remove constness ( should be const in GSL ? )
      double * p = const_cast<double *>(&pts.front() );
      fStatus = gsl_integration_qagp( fFunction->GetFunc(), p, pts.size() , fAbsTol, fRelTol, fMaxIntervals,  fWorkspace->GetWS(), &fResult, &fError);
      fNEval = (fWorkspace->GetWS()->size) * 15; // 15 point rule is used ?
   }
   else {
      fResult = 0;
      fError = 0;
      fStatus = -1;
      std::cerr << "GSLIntegrator - Error: Unknown integration type or not enough singular points defined" << std::endl;
      return 0; 
   }
   return fResult;
}


double  GSLIntegrator::Integral( ) {
   // Eval for indefined integrals: use QAGI method
   // if method was choosen NO_ADAPTIVE WS does not exist create it

   if (!CheckFunction()) return 0;  

   if (!fWorkspace) fWorkspace = new GSLIntegrationWorkspace( fSize);
   
   fStatus = gsl_integration_qagi( fFunction->GetFunc(), fAbsTol, fRelTol, fMaxIntervals, fWorkspace->GetWS(), &fResult, &fError);
   fNEval = (fWorkspace->GetWS()->size) * 15; // 15 point rule is used ?
   
   return fResult;
}



double  GSLIntegrator::IntegralUp( double a ) {
   // Integral between [a, + inf]
   // if method was choosen NO_ADAPTIVE WS does not exist create it

   if (!CheckFunction()) return 0;  

   if (!fWorkspace) fWorkspace = new GSLIntegrationWorkspace( fSize);
   
   fStatus = gsl_integration_qagiu( fFunction->GetFunc(), a, fAbsTol, fRelTol, fMaxIntervals, fWorkspace->GetWS(), &fResult, &fError);
   fNEval = (fWorkspace->GetWS()->size) * 21; // 21 point rule is used ?
   
   return fResult;
}



double  GSLIntegrator::IntegralLow( double b ) {
   // Integral between [-inf, + b]
   // if method was choosen NO_ADAPTIVE WS does not exist create it

   if (!CheckFunction()) return 0;  

   if (!fWorkspace) fWorkspace = new GSLIntegrationWorkspace( fSize);
   
   fStatus = gsl_integration_qagil( fFunction->GetFunc(), b, fAbsTol, fRelTol, fMaxIntervals, fWorkspace->GetWS(), &fResult, &fError);
   fNEval = (fWorkspace->GetWS()->size) * 21; // 21 point rule is used ?
   
   return fResult;
}




double  GSLIntegrator::Integral(const IGenFunction & f, double a, double b) {
   // use generic function interface
   SetFunction(f);
   return Integral(a,b);
}

double  GSLIntegrator::Integral(const IGenFunction & f ) {
   // use generic function interface
   SetFunction(f);
   return Integral();
}

double  GSLIntegrator::IntegralUp(const IGenFunction & f, double a) {
   // use generic function interface
   SetFunction(f);
   return IntegralUp(a);
}

double  GSLIntegrator::IntegralLow(const IGenFunction & f, double b) {
   // use generic function interface
   SetFunction(f);
   return IntegralLow(b);
}

double  GSLIntegrator::Integral(const IGenFunction & f, const std::vector<double> & pts) {
   // use generic function interface
   SetFunction(f);
   return Integral(pts);
}




double  GSLIntegrator::Integral( GSLFuncPointer f , void * p, double a, double b) {
   // use c free function pointer
   SetFunction( f, p);
   return Integral(a,b);
}

double  GSLIntegrator::Integral( GSLFuncPointer f, void * p ) {
   // use c free function pointer
   SetFunction( f, p);
   return Integral();
}

double  GSLIntegrator::IntegralUp( GSLFuncPointer f, void * p, double a ) {
   // use c free function pointer
   SetFunction( f, p);
   return IntegralUp(a);
}

double  GSLIntegrator::IntegralLow( GSLFuncPointer f, void * p, double b ) {
   // use c free function pointer
   SetFunction( f, p);
   return IntegralLow(b);
}

double  GSLIntegrator::Integral( GSLFuncPointer f, void * p, const std::vector<double> & pts ) {
   // use c free function pointer
   SetFunction( f, p);
   return Integral(pts);
}



double GSLIntegrator::Result() const { return fResult; }

double GSLIntegrator::Error() const { return fError; }

int GSLIntegrator::Status() const { return fStatus; }


// get and setter methods

//   double GSLIntegrator::getAbsTolerance() const { return fAbsTol; }

void GSLIntegrator::SetAbsTolerance(double absTol){ this->fAbsTol = absTol; }

//   double GSLIntegrator::getRelTolerance() const { return fRelTol; }

void GSLIntegrator::SetRelTolerance(double relTol){ this->fRelTol = relTol; }


void GSLIntegrator::SetIntegrationRule(Integration::GKRule rule){ this->fRule = rule; }

bool GSLIntegrator::CheckFunction() { 
   // check if a function has been previously set.
   if (fFunction->IsValid()) return true; 
   fStatus = -1; fResult = 0; fError = 0;
   std::cerr << "GSLIntegrator - Error : Function has not been specified " << std::endl; 
   return false; 
}

void GSLIntegrator::SetOptions(const ROOT::Math::IntegratorOneDimOptions & opt)
{
   //   set integration options
   fType = opt.IntegratorType();
   if (fType == IntegrationOneDim::kDEFAULT) fType = IntegrationOneDim::kADAPTIVESINGULAR; 
   if (fType != IntegrationOneDim::kADAPTIVE && 
       fType != IntegrationOneDim::kADAPTIVESINGULAR && 
       fType != IntegrationOneDim::kNONADAPTIVE ) {
      MATH_WARN_MSG("GSLIntegrator::SetOptions","Invalid rule options - use default ADAPTIVESINGULAR");
      fType = IntegrationOneDim::kADAPTIVESINGULAR; 
   }
   SetAbsTolerance( opt.AbsTolerance() );
   SetRelTolerance( opt.RelTolerance() );
   fSize = opt.WKSize();
   fMaxIntervals = fSize; 
   if (fType == Integration::kADAPTIVE) { 
      int npts = opt.NPoints();
      if  ( npts >= Integration::kGAUSS15 && npts <= Integration::kGAUSS61) 
         fRule = (Integration::GKRule) npts;
      else { 
         MATH_WARN_MSG("GSLIntegrator::SetOptions","Invalid rule options - use default GAUSS31");
         fRule = Integration::kGAUSS31;
      }
   }
}

ROOT::Math::IntegratorOneDimOptions  GSLIntegrator::Options() const { 
   ROOT::Math::IntegratorOneDimOptions opt; 
   opt.SetAbsTolerance(fAbsTol); 
   opt.SetRelTolerance(fRelTol); 
   opt.SetWKSize(fSize); 
   opt.SetIntegrator(GetTypeName() );

   if (fType == IntegrationOneDim::kADAPTIVE) 
      opt.SetNPoints(fRule);       
   else if (fType == IntegrationOneDim::kADAPTIVESINGULAR) 
      opt.SetNPoints( Integration::kGAUSS31 ); // fixed rule for adaptive singular
   else 
      opt.SetNPoints( 0 ); // not available for the rest

   return opt; 
}

const char * GSLIntegrator::GetTypeName() const { 
   if (fType == IntegrationOneDim::kADAPTIVE) return "Adaptive";
   if (fType == IntegrationOneDim::kADAPTIVESINGULAR) return "AdaptiveSingular";
   if (fType == IntegrationOneDim::kNONADAPTIVE) return "NonAdaptive";
   return "Undefined";
}    


} // namespace Math
} // namespace ROOT<|MERGE_RESOLUTION|>--- conflicted
+++ resolved
@@ -60,11 +60,7 @@
    fRelTol(relTol),
    fSize(size),
    fMaxIntervals(size),
-<<<<<<< HEAD
-   fResult(0),fError(0),fStatus(-1),
-=======
    fResult(0),fError(0),fStatus(-1),fNEval(-1),
->>>>>>> 84c4c19c
    fFunction(0),
    fWorkspace(0)
 {
@@ -85,11 +81,7 @@
    fRelTol(relTol),
    fSize(size),
    fMaxIntervals(size),
-<<<<<<< HEAD
-   fResult(0),fError(0),fStatus(-1),
-=======
    fResult(0),fError(0),fStatus(-1),fNEval(-1),
->>>>>>> 84c4c19c
    fFunction(0),
    fWorkspace(0)
 {
@@ -107,11 +99,7 @@
    fRelTol(relTol),
    fSize(size),
    fMaxIntervals(size),
-<<<<<<< HEAD
-   fResult(0),fError(0),fStatus(-1),
-=======
    fResult(0),fError(0),fStatus(-1),fNEval(-1),
->>>>>>> 84c4c19c
    fFunction(0),
    fWorkspace(0)
 {
@@ -129,11 +117,7 @@
    fRelTol(relTol),
    fSize(size),
    fMaxIntervals(size),
-<<<<<<< HEAD
-   fResult(0),fError(0),fStatus(-1),
-=======
    fResult(0),fError(0),fStatus(-1),fNEval(-1),
->>>>>>> 84c4c19c
    fFunction(0),
    fWorkspace(0)
 {
