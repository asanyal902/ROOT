// @(#)root/mathmore:$Id$
// Author: L. Moneta Wed Dec 20 17:16:32 2006

/**********************************************************************
 *                                                                    *
 * Copyright (c) 2006  LCG ROOT Math Team, CERN/PH-SFT                *
 *                                                                    *
 *                                                                    *
 **********************************************************************/

// Implementation file for class GSLNLSMinimizer

#include "Math/GSLNLSMinimizer.h"

#include "Math/MinimTransformFunction.h"
#include "Math/MultiNumGradFunction.h"

#include "Math/Error.h"
#include "GSLMultiFit.h"
#include "gsl/gsl_errno.h"


#include "Math/FitMethodFunction.h"
//#include "Math/Derivator.h"

#include <iostream> 
#include <iomanip>
#include <cassert>
#include <memory>

namespace ROOT { 

   namespace Math { 


// class to implement transformation of chi2 function
// in general could make template on the fit method function type

class FitTransformFunction : public FitMethodFunction { 

public:
   
   FitTransformFunction(const FitMethodFunction & f, const std::vector<EMinimVariableType> & types, const std::vector<double> & values, 
                              const std::map<unsigned int, std::pair<double, double> > & bounds) : 
      FitMethodFunction( f.NDim(), f.NPoints() ),
      fFunc(f),
      fTransform(new MinimTransformFunction( new MultiNumGradFunction(f), types, values, bounds) ), 
      fGrad( std::vector<double>(f.NDim() ) )
   {
      // constructor
      // need to pass to MinimTransformFunction a new pointer which will be managed by the class itself
      // pass a gradient pointer although it will not be used byb the class 
   }

   ~FitTransformFunction() { 
      assert(fTransform); 
      delete fTransform; 
   }

   // re-implement data element
   virtual double DataElement(const double *  x, unsigned i, double * g = 0) const { 
      // transform from x internal to x external 
      const double * xExt = fTransform->Transformation(x); 
      if ( g == 0) return fFunc.DataElement( xExt, i );
      // use gradient 
      double val =  fFunc.DataElement( xExt, i, &fGrad[0]); 
      // transform gradient 
      fTransform->GradientTransformation( x, &fGrad.front(), g);  
      return val; 
   }


   IMultiGenFunction * Clone() const {
      // not supported
      return 0; 
   }

   // dimension (this is number of free dimensions)
   unsigned int NDim() const { 
      return fTransform->NDim(); 
   }

   unsigned int NTot() const { 
      return fTransform->NTot(); 
   }

   // forward of transformation functions
   const double * Transformation( const double * x) const { return fTransform->Transformation(x); }


   /// inverse transformation (external -> internal)
   void  InvTransformation(const double * xext,  double * xint) const { fTransform->InvTransformation(xext,xint); }

   /// inverse transformation for steps (external -> internal) at external point x
   void  InvStepTransformation(const double * x, const double * sext,  double * sint) const { fTransform->InvStepTransformation(x,sext,sint); }

   ///transform gradient vector (external -> internal) at internal point x
   void GradientTransformation(const double * x, const double *gext, double * gint) const   { fTransform->GradientTransformation(x,gext,gint); }

   void MatrixTransformation(const double * x, const double *cint, double * cext) const { fTransform->MatrixTransformation(x,cint,cext); }

private: 

   double DoEval(const double * x) const { 
      return fFunc( fTransform->Transformation(x) );
   }

   const FitMethodFunction & fFunc;                  // pointer to original fit method function 
   MinimTransformFunction * fTransform;        // pointer to transformation function
   mutable std::vector<double> fGrad;          // cached vector of gradient values
   
};




// GSLNLSMinimizer implementation

GSLNLSMinimizer::GSLNLSMinimizer( int /* ROOT::Math::EGSLNLSMinimizerType type */ ) : 
   fDim(0), 
<<<<<<< HEAD
   fObjFunc(0)
=======
   fNFree(0),
   fSize(0),
   fObjFunc(0), 
   fMinVal(0)
>>>>>>> 84c4c19c
{
   // Constructor implementation : create GSLMultiFit wrapper object
   fGSLMultiFit = new GSLMultiFit( /*type */ ); 
   fValues.reserve(10); 
   fNames.reserve(10); 
   fSteps.reserve(10); 

   fEdm = -1; 
   fLSTolerance = 0.0001; 
   SetMaxIterations(100);
   SetPrintLevel(1);
}

GSLNLSMinimizer::~GSLNLSMinimizer () { 
   assert(fGSLMultiFit != 0); 
   delete fGSLMultiFit; 
//   if (fObjFunc) delete fObjFunc; 
}

bool GSLNLSMinimizer::SetVariable(unsigned int ivar, const std::string & name, double val, double step) { 
   // set variable in minimizer - support only free variables 
   // no transformation implemented - so far
   if (ivar > fValues.size() ) return false; 
   if (ivar == fValues.size() ) { 
      fValues.push_back(val); 
      fNames.push_back(name);
      fSteps.push_back(step); 
      fVarTypes.push_back(kDefault); 
   }
   else { 
      fValues[ivar] = val; 
      fNames[ivar] = name;
      fSteps[ivar] = step; 
      fVarTypes[ivar] = kDefault; 

      // remove bounds if needed
      std::map<unsigned  int, std::pair<double, double> >::iterator iter = fBounds.find(ivar); 
      if ( iter !=  fBounds.end() ) fBounds.erase (iter); 

   }
   return true; 
}

bool GSLNLSMinimizer::SetLowerLimitedVariable(unsigned int ivar, const std::string & name, double val, double step, double lower) { 
   //MATH_WARN_MSGVAL("GSLNLSMinimizer::SetLowerLimitedVariable","Ignore lower limit on variable ",ivar);
   bool ret = SetVariable(ivar, name, val, step); 
   if (!ret) return false; 
   fBounds[ivar] = std::make_pair( lower, lower);
   fVarTypes[ivar] = kLowBound; 
   return true;  
}
bool GSLNLSMinimizer::SetUpperLimitedVariable(unsigned int ivar, const std::string & name, double val, double step, double upper) { 
   //MATH_WARN_MSGVAL("GSLNLSMinimizer::SetUpperLimitedVariable","Ignore upper limit on variable ",ivar);
   bool ret = SetVariable(ivar, name, val, step); 
   if (!ret) return false; 
   fBounds[ivar] = std::make_pair( upper, upper);
   fVarTypes[ivar] = kUpBound; 
   return true;  
}
bool GSLNLSMinimizer::SetLimitedVariable(unsigned int ivar, const std::string & name, double val, double step, double lower, double upper ) { 
   //MATH_WARN_MSGVAL("GSLNLSMinimizer::SetLimitedVariable","Ignore bounds on variable ",ivar);
   bool ret = SetVariable(ivar, name, val, step); 
   if (!ret) return false; 
   fBounds[ivar] = std::make_pair( lower, upper);
   fVarTypes[ivar] = kBounds; 
   return true;  
}

bool GSLNLSMinimizer::SetFixedVariable(unsigned int ivar , const std::string & name , double val ) {   
   /// set fixed variable (override if minimizer supports them )
   bool ret = SetVariable(ivar, name, val, 0.); 
   if (!ret) return false; 
   fVarTypes[ivar] = kFix; 
   return true;  
}

bool GSLNLSMinimizer::SetVariableValue(unsigned int ivar, double val) { 
   // set variable value in minimizer 
   // no transformation implemented - so far
   if (ivar > fValues.size() ) return false; 
   fValues[ivar] = val; 
   return true; 
}

bool GSLNLSMinimizer::SetVariableValues( const double * x) { 
   // set all variable values in minimizer 
   if (x == 0) return false; 
   std::copy(x,x+fValues.size(), fValues.begin() );
   return true; 
}


      
void GSLNLSMinimizer::SetFunction(const ROOT::Math::IMultiGenFunction & func) { 
   // set the function to minimizer 
   // need to create vector of functions to be passed to GSL multifit
   // support now only CHi2 implementation
   
   const ROOT::Math::FitMethodFunction * chi2Func = dynamic_cast<const ROOT::Math::FitMethodFunction *>(&func); 
   if (chi2Func == 0) { 
      if (PrintLevel() > 0) std::cout << "GSLNLSMinimizer: Invalid function set - only Chi2Func supported" << std::endl;
      return;
   } 
   fSize = chi2Func->NPoints(); 
   fDim = chi2Func->NDim(); 
   fNFree = fDim;

   // use vector by value 
   fResiduals.reserve(fSize);   
   for (unsigned int i = 0; i < fSize; ++i) { 
      fResiduals.push_back( LSResidualFunc(*chi2Func, i) ); 
   }
   // keep pointers to the chi2 function
   fObjFunc = chi2Func; 
 }

void GSLNLSMinimizer::SetFunction(const ROOT::Math::IMultiGradFunction & func ) { 
   // set the function to minimizer using gradient interface
   // not supported yet, implemented using the other SetFunction
   return SetFunction(static_cast<const ROOT::Math::IMultiGenFunction &>(func) );
}


bool GSLNLSMinimizer::Minimize() { 
   // set initial parameters of the minimizer
   int debugLevel = PrintLevel(); 


   assert (fGSLMultiFit != 0);   
   if (fResiduals.size() !=  fSize || fObjFunc == 0) {
      MATH_ERROR_MSG("GSLNLSMinimizer::Minimize","Function has not been  set");
      return false; 
   }

   unsigned int npar = fValues.size();
   if (npar == 0 || npar < fDim) { 
       MATH_ERROR_MSGVAL("GSLNLSMinimizer::Minimize","Wrong number of parameters",npar);
       return false; 
   }
   
   // set residual functions and check if a transformation is needed

   bool doTransform = (fBounds.size() > 0); 
   unsigned int ivar = 0; 
   while (!doTransform && ivar < fVarTypes.size() ) {
      doTransform = (fVarTypes[ivar++] != kDefault );
   }
   std::vector<double> startValues(fValues.begin(), fValues.end() );

   std::auto_ptr<FitTransformFunction> trFunc; 

   // in case of transformation wrap residual functions in new transformation functions
   // and transform from external variables  to internals one
   if (doTransform)   {  
      trFunc.reset(new FitTransformFunction ( *fObjFunc, fVarTypes, fValues, fBounds ) ); 
      for (unsigned int ires = 0; ires < fResiduals.size(); ++ires) {
         fResiduals[ires] = LSResidualFunc(*trFunc, ires);
      }

      trFunc->InvTransformation(&fValues.front(), &startValues[0]); 
      fNFree = trFunc->NDim(); // actual dimension  
      assert(fValues.size() == trFunc->NTot() ); 
      startValues.resize( fNFree );
   }



//    // use a global step size = min (step vectors) 
//    double stepSize = 1; 
//    for (unsigned int i = 0; i < fSteps.size(); ++i) 
//       //stepSize += fSteps[i]; 
//       if (fSteps[i] < stepSize) stepSize = fSteps[i]; 

   int iret = fGSLMultiFit->Set( fResiduals, &startValues.front() );  
   if (iret) { 
      std::cout << "GSLNLSMinimizer : Error setting residual functions, iret = " << iret << std::endl;
      return false; 
   }


   if (debugLevel >=1 ) std::cout <<"Minimize using GSLNLSMinimizer " << fGSLMultiFit->Name() << std::endl; 


   //std::cout <<"print Level " << debugLevel << std::endl; 
   //debugLevel = 3; 

   // start iteration 
   unsigned  int iter = 0; 
   int status; 
   bool minFound = false; 
   do { 
      status = fGSLMultiFit->Iterate(); 

      if (debugLevel >=1) { 
         std::cout << "----------> Iteration " << iter << " / " << MaxIterations() << " status " << gsl_strerror(status)  << std::endl; 
         const double * x = fGSLMultiFit->X();
         if (trFunc.get()) x = trFunc->Transformation(x);
         int pr = std::cout.precision(18);
         std::cout << "            FVAL = " << (*fObjFunc)(x) << std::endl; 
         std::cout.precision(pr);
         std::cout << "            X Values : "; 
         for (unsigned int i = 0; i < fDim; ++i) 
            std::cout << " " << fNames[i] << " = " << x[i]; 
         std::cout << std::endl; 
      }

      if (status) break; 

      // check also the delta in X()
      status = fGSLMultiFit->TestDelta( Tolerance(), Tolerance() );
      if (status == GSL_SUCCESS) {
         minFound = true; 
      }

      // double-check with the gradient
      int status2 = fGSLMultiFit->TestGradient( Tolerance() );
      if ( minFound && status2 != GSL_SUCCESS) {
         // check now edm 
         fEdm = fGSLMultiFit->Edm(); 
         if (fEdm > Tolerance() ) { 
            // continue the iteration
            status = status2; 
            minFound = false; 
         }
      }

      if (debugLevel >=1) { 
         std::cout  << "          after Gradient and Delta tests:  " << gsl_strerror(status); 
         if (fEdm > 0) std::cout << ", edm is:  " << fEdm;
         std::cout << std::endl;
      }

      iter++;

   }
   while (status == GSL_CONTINUE && iter < MaxIterations() );

   // check edm 
   fEdm = fGSLMultiFit->Edm();
   if ( fEdm < Tolerance() ) { 
      minFound = true; 
   }

   // save state with values and function value
   const double * x = fGSLMultiFit->X(); 
   if (x == 0) return false; 

   // check to see if a transformation need to be applied 
   if (trFunc.get() != 0) { 
      const double * xtrans = trFunc->Transformation(x);  
      std::copy(xtrans, xtrans + trFunc->NTot(),  fValues.begin() ); 
   }
   else { 
      std::copy(x, x +fDim, fValues.begin() ); 
   }

   fMinVal =  (*fObjFunc)(&fValues.front() );
   fStatus = status; 

   fErrors.resize(fDim);

   // get errors from cov matrix 
   if (fGSLMultiFit->CovarMatrix() ) fCovMatrix.resize(fDim*fDim);
      
   if (minFound) { 

      if (trFunc.get() != 0) { 
         trFunc->MatrixTransformation(x, fGSLMultiFit->CovarMatrix(), &fCovMatrix[0] ); 
      }
      else {
         const double * m =  fGSLMultiFit->CovarMatrix();
         std::copy(m, m+ fDim*fDim, fCovMatrix.begin() );
      }
   
      for (unsigned int i = 0; i < fDim; ++i)
         fErrors[i] = std::sqrt(fCovMatrix[i*fDim + i]);

      if (debugLevel >=1 ) { 
         std::cout << "GSLNLSMinimizer: Minimum Found" << std::endl;  
         int pr = std::cout.precision(18);
         std::cout << "FVAL         = " << fMinVal << std::endl;
         std::cout << "Edm          = " << fEdm    << std::endl;
         std::cout.precision(pr);
         std::cout << "NIterations  = " << iter << std::endl;
         std::cout << "NFuncCalls   = " << fObjFunc->NCalls() << std::endl;
         for (unsigned int i = 0; i < fDim; ++i) 
            std::cout << std::setw(12) <<  fNames[i] << " = " << std::setw(12) << fValues[i] << "   +/-   " << std::setw(12) << fErrors[i] << std::endl; 
      }

      return true; 
   }
   else { 
      if (debugLevel >=1 ) { 
         std::cout << "GSLNLSMinimizer: Minimization did not converge" << std::endl;  
         std::cout << "FVAL         = " << fMinVal << std::endl;
         std::cout << "Edm   = " << fGSLMultiFit->Edm() << std::endl;
         std::cout << "Niterations  = " << iter << std::endl;
      }
      return false; 
   }
   return false; 
}

const double * GSLNLSMinimizer::MinGradient() const {
   // return gradient (internal values)
   return fGSLMultiFit->Gradient(); 
}


double GSLNLSMinimizer::CovMatrix(unsigned int i , unsigned int j ) const { 
   // return covariance matrix element
   if ( fCovMatrix.size() == 0) return 0;  
   if (i > fDim || j > fDim) return 0; 
   return fCovMatrix[i*fDim + j];
}

int GSLNLSMinimizer::CovMatrixStatus( ) const { 
   // return covariance  matrix status = 0 not computed,
   // 1 computed but is approximate because minimum is not valid, 3 is fine
   if ( fCovMatrix.size() == 0) return 0;  
   // case minimization did not finished correctly
   if (fStatus != GSL_SUCCESS) return 1;
   return 3;
}


   } // end namespace Math

} // end namespace ROOT
<|MERGE_RESOLUTION|>--- conflicted
+++ resolved
@@ -118,14 +118,10 @@
 
 GSLNLSMinimizer::GSLNLSMinimizer( int /* ROOT::Math::EGSLNLSMinimizerType type */ ) : 
    fDim(0), 
-<<<<<<< HEAD
-   fObjFunc(0)
-=======
    fNFree(0),
    fSize(0),
    fObjFunc(0), 
    fMinVal(0)
->>>>>>> 84c4c19c
 {
    // Constructor implementation : create GSLMultiFit wrapper object
    fGSLMultiFit = new GSLMultiFit( /*type */ ); 
