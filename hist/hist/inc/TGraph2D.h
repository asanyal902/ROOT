--- conflicted
+++ resolved
@@ -74,11 +74,7 @@
 
    Bool_t      fUserHisto;   // True when SetHistogram has been called
 
-<<<<<<< HEAD
-protected: 
-=======
 protected:
->>>>>>> 84c4c19c
 
 public:
 
@@ -95,64 +91,6 @@
    virtual ~TGraph2D();
 
    TGraph2D& operator=(const TGraph2D &);
-<<<<<<< HEAD
-   
-   virtual void     Clear(Option_t *option="");
-   virtual void     DirectoryAutoAdd(TDirectory *);
-   Int_t            DistancetoPrimitive(Int_t px, Int_t py);
-   virtual void     Draw(Option_t *option="");
-   void             ExecuteEvent(Int_t event, Int_t px, Int_t py);
-   virtual TObject *FindObject(const char *name) const;
-   virtual TObject *FindObject(const TObject *obj) const;
-   virtual TFitResultPtr Fit(const char *formula ,Option_t *option="" ,Option_t *goption=""); // *MENU*
-   virtual TFitResultPtr Fit(TF2 *f2 ,Option_t *option="" ,Option_t *goption=""); // *MENU*
-   virtual void     FitPanel(); // *MENU*
-   TList           *GetContourList(Double_t contour);
-   TDirectory      *GetDirectory() const {return fDirectory;}
-   Int_t            GetNpx() const {return fNpx;}
-   Int_t            GetNpy() const {return fNpy;}
-   TH2D            *GetHistogram(Option_t *option="");
-   TList           *GetListOfFunctions() const { return fFunctions; }
-   virtual Double_t GetErrorX(Int_t bin) const;
-   virtual Double_t GetErrorY(Int_t bin) const;
-   virtual Double_t GetErrorZ(Int_t bin) const;
-   Double_t         GetMargin() const {return fMargin;}
-   TAxis           *GetXaxis() const ;
-   TAxis           *GetYaxis() const ;
-   TAxis           *GetZaxis() const ;
-   Int_t            GetN() const {return fNpoints;}
-   Double_t        *GetX() const {return fX;}
-   Double_t        *GetY() const {return fY;}
-   Double_t        *GetZ() const {return fZ;}
-   virtual Double_t *GetEX() const {return 0;}
-   virtual Double_t *GetEY() const {return 0;}
-   virtual Double_t *GetEZ() const {return 0;}
-   Double_t         GetXmax() const;
-   Double_t         GetXmin() const;
-   Double_t         GetYmax() const;
-   Double_t         GetYmin() const;
-   Double_t         GetZmax() const;
-   Double_t         GetZmin() const;
-   Double_t         Interpolate(Double_t x, Double_t y);
-   void             Paint(Option_t *option="");
-   TH1             *Project(Option_t *option="x") const; // *MENU*
-   Int_t            RemovePoint(Int_t ipoint); // *MENU*
-   virtual void     SavePrimitive(ostream &out, Option_t *option = "");
-   virtual void     Set(Int_t n);
-   virtual void     SetDirectory(TDirectory *dir);
-   virtual void     SetHistogram(TH2 *h);
-   void             SetMargin(Double_t m=0.1); // *MENU*
-   void             SetMarginBinsContent(Double_t z=0.); // *MENU*
-   void             SetMaximum(Double_t maximum=-1111); // *MENU*
-   void             SetMinimum(Double_t minimum=-1111); // *MENU*
-   void             SetMaxIter(Int_t n=100000) {fMaxIter = n;} // *MENU*
-   virtual void     SetName(const char *name); // *MENU*
-   virtual void     SetNameTitle(const char *name, const char *title);
-   void             SetNpx(Int_t npx=40); // *MENU*
-   void             SetNpy(Int_t npx=40); // *MENU*
-   virtual void     SetPoint(Int_t point, Double_t x, Double_t y, Double_t z); // *MENU*
-   virtual void     SetTitle(const char *title=""); // *MENU*
-=======
 
    virtual void          Clear(Option_t *option="");
    virtual void          DirectoryAutoAdd(TDirectory *);
@@ -215,7 +153,6 @@
    void                  SetNpy(Int_t npx=40); // *MENU*
    virtual void          SetPoint(Int_t point, Double_t x, Double_t y, Double_t z); // *MENU*
    virtual void          SetTitle(const char *title=""); // *MENU*
->>>>>>> 84c4c19c
 
    ClassDef(TGraph2D,1)  //Set of n x[i],y[i],z[i] points with 3-d graphics including Delaunay triangulation
 };
