// @(#)root/minuit2:$Id$
// Author: L. Moneta    08/2008  

/**********************************************************************
 *                                                                    *
 * Copyright (c) 2008 ROOT Foundation,  CERN/PH-SFT                   *
 *                                                                    *
 **********************************************************************/

#ifndef ROOT_TBackCompFitter_H_
#define ROOT_TBackCompFitter_H_

#ifndef ROOT_TVirtualFitter
#include "TVirtualFitter.h"
#endif

#ifndef ROOT_Fit_Fitter
#include "Fit/Fitter.h"
#endif

#ifndef ROOT_Fit_DataVector
#include "Fit/DataVector.h"
#endif

#ifndef ROOT_Math_IFunctionfwd
#include "Math/IFunctionfwd.h"
#endif



#include <vector>

/**
    TVirtualFitter backward compatibility implementation using new ROOT::Fit::Fitter
*/

class TGraph; 
<<<<<<< HEAD
=======
class TFitResult; 
>>>>>>> 84c4c19c

namespace ROOT { 
   namespace Fit { 
      class FitData; 
   }
   namespace Math { 
      class Minimizer; 
   }
}


class TBackCompFitter : public TVirtualFitter {

public:



   TBackCompFitter();

   //TBackCompFitter(ROOT::Fit::Fitter & fitter, ROOT::Fit::FitData * ); 
   TBackCompFitter( std::auto_ptr<ROOT::Fit::Fitter>  fitter, std::auto_ptr<ROOT::Fit::FitData> data  ); 

   virtual ~TBackCompFitter();

public:

   enum { 
      kCanDeleteLast = BIT(9)  // object can be deleted before creating a new one
   };

   // inherited interface
   virtual Double_t  Chisquare(Int_t npar, Double_t *params) const;
   virtual void      Clear(Option_t *option="");
   virtual Int_t     ExecuteCommand(const char *command, Double_t *args, Int_t nargs);
   virtual void      FixParameter(Int_t ipar);

   virtual void      GetConfidenceIntervals(Int_t n, Int_t ndim, const Double_t *x, Double_t *ci, Double_t cl=0.95);
   virtual void      GetConfidenceIntervals(TObject *obj, Double_t cl=0.95);

   virtual Double_t *GetCovarianceMatrix() const;
   virtual Double_t  GetCovarianceMatrixElement(Int_t i, Int_t j) const;
   virtual Int_t     GetErrors(Int_t ipar,Double_t &eplus, Double_t &eminus, Double_t &eparab, Double_t &globcc) const;
   //!!!!!!!!!!!!!!!!!!!!!!!!!!!!!!!!!!!!!!!!!!!!!!!!!!!!!!!!!!!1
   virtual Int_t     GetNumberTotalParameters() const;
   virtual Int_t     GetNumberFreeParameters() const;

   virtual Double_t  GetParError(Int_t ipar) const;
   virtual Double_t  GetParameter(Int_t ipar) const;
   virtual Int_t     GetParameter(Int_t ipar,char *name,Double_t &value,Double_t &verr,Double_t &vlow, Double_t &vhigh) const;
   virtual const char *GetParName(Int_t ipar) const;
   virtual Int_t     GetStats(Double_t &amin, Double_t &edm, Double_t &errdef, Int_t &nvpar, Int_t &nparx) const;
   virtual Double_t  GetSumLog(Int_t i);

   //!!!!!!!!!!!!!!!!!!!!!!!!!!!!!!!!!!!!!!!!!!!!!!!!!!!!!!!!!!!!!!1
   virtual Bool_t    IsFixed(Int_t ipar) const ;

   virtual void      PrintResults(Int_t level, Double_t amin) const;
   virtual void      ReleaseParameter(Int_t ipar);
   virtual void      SetFitMethod(const char *name);
   virtual Int_t     SetParameter(Int_t ipar,const char *parname,Double_t value,Double_t verr,Double_t vlow, Double_t vhigh);

   virtual void      SetFCN(void (*fcn)(Int_t &, Double_t *, Double_t &f, Double_t *, Int_t) );
   // this for CINT (interactive functions)
   virtual void      SetFCN(void * );
   // for using interpreted function passed by the user
   virtual void SetMethodCall(TMethodCall * m) { fMethodCall = m; }

   ///!!!! new method (of this interface) 


   // get reference to Fit configuration (NOTE: it will be invalid when class is deleted) 
   ROOT::Fit::FitConfig & GetFitConfig()  { return fFitter->Config(); }

   // get reference to Fit Result object (NOTE: it will be invalid when class is deleted) 
   const ROOT::Fit::FitResult & GetFitResult() const { return fFitter->Result(); }

<<<<<<< HEAD
=======
   // get a copy of the Fit result returning directly a new  TFitResult 
   TFitResult * GetTFitResult() const; 

>>>>>>> 84c4c19c
   // get reference to Fit Data object (NOTE: it will be invalid when class is deleted) 
   const ROOT::Fit::FitData & GetFitData() const { return *fFitData; }

   // return pointer to last used minimizer
<<<<<<< HEAD
   ROOT::Math::Minimizer * GetMinimizer(); 

   // return pointer to last used objective function
   ROOT::Math::IMultiGenFunction * GetObjFunction(); 
=======
   ROOT::Math::Minimizer * GetMinimizer() const; 

   // return pointer to last used objective function
   ROOT::Math::IMultiGenFunction * GetObjFunction() const; 
>>>>>>> 84c4c19c
   
   // scan likelihood value of  parameter and fill the given graph. 
   bool  Scan(unsigned int ipar, TGraph * gr, double xmin = 0, double xmax = 0);

//    // scan likelihood value for two  parameters and fill the given graph. 
//    bool  Scan2D(unsigned int ipar, unsigned int jpar, TGraph2D * gr, 
//                         double xmin = 0, double xmax = 0, double ymin = 0, double ymax = 0);

   // create contour of two parameters around the minimum
   // pass as option confidence level:  default is a value of 0.683 
   bool  Contour(unsigned int ipar, unsigned int jpar, TGraph * gr , double confLevel = 0.683); 
   
   // set FCN using new interface
   virtual void SetObjFunction(  ROOT::Math::IMultiGenFunction * f);

   // recreate minimizer and FCN for TMinuit fits and standard printout 
   void ReCreateMinimizer();
   

protected: 

   // internal methods

   bool ValidParameterIndex(int ipar) const;
  
   void DoSetDimension(); 
   
   
private:


<<<<<<< HEAD
   //ROOT::Fit::FitData * fFitData;
=======
   //ROOT::Fit::FitData * fFitData;          
>>>>>>> 84c4c19c
   std::auto_ptr<ROOT::Fit::FitData>  fFitData;  //! data of the fit (managed by TBackCompFitter)
   std::auto_ptr<ROOT::Fit::Fitter>   fFitter;   //! pointer to fitter object (managed by TBackCompFitter)
   ROOT::Math::Minimizer * fMinimizer;
   ROOT::Math::IMultiGenFunction * fObjFunc; 
   ROOT::Math::IParamMultiFunction * fModelFunc; 
   mutable std::vector<double> fCovar; // cached covariance matrix (NxN)



   ClassDef(TBackCompFitter,1)  // Class providing backward compatibility for fitting by implementing the TVirtualFitter interface

};



#endif //ROOT_TBackCompFitter_H_<|MERGE_RESOLUTION|>--- conflicted
+++ resolved
@@ -35,10 +35,7 @@
 */
 
 class TGraph; 
-<<<<<<< HEAD
-=======
 class TFitResult; 
->>>>>>> 84c4c19c
 
 namespace ROOT { 
    namespace Fit { 
@@ -115,27 +112,17 @@
    // get reference to Fit Result object (NOTE: it will be invalid when class is deleted) 
    const ROOT::Fit::FitResult & GetFitResult() const { return fFitter->Result(); }
 
-<<<<<<< HEAD
-=======
    // get a copy of the Fit result returning directly a new  TFitResult 
    TFitResult * GetTFitResult() const; 
 
->>>>>>> 84c4c19c
    // get reference to Fit Data object (NOTE: it will be invalid when class is deleted) 
    const ROOT::Fit::FitData & GetFitData() const { return *fFitData; }
 
    // return pointer to last used minimizer
-<<<<<<< HEAD
-   ROOT::Math::Minimizer * GetMinimizer(); 
-
-   // return pointer to last used objective function
-   ROOT::Math::IMultiGenFunction * GetObjFunction(); 
-=======
    ROOT::Math::Minimizer * GetMinimizer() const; 
 
    // return pointer to last used objective function
    ROOT::Math::IMultiGenFunction * GetObjFunction() const; 
->>>>>>> 84c4c19c
    
    // scan likelihood value of  parameter and fill the given graph. 
    bool  Scan(unsigned int ipar, TGraph * gr, double xmin = 0, double xmax = 0);
@@ -167,11 +154,7 @@
 private:
 
 
-<<<<<<< HEAD
-   //ROOT::Fit::FitData * fFitData;
-=======
    //ROOT::Fit::FitData * fFitData;          
->>>>>>> 84c4c19c
    std::auto_ptr<ROOT::Fit::FitData>  fFitData;  //! data of the fit (managed by TBackCompFitter)
    std::auto_ptr<ROOT::Fit::Fitter>   fFitter;   //! pointer to fitter object (managed by TBackCompFitter)
    ROOT::Math::Minimizer * fMinimizer;
